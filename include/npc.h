#ifndef _NPC_H_
#define _NPC_H_

#include "common_structs.h"
#include "enums.h"
#include "script_api/map.h"

#define NO_DROPS { { F16(100), F16(0), 0, F16(0) }, }

#define STANDARD_HEART_DROPS(attempts) { \
    { F16(20), F16(70), attempts, F16(50) }, \
    { F16(30), F16(60), attempts, F16(50) }, \
    { F16(50), F16(50), attempts, F16(40) }, \
    { F16(80),  F16(40), attempts, F16(40) }, \
    { F16(100), F16(30), attempts, F16(30) }, \
}

#define GENEROUS_HEART_DROPS(attempts) { \
    { F16(20), F16(80), attempts, F16(50) } \
    { F16(30), F16(70), attempts, F16(50) } \
    { F16(50), F16(60), attempts, F16(40) } \
    { F16(80), F16(50), attempts, F16(40) } \
    { F16(100), F16(40), attempts, F16(30) }, \
}

#define GENEROUS_WHEN_LOW_HEART_DROPS(attempts) { \
    { F16(20), F16(80), attempts, F16(60) }, \
    { F16(30), F16(70), attempts, F16(50) }, \
    { F16(50), F16(60), attempts, F16(50) }, \
    { F16(80), F16(50), attempts, F16(40) }, \
    { F16(100), F16(30), attempts, F16(30) }, \
}

#define STANDARD_FLOWER_DROPS(attempts) { \
    { F16(20), F16(50), attempts, F16(40) }, \
    { F16(30), F16(40), attempts, F16(40) }, \
    { F16(50), F16(40), attempts, F16(40) }, \
    { F16(80), F16(40), attempts, F16(40) }, \
    { F16(100), F16(30), attempts, F16(40) }, \
}

#define GENEROUS_WHEN_LOW_FLOWER_DROPS(attempts) { \
    { F16(20), F16(70), attempts, F16(50) }, \
    { F16(30), F16(60), attempts, F16(50) }, \
    { F16(50), F16(50), attempts, F16(40) }, \
    { F16(80), F16(40), attempts, F16(40) }, \
    { F16(100), F16(30), attempts, F16(40) }, \
}

#define REDUCED_FLOWER_DROPS(attempts) { \
    { F16(20), F16(40), attempts, F16(40) }, \
    { F16(30), F16(40), attempts, F16(40) }, \
    { F16(50), F16(40), attempts, F16(40) }, \
    { F16(80), F16(40), attempts, F16(40) }, \
    { F16(100), F16(30), attempts, F16(40) }, \
}

#define OVERRIDE_MOVEMENT_SPEED(speed) (speed * 32767)
#define NO_OVERRIDE_MOVEMENT_SPEED OVERRIDE_MOVEMENT_SPEED(-1)

typedef struct QuizRequirement {
    s32 requiredStoryProgress;
    s32 numQuestionsUnlocked;
} QuizRequirement; // size = 0x8

typedef struct NpcBlueprint {
    /* 0x00 */ s32 flags;
    /* 0x04 */ s32 initialAnim;
    /* 0x08 */ void (*onUpdate)(struct Npc*);
    /* 0x0C */ void (*onRender)(struct Npc*);
} NpcBlueprint; // size = 0x10

typedef struct NpcAISettings {
    /* 0x00 */ f32 moveSpeed;
    /* 0x04 */ s32 moveTime;
    /* 0x08 */ s32 waitTime;
    /* 0x0C */ f32 alertRadius;
    /* 0x10 */ f32 alertOffsetDist;         // offset along npc->yaw of the test point for alert volume overlap, creates directionality to enemy 'sight'
    /* 0x14 */ s32 playerSearchInterval;    // how often to search for player (frames)
    /* 0x18 */ f32 chaseSpeed;
    /* 0x1C */ s32 chaseTurnRate;           // how many degrees this NPC can turn per frame while chasing
    /* 0x20 */ s32 chaseUpdateInterval;     // how often to re-run chase init and re-acquire player position (frames)
    /* 0x24 */ f32 chaseRadius;
    /* 0x28 */ f32 chaseOffsetDist;         // offset along npc->yaw of the test point for chase volume overlap, creates directionality to enemy 'sight'
    /* 0x2C */ s32 unk_AI_2C;               // unk time
} NpcAISettings; // size = 0x30

typedef struct NpcSettings {
    /* 0x00 */ char unk_00[4];
    /* 0x04 */ s16 height;
    /* 0x06 */ s16 radius;
    /* 0x08 */ UNK_PTR otherAI;
    /* 0x0C */ EvtScript* onInteract;
    /* 0x10 */ EvtScript* ai;
    /* 0x14 */ EvtScript* onHit;
    /* 0x18 */ EvtScript* aux;
    /* 0x1C */ EvtScript* onDefeat;
    /* 0x20 */ s32 flags;
    /* 0x24 */ char unk_24[4];
    /* 0x28 */ s16 level;
    /* 0x2A */ s16 unk_2A;  // action flags: 1 = jump on seeing player
} NpcSettings; // size = 0x2C

typedef struct ItemDrop {
    /* 0x00 */ s16 item;
    /* 0x02 */ s16 weight;
    /* 0x04 */ s16 unk_08;
} ItemDrop; // size = 0x06

/// @brief Describes heart/flower drop chances after defeating an Npc in the overworld.
///
/// The algorithm for calculating the number of hearts/flowers from a StatDrop is:
/// - If current HP/FP > cutoff, drop 0.
/// - Roll generalChance. If it fails, drop 0.
/// - Roll chancePerAttempt attempts times. For each success, drop a heart/flower.
///
/// StaticNpc holds a table of StatDrops for each stat (hearts, flowers). All are checked together
/// and the number of hearts/flowers to drop is the total number of successful attempts for each stat.
///
/// Each heart/flower is worth 1 HP and 1 FP respectively, if picked up.
///
/// cutoff, generalChance, and chancePerAttempt are short fixed-point percentage values.
/// That is, `F16(0)` is a 0% chance and `F16(100)` is a 100% chance.
typedef struct StatDrop {
    /* 0x00 */ s16 cutoff;           ///< % of max HP/FP. If current HP/FP > cutoff, no hearts/flowers can be dropped.
    /* 0x02 */ s16 generalChance;    ///< % chance for any hearts/flowers to be dropped at all from this StatDrop.
    /* 0x04 */ s16 attempts;         ///< Maximum number of hearts/flowers that can be dropped from this StatDrop.
    /* 0x06 */ s16 chancePerAttempt; ///< % chance for a single heart/flower to be dropped from each attempt.
} StatDrop; // size = 0x08

typedef struct StaticNpc {
    /* 0x000 */ s32 id;
    /* 0x004 */ NpcSettings* settings;
    /* 0x008 */ Vec3f pos;
    /* 0x014 */ s32 flags;
    /* 0x018 */ EvtScript* init;
    /* 0x01C */ char unk_1C[8];
    /* 0x024 */ s32 yaw;
    /* 0x028 */ u8 dropFlags; // TODO: use EnemyDrops (requires tons of map edits)
    /* 0x029 */ s8 itemDropChance; // %
    /* 0x02A */ ItemDrop itemDrops[8];
    /* 0x05A */ StatDrop heartDrops[8];
    /* 0x09A */ StatDrop flowerDrops[8];
    /* 0x0DA */ s16 minCoinBonus;
    /* 0x0DC */ s16 maxCoinBonus;
    /* 0x0E0 */ s32 movement[48]; // TODO: type
    /* 0x1A0 */ struct {
        /* 0x00 */ s32 idle;
        /* 0x04 */ s32 walk;
        /* 0x08 */ s32 run;
        /* 0x0C */ s32 chase;
        /* 0x10 */ s32 unk_10;
        /* 0x14 */ s32 unk_14;
        /* 0x18 */ s32 death;
        /* 0x1C */ s32 hit;
        /* 0x20 */ s32 unk_20;
        /* 0x24 */ s32 unk_24;
        /* 0x28 */ s32 unk_28;
        /* 0x2C */ s32 unk_2C;
        /* 0x30 */ s32 unk_30;
        /* 0x34 */ s32 unk_34;
        /* 0x38 */ s32 unk_38;
        /* 0x3C */ s32 unk_3C;
    } animations;
    /* 0x1E0 */ char unk_1E0[8];
    /* 0x1E8 */ s32* extraAnimations;
    /* 0x1EC */ s32 tattle;
} StaticNpc; // size = 0x1F0

/// Zero-terminated.
typedef struct {
    /* 0x00 */ s32 npcCount;
    /* 0x04 */ StaticNpc* npcs;
    /* 0x08 */ s32 battle;
} NpcGroupList[]; // size = 0x0C

#define NPC_GROUP(npcs, battle) { sizeof(npcs) / sizeof(StaticNpc), (StaticNpc*) &npcs, battle }

typedef struct EnemyDrops {
    /* 0x00 */ u8 dropFlags;
    /* 0x01 */ s8 itemDropChance; // %
    /* 0x02 */ ItemDrop itemDrops[8];
    /* 0x32 */ StatDrop heartDrops[8];
    /* 0x72 */ StatDrop flowerDrops[8];
    /* 0xB2 */ s16 minCoinBonus;
    /* 0xB4 */ s16 maxCoinBonus;
    /* 0xB6 */ char unk_DE[2];
} EnemyDrops; // size = 0xB8

enum TerritoryShape { SHAPE_CYLINDER, SHAPE_RECT };

typedef struct {
    /* 0x00 */ s32 skipPlayerDetectChance;
    /* 0x04 */ enum TerritoryShape shape;
    /* 0x08 */ s32 pointX;
    /* 0x0C */ s32 pointZ;
    /* 0x10 */ s32 sizeX;
    /* 0x14 */ s32 sizeZ;
    /* 0x18 */ f32 halfHeight;
    /* 0x1C */ s16 detectFlags;  // 1 = ignore partner hiding (bow/sushie dont work) | 2 = ignore elevation
} EnemyDetectVolume; // size = 0x20

typedef struct {
    /* 0x00 */ Vec3i point;
    /* 0x0C */ s32 wanderSizeX;
    /* 0x10 */ s32 wanderSizeZ;
    /* 0x14 */ s32 moveSpeedOverride;
    /* 0x18 */ enum TerritoryShape wanderShape;
    /* 0x1C */ Vec3i detect;
    /* 0x28 */ s32 detectSizeX;
    /* 0x2C */ s32 detectSizeZ;
    /* 0x30 */ enum TerritoryShape detectShape;
    /* 0x34 */ s32 isFlying;
} EnemyTerritoryWander; // size = 0x38

typedef struct {
    /* 0x00 */ s32 numPoints;
    /* 0x04 */ Vec3i points[10];
    /* 0x7C */ s32 moveSpeedOverride;
    /* 0x80 */ Vec3i detect;
    /* 0x8C */ s32 detectSizeX;
    /* 0x90 */ s32 detectSizeZ;
    /* 0x94 */ enum TerritoryShape detectShape;
    /* 0x98 */ s32 isFlying;
} EnemyTerritoryPatrol; // size = 0x9C

typedef union {
    EnemyTerritoryWander wander;
    EnemyTerritoryPatrol patrol;
    char PADDING[0xC0];
} EnemyTerritory; // size = 0xC0

// function signature used for state handlers in AI main functions
typedef void AIStateHandler(Evt* script, NpcAISettings* settings, EnemyDetectVolume* territory);

typedef struct Enemy {
    /* 0x00 */ s32 flags;
    /* 0x04 */ s8 encounterIndex;
    /* 0x05 */ s8 encountered;
    /* 0x06 */ u8 scriptGroup; /* scripts launched for this npc controller will be assigned this group */
    /* 0x07 */ s8 unk_07;
    /* 0x08 */ s16 npcID;
    /* 0x0A */ s16 spawnPos[3];
    /* 0x10 */ Vec3s unk_10;
    /* 0x16 */ char unk_16[2];
    /* 0x18 */ struct NpcSettings* npcSettings;
    /* 0x1C */ EvtScript* initBytecode;
    /* 0x20 */ EvtScript* interactBytecode;
    /* 0x24 */ EvtScript* aiBytecode;
    /* 0x28 */ EvtScript* hitBytecode;
    /* 0x2C */ EvtScript* auxBytecode;
    /* 0x30 */ EvtScript* defeatBytecode;
    /* 0x34 */ struct Evt* initScript;
    /* 0x38 */ struct Evt* interactScript;
    /* 0x3C */ struct Evt* aiScript;
    /* 0x40 */ struct Evt* hitScript;
    /* 0x44 */ struct Evt* auxScript;
    /* 0x48 */ struct Evt* defeatScript;
    /* 0x4C */ s32 initScriptID;
    /* 0x50 */ s32 interactScriptID;
    /* 0x54 */ s32 aiScriptID;
    /* 0x58 */ s32 hitScriptID;
    /* 0x5C */ s32 auxScriptID;
    /* 0x60 */ s32 defeatScriptID;
    /* 0x64 */ UNK_PTR unk_64;
    /* 0x68 */ char unk_68[4];
    /* 0x6C */ union {
    /*      */      s32 varTable[16];
    /*      */      f32 varTableF[16];
    /*      */      void* varTablePtr[16];
    /*      */ };
    /* 0xAC */ u8 aiDetectFlags; // detect player flags: 1 = require line of sight | 2 = adjust hitbox for moving player
    /* 0xAD */ char unk_AD[3];
    /* 0xB0 */ u32 aiFlags;
    /* 0xB4 */ s8 aiPaused;
    /* 0xB5 */ s8 unk_B5;
    /* 0xB6 */ char unk_B6[2];
    /* 0xB8 */ EvtScript* unk_B8; // some bytecode
    /* 0xBC */ struct Evt* unk_BC; // some script
    /* 0xC0 */ s32 unk_C0; // some script ID
    /* 0xC4 */ s32 unk_C4;
    /* 0xC8 */ s32 unk_C8;
    /* 0xCC */ s32* animList;
    /* 0xD0 */ EnemyTerritory* territory;
    /* 0xD4 */ EnemyDrops* drops;
    /* 0xD8 */ u32 tattleMsg;
    /* 0xDC */ char unk_DC[20];
} Enemy; // size = 0xF0

<<<<<<< HEAD
typedef struct Encounter {
    /* 0x00 */ s32 count;
    /* 0x04 */ Enemy* enemy[16];
    /* 0x44 */ s16 battle;
    /* 0x46 */ s16 stage;
    /* 0x48 */ s16 encounterID;
    /* 0x4A */ char unk_4C[0x12];
} Encounter; // size = 0x5C

typedef struct EncounterStatus {
    /* 0x000 */ s32 flags;
    /* 0x004 */ s8 eFirstStrike; /* 0 = none, 1 = player, 2 = enemy */
    /* 0x005 */ s8 hitType; /* 1 = none/enemy, 2 = jump */
    /* 0x006 */ s8 hitTier; /* 0 = normal, 1 = super, 2 = ultra */
    /* 0x007 */ char unk_07;
    /* 0x008 */ s8 unk_08;
    /* 0x009 */ s8 battleOutcome; /* 0 = won, 1 = lost */
    /* 0x00A */ s8 unk_0A;
    /* 0x00B */ s8 merleeCoinBonus; /* triple coins when != 0 */
    /* 0x00C */ u8 damageTaken; /* valid after battle */
    /* 0x00D */ char unk_0D;
    /* 0x00E */ s16 coinsEarned; /* valid after battle */
    /* 0x010 */ char unk_10;
    /* 0x011 */ u8 allowFleeing;
    /* 0x012 */ s8 unk_12;
    /* 0x013 */ u8 dropWhackaBump;
    /* 0x014 */ s32 songID;
    /* 0x018 */ s32 unk_18;
    /* 0x01C */ s8 numEncounters; /* number of encounters for current map (in list) */
    /* 0x01D */ s8 currentAreaIndex;
    /* 0x01E */ u8 currentMapIndex;
    /* 0x01F */ u8 currentEntryIndex;
    /* 0x020 */ s8 mapID;
    /* 0x021 */ s8 resetMapEncounterFlags;
    /* 0x021 */ char unk_22[2];
    /* 0x024 */ s32* npcGroupList;
    /* 0x028 */ Encounter* encounterList[24];
    /* 0x088 */ Encounter* currentEncounter;
    /* 0x08C */ Enemy* currentEnemy;
    /* 0x090 */ s32 fadeOutAmount;
    /* 0x094 */ s32 unk_94;
    /* 0x098 */ s32 fadeOutAccel;
    /* 0x09C */ s32 battleStartCountdown;
    /* 0x0A0 */ s8 unk_A0;
    /* 0x0A1 */ char unk_A1[0x1];
    /* 0x0A2 */ s16 unk_A2;
    /* 0x0A4 */ char unk_A4[0xC];
    /* 0x0B0 */ s32 defeatFlags[60][12];
    /* 0xFB0 */ s16 recentMaps[2];
    /* 0xFB4 */ char unk_FB4[4];
} EncounterStatus; // size = 0xFB8

extern EncounterStatus gCurrentEncounter;

s32 func_800490B4(EnemyTerritoryThing* arg0, Enemy* arg1, f32 arg2, f32 arg3, s8 arg4);
=======
s32 basic_ai_check_player_dist(EnemyDetectVolume* arg0, Enemy* arg1, f32 arg2, f32 arg3, s8 arg4);
>>>>>>> aee5626e

/// The default Npc::onUpdate and Npc::onRender callback.
void STUB_npc_callback(Npc*);

void mtx_ident_mirror_y(Matrix4f mtx);

void clear_npcs(void);

/// Points the current NPC list to the world or battle lists depending on game state.
void init_npc_list(void);

/// Iterates over the NPC list, doing absolutely nothing.
/// Presumably did something once upon a time but got commented out.
void npc_iter_no_op(void);

s32 _create_npc(NpcBlueprint* blueprint, s32** animList, s32 skipLoadingAnims);

s32 _create_npc_basic(NpcBlueprint* blueprint);

s32 _create_npc_standard(NpcBlueprint* blueprint, s32** animList);

void _create_npc_partner(NpcBlueprint* blueprint);

void free_npc_by_index(s32 listIndex);

void free_npc(Npc* npc);

Npc* get_npc_by_index(s32 listIndex);

void npc_do_world_collision(Npc* npc);

void npc_do_other_npc_collision(Npc* npc);

/// @returns TRUE if a collision occurred
s32 npc_do_player_collision(Npc* npc);

void npc_do_gravity(Npc* npc);

s32 func_800397E8(Npc* npc, f32 arg1);

/// Updates all NPCs.
void update_npcs(void);

f32 npc_get_render_yaw(Npc* npc);

void appendGfx_npc(Npc* npc);

/// Renders all NPCs.
void render_npcs(void);

void npc_move_heading(Npc* npc, f32 speed, f32 yaw);

Npc* get_npc_unsafe(s32 npcID);

/// @returns NULL if not found
Npc* get_npc_safe(s32 npcID);

void enable_npc_shadow(Npc* npc);

void disable_npc_shadow(Npc* npc);

void update_npc_blur(Npc* npc);

void appendGfx_npc_blur(Npc* npc);

void npc_enable_collisions(void);

void npc_disable_collisions(void);

void func_8003B1A8(void);

void npc_reload_all(void);

void set_npc_yaw(Npc* npc, f32 yaw);

void npc_set_palswap_mode_A(Npc* npc, s32 arg1);

void npc_set_palswap_mode_B(Npc* npc, s32 arg1);

void func_8003B420(Npc* npc);

void npc_set_palswap_1(Npc* npc, s32 palIndexA, s32 palIndexB, s32 timeHoldA, s32 timeAB);

void npc_set_palswap_2(Npc* npc, s32 timeHoldB, s32 timeBA, s32 palIndexC, s32 palIndexD);

void npc_draw_with_palswap(Npc* npc, s32 arg1, Matrix4f mtx);

void npc_draw_palswap_mode_0(Npc* npc, s32 arg1, Matrix4f mtx);

s32 npc_draw_palswap_mode_1(Npc*, s32, Matrix4f mtx);

u16 npc_blend_palette_colors(u16 colorA, u16 colorB, s32 lerpAlpha);

s32 npc_draw_palswap_mode_2(Npc*, s32, s32, Matrix4f mtx);

s32 npc_draw_palswap_mode_4(Npc*, s32, Matrix4f mtx);

void npc_set_decoration(Npc* npc, s32 idx, s32 decorationType);

void npc_remove_decoration(Npc* npc, s32 idx);

s32 npc_update_decorations(Npc* npc);

void npc__remove_decoration(Npc* npc, s32 idx);

void npc_reset_current_decoration(Npc* npc, s32 idx);

void npc_update_decoration_none(Npc* npc, s32 idx);

void npc_remove_decoration_none(Npc* npc, s32 idx);

void npc_update_decoration_bowser_aura(Npc* npc, s32 idx);

void npc_remove_decoration_bowser_aura(Npc* npc, s32 idx);

void npc_update_decoration_sweat(Npc* npc, s32 idx);

void npc_remove_decoration_sweat(Npc* npc, s32 idx);

void npc_update_decoration_seeing_stars(Npc* npc, s32 idx);

void npc_remove_decoration_seeing_stars(Npc* npc, s32 idx);

void npc_update_decoration_glow_in_front(Npc* npc, s32 idx);

void npc_remove_decoration_glow_in_front(Npc* npc, s32 idx);

void npc_update_decoration_glow_behind(Npc* npc, s32 idx);

void npc_remove_decoration_glow_behind(Npc* npc, s32 idx);

void npc_update_decoration_charged(Npc* npc, s32 idx);

void npc_remove_decoration_charged(Npc* npc, s32 idx);

void npc__reset_current_decoration(Npc* npc, s32 idx);

/// Finds the closest NPC to a given point within a radius. Ignores Y position.
///
/// NPCs with NPC_FLAG_PARTICLE set are ignored.
/// See also npc_find_closest_simple(), which requires that NPC_FLAG_PARTICLE be set.
///
/// @param x        X position
/// @param y        Y position (unused)
/// @param z        Z position
/// @param radius   No NPCs further than this distance will be considered
///
/// @returns NULL if there are no NPCs within radius
Npc* npc_find_closest(f32 x, f32 y, f32 z, f32 radius);

/// Finds the closest simple-hitbox NPC to a given point within a radius. Ignores Y position.
///
/// Only NPCs with NPC_FLAG_PARTICLE set are considered.
/// See also npc_find_closest(), which requires that NPC_FLAG_PARTICLE be unset.
///
/// @param x        X position
/// @param y        Y position (unused)
/// @param z        Z position
/// @param radius   No NPCs further than this distance will be considered
///
/// @returns NULL if there are no NPCs within radius
Npc* npc_find_closest_simple(f32 x, f32 y, f32 z, f32 radius);

//s32 npc_find_standing_on_entity();

s32 npc_get_collider_below(Npc* npc);

void func_8003D3BC(Npc* npc);

void func_8003D624(Npc* npc, s32 arg1, s32 arg2, s32 arg3, s32 arg4, s32 arg5, s32 arg6);

void func_8003D660(Npc* npc, s32);

void func_8003D788(Npc* npc, s32);

void func_8003DA38(Npc* npc, s32);

s32 func_8003DC38(Npc*, s32);

void func_8003DFA0(Npc* npc, s32);

void func_8003E0D4(Npc* npc, s32);

void func_8003E1D0(Npc* npc, s32);

/// Duplicate of set_defeated().
void COPY_set_defeated(s32 mapID, s32 encounterID);

void init_encounter_status(void);

void clear_encounter_status(void);

void func_8003E50C(void);

void func_8003E514(s8 arg0);

void update_encounters(void);

void draw_encounter_ui(void);

void draw_first_strike_ui(void);

void npc_dyn_entity_draw_no_op(void);

void make_npcs(s32 flags, s32 mapID, s32* npcGroupList);

s32 kill_encounter(Enemy* enemy);

void kill_enemy(Enemy* enemy);

/// Binds the specified ai script to the specified enemy
///
/// @param enemy               pointer to the enemy to bind the script to
/// @param aiScriptBytecode    pointer to the script to be bound.
s32 bind_enemy_ai(Enemy* enemy, EvtScript* aiScriptBytecode);

/// Binds the specified auxillary script to the specified enemy
///
/// @param enemy               pointer to the enemy to bind the script to
/// @param auxScriptBytecode   pointer to the script to be bound.
s32 bind_enemy_aux(Enemy* enemy, EvtScript* auxScriptBytecode);

/// Binds the specified interact script to the specified enemy
///
/// @param enemy                    pointer to the enemy to bind the script to
/// @param interactScriptBytecode   pointer to the script to be bound.
s32 bind_enemy_interact(Enemy* enemy, EvtScript* interactScriptBytecode);

/// Binds the specified ai script to the npc matching the specified npcId
///
/// @param npcID           ID of the desired npc
/// @param npcAiBytecode   pointer to the script to be bound.
void bind_npc_ai(s32 npcID, EvtScript* npcAiBytecode);

/// Binds the specified auxillary script to the npc matching the specified npcId
///
/// @param npcID           ID of the desired npc
/// @param npcAuxBytecode  pointer to the script to be bound.
void bind_npc_aux(s32 npcID, EvtScript* npcAuxBytecode);

/// Binds the specified interact script to the npc matching the specified npcId
///
/// @param npcID                ID of the desired npc
/// @param npcInteractBytecode  pointer to the script to be bound.
void bind_npc_interact(s32 npcID, EvtScript* npcInteractBytecode);

/// Looks for an enemy matching the specified npcID.
///
/// @param npcID   ID of the npc bound to the desired enemy.
///
/// @returns pointer to Enemy struct, if one is found. If one is not found, a panic occurs.
Enemy* get_enemy(s32 npcID);

/// Same as get_enemy(), with the exception of always returning a value if an enemy is not found.
///
/// @param npcID   ID of the npc bound to the desired enemy.
///
/// @returns pointer to Enemy struct, if one is found. Otherwise, NULL.
Enemy* get_enemy_safe(s32 npcID);

#endif<|MERGE_RESOLUTION|>--- conflicted
+++ resolved
@@ -287,7 +287,6 @@
     /* 0xDC */ char unk_DC[20];
 } Enemy; // size = 0xF0
 
-<<<<<<< HEAD
 typedef struct Encounter {
     /* 0x00 */ s32 count;
     /* 0x04 */ Enemy* enemy[16];
@@ -342,10 +341,7 @@
 
 extern EncounterStatus gCurrentEncounter;
 
-s32 func_800490B4(EnemyTerritoryThing* arg0, Enemy* arg1, f32 arg2, f32 arg3, s8 arg4);
-=======
 s32 basic_ai_check_player_dist(EnemyDetectVolume* arg0, Enemy* arg1, f32 arg2, f32 arg3, s8 arg4);
->>>>>>> aee5626e
 
 /// The default Npc::onUpdate and Npc::onRender callback.
 void STUB_npc_callback(Npc*);
