--- conflicted
+++ resolved
@@ -398,10 +398,6 @@
 extern s32 bMarioDefendAnims[];
 extern s32 bPeachIdleAnims[];
 
-<<<<<<< HEAD
-// Temporary dead stuff
-extern PartnerActionStatus dead_gPartnerActionStatus2;
-=======
 // TODO: name these entity symbols
 extern StaticEntityData D_802E9A18; // entitySaveBlock
 extern StaticEntityData D_802E9BB0;
@@ -415,6 +411,8 @@
 extern StaticEntityData D_802E9D1C;
 extern StaticEntityData D_802E9D40;
 extern StaticEntityData D_802E9D64;
->>>>>>> 8f7aadc1
+
+// Temporary dead stuff
+extern PartnerActionStatus dead_gPartnerActionStatus2;
 
 #endif