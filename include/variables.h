--- conflicted
+++ resolved
@@ -99,17 +99,7 @@
 extern s32 D_8009A678;
 
 extern u8 D_800779B0;
-<<<<<<< HEAD
-extern u32 D_80078174;
 extern s32 PartnerIDFromMenuIndex[12]; // partner IDs
-extern u8 D_800A0963;
-
-extern s32 D_802EA310[];
-extern s32 Entity_WoodenCrate_RenderShatteredScript[];
-
-=======
-extern s32 D_8008EEC0[12]; // partner IDs
->>>>>>> d516801b
 
 // Scripts
 extern EvtScript EVS_NpcDefeat;
