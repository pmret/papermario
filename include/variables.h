#ifndef _VARIABLES_H_
#define _VARIABLES_H_

#include "ultra64.h"
#include "common_structs.h"
#include "types.h"
#include "macros.h"
#include "enums.h"

extern PlayerStatus* gPlayerStatusPtr;
extern CollisionStatus gCollisionStatus;
extern GameStatus gGameStatus;
extern GameStatus* gGameStatusPtr;
extern s32 gRandSeed;
extern ItemData gItemTable[365];
extern UNK_FUN_PTR(gCurrentUpdateFunction);
extern MoveData gMoveTable[185];

extern s32 gBattleState;
extern BattleStatus gBattleStatus;
extern s32 D_800DC4D0;
extern s32 D_800DC4D4;
extern s32 D_800DC4D8;
extern s32 gBattleState2;
extern s32 D_800DC4E4;
extern s32 D_800DC4E8;
extern u8 gCurrentBattleSection; // in the middle of the previous var
extern u8 D_800DC4EB; // in the middle of the previous var
extern s32 D_800DC4E0;
extern s32 D_800DC4EC;
extern s32 D_800DC4F0;
extern struct Battle* D_800DC4F4;
extern s32 D_800DC4F8;
extern s32 gBattleDmaDest;

extern ActionCommandStatus gActionCommandStatus;

extern ScriptList gWorldScriptList;
extern ScriptList gBattleScriptList;
extern ScriptList* gCurrentScriptListPtr;

extern s32 gNumScripts;
extern s32 D_802DAC98;

extern s32 gScriptListCount;

extern s32 gScriptIdList[MAX_SCRIPTS];
extern s32 gScriptIndexList[MAX_SCRIPTS];

extern s32 gMoveScriptTable[][4];

extern EntityList gWorldEntityList;
extern EntityList gBattleEntityList;
extern EntityList* gCurrentEntityListPtr;

extern DynamicEntityList gWorldDynamicEntityList;
extern DynamicEntityList gBattleDynamicEntityList;
extern DynamicEntityList* gCurrentDynamicEntityListPtr;

extern NpcList gWorldNpcList;
extern NpcList gBattleNpcList;
extern NpcList* gCurrentNpcListPtr;

extern ShadowList gWorldShadowList;
extern ShadowList gBattleShadowList;
extern ShadowList* gCurrentShadowListPtr;

extern Camera gCameras[4];
extern s32 gCurrentCameraID;

extern CollisionData gCollisionData;

extern s8 D_800A0900;
extern f32 GravityParamsStartFall[];
extern s16 D_800F7B80;
extern u8* D_801512F0;
extern u16 D_80151308;
extern s32 gEntityHideMode;

extern s32 D_8010C92C;
extern s32 D_8010C950;
extern s32 D_801595A0;
extern HiddenPanelsData gCurrentHiddenPanels;

extern BackgroundHeader gBackgroundImage;

extern MessagePrintState* gCurrentPrintContext;
extern s32 D_802DB264;
extern MessagePrintState* D_802DB268;

extern s32 SaveBlockTutorialPrinterClosed;
extern s32 SaveBlockResultPrinterClosed;
extern MessagePrintState* SaveBlockTutorialPrinter;
extern MessagePrintState* SaveBlockResultPrinter;

extern Entity* SwitchToLink;
extern s32 CreateEntityVarArgBuffer[4];

extern f32 D_800F7B74;

extern CollisionData gZoneCollisionData;

// Animation related
extern AnimatedMeshList* gCurrentAnimMeshListPtr;

extern PartnerAnimations gPartnerAnimations[12];

extern AnimatedModelList gBattleMeshAnimationList;
extern AnimatedModelList gWorldMeshAnimationList;
extern AnimatedModelList* gCurrentMeshAnimationListPtr;

// Triggers
extern s16 gTriggerCount;
extern TriggerList wTriggerList;
extern TriggerList bTriggerList;
extern TriggerList* gCurrentTriggerListPtr;

// Map transition data. Should probably be a struct
extern s16 gMapTransitionAlpha;
extern s8 D_800A0930;
extern s8 D_800A0931;
extern s16 D_800A0932[1];
extern s16 D_800A0942;
extern s16 D_800A0944;
extern s16 D_800A0946;
extern s16 D_800A0948;
extern s16 D_800A0954;
extern s16 D_800A0956;
extern s16 D_800A0958;
extern s16 D_800A095A;
extern u8 D_800A095B;
extern s16 D_800A095C;
extern u8 D_800A095D;
extern s16 D_800A095E;
extern u8 D_800A095F;
extern s32 D_800A0960;
extern s32 D_800A0964;
extern s8 D_800A0B94;
extern s16 D_800A0BB8;

extern SpriteShadingProfile* D_801512B0;
extern SpriteShadingProfile* D_80151328;

extern Window gWindows[64];

extern struct EffectInstance* D_802A37F0;
extern s32 D_802A37F8;
extern s32 D_802A3818;
extern s32 D_802A3834;
extern s32 D_802A3838;

extern s32 gGameState;
extern s16 gNpcCount;
extern s32 gOverrideFlags;
extern s16 D_8009A6A0;
extern s16 D_8009A6A2;
extern s16 D_8009A6A4;
extern s16 D_8009A6A6;

extern s8 D_800A0920;
extern s32 D_800A0924;
extern s8 D_800A0921;
extern s16 D_800A0922;
extern s32 wMapTexName;
<<<<<<< HEAD
extern char* wMapHitName;
extern s32 wMapShapeName;
extern struct ModelNode* D_80210000;
=======
extern char wMapHitName[];
extern char wMapShapeName[];
extern s32* D_80210000;
>>>>>>> 0df93d5b
extern u8 D_802D9D70; // player alpha1 copy?
extern u8 D_802D9D71; // player alpha2 copy?

extern DisplayContext D_80164000[];

extern WindowStyle gWindowStyles[];

extern MessagePrintState gMessagePrinters[3];

extern f32 gCurtainScale;
extern f32 gCurtainScaleGoal;
extern f32 gCurtainFade;
extern f32 gCurtainFadeGoal;
extern UNK_FUN_PTR(gCurtainDrawCallback);

extern u16 gCurrentDoorSoundsSet;

extern s32 D_800D9620;
extern UNK_TYPE D_800E92D8;
extern UNK_TYPE D_80147574;
extern s8 D_8014C248[];

extern UNK_FUN_PTR(D_8010C920);
extern UNK_FUN_PTR(D_8010C940);
extern Entity* TweesterTouchingPartner;
extern Entity* TweesterTouchingPlayer;
extern UNK_FUN_PTR(D_8010C958);
extern s32 D_8010C95C;
extern s32 D_8010C96C;
extern s32 D_8010C980;
extern s32 D_8010C9A0;
extern s32 D_800F7B40;
extern s32 D_800F7B44;
extern f32 D_8010C938;
extern f32 D_8010C990;
extern s32 D_8010C978;
extern Vec3s btl_actorHomePositions[];

extern SaveData gCurrentSaveFile;

extern u32* gMapFlags;
extern s32* gMapVars;

extern u32 gWorldMapVars[MAX_MAPVARS];
extern u32 gBattleMapVars[MAX_MAPVARS];

extern u32 gWorldMapFlags[MAX_MAPFLAGS];
extern u32 gBattleMapFlags[MAX_MAPFLAGS];

extern s32 D_8009A5D0;
extern s32 timeFreezeMode;
extern s32 D_8009A678;

extern u8 D_800779B0;
extern u32 D_80078174;
extern u8 D_800A0963;

extern struct EffectInstance* TriggerBlockVanishEffect;
extern s32 D_802EA310[];
extern s32 Entity_WoodenCrate_RenderShatteredScript[];


// Scripts
extern EvtScript SCRIPT_NpcDefeat;
extern EvtScript ShakeCam1;
extern EvtScript ShakeCamX;

extern MusicSettings gMusicSettings[4];

// OS
extern OSThread D_800A4270; // idle thread, id 1
extern OSThread D_800A4420; // id 3
extern OSDevMgr __osPiDevMgr;

// gfx
extern DisplayContext* gDisplayContext;
extern Gfx* gMasterGfxPos;
extern u16 gMatrixListPos;
extern s32 gCurrentDisplayContextIndex;

extern s32 D_80291FA8[];
extern s32 D_80291FD0[];
extern s32 D_80291FF8[];
extern s32 D_80292020[];
extern s32 D_80292048[];
extern s32 D_80292070[];
extern s32 D_80292098[];
extern s32 D_802920C0[];
extern s32 D_802920E8[];
extern s32 D_80292110[];

extern s32 D_8029FBD0;

extern s32 KoopatrolDisguiseExtraAnims[];
extern s32 HammerBroDisguiseExtraAnims[];

//various
extern s32 D_802C05CC;

extern s16 gCurrentCamID;

extern HeapNode gSpriteHeapPtr;

extern s32 D_8029C890[10][5];

// Heap?
extern s32 D_8038F800;
extern s32 D_803B5000;

extern HeapNode heap_collisionHead;
extern HeapNode heap_generalHead;
extern HeapNode heap_battleHead;

extern u32 bMarioIdleAnims[];
extern s32 bMarioDefendAnims[];
extern s32 bPeachIdleAnims[];

extern s32 D_802EBFF0[];
extern s32 D_802EC010[];
extern s32 D_802EC030[];
extern s32 D_802EC050[];
extern s32 D_802EC070[];
extern s32 D_802EC090[];
extern s32 D_802EC0B0[];
extern s32 D_802EC0D0[];
extern s32 D_802EC0F0[];
extern s32 D_802EC110[];
extern s32 D_802EC130[];
extern s32 D_802EC150[];
extern s32 D_802EC170[];
extern s32 D_802EC190[];
extern s32 D_802EC1B0[];
extern s32 D_802EC1D0[];
extern s32 D_802EC1F0[];
extern s32 D_802EC210[];
extern s32 D_802EC230[];
extern s32 D_802EC250[];
extern s32 D_802EC270[];
extern s32 D_802EC290[];
extern s32 D_802EC2B0[];
extern s32 D_802EC2D0[];
extern s32 D_802EC2F0[];
extern s32 D_802EC310[];
extern s32 D_802EC330[];
extern s32 D_802EC350[];
extern s32 D_802EC370[];
extern s32 D_802EC390[];
extern s32 D_802EC3B0[];
extern s32 D_802EC3D0[];

extern PartnerActionStatus gPartnerActionStatus; // something with partners
extern UiStatus gUIStatus;
extern PlayerStatus gPlayerStatus;
extern PlayerSpinState gPlayerSpinState;
extern PlayerData gPlayerData;

#endif<|MERGE_RESOLUTION|>--- conflicted
+++ resolved
@@ -162,15 +162,9 @@
 extern s8 D_800A0921;
 extern s16 D_800A0922;
 extern s32 wMapTexName;
-<<<<<<< HEAD
-extern char* wMapHitName;
-extern s32 wMapShapeName;
-extern struct ModelNode* D_80210000;
-=======
 extern char wMapHitName[];
 extern char wMapShapeName[];
-extern s32* D_80210000;
->>>>>>> 0df93d5b
+extern struct ModelNode* D_80210000;
 extern u8 D_802D9D70; // player alpha1 copy?
 extern u8 D_802D9D71; // player alpha2 copy?
 
