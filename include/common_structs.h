--- conflicted
+++ resolved
@@ -752,11 +752,7 @@
     /* 0x22C */ s32 dpadY; /* 0-60 */
     /* 0x230 */ s32 holdInputBuffer[64];
     /* 0x330 */ s32 pushInputBuffer[64];
-<<<<<<< HEAD
     /* 0x430 */ s8 holdInputBufferPos;
-=======
-    /* 0x430 */ u8 holdInputBufferPos;
->>>>>>> 5d69c345
     /* 0x431 */ s8 inputBufferPos;
     /* 0x432 */ s8 unk_432;
     /* 0x433 */ char unk_433;
@@ -1791,16 +1787,10 @@
     /* 0x220 */ s8 isGlowing;
     /* 0x221 */ s8 attackBoost;
     /* 0x222 */ s8 defenseBoost;
-<<<<<<< HEAD
     /* 0x223 */ s8 chillOutAmount; /* attack reduction */
     /* 0x224 */ s8 chillOutTurns;
-    /* 0x225 */ char unk_225[7];
-=======
-    /* 0x223 */ u8 chillOutAmount; /* attack reduction */
-    /* 0x224 */ u8 chillOutTurns;
     /* 0x225 */ char unk_225[3];
     /* 0x228 */ EffectInstance* unk_228;
->>>>>>> 5d69c345
     /* 0x22C */ struct SelectableTarget targetData[24];
     /* 0x40C */ s8 targetListLength;
     /* 0x40D */ s8 targetIndexList[24]; /* into targetData */
