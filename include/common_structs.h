--- conflicted
+++ resolved
@@ -664,34 +664,6 @@
     /* 0x2F */ u8 filtering;
 } TextureHeader; // size = 0x30
 
-<<<<<<< HEAD
-typedef struct StaticActorData {
-    /* 0x00 */ s32 flags;
-    /* 0x04 */ char unk_04;
-    /* 0x05 */ u8 type;
-    /* 0x06 */ u8 level;
-    /* 0x07 */ u8 maxHP;
-    /* 0x08 */ s16 partCount;
-    /* 0x0A */ char unk_0A[2];
-    /* 0x0C */ struct StaticActorPart** partsData;
-    /* 0x10 */ UNK_PTR script;
-    /* 0x14 */ UNK_PTR statusTable;
-    /* 0x18 */ u8 escapeChance;
-    /* 0x19 */ u8 airLiftChance;
-    /* 0x1A */ u8 spookChance;
-    /* 0x1B */ u8 baseStatusChance;
-    /* 0x1C */ u8 upAndAwayChance;
-    /* 0x1D */ u8 spinSmashReq;
-    /* 0x1E */ u8 powerBounceChance;
-    /* 0x1F */ u8 coinReward;
-    /* 0x20 */ u8 size[2];
-    /* 0x22 */ Vec2b hpBarOffset;
-    /* 0x24 */ Vec2b statusIconOffset;
-    /* 0x26 */ Vec2b statusMessageOffset;
-} StaticActorData; // size = 0x28
-
-=======
->>>>>>> 8a5f2dcf
 typedef struct StaticMove {
     /* 0x00 */ s32 moveNameID;
     /* 0x04 */ s32 flags;
