#ifndef _COMMON_STRUCTS_H_
#define _COMMON_STRUCTS_H_

#include "macros.h"
#include "ultra64.h"
#include "types.h"
#include "evt.h"
#include "enums.h"

struct Evt;

typedef ApiStatus(*ApiFunc)(struct Evt*, s32);

typedef Bytecode EvtScript[0];

typedef struct {
    u8 r, g, b, a;
} Color_RGBA8;

typedef struct {
    u8 r, g, b;
} Color_RGB8;

typedef struct Vec2b {
    /* 0x00 */ s8 x;
    /* 0x01 */ s8 y;
} Vec2b; // size = 0x02

typedef struct Vec2bu {
    /* 0x00 */ u8 x;
    /* 0x01 */ u8 y;
} Vec2bu; // size = 0x02

typedef struct Vec3b {
    /* 0x00 */ s8 x;
    /* 0x01 */ s8 y;
    /* 0x02 */ s8 z;
} Vec3b; // size = 0x03

typedef struct Vec2s {
    /* 0x00 */ s16 x;
    /* 0x02 */ s16 y;
} Vec2s; // size = 0x04

typedef struct Vec2su {
    /* 0x00 */ u16 x;
    /* 0x02 */ u16 y;
} Vec2su; // size = 0x04

typedef struct Vec3s {
    /* 0x00 */ s16 x;
    /* 0x02 */ s16 y;
    /* 0x04 */ s16 z;
} Vec3s; // size = 0x06

typedef struct Vec2i {
    /* 0x00 */ s32 x;
    /* 0x04 */ s32 y;
} Vec2i; // size = 0x08

typedef struct Vec3i {
    /* 0x00 */ s32 x;
    /* 0x04 */ s32 y;
    /* 0x08 */ s32 z;
} Vec3i; // size = 0x0C

typedef struct Vec2f {
    /* 0x00 */ f32 x;
    /* 0x04 */ f32 y;
} Vec2f; // size = 0x08

typedef struct Vec2XZf {
    /* 0x00 */ f32 x;
    /* 0x04 */ f32 z;
} Vec2XZf; // size = 0x08

typedef struct Vec3f {
    /* 0x00 */ f32 x;
    /* 0x04 */ f32 y;
    /* 0x08 */ f32 z;
} Vec3f; // size = 0x0C

typedef struct Vec4f {
    /* 0x00 */ f32 x;
    /* 0x04 */ f32 y;
    /* 0x08 */ f32 z;
    /* 0x0C */ f32 yaw;
} Vec4f; // size = 0x10

typedef f32 Matrix4f[4][4]; // size = 0x40

typedef struct Matrix4s {
    /* 0x00 */ s16 whole[4][4];
    /* 0x20 */ s16 frac[4][4];
} Matrix4s; // size = 0x40

typedef struct CamPosSettings {
    /* 0x00 */ f32 boomYaw;
    /* 0x04 */ f32 boomLength;
    /* 0x08 */ f32 boomPitch;
    /* 0x0C */ f32 viewPitch;
    /* 0x10 */ Vec3f position;
} CamPosSettings; // size = 0x1C

typedef struct DmaTable {
    /* 0x00 */ s32 dmaStart;
    /* 0x04 */ s32 dmaEnd;
    /* 0x08 */ s32 dmaDest;
} DmaTable;

typedef struct PartnerData {
    /* 0x00 */ u8 enabled;
    /* 0x01 */ s8 level;
    /* 0x02 */ s16 unk_02[3];
} PartnerData; // size = 0x08

typedef struct HeapNode {
    /* 0x00 */ struct HeapNode* next;
    /* 0x04 */ u32 length;
    /* 0x08 */ u16 allocated;
    /* 0x0A */ u16 entryID;
    /* 0x0C */ u32 capacity;
} HeapNode; // size = 0x10

/// Ring buffer of an NPC's position over the past 20 frames.
typedef struct BlurBuffer {
    /* 0x00 */ s8 unk_00;
    /* 0x01 */ s8 index; ///< Current blur ring buffer index
    /* 0x02 */ char unk_02[2]; // padding?
    /* 0x04 */ f32 x[20];
    /* 0x54 */ f32 y[20];
    /* 0xA4 */ f32 z[20];
} BlurBuffer; // size = 0xF4

typedef s16 Palette16[16]; // size = 0x20

typedef struct Npc {
    /* 0x000 */ s32 flags;
    /* 0x004 */ void (*onUpdate)(struct Npc*); ///< Run before anything else for this NPC in update_npcs()
    /* 0x008 */ void (*onRender)(struct Npc*); ///< Run after the display list for this NPC is built
    /* 0x00C */ f32 yaw;
    /* 0x010 */ f32 planarFlyDist; /* also used for speech, temp0? */
    /* 0x014 */ f32 jumpScale; /* also used for speech, temp1? */
    /* 0x018 */ f32 moveSpeed;
    /* 0x01C */ f32 jumpVelocity;
    /* 0x020 */ struct BlurBuffer* blurBuf; ///< Null unless flag 0x100000 is set.
    /* 0x024 */ s32 spriteInstanceID;
    /* 0x028 */ union {
    /*       */     u16 h;
    /*       */     u32 w;
    /*       */ } currentAnim;
    /* 0x02C */ s32 unk_2C;
    /* 0x030 */ f32 animationSpeed;
    /* 0x034 */ f32 renderYaw;
    /* 0x038 */ Vec3f pos;
    /* 0x044 */ Vec3f rotation;
    /* 0x050 */ f32 rotationVerticalPivotOffset;
    /* 0x054 */ Vec3f scale;
    /* 0x060 */ Vec3f moveToPos;
    /* 0x06C */ Vec3f colliderPos; /* used during collision with player */
    /* 0x078 */ s32 shadowIndex;
    /* 0x07C */ f32 shadowScale;
    /* 0x080 */ s32 collisionChannel; /* flags used with collision tracing */
    /* 0x084 */ s16 currentFloor; /* colliderID */
    /* 0x086 */ s16 currentWall; /* colliderID */
    /* 0x088 */ s16 isFacingAway;
    /* 0x08A */ s16 yawCamOffset;
    /* 0x08C */ s16 turnAroundYawAdjustment;
    /* 0x08E */ s16 duration; // TODO: name less vaguely
    /* 0x090 */ Vec3s homePos;
    /* 0x096 */ s16 unk_96;
    /* 0x098 */ s16 unk_98;
    /* 0x09A */ s16 unk_9A;
    /* 0x09C */ s16 unk_9C;
    /* 0x09E */ s16 unk_9E;
    /* 0x0A0 */ s16 unk_A0;
    /* 0x0A2 */ u16 unk_A2;
    /* 0x0A4 */ s8 npcID;
    /* 0x0A5 */ char unk_A5;
    /* 0x0A6 */ s16 collisionRadius;
    /* 0x0A8 */ s16 collisionHeight;
    /* 0x0AA */ s8 renderMode;
    /* 0x0AB */ s8 unk_AB;
    /* 0x0AC */ u8 alpha;
    /* 0x0AD */ u8 alpha2; ///< Multiplied with Npc::alpha
    /* 0x0AE */ char unk_AE[2];
    /* 0x0B0 */ s32** extraAnimList;
    /* 0x0B4 */ s8 palSwapType; // 0..4 inclusive
    /* 0x0B5 */ s8 palSwapPrevType;
    /* 0x0B6 */ s8 dirtyPalettes;
    /* 0x0B7 */ s8 palSwapState;
    /* 0x0B8 */ char unk_B8[4];
    /* 0x0BC */ s16 palSwapTimer;
    /* 0x0BE */ s16 palSwapLerpAlpha;
    /* 0x0C0 */ s8 unk_C0;
    /* 0x0C1 */ s8 paletteCount;
    /* 0x0C2 */ char unk_C2[2];
    /* 0x0C4 */ s32* spritePaletteList;
    /* 0x0C8 */ Palette16 localPaletteData[16];
    /* 0x2C8 */ Palette16* localPalettes[16];
    /* 0x308 */ s16 unk_308;
    /* 0x30A */ s16 unk_30A;
    /* 0x30C */ s16 unk_30C;
    /* 0x30E */ s16 unk_30E;
    /* 0x310 */ s16 unk_310;
    /* 0x312 */ s16 unk_312;
    /* 0x314 */ s16 unk_314;
    /* 0x316 */ s16 unk_316;
    /* 0x318 */ f32 screenSpaceOffset2D[2];
    /* 0x320 */ f32 verticalStretch;
    /* 0x324 */ struct EffectInstance* decorations[2];
    /* 0x32C */ s8 decorationType[2];
    /* 0x32E */ s8 changedDecoration[2];
    /* 0x330 */ s8 decorationInitialised[2];
    /* 0x332 */ s16 decorationUnk[2];
    /* 0x336 */ char unk_336[10];
} Npc; // size = 0x340

typedef Npc* NpcList[MAX_NPCS];

typedef struct PlayerData {
    /* 0x000 */ s8 bootsLevel;
    /* 0x001 */ s8 hammerLevel;
    /* 0x002 */ s8 curHP;
    /* 0x003 */ s8 curMaxHP;
    /* 0x004 */ s8 hardMaxHP;
    /* 0x005 */ s8 curFP;
    /* 0x006 */ s8 curMaxFP;
    /* 0x007 */ s8 hardMaxFP;
    /* 0x008 */ s8 maxBP;
    /* 0x009 */ s8 level;
    /* 0x00A */ s8 hasActionCommands;
    /* 0x00B */ char unk_0B;
    /* 0x00C */ s16 coins;
    /* 0x00E */ s8 fortressKeyCount;
    /* 0x00F */ u8 starPieces;
    /* 0x010 */ s8 starPoints;
    /* 0x011 */ char unk_11;
    /* 0x012 */ s8 currentPartner;
    /* 0x013 */ char unk_13;
    /* 0x014 */ struct PartnerData partners[12];
    /* 0x074 */ s16 keyItems[32];
    /* 0x0B4 */ s16 badges[128];
    /* 0x1B4 */ s16 invItems[10];
    /* 0x1C8 */ s16 storedItems[32];
    /* 0x208 */ s16 equippedBadges[64];
    /* 0x288 */ char unk_288;
    /* 0x289 */ u8 merleeSpellType;
    /* 0x28A */ s8 merleeCastsLeft;
    /* 0x28B */ char unk_28B;
    /* 0x28C */ s16 merleeTurnCount;
    /* 0x28E */ s8 maxStarPower;
    /* 0x28F */ char unk_28F;
    /* 0x290 */ s16 specialBarsFilled;
    /* 0x292 */ s8 starBeamLevel;
    /* 0x293 */ char unk_293;
    /* 0x294 */ u16 actionCommandAttempts;
    /* 0x296 */ s16 actionCommandSuccesses;
    /* 0x298 */ u16 hitsTaken;
    /* 0x29A */ u16 hitsBlocked;
    /* 0x29C */ s16 playerFirstStrikes;
    /* 0x29E */ s16 enemyFirstStrikes;
    /* 0x2A0 */ u16 powerBounces;
    /* 0x2A2 */ u16 battlesCount;
    /* 0x2A4 */ s16 battlesWon;
    /* 0x2A6 */ s16 unk_2A6;
    /* 0x2A8 */ s16 battlesFled;
    /* 0x2AA */ s16 trainingsDone;
    /* 0x2AC */ s32 walkingStepsTaken;
    /* 0x2B0 */ s32 runningStepsTaken;
    /* 0x2B4 */ u32 totalCoinsEarned;
    /* 0x2B8 */ s16 idleFrameCounter; /* frames with no inputs, overflows ever ~36 minutes of idling */
    /* 0x2BA */ char unk_2BA[2];
    /* 0x2BC */ u32 frameCounter; /* increases by 2 per frame */
    /* 0x2C0 */ s16 quizzesAnswered;
    /* 0x2C2 */ s16 quizzesCorrect;
    /* 0x2C4 */ s32 partnerUnlockedTime[12];
    /* 0x2F4 */ s32 partnerUsedTime[12];
    /* 0x324 */ s32 tradeEventStartTime;
    /* 0x328 */ s32 droTreeOrbitTime;
    /* 0x32C */ s16 starPiecesCollected;
    /* 0x32E */ s16 jumpGamePlays;
    /* 0x330 */ s32 jumpGameTotal; /* all-time winnings, max = 99999 */
    /* 0x334 */ s16 jumpGameRecord;
    /* 0x336 */ s16 smashGamePlays;
    /* 0x338 */ s32 smashGameTotal; /* all-time winnings, max = 99999 */
    /* 0x33C */ s16 smashGameRecord;
    /* 0x33E */ char unk_33E[2];
} PlayerData; // size = 0x340

typedef union {
    struct {
        /* 0x0 */ s16 genericFlagIndex;
        /* 0x2 */ char unk_2;
    } bytes;
    s32 flags;
} TriggerFlags;

typedef struct Trigger {
    /* 0x00 */ TriggerFlags flags;
    /* 0x04 */ s32 varIndex;
    /* 0x08 */ union {
        s32 colliderID;
        Vec4f* position;
    } location;
    /* 0x0C */ s32 (*onActivateFunc)(struct Trigger*);
    /* 0x10 */ EvtScript* onTriggerEvt;
    /* 0x14 */ struct Evt* runningScript;
    /* 0x18 */ s32 priority;
    /* 0x1C */ s32 scriptVars[3];
    /* 0x28 */ s32 itemList;
    /* 0x2C */ s32 unk_tr_2C; // related to Goombario somehow, custom tattle perhaps?
    /* 0x30 */ u8 hasPlayerInteractPrompt;
    /* 0x31 */ char unk_31[3];
    /* 0x34 */ s32 runningScriptID;
} Trigger; // size = 0x38

typedef Trigger* TriggerList[MAX_TRIGGERS];

typedef struct TriggerBlueprint {
    /* 0x00 */ s32 flags;
    /* 0x04 */ s16 varIndex;
    /* 0x06 */ char unk_06[2];
    /* 0x08 */ s32 colliderID;
    /* 0x0C */ s32 (*onActivateFunc)(struct Trigger*);
    /* 0x10 */ char unk_10[4];
    /* 0x14 */ s32 unk_tr_2C;
    /* 0x18 */ s32 hasPlayerInteractPrompt;
    /* 0x1C */ s32 itemList;
} TriggerBlueprint; // size = 0x20

typedef union X32 {
    s32 s;
    f32 f;
} X32;

typedef struct Evt {
    /* 0x000 */ u8 state;
    /* 0x001 */ u8 currentArgc;
    /* 0x002 */ u8 currentOpcode;
    /* 0x003 */ u8 priority;
    /* 0x004 */ u8 groupFlags;
    /* 0x005 */ s8 blocked; /* 1 = blocking */
    /* 0x006 */ s8 loopDepth; /* how many nested loops we are in, >= 8 hangs forever */
    /* 0x007 */ s8 switchDepth; /* how many nested switches we are in, max = 8 */
    /* 0x008 */ Bytecode* ptrNextLine;
    /* 0x00C */ Bytecode* ptrReadPos;
    /* 0x010 */ s8 labelIndices[16];
    /* 0x020 */ UNK_PTR labelPositions[16];
    /* 0x060 */ UNK_PTR userData; /* unknown pointer; allocated on the heap, free'd in kill_script() */
    /* 0x064 */ struct Evt* blockingParent; /* parent? */
    /* 0x068 */ struct Evt* childScript;
    /* 0x06C */ struct Evt* parentScript; /* brother? */
    /* 0x070 */ union {
    /*       */     s32 functionTemp[4];
    /*       */     f32 functionTempF[4];
    /*       */     struct Npc* functionTempNpc[4];
    /*       */     struct Actor* functionTempActor[4];
    /*       */     struct ActorPart* functionTempActorPart[4];
    /*       */ };
    /* 0x080 */ ApiFunc callFunction;
    /* 0x084 */ union {
    /*       */     s32 varTable[16];
    /*       */     struct Actor* varTableActor[4];
    /*       */     struct Enemy* varTableEnemy[4];
    /*       */ };
    /* 0x0C4 */ s32 varFlags[3];
    /* 0x0D0 */ s32 loopStartTable[8];
    /* 0x0F0 */ s32 loopCounterTable[8];
    /* 0x110 */ s8 switchBlockState[8];
    /* 0x118 */ s32 switchBlockValue[8];
    /* 0x138 */ s32* buffer;
    /* 0x13C */ s32* array;
    /* 0x140 */ s32* flagArray;
    /* 0x144 */ s32 id;
    /* 0x148 */ union {
        s32 enemyID;
        s32 actorID;
        struct Enemy* enemy; ///< For overworld scripts owned by an Npc
        struct Actor* actor; ///< For battle scripts
    } owner1;                ///< Initially -1
    /* 0x14C */ union {
        s32 npcID;
        s32 triggerID;
        struct Npc* npc;            ///< For overworld scripts owned by an Npc
        struct Trigger* trigger;
    } owner2;                       ///< Initially -1
    /* 0x150 */ f32 timeScale;
    /* 0x154 */ f32 frameCounter;
    /* 0x158 */ s32 unk_158;
    /* 0x15C */ Bytecode* ptrFirstLine;
    /* 0x160 */ Bytecode* ptrSavedPosition;
    /* 0x164 */ Bytecode* ptrCurrentLine;
} Evt; // size = 0x168

typedef Evt* ScriptList[MAX_SCRIPTS];

struct Entity;

// BEGIN ENTITY-SPECIFIC STRUCTS

typedef struct struct802E2BA4 {
    /* 0x00 */ char unk_00[2];
    /* 0x02 */ u16 unk_02[24][2];
} struct802E2BA4;

// from 102c80, size unknown.
typedef struct SwitchData {
    /* 0x000 */ f32 fallVelocity;
    /* 0x004 */ f32 deltaScaleX;
    /* 0x008 */ f32 deltaScaleY;
    /* 0x00C */ char unk_0C[4];
    /* 0x010 */ s8 animStateScaleX;
    /* 0x011 */ s8 animStateScaleY;
    /* 0x014 */ Vec3f baseScale;
    /* 0x020 */ u16 areaFlagIndex;
    /* 0x022 */ s16 greenMotionTimer;
    /* 0x024 */ s16 scaleAnimTimer;
    /* 0x028 */ struct Entity* linkedSwitch; /* a hidden switch can be linked to a visible one and automatically trigger it on hit */
    /* 0x02C */ char unk_2C[8];
    /* 0x034 */ struct802E2BA4* unk_34;
    /* 0x038 */ f32 unk_38;
    /* 0x03C */ union {
        /*       */     s16 s;
        /*       */     s8 b[2];
    } unk_3C;
    /* 0x03E */ char unk_3E[0x4D];
    /* 0x08B */ u8 fragmentRotX[24]; // scaled to map [0,255] -> [0,360]
    /* 0x0A3 */ char unk_A3; // padding?
    /* 0x0A4 */ u8 fragmentRotY[24]; // scaled to map [0,255] -> [0,360]
    /* 0x0BC */ char unk_BC[4];
    /* 0x0C0 */ f32 fragmentPosX[24];
    /* 0x120 */ char unk_120[4];
    /* 0x124 */ f32 fragmentPosY[24];
    /* 0x184 */ char unk_184[4];
    /* 0x188 */ f32 fragmentPosZ[24];
} SwitchData;

// from 104940_len_dc0, size unknown
// appears to belong to the hammer blocks(?)
typedef struct BlockData {
    /* 0x000 */ u8 parentEntityIndex; // for block entities spawned by other block entities
    /* 0x001 */ char unk_01[2];
    /* 0x003 */ s8 empty;
    /* 0x004 */ s16 coinsLeft;
    /* 0x006 */ s16 timeLeft;
    /* 0x008 */ char unk_08[2];
    /* 0x00A */ u16 gameFlagIndex;
    /* 0x00C */ char unk_0C[2];
    /* 0x00E */ s16 unk_0E;
    /* 0x010 */ s16 itemEntityIndex; // for spawned item entities
    /* 0x012 */ s16 childEntityIndex; // for block entities that spawn other block entities
    /* 0x014 */ f32 initialY;
    /* 0x018 */ f32 recoilInterpPhase;
    /* 0x01C */ char unk_1C[0x10C];
    /* 0x128 */ UNK_PTR unk_128;
    /* 0x12C */ UNK_PTR unk_12C;
} BlockData;

typedef struct ItemBlockData {
    /* 0x00 */ u16 unk_00;
    /* 0x02 */ char unk_02[8];
    /* 0x0A */ u16 gameFlagIndex;
    /* 0x0C */ char unk_C[4];
    /* 0x10 */ s16 itemID;
    /* 0x12 */ s16 childEntityIndex; // for block entities that spawn other block entities
} ItemBlockData;

typedef struct SaveBlockData {
    /* 0x000 */ char unk_0[4];
    /* 0x004 */ s16 angle;
} SaveBlockData;

// size unknown
typedef struct SuperBlockContentData {
    /* 0x000 */ u8 parentEntityIndex; // for block entities spawned by other block entities
    /* 0x001 */ u8 unk_01;
    /* 0x002 */ s8 unk_02;
    /* 0x003 */ s8 unk_03;
    /* 0x004 */ f32 unk_04;
    /* 0x008 */ char unk_08;
    /* 0x009 */ u8 unk_09;
    /* 0x00A */ u8 unk_0A;
    /* 0x00B */ char unk_0B; // padding?
    /* 0x00C */ s32 unk_0C;
    /* 0x010 */ s32 unk_10;
    /* 0x014 */ f32 unk_14;
    /* 0x018 */ f32 unk_18;
    /* 0x01C */ f32 unk_1C;
    /* 0x020 */ f32 unk_20;
    /* 0x024 */ u16 unk_24;
    /* 0x024 */ s16 unk_26;
    /* 0x028 */ f32 unk_28[0xB];
    /* 0x054 */ f32 unk_54;
    /* 0x058 */ char unk_58[0x78];
    /* 0x0D0 */ u16 yawBufferPos;
    /* 0x0D4 */ f32 yawBuffer[20];
    /* 0x124 */ s32 unk_124;
    /* 0x128 */ s32* unk_128;
    /* 0x12C */ s32* unk_12C;
} SuperBlockContentData;

// size unknown
typedef struct HeartBlockContentData {
    /* 0x000 */ u8 parentEntityIndex; // for block entities spawned by other block entities
    /* 0x001 */ u8 state;
    /* 0x002 */ s8 sparkleTimer;
    /* 0x003 */ s8 sparkleTrailTimer;
    /* 0x004 */ f32 sparkleTrailPosY;
    /* 0x008 */ char heartbeatTimer;
    /* 0x009 */ u8 unk_09;
    /* 0x00A */ u8 sparkleEffectType;
    /* 0x00B */ char unk_0B; // padding?
    /* 0x00C */ s32 unk_0C;
    /* 0x010 */ s32 unk_10;
    /* 0x014 */ f32 riseVelocity;
    /* 0x018 */ f32 sparkleTrailAngle;
    /* 0x01C */ f32 sparkleTrailRadius;
    /* 0x020 */ f32 bouncePhase;
    /* 0x024 */ u16 yawBufferPos;
    /* 0x024 */ s16 unk_26;
    /* 0x028 */ f32 yawBuffer[10];
    /* 0x050 */ f32 unk_50;
    /* 0x054 */ f32 rotationRate;
    /* 0x058 */ char unk_58[0x78];
    /* 0x0D0 */ u16 yawBufferPosX;
    /* 0x0D4 */ f32 yawBufferX[20];
    /* 0x124 */ s32 unk_124;
    /* 0x128 */ s32* unk_128;
    /* 0x12C */ s32* unk_12C;
} HeartBlockContentData;

typedef struct WoodenCrateData {
    /* 0x000 */ s32 itemID;
    /* 0x004 */ u16 globalFlagIndex;
    /* 0x006 */ u8  unk_06[2];
    /* 0x008 */ u8* fragmentsGfx; //TODO type when more WoodenCrate.c is done
    /* 0x00C */ f32 basePosY;
    /* 0x010 */ u8 fragmentScale[36];
    /* 0x034 */ s8 fragmentMoveAngle[36]; // X,Z plane -- scaled to map [0,255] -> [0,360]
    /* 0x058 */ u8 fragmentRotX[36]; // scaled to map [0,255] -> [0,360]
    /* 0x07C */ u8 fragmentRotY[36]; // scaled to map [0,255] -> [0,360]
    /* 0x0A0 */ u8 fragmentLateralSpeed[36];
    /* 0x0C4 */ f32 fragmentFallSpeed[36];
    /* 0x154 */ f32 fragmentPosX[36];
    /* 0x1E4 */ f32 fragmentPosY[36];
    /* 0x274 */ f32 fragmentPosZ[36];
    /* 0x304 */ f32 unk_304[36];
} WoodenCrateData;

// size unknown
typedef struct ChestData {
    /* 0x00 */ u16 gameFlagIndex;
    /* 0x02 */ s16 giveItemTimer;
    /* 0x04 */ u8 state;
    /* 0x04 */ s8 unk_05;
    /* 0x06 */ s8 postLidAnimDelay;
    /* 0x07 */ u8 unk_07;
    /* 0x08 */ f32 lidAngle;
    /* 0x0C */ f32 lidAnimInterpPhase;
    /* 0x10 */ s32 itemID;
    /* 0x14 */ s32 itemEntityIndex;
    /* 0x18 */ Vec3f itemEntityPos;
    /* 0x24 */ f32 giveItemRadiusInterpPhase;
    /* 0x28 */ f32 giveItemHeightInterpPhase;
    /* 0x2C */ f32 itemVelY;
    /* 0x30 */ s8 unk_30;
    /* 0x31 */ char unk_31[3];
    /* 0x34 */ struct EffectInstance* gotItemEffect;
} ChestData;

typedef struct BlueWarpPipeData {
    /* 0x00 */ s32 unk_00; // proably flags
    /* 0x04 */ s32 timer;
    /* 0x08 */ s32 isRaised;
    /* 0x0C */ s32 entryID;
    /* 0x10 */ EvtScript* onEnterPipeEvt;
    /* 0x14 */ s32 flagIndex;
    /* 0x18 */ f32 finalPosY;
} BlueWarpPipeData;

typedef struct SimpleSpringData {
    /* 0x00 */ s32 launchVelocity;
} SimpleSpringData;

// END ENTITY-SPECIFIC STRUCTS

typedef s32 (*EntityCallback)(struct Entity*);

typedef struct EntityBlueprint {
    /* 0x00 */ s16 flags;
    /* 0x02 */ s16 typeDataSize;
    /* 0x04 */ UNK_PTR renderCommandList;
    /* 0x08 */ UNK_PTR modelAnimationNodes;
    /* 0x0C */ EntityCallback(fpInit);
    /* 0x10 */ UNK_PTR updateEntityScript;
    /* 0x14 */ EntityCallback fpHandleCollision;
    /* 0x18 */ s32 dmaStart;
    /* 0x1C */ s32 dmaEnd;
    /* 0x20 */ u8 entityType;
    /* 0x21 */ char aabbSize[3];
} EntityBlueprint; // size = 0x24

typedef struct Entity {
    /* 0x00 */ s32 flags;
    /* 0x04 */ u8 listIndex;
    /* 0x05 */ char unk_05;
    /* 0x06 */ u8 collisionFlags;
    /* 0x07 */ s8 unk_07;
    /* 0x08 */ char unk_08;
    /* 0x09 */ u8 hasEntityScript;
    /* 0x0A */ u8 type;
    /* 0x0B */ u8 alpha;
    /* 0x0C */ Vec3s aabb;
    /* 0x12 */ s16 vertexSegment;
    /* 0x14 */ s16 virtualModelIndex;
    /* 0x16 */ s16 shadowIndex;
    /* 0x18 */ s32* scriptReadPos;
    /* 0x1C */ EntityCallback updateScriptCallback;
    /* 0x20 */ EntityCallback updateMatrixOverride;
    /* 0x24 */ Evt* boundScript;
    /* 0x28 */ Bytecode* boundScriptBytecode;
    /* 0x2C */ s32* savedReadPos;
    /* 0x30 */ char unk_30[0x8];
    /* 0x38 */ EntityBlueprint* blueprint;
    /* 0x3C */ UNK_PTR renderSetupFunc; // pointer to draw func(?)
    /* 0x40 */ union {
        s32* any;
        SwitchData* swtch;
        BlockData* block;
        ItemBlockData* itemBlock;
        SaveBlockData* saveBlock;
        WoodenCrateData* crate;
        ChestData* chest;
        BlueWarpPipeData* bluePipe;
        HeartBlockContentData* heartBlockContent;
        SuperBlockContentData* superBlockContent;
        SimpleSpringData* simpleSpring;
        s32* unk;
    } dataBuf;
    /* 0x44 */ Mtx* vertexData;
    /* 0x48 */ Vec3f position;
    /* 0x54 */ Vec3f scale;
    /* 0x60 */ Vec3f rotation;
    /* 0x6C */ f32 shadowPosY;
    /* 0x70 */ Matrix4f inverseTransformMatrix; /* world-to-local */
    /* 0xB0 */ float effectiveSize;
    /* 0xB4 */ char unk_B4[4];
    /* 0xB8 */ Mtx transformMatrix;
} Entity; // size = 0xF8

typedef Entity* EntityList[MAX_ENTITIES];

struct Shadow;

typedef s32 (*ShadowCallback)(struct Shadow*);

// same as EntityBlueprint
typedef struct ShadowBlueprint {
    /* 0x00 */ u16 flags;
    /* 0x02 */ s16 typeDataSize;
    /* 0x04 */ UNK_PTR renderCommandList;
    /* 0x08 */ struct StaticAnimatorNode** animModelNode;
    /* 0x0C */ ShadowCallback(onCreateCallback);
    /* 0x10 */ char unk_10[0x10];
    /* 0x20 */ u8 entityType;
    /* 0x21 */ char aabbSize[3];
} ShadowBlueprint; // size = 0x24

typedef struct Shadow {
    /* 0x00 */ s32 flags;
    /* 0x04 */ u8 listIndex;
    /* 0x05 */ u8 alpha;
    /* 0x06 */ u8 unk_06;
    /* 0x07 */ char unk_07;
    /* 0x08 */ s16 entityModelID;
    /* 0x0A */ s16 vertexSegment;
    /* 0x0C */ Vtx* vertexArray;
    /* 0x10 */ Vec3f position;
    /* 0x1C */ Vec3f scale;
    /* 0x28 */ Vec3f rotation;
    /* 0x34 */ char unk_34[0x4];
    /* 0x38 */ Mtx transformMatrix;
} Shadow; // size = 0x78

typedef Shadow* ShadowList[MAX_SHADOWS];

typedef struct DynamicEntity {
    /* 0x00 */ s32 flags;
    /* 0x04 */ void (*update)(void);
    /* 0x08 */ void (*draw)(void);
} DynamicEntity;

typedef DynamicEntity* DynamicEntityList[MAX_DYNAMIC_ENTITIES];

typedef struct MusicSettings {
    /* 0x00 */ u16 flags;
    /* 0x02 */ s16 unk_02;
    /* 0x04 */ s32 fadeOutTime;
    /* 0x08 */ s32 fadeInTime;
    /* 0x0C */ s16 unk_0C;
    /* 0x0E */ s16 unk_0E;
    /* 0x10 */ s32 songID;
    /* 0x14 */ s32 variation;
    /* 0x18 */ s32 songName;
    /* 0x1C */ s32 unk_1C;
    /* 0x20 */ s32 unk_20;
    /* 0x24 */ s32 unk_24;
    /* 0x28 */ s32 unk_28;
    /* 0x2C */ s32 unk_2C;
} MusicSettings; // size = 0x30

typedef struct UiStatus {
    /* 0x00 */ s32 hpIconIndices[2];
    /* 0x08 */ s32 fpIconIndices[2];
    /* 0x10 */ s32 coinIconIndex;
    /* 0x14 */ s32 coinSparkleIconIndex;
    /* 0x18 */ s32 starpointsIconIndex;
    /* 0x1C */ s32 starpointsShineIconIndex;
    /* 0x20 */ s32 iconIndex8;
    /* 0x24 */ s32 iconIndex9;
    /* 0x28 */ s32 iconIndexA;
    /* 0x2C */ s32 iconIndexB;
    /* 0x30 */ s32 starIconIndex;
    /* 0x34 */ s16 drawPosX; /* overall x-offset for whole UI */
    /* 0x36 */ s16 drawPosY; /* modulated as it appears, goes away */
    /* 0x38 */ s16 showTimer;
    /* 0x3A */ s8 hidden;
    /* 0x3B */ s8 unk_3B[2];
    /* 0x3D */ u8 displayHP;
    /* 0x3E */ u8 displayFP;
    /* 0x3F */ char unk_3F;
    /* 0x40 */ s16 displayCoins;
    /* 0x42 */ s16 displayStarpoints;
    /* 0x44 */ s8 ignoreChanges; /* set != 0 to prevent automatic opening from HP/FP changes */
    /* 0x45 */ s8 unk_45[2];
    /* 0x47 */ s8 disabled; /* set != 0 for menu to be disabled completely */
    /* 0x48 */ s16 displaySP;
    /* 0x4A */ s8 hpBlinking; /* bool */
    /* 0x4B */ u8 hpBlinkCounter;
    /* 0x4C */ u8 hpBlinkTimer; /* until stop */
    /* 0x4D */ s8 fpBlinking; /* bool */
    /* 0x4E */ u8 fpBlinkCounter;
    /* 0x4F */ u8 fpBlinkTimer; /* until stop */
    /* 0x50 */ s8 spBlinking;
    /* 0x51 */ u8 spBlinkCounter;
    /* 0x52 */ s8 starpointsBlinking; /* bool */
    /* 0x53 */ u8 starpointsBlinkCounter;
    /* 0x54 */ s8 coinsBlinking; /* bool */
    /* 0x55 */ u8 coinsBlinkCounter;
    /* 0x56 */ u8 coinsBlinkTimer; /* until stop */
    /* 0x57 */ char unk_57[3];
    /* 0x5A */ u8 spBarsToBlink; /* how many sp bars to blink */
    /* 0x5B */ char unk_5B;
    /* 0x5C */ s32 iconIndex10;
    /* 0x60 */ s32 iconIndex11;
    /* 0x64 */ s32 iconIndex12;
    /* 0x68 */ s32 iconIndex13;
    /* 0x6C */ s8 unk_6C[4];
} UiStatus; // size = 0x70

typedef struct Collider {
    /* 0x00 */ s32 flags;
    /* 0x04 */ s16 nextSibling;
    /* 0x06 */ s16 firstChild;
    /* 0x08 */ s16 parentModelIndex;
    /* 0x0A */ s16 numTriangles;
    /* 0x0C */ struct ColliderTriangle* triangleTable;
    /* 0x10 */ struct ColliderBoundingBox* aabb;
    /* 0x14 */ s16 numVertices;
    /* 0x16 */ char unk_16[2];
    /* 0x18 */ Vec3f* vertexTable; // contains local and global coordinates
} Collider; // size = 0x1C

typedef struct CameraInitData {
    /* 0x00 */ s16 flags;
    /* 0x02 */ s8 type;
    /* 0x03 */ char unk_03;
    /* 0x04 */ s16 viewWidth;
    /* 0x06 */ s16 viewHeight;
    /* 0x08 */ s16 viewStartX;
    /* 0x0A */ s16 viewStartY;
    /* 0x0C */ s16 nearClip;
    /* 0x0E */ s16 farClip;
    /* 0x10 */ s16 vfov;
} CameraInitData; // size = 0x12;

typedef struct CameraUnk {
    /* 0x00 */ s16 unk_00;
    /* 0x02 */ s16 unk_02;
    /* 0x04 */ char unk_04[0x8];
    /* 0x0C */ s32 unk_0C;
    /* 0x10 */ char unk_10[0x54];
    /* 0x64 */ s32 unk_64;
    /* 0x68 */ char unk_68[0x24];
} CameraUnk; // size = 0x8C

typedef struct CameraControlSettings {
    /* 0x00 */ s32 type;
    /* 0x04 */ f32 boomLength;
    /* 0x08 */ f32 boomPitch;
    /* 0x0C */ Vec3f posA;
    /* 0x18 */ Vec3f posB;
    /* 0x24 */ f32 viewPitch;
    /* 0x28 */ s32 flag;
} CameraControlSettings; // size = 0x2C

typedef struct Camera {
    /* 0x000 */ u16 flags;
    /* 0x002 */ s16 moveFlags;
    /* 0x004 */ s16 updateMode;
    /* 0x006 */ s16 unk_06;
    /* 0x008 */ s16 changingMap;
    /* 0x00A */ s16 viewportW;
    /* 0x00C */ s16 viewportH;
    /* 0x00E */ s16 viewportStartX;
    /* 0x010 */ s16 viewportStartY;
    /* 0x012 */ s16 nearClip;
    /* 0x014 */ s16 farClip;
    /* 0x016 */ char unk_16[2];
    /* 0x018 */ f32 vfov;
    /* 0x01C */ s16 unk_1C;
    /* 0x01E */ s16 unk_1E;
    /* 0x020 */ s16 unk_20;
    /* 0x022 */ s16 unk_22;
    /* 0x024 */ s16 unk_24;
    /* 0x026 */ s16 unk_26;
    /* 0x028 */ s16 unk_28;
    /* 0x02A */ s16 zoomPercent;
    /* 0x02C */ s16 bgColor[3];
    /* 0x032 */ Vec3s targetScreenCoords;
    /* 0x038 */ u16 perspNorm;
    /* 0x03A */ char unk_3A[2];
    /* 0x03C */ Vec3f lookAt_eye;
    /* 0x048 */ Vec3f lookAt_obj;
    /* 0x054 */ f32 unk_54; // x-related
    /* 0x058 */ f32 unk_58; // y-related
    /* 0x05C */ f32 unk_5C; // z-related
    /* 0x060 */ Vec3f targetPos;
    /* 0x06C */ f32 currentYaw;
    /* 0x070 */ f32 unk_70;
    /* 0x074 */ f32 currentBoomYaw;
    /* 0x078 */ f32 currentBoomLength;
    /* 0x07C */ f32 currentYOffset;
    /* 0x080 */ char unk_80[4];
    /* 0x084 */ Vec3f trueRotation;
    /* 0x090 */ f32 currentBlendedYawNegated;
    /* 0x094 */ f32 currentPitch;
    /* 0x098 */ s32 unk_98;
    /* 0x09C */ s32 unk_9C;
    /* 0x0A0 */ Vp vp;
    /* 0x0B0 */ Vp vpAlt;
    /* 0x0C0 */ s32 unk_C0;
    /* 0x0C4 */ f32 unk_C4;
    /* 0x0C8 */ char unk_C8[0xC];
    /* 0x0D4 */ Matrix4f perspectiveMatrix;
    /* 0x114 */ Matrix4f viewMtxPlayer; /* centers on player */
    /* 0x154 */ Matrix4f viewMtxLeading; /* leads player slightly */
    /* 0x194 */ Matrix4f viewMtxShaking; /* used while ShakeCam is active */
    /* 0x1D4 */ char unk_1D4[0x28];
    /* 0x1FC */ void (*fpDoPreRender)(struct Camera*);
    /* 0x200 */ void (*fpDoPostRender)(struct Camera*);
    /* 0x204 */ Matrix4s* unkMatrix;
    /* 0x208 */ s32 unk_208;
    /* 0x20C */ Matrix4s* unkEffectMatrix;
    /* 0x210 */ char unk_210[0x2];
    /* 0x212 */ s16 unk_212;
    /* 0x214 */ CameraUnk unk_214[4];
    /* 0x444 */ CameraControlSettings* prevController;
    /* 0x448 */ CameraControlSettings* currentController;
    /* 0x44C */ CamPosSettings oldCameraSettings;
    /* 0x468 */ CamPosSettings newCameraSettings;
    /* 0x484 */ f32 interpAlpha;
    /* 0x488 */ f32 linearInterp;
    /* 0x48C */ f32 linearInterpScale; /* 3.0? */
    /* 0x490 */ f32 moveSpeed;
    /* 0x494 */ f32 unk_494;
    /* 0x498 */ f32 unk_498;
    /* 0x49C */ f32 unk_49C;
    /* 0x4A0 */ f32 savedTargetY;
    /* 0x4A4 */ f32 unk_4A4;
    /* 0x4A8 */ f32 unk_4A8;
    /* 0x4AC */ f32 unk_4AC;
    /* 0x4B0 */ Vec3f movePos;
    /* 0x4BC */ Vec3f prevPrevMovePos;
    /* 0x4C8 */ Vec3f prevMovePos;
    /* 0x4D4 */ u16 prevPrevFollowFlags;
    /* 0x4D6 */ u16 prevFollowFlags;
    /* 0x4D8 */ CameraControlSettings controlSettings;
    /* 0x504 */ u16 followPlayer;
    /* 0x506 */ u16 unk_506;
    /* 0x508 */ f32 panPhase;
    /* 0x50C */ f32 leadAmount;
    /* 0x510 */ f32 unk_510;
    /* 0x514 */ f32 unk_514;
    /* 0x518 */ f32 unk_518;
    /* 0x51C */ s32 unk_51C;
    /* 0x520 */ f32 unk_520;
    /* 0x524 */ f32 unk_524;
    /* 0x528 */ f32 unk_528;
    /* 0x52C */ s32 unk_52C;
    /* 0x530 */ s32 unk_530;
    /* 0x534 */ struct ColliderBoundingBox* aabbForZoneBelow;
    /* 0x538 */ char unk_538[0x18];
    /* 0x550 */ f32 unk_550;
    /* 0x554 */ s16 unk_554;
    /* 0x556 */ s16 unk_556;
} Camera; // size = 0x558

typedef struct BattleStatusUnkInner {
    /* 0x00 */ char unk_00[0x10];
    /* 0x10 */ s16 unk_10;
    /* 0x12 */ char unk_12[8];
    /* 0x1A */ s16 unk_1A;
    /* 0x1C */ char unk_1C[8];
    /* 0x24 */ s16 unk_24;
} BattleStatusUnkInner; // size = unknown

typedef struct BattleStatusUnk {
    /* 0x00 */ char unk_00[0xC];
    /* 0x0C */ BattleStatusUnkInner* unk_0C;
} BattleStatusUnk; // size = unknown

typedef struct FGModelData {
    /* 0x00 */ char unk_00[0x18];
    /* 0x18 */ s32* idList;
} FGModelData; // size = unknown

typedef struct BattleStatus {
    /* 0x000 */ s32 flags1;
    /* 0x004 */ s32 flags2;
    /* 0x008 */ s32 varTable[16];
    /* 0x048 */ s8 currentSubmenu;
    /* 0x049 */ char unk_49[3];
    /* 0x04C */ s8 unk_4C[16];
    /* 0x05C */ s8 unk_5C[16];
    /* 0x06C */ char unk_6C[0x4];
    /* 0x070 */ s16 menuDisableFlags; /* 1 = jump, 2 = hammer, 4 = items */
    /* 0x072 */ char unk_72[2];
    /* 0x074 */ s32 unk_74;
    /* 0x078 */ s8 totalStarPoints;
    /* 0x079 */ s8 pendingStarPoints; /* how many to add */
    /* 0x07A */ s8 incrementStarPointDelay; /* related to star points, set to 0x28 when they are dropped */
    /* 0x07B */ u8 damageTaken;
    /* 0x07C */ s8 changePartnerAllowed;
    /* 0x07D */ s8 menuStatus[4]; ///< -1 = automatically pick the first move, 0 = disabled, 1 = enabled
    /* 0x081 */ s8 actionSuccess;
    /* 0x082 */ char unk_82;
    /* 0x083 */ s8 unk_83;
    /* 0x084 */ s8 unk_84;
    /* 0x085 */ s8 unk_85;
    /* 0x086 */ s8 unk_86;
    /* 0x087 */ s8 blockResult; /* 0 = fail, 1 = success, -1 = mashed */
    /* 0x088 */ s8 itemUsesLeft; /* set to 2 for double dip, 3 for triple dip */
    /* 0x089 */ u8 hpDrainCount;
    /* 0x08A */ s8 nextMerleeSpellType;
    /* 0x08B */ s8 hustleTurns; /* numTurns from hustle drink, normally 0 */
    /* 0x08C */ char unk_8C;
    /* 0x08D */ s8 unk_8D;
    /* 0x08E */ s8 initialEnemyCount; /* used for SP award bonus */
    /* 0x08F */ char unk_8F[1];
    /* 0x090 */ s16 unk_90;
    /* 0x092 */ s8 unk_92;
    /* 0x093 */ s8 unk_93;
    /* 0x094 */ s8 unk_94;
    /* 0x095 */ s8 unk_95;
    /* 0x096 */ s8 hammerCharge;
    /* 0x097 */ s8 jumpCharge;
    /* 0x098 */ char unk_98;
    /* 0x099 */ u8 rushFlags; /* 1 = mega rush, 2 = power rush */
    /* 0x09A */ s8 outtaSightActive;
    /* 0x09B */ s8 turboChargeTurnsLeft;
    /* 0x09C */ u8 turboChargeAmount; /* unused? */
    /* 0x09D */ s8 waterBlockTurnsLeft;
    /* 0x09E */ u8 waterBlockAmount; /* unused? */
    /* 0x09F */ char unk_9F;
    /* 0x0A0 */ struct EffectInstance* waterBlockEffect;
    /* 0x0A4 */ s8 cloudNineTurnsLeft;
    /* 0x0A5 */ s8 cloudNineDodgeChance; /* = 50% */
    /* 0x0A6 */ char unk_A6[2];
    /* 0x0A8 */ struct EffectInstance* cloudNineEffect;
    /* 0x0AC */ s8 merleeAttackBoost;
    /* 0x0AD */ s8 merleeDefenseBoost;
    /* 0x0AE */ s8 hammerLossTurns;
    /* 0x0AF */ s8 jumpLossTurns;
    /* 0x0B0 */ s8 itemLossTurns;
    /* 0x0B1 */ char unk_B1[3];
    /* 0x0B4 */ UNK_FUN_PTR(preUpdateCallback);
    /* 0x0B8 */ UNK_FUN_PTR(initBattleCallback);
    /* 0x0BC */ struct Evt* controlScript; /* control handed over to this when changing partners */
    /* 0x0C0 */ s32 controlScriptID;
    /* 0x0C4 */ struct Evt* camMovementScript;
    /* 0x0C8 */ s32 camMovementScriptID;
    /* 0x0CC */ Vec3f camLookatObjPos;
    /* 0x0D8 */ struct Actor* playerActor;
    /* 0x0DC */ struct Actor* partnerActor;
    /* 0x0E0 */ struct Actor* enemyActors[24];
    /* 0x140 */ s16 enemyIDs[24];
    /* 0x170 */ s8 nextEnemyIndex; /* (during enemy turn) who should go next */
    /* 0x171 */ s8 numEnemyActors;
    /* 0x172 */ s16 activeEnemyActorID; /* (during enemy turn) enemy currently using their move */
    /* 0x174 */ struct Actor* currentTurnEnemy;
    /* 0x178 */ s8 moveCategory; ///< 0 = jump, 1 = hammer, 5 = partner, ...
    /* 0x179 */ char unk_179;
    /* 0x17A */ s16 selectedItemID;
    /* 0x17C */ s16 selectedMoveID;
    /* 0x17E */ s16 currentAttackDamage;
    /* 0x180 */ s16 lastAttackDamage;
    /* 0x182 */ char unk_182[2];
    /* 0x184 */ s32 currentTargetListFlags; /* set when creating a target list, also obtain from the flags field of moves */
    /* 0x188 */ s32 currentAttackElement;
    /* 0x18C */ s32 currentAttackEventSuppression;
    /* 0x190 */ s32 currentAttackStatus;
    /* 0x194 */ u8 statusChance;
    /* 0x195 */ s8 statusDuration;
    /* 0x196 */ char unk_196;
    /* 0x197 */ u8 targetHomeIndex; /* some sort of home idnex used for target list construction */
    /* 0x198 */ u8 powerBounceCounter;
    /* 0x199 */ s8 wasStatusInflicted; /* during last attack */
    /* 0x19A */ u8 unk_19A;
    /* 0x19B */ char unk_19B[5];
    /* 0x1A0 */ s16 currentTargetID; /* selected? */
    /* 0x1A2 */ s8 currentTargetPart; /* selected? */
    /* 0x1A3 */ char unk_1A3;
    /* 0x1A4 */ s16 currentTargetID2;
    /* 0x1A6 */ s8 currentTargetPart2;
    /* 0x1A7 */ s8 battlePhase;
    /* 0x1A8 */ s16 attackerActorID;
    /* 0x1AA */ char unk_1AA[4];
    /* 0x1AE */ s16 submenuIcons[24]; /* icon IDs */
    /* 0x1DE */ u8 submenuMoves[24]; /* move IDs */
    /* 0x1F6 */ s8 submenuStatus[24]; ///< @see enum BattleSubmenuStatus
    /* 0x20E */ u8 submenuMoveCount;
    /* 0x20F */ char unk_20F;
    /* 0x210 */ s32 currentButtonsDown;
    /* 0x214 */ s32 currentButtonsPressed;
    /* 0x218 */ s32 currentButtonsHeld;
    /* 0x21C */ s32 stickX;
    /* 0x220 */ s32 stickY;
    /* 0x224 */ s32 inputBitmask;
    /* 0x228 */ s32 dpadX; /* 0-360 */
    /* 0x22C */ s32 dpadY; /* 0-60 */
    /* 0x230 */ s32 holdInputBuffer[64];
    /* 0x330 */ s32 pushInputBuffer[64];
    /* 0x430 */ s8 holdInputBufferPos;
    /* 0x431 */ s8 inputBufferPos;
    /* 0x432 */ s8 unk_432;
    /* 0x433 */ char unk_433;
    /* 0x434 */ s32* unk_434;
    /* 0x438 */ FGModelData* foregroundModelData;
    /* 0x43C */ BattleStatusUnk* unk_43C;
    /* 0x440 */ u8 tattleFlags[28];
    /* 0x45C */ char unk_45C[4];
} BattleStatus; // size = 0x460

typedef struct TextureHeader {
    /* 0x00 */ s8 name[32];
    /* 0x20 */ s16 auxW;
    /* 0x22 */ s16 mainW;
    /* 0x24 */ s16 auxH;
    /* 0x26 */ s16 mainH;
    /* 0x28 */ char unk_28;
    /* 0x29 */ u8 extraTiles;
    /* 0x2A */ u8 colorCombine;
    /* 0x2B */ u8 fmt;
    /* 0x2C */ u8 bitDepth;
    /* 0x2D */ u8 wrapH;
    /* 0x2E */ u8 wrapV;
    /* 0x2F */ u8 filtering;
} TextureHeader; // size = 0x30

typedef struct MoveData {
    /* 0x00 */ s32 moveNameID;
    /* 0x04 */ s32 flags;
    /* 0x08 */ s32 worldDescID;
    /* 0x0C */ s32 menuDescID;
    /* 0x10 */ s8 battleSubmenu; ///< @see enum BattleSubmenu
    /* 0x11 */ s8 costFP;
    /* 0x12 */ s8 costBP;
    /* 0x13 */ u8 actionCommandID;
} MoveData; // size = 0x14

typedef struct CollisionData {
    /* 0x00 */ Vec3f* vertices;
    /* 0x04 */ Collider* colliderList;
    /* 0x08 */ struct ColliderBoundingBox* aabbs;
    /* 0x0C */ s16 numColliders;
    /* 0x0E */ char unk_0E[2];
} CollisionData; // size = 0x10

typedef struct ModelGroupData {
    /* 0x00 */ UNK_PTR transformMatrix;
    /* 0x04 */ Lightsn* lightingGroup;
    /* 0x08 */ s32 numLights;
    /* 0x0C */ s32 numChildren;
    /* 0x10 */ struct ModelNode** childList;
} ModelGroupData; // size = 0x14

typedef struct ModelDisplayData {
    /* 0x0 */ Gfx* displayList;
    /* 0x4 */ char unk_00[0x4];
} ModelDisplayData; // size = 0x8

typedef struct AnimatorNode {
    /* 0x00 */ Gfx* displayList;
    /* 0x04 */ struct AnimatorNode* children[0x20];
    /* 0x84 */ Vec3f basePos; // ?
    /* 0x90 */ Vec3f pos;
    /* 0x9C */ Vec3f rotation;
    /* 0xA8 */ Vec3f scale;
    /* 0xB4 */ Matrix4f mtx;
    /* 0xF4 */ s16 flags;
    /* 0xF6 */ s16 uniqueIndex;
    /* 0xF8 */ s16 vertexStartOffset;
    /* 0xFA */ char unk_FA[2];
    /* 0xFC */ union {
    /*      */   s32 modelID;
    /*      */   Vtx* vtxList;
    /*      */ } fcData;
} AnimatorNode; // size = 0x100

typedef struct AnimatorNodeBlueprint {
    /* 0x00 */ Gfx* displayList;
    /* 0x04 */ Vec3f basePos;
    /* 0x10 */ Vec3f rotation;
    /* 0x1C */ char unk_1C[0x4];
} AnimatorNodeBlueprint; // size = 0x20

typedef struct StaticAnimatorNode {
    /* 0x00 */ Gfx* displayList; // can sometime point to a node???
    /* 0x04 */ Vec3s rot; /* range = -180,180 */
    /* 0x0A */ char unk_0A[0x2];
    /* 0x0C */ Vec3f pos;
    /* 0x18 */ struct StaticAnimatorNode* sibling;
    /* 0x1C */ struct StaticAnimatorNode* child;
    /* 0x20 */ s16 vertexStartOffset;
    /* 0x22 */ char unk_22[0x2];
    /* 0x24 */ Vtx* vtxList;
    /* 0x28 */ s16 modelID;
    /* 0x2A */ char unk_2A[0x2];
} StaticAnimatorNode; // size = 0x2C

typedef struct ModelAnimator {
    /* 0x000 */ u32 flags;
    /* 0x004 */ s8 renderMode;
    /* 0x005 */ char unk_05[3];
    /* 0x008 */ s8* animReadPos;
    /* 0x00C */ s8* savedReadPos;
    /* 0x010 */ AnimatorNode* rootNode;
    /* 0x014 */ u8 nextUniqueID;
    /* 0x015 */ u8 staticNodeIDs[0x7A]; // ?
    /* 0x08F */ char unk_08F[0x1];
    /* 0x090 */ f32 nextUpdateTime;
    /* 0x094 */ f32 timeScale;
    /* 0x098 */ Mtx mtx;
    /* 0x0D8 */ Vtx** vertexArray;
    /* 0x0DC */ s8* animationBuffer;
    /* 0x0E0 */ StaticAnimatorNode* staticNodes[0x7A];
    /* 0x2C8 */ StaticAnimatorNode** staticRoot;
    /* 0x2CC */ s32 treeIndexPos;
    /* 0x2D0 */ s32 savedTreePos;
    /* 0x2D4 */ void (*fpRenderCallback)(void);
    /* 0x2D8 */ s32 renderCallbackArg;
    /* 0x2DC */ char unk_2DC[4];
} ModelAnimator; // size = 0x2E0

typedef ModelAnimator* AnimatedMeshList[MAX_ANIMATED_MESHES];

typedef struct ColliderBoundingBox {
    /* 0x00 */ Vec3f min;
    /* 0x0C */ Vec3f max;
    /* 0x18 */ s32 flagsForCollider;
} ColliderBoundingBox; // size = 0x1C

typedef struct ItemData {
    /* 0x00 */ s32 nameMsg;
    /* 0x04 */ s16 iconID;
    /* 0x06 */ s16 badgeSortPriority;
    /* 0x08 */ s32 targetFlags;
    /* 0x0C */ s16 sellValue;
    /* 0x0E */ char unk_0E[2];
    /* 0x10 */ s32 menuMsg;
    /* 0x14 */ s32 itemMsg;
    /* 0x18 */ s16 typeFlags;
    /* 0x1A */ u8 moveID;
    /* 0x1B */ s8 potencyA;
    /* 0x1C */ s8 potencyB;
    /* 0x1D */ char unk_1D[3];
} ItemData; // size = 0x20

typedef struct ItemEntity {
    /* 0x00 */ s32 flags;
    /* 0x04 */ s16 boundVar; /* see make_item_entity */
    /* 0x06 */ s16 unk_06;
    /* 0x08 */ Vec3f position;
    /* 0x14 */ struct ItemEntityPhysicsData* physicsData;
    /* 0x18 */ s16 itemID; /* into item table, also worldIconID */
    /* 0x1A */ s8 state;
    /* 0x1B */ s8 type;
    /* 0x1C */ u8 pickupDelay; /* num frames before item can be picked up */
    /* 0x1D */ char unk_1D;
    /* 0x1E */ s16 wsFaceAngle; /* < 0 means none */
    /* 0x20 */ s16 shadowIndex;
    /* 0x22 */ char unk_22[2];
    /* 0x24 */ u32* readPos;
    /* 0x28 */ u32* savedReadPos;
    /* 0x2C */ char unk_2C[2];
    /* 0x2E */ u8 unkCounter;
    /* 0x2F */ s8 unk_2F;
    /* 0x30 */ f32 scale;
    /* 0x34 */ char unk_34[8];
    /* 0x3C */ s32 framesLeft;
    /* 0x40 */ s32* currentState;
    /* 0x44 */ s32 unk_44;
    /* 0x48 */ s32* sequenceStart;
    /* 0x4C */ s32* unk_4C;
    /* 0x50 */ s32* unk_50;
    /* 0x54 */ s32 unk_54;
    /* 0x58 */ s32 unk_58;
} ItemEntity; // size = 0x5C

typedef struct MessagePrintState {
    /* 0x000 */ s8* srcBuffer;
    /* 0x004 */ s16 printBufferPos;
    /* 0x006 */ char unk_06[2];
    /* 0x008 */ s32 msgID;
    /* 0x00C */ s16 srcBufferPos;
    /* 0x00E */ s16 currentPrintDelay;
    /* 0x010 */ u8 printBuffer[1088]; // slightly larger than source buffer
    /* 0x450 */ s16 printBufferSize;
    /* 0x452 */ u16 effectFrameCounter;
    /* 0x454 */ u8 font;
    /* 0x455 */ s8 fontVariant;
    /* 0x456 */ Vec2s windowOffsetPos; // offset from baseWindowPos. used to animated window pos?
    /* 0x45A */ Vec2s windowBasePos; // ex: set by the parameters for choice style
    /* 0x45E */ s8 printDelayTime; // delay to print each chunk
    /* 0x45F */ s8 charsPerChunk; // how many chars to print at once
    /* 0x460 */ s32 curLinePos; // position along current line
    /* 0x464 */ s8 unk_464;
    /* 0x465 */ char unk_465;
    /* 0x466 */ s16 nextLinePos; // ?
    /* 0x468 */ s8 lineCount;
    /* 0x469 */ char unk_469[0x3];
    /* 0x46C */ s32 unk_46C;
    /* 0x470 */ u8 currentAnimFrame[4];
    /* 0x474 */ s16 animTimers[4];
    /* 0x47C */ s8 rewindArrowAnimState;
    /* 0x47D */ char unk_47D[0x1];
    /* 0x47E */ s16 rewindArrowBlinkCounter;
    /* 0x480 */ s16 unk_480;
    /* 0x482 */ Vec2s rewindArrowPos;
    /* 0x486 */ s8 currentLine;
    /* 0x487 */ u8 unkArraySize;
    /* 0x488 */ u16 lineEndPos[4];
    /* 0x490 */ char unk_490[0x38];
    /* 0x4C8 */ u16 unk_4C8;
    /* 0x4CA */ s16 unk_4CA;
    /* 0x4CC */ u16 unk_4CC;
    /* 0x4CE */ s8 maxOption;
    /* 0x4CF */ char unk_4CF[0x1];
    /* 0x4D0 */ s16 cursorPosX[6];
    /* 0x4DC */ s16 cursorPosY[6];
    /* 0x4E8 */ u8 currentOption;
    /* 0x4E9 */ s8 madeChoice;
    /* 0x4EA */ u8 cancelOption;
    /* 0x4EB */ char unk_4EB[0x1];
    /* 0x4EC */ s8 targetOption;
    /* 0x4ED */ s8 unkCounter;
    /* 0x4EE */ s8 selectedOption;
    /* 0x4EF */ char unk_4EF[0x9];
    /* 0x4F8 */ u8 windowState;
    /* 0x4F9 */ char unk_4F9[0x3];
    /* 0x4FC */ s32 stateFlags;
    /* 0x500 */ s16 delayFlags; // ?
    /* 0x502 */ char unk_502[0x2];
    /* 0x504 */ s32* closedWritebackBool; // if not null, writes 1 here when message closes
    /* 0x508 */ u8 style;
    /* 0x509 */ u8 fadeInCounter;
    /* 0x50A */ Vec2s initOpenPos; // where the message originates from, in screen-space coords
    /* 0x50E */ Vec2su openStartPos;
    /* 0x512 */ u8 fadeOutCounter;
    /* 0x513 */ char unk_513[0x1];
    /* 0x514 */ Vec2su windowSize;
    /* 0x518 */ s8 speechSoundType;
    /* 0x519 */ u8 volume;
    /* 0x51A */ s8 speechPan; // just pan?
    /* 0x51B */ char unk_51B[0x1];
    /* 0x51C */ u16 speechVolumePitch;
    /* 0x51E */ char unk_51E[0x2];
    /* 0x520 */ s32 speedSoundIDA;
    /* 0x524 */ s32 speedSoundIDB;
    /* 0x528 */ s16 varBufferReadPos;
    /* 0x52A */ s8 unk_52A;
    /* 0x52B */ u8 currentImageIndex;
    /* 0x52C */ Vec2su varImageScreenPos; // in addition, posX=0 is taken as 'dont draw'
    /* 0x530 */ u8 varImgHasBorder;
    /* 0x531 */ u8 varImgFinalAlpha;
    /* 0x532 */ u8 varImgAlphaFadeStep; // how much to fade in per frame
    /* 0x533 */ u8 varImageDisplayState; // 0 = fade in, 1 = fully visible, 2 = fade out
    /* 0x534 */ s16 varImageFadeTimer; // frames faded in
    /* 0x536 */ s16 msgHeight;
    /* 0x538 */ u16 msgWidth;
    /* 0x53A */ s8 maxLineChars;
    /* 0x53B */ s8 numLines;
    /* 0x53C */ u8 maxLinesPerPage;
    /* 0x53D */ char unk_53D[0x3];
    /* 0x540 */ f32 sizeScale;
    /* 0x544 */ s32* letterBackgroundImg;
    /* 0x548 */ s32* letterBackgroundPal;
    /* 0x54C */ s32* letterContentImg;
    /* 0x550 */ s32* letterContentPal;
    /* 0x554 */ char unk_554[0x4];
} MessagePrintState; // size = 0x558

typedef struct MessageDrawState {
    /* 0x00 */ s32 clipX[2]; // characters beyond this pos get skipped
    /* 0x08 */ s32 clipY[2]; // characters beyond this pos get skipped
    /* 0x10 */ Vec2f msgScale;
    /* 0x18 */ Vec2f charScale;
    /* 0x20 */ s32 drawBufferPos; // msg gets printed here and read for display
    /* 0x24 */ s16 savedPos[2];
    /* 0x28 */ u8 savedColor;
    /* 0x29 */ u8 unk_29;
    /* 0x2A */ char unk_2A[0x1];
    /* 0x2B */ u8 framePalette;
    /* 0x2C */ s8 unk_2C;
    /* 0x2D */ u8 unk_2D;
    /* 0x2E */ u8 centerPos;
    /* 0x2F */ char unk_2F[0x1];
    /* 0x30 */ s32 visiblePrintedCount;
    /* 0x34 */ u16 printModeFlags; // C0 = center, 10 = drawing image
    /* 0x36 */ char unk_36[0x2];
    /* 0x38 */ u32 effectFlags;
    /* 0x3C */ u16 font; // 0 or 1
    /* 0x3E */ u16 fontVariant;
    /* 0x40 */ u8 currentPosX;
    /* 0x41 */ char unk_41;
    /* 0x42 */ u16 nextPos[2];
    /* 0x46 */ s16 textStartPos[2]; // relative to textbox
    /* 0x4A */ s16 textColor;
    /* 0x4C */ u8* printBuffer;
    /* 0x50 */ u8 nextCounter; // related to closing mssages and cmd FA
    /* 0x51 */ char unk_51[0x3];
} MessageDrawState; // size = 0x54

typedef struct MessageCharData {
    /* 0x0 */ s8* raster;
    /* 0x4 */ u8* charWidthTable;
    /* 0x8 */ u8 monospaceWidth;
    /* 0x9 */ u8 baseHeightOffset;
    /* 0xA */ char unk_0A[0x2];
} MessageCharData; // size = 0xC

typedef struct MessageCharset {
    /* 0x0 */ Vec2b texSize;
    /* 0x2 */ s8 unk_02;
    /* 0x3 */ u8 newLineY;
    /* 0x4 */ s16 charRasterSize; // in bytes
    /* 0x6 */ char unk_06[0x2];
    /* 0x8 */ MessageCharData* rasters;
} MessageCharset; // size = 0xA;

typedef struct MesasgeFontGlyphData {
    /* 0x0 */ s8* raster;
    /* 0x4 */ s16* palette;
    /* 0x8 */ Vec2b texSize;
    /* 0xA */ s8 charWidth;
    /* 0xB */ s8 charHeight;
} MesasgeFontGlyphData; // size = 0xC

typedef struct MessageNumber {
    /* 0x00 */ s32* rasters;
    /* 0x04 */ s8 texSize;
    /* 0x05 */ u8 texWidth;
    /* 0x06 */ u8 texHeight;
    /* 0x07 */ s8 digitWidth[10];
    /* 0x11 */ s8 fixedWidth;
    /* 0x12 */ char unk_12[0x2];
} MessageNumber; // size = 0x14

typedef struct ShopItemEntity {
    /* 0x00 */ s32 index;
    /* 0x04 */ Vec3f pos;
} ShopItemEntity; // size = 0x10

typedef struct ShopOwner {
    /* 0x00 */ s32 npcID;
    /* 0x04 */ s32 idleAnim;
    /* 0x08 */ s32 talkAnim;
    /* 0x0C */ EvtScript* onBuyEvt;
    /* 0x10 */ EvtScript* unk_10Evt;
    /* 0x14 */ EvtScript* onTalkEvt;
    /* 0x18 */ s32* shopMsgIDs;
} ShopOwner;

typedef struct ShopItemLocation {
    /* 0x0 */ u16 posModelID;
    /* 0x2 */ u16 triggerColliderID;
} ShopItemLocation; // size = 0x4

typedef struct ShopItemData {
    /* 0x0 */ u32 itemID;
    /* 0x4 */ s32 price;
    /* 0x8 */ s32 unk_08;
} ShopItemData; // size = 0xC

typedef struct ShopSellPriceData {
    /* 0x0 */ s32 itemID;
    /* 0x4 */ s32 sellPrice;
    /* 0x8 */ char unk_08[0x4];
} ShopSellPriceData; // size = 0xC

typedef struct GameStatus {
    /* 0x000 */ u32 currentButtons;
    /* 0x004 */ u32 altCurrentButtons; /* input used for batte when flag 80000 set */
    /* 0x008 */ char unk_08[8];
    /* 0x010 */ u32 pressedButtons; /* bits = 1 for frame of button press */
    /* 0x014 */ u32 altPressedButtons; /* input used for batte when flag 80000 set */
    /* 0x018 */ char unk_18[8];
    /* 0x020 */ u32 heldButtons; /* bits = 1 every 4th frame during hold */
    /* 0x024 */ u32 altHeldButtons; /* input used for batte when flag 80000 set */
    /* 0x028 */ char unk_28[8];
    /* 0x030 */ u32 prevButtons; /* from previous frame */
    /* 0x034 */ char unk_34[12];
    /* 0x040 */ s8 stickX; /* with deadzone */
    /* 0x041 */ s8 altStickX; /* input used for batte when flag 80000 set */
    /* 0x042 */ char unk_42[2];
    /* 0x044 */ s8 stickY; /* with deadzone */
    /* 0x045 */ s8 altStickY; /* input used for batte when flag 80000 set */
    /* 0x046 */ char unk_46[2];
    /* 0x048 */ s16 unk_48[4];
    /* 0x050 */ s16 unk_50[4];
    /* 0x058 */ s16 unk_58;
    /* 0x05A */ char unk_5A[6];
    /* 0x060 */ s16 unk_60;
    /* 0x062 */ char unk_62[6];
    /* 0x068 */ s16 demoButtonInput;
    /* 0x06A */ s8 demoStickX;
    /* 0x06B */ s8 demoStickY;
    /* 0x06C */ s32 mainScriptID;
    /* 0x070 */ s8 isBattle;
    /* 0x071 */ s8 demoState; /* (0 = not demo, 1 = map demo, 2 = demo map changing) */
    /* 0x072 */ s8 nextDemoScene; /* which part of the demo to play next */
    /* 0x073 */ u8 contBitPattern;
    /* 0x074 */ s8 debugEnemyContact;
    /* 0x075 */ s8 debugQuizmo;
    /* 0x076 */ s8 unk_76;
    /* 0x077 */ char unk_77;
    /* 0x078 */ s8 disableScripts;
    /* 0x079 */ char unk_79;
    /* 0x07A */ s8 musicEnabled;
    /* 0x07B */ char unk_7B;
    /* 0x07C */ s8 unk_7C;
    /* 0x07D */ s8 keepUsingPartnerOnMapChange;
    /* 0x07E */ u8 peachFlags; /* (1 = isPeach, 2 = isTransformed, 4 = hasUmbrella) */
    /* 0x07F */ s8 peachDisguise; /* (1 = koopatrol, 2 = hammer bros, 3 = clubba) */
    /* 0x080 */ u8 peachCookingIngredient; ///< @see enum CookingIngredient
    /* 0x081 */ s8 unk_81;
    /* 0x082 */ s8 unk_82;
    /* 0x083 */ s8 unk_83;
    /* 0x084 */ s8 playerSpriteSet;
    /* 0x085 */ char unk_85;
    /* 0x086 */ s16 areaID;
    /* 0x088 */ s16 prevArea;
    /* 0x08A */ s16 didAreaChange;
    /* 0x08C */ s16 mapID;
    /* 0x08E */ s16 entryID;
    /* 0x090 */ u16 unk_90;
    /* 0x092 */ u16 unk_92;
    /* 0x094 */ f32 exitTangent;
    /* 0x098 */ Vec3f playerPos;
    /* 0x0A4 */ f32 playerYaw;
    /* 0x0A8 */ s8 creditsViewportMode;
    /* 0x0A9 */ s8 unk_A9;
    /* 0x0AA */ s8 demoFlags;
    /* 0x0AB */ u8 soundOutputMode;
    /* 0x0AC */ s8 introState;
    /* 0x0AD */ s8 introCounter;
    /* 0x0AE */ s8 bSkipIntro;
    /* 0x0AF */ s8 unk_AF;
    /* 0x0B0 */ s8 unk_B0;
    /* 0x0B1 */ char unk_B1[0x5];
    /* 0x0B6 */ s16 bootAlpha;
    /* 0x0B8 */ s16 bootBlue;
    /* 0x0BA */ s16 bootGreen;
    /* 0x0BC */ s16 bootRed;
    /* 0x0BE */ char unk_BE[94];
    /* 0x11C */ Vec3f playerGroundTraceAngles;
    /* 0x128 */ Vec3f playerGroundTraceNormal;
    /* 0x134 */ u16 frameCounter;
    /* 0x136 */ char unk_136[2];
    /* 0x138 */ s32 nextRNG;
    /* 0x13C */ s16 unk_13C;
    /* 0x13E */ char unk_13E[2];
    /* 0x140 */ ShopItemEntity* shopItemEntities;
    /* 0x144 */ struct Shop* mapShop;
    /* 0x148 */ s16 backgroundFlags; /* (bit 1 = enable, bit 2 is used for something else) */
    /* 0x14A */ s16 backgroundMinX;
    /* 0x14C */ s16 backgroundMinY;
    /* 0x14E */ s16 backgroundMaxX;
    /* 0x150 */ s16 backgroundMaxY;
    /* 0x152 */ s16 backgroundXOffset; /* (used for parallax scroll) */
    /* 0x154 */ UNK_PTR backgroundRaster;
    /* 0x158 */ UNK_PTR backgroundPalette;
    /* 0x15C */ s16 unk_15C;
    /* 0x15E */ u16 unk_15E;
    /* 0x160 */ Vec3s savedPos;
    /* 0x166 */ u8 saveSlot;
    /* 0x167 */ u8 loadType; /* (0 = from map, 1 = from main menu) */
    /* 0x168 */ u32 saveCount;
    /* 0x16C */ char unk_16C[12];
} GameStatus; // size = 0x178

// PartnerAnims
typedef struct PartnerAnimations {
    /* 0x00 */ s32 anims[9];
} PartnerAnimations; // size = 0x24

typedef struct PushBlockGrid {
    /* 0x00 */ s8* cells;
    /* 0x04 */ u8 numCellsX;
    /* 0x05 */ u8 numCellsZ;
    /* 0x06 */ char unk_06[2];
    /* 0x08 */ s32 centerPos[3];
    /* 0x14 */ UNK_FUN_PTR(dropCallback);
    /* 0x18 */ char unk_18[4];
} PushBlockGrid; // size = 0x1C

typedef struct ItemEntityPhysicsData {
    /* 0x00 */ f32 verticalVelocity;
    /* 0x04 */ f32 gravity; /* 2 = normal, 1 = low gravity, higher values never 'settle' */
    /* 0x08 */ f32 unk_08;
    /* 0x0C */ f32 constVelocity;
    /* 0x10 */ f32 velx;
    /* 0x14 */ f32 velz;
    /* 0x18 */ f32 moveAngle;
    /* 0x1C */ s32 unk_1C;
    /* 0x20 */ s32 unk_20;
} ItemEntityPhysicsData; // size = 0x24

typedef struct RenderTask {
    /* 0x00 */ s32 renderMode;
    /* 0x04 */ s32 distance; /* value between 0 and -10k */
    /* 0x08 */ void* appendGfxArg;
    /* 0x0C */ void (*appendGfx)(void*);
} RenderTask; // size = 0x10

typedef struct SelectableTarget {
    /* 0x00 */ s16 actorID;
    /* 0x02 */ s16 partID; /* sometimes loaded as byte from 0x3 */
    /* 0x04 */ Vec3s pos;
    /* 0x0A */ s16 unk_0A;
    /* 0x0C */ s16 unk_0C;
    /* 0x0E */ s16 unk_0E;
    /* 0x10 */ s8 unk_10;
    /* 0x11 */ u8 homeCol; /* from xpos --> 0-3 */
    /* 0x12 */ u8 homeRow; /* from ypos --> 0-3 */
    /* 0x13 */ u8 layer; /* from zpos? --> 0-1 */
} SelectableTarget; // size = 0x14

typedef struct ActorPartMovement {
    /* 0x00 */ Vec3f unk_00;
    /* 0x0C */ Vec3f goalPos;
    /* 0x18 */ Vec3f unk_18;
    /* 0x24 */ f32 jumpScale;
    /* 0x28 */ f32 moveSpeed;
    /* 0x2C */ f32 unk_2C;
    /* 0x30 */ f32 unk_30;
    /* 0x34 */ f32 unk_34;
    /* 0x38 */ s16 unk_38;
    /* 0x3A */ s16 unk_3A;
    /* 0x3C */ s32 unk_3C;
    /* 0x40 */ char unk_40[0xC];
    /* 0x4C */ s32 varTable[16];
} ActorPartMovement; // size = 0x8C

typedef struct ActorPartBlueprint {
    /* 0x00 */ s32 flags;
    /* 0x04 */ s8 index;
    /* 0x05 */ Vec3b posOffset;
    /* 0x08 */ Vec2b targetOffset;
    /* 0x0A */ s16 opacity;
    /* 0x0C */ s32* idleAnimations;
    /* 0x10 */ s32* defenseTable;
    /* 0x14 */ s32 eventFlags;
    /* 0x18 */ s32 elementImmunityFlags;
    /* 0x1C */ s8 unk_1C;
    /* 0x1C */ s8 unk_1D;
    /* 0x1E */ char unk_1E[2];
    /* 0x20 */ s32 unk_20;
} ActorPartBlueprint; // size = 0x24

typedef struct ActorPart {
    /* 0x00 */ s32 flags;
    /* 0x04 */ s32 targetFlags; /* initialized to 0 */
    /* 0x08 */ ActorPartBlueprint* staticData;
    /* 0x0C */ struct ActorPart* nextPart;
    /* 0x10 */ struct ActorPartMovement* movement;
    /* 0x14 */ Vec3s partOffset;
    /* 0x1A */ Vec3s visualOffset;
    /* 0x20 */ Vec3f partOffsetFloat;
    /* 0x2C */ Vec3f absolutePosition;
    /* 0x38 */ Vec3f rotation;
    /* 0x44 */ Vec3s rotationPivotOffset;
    /* 0x4A */ char unk_4A[2];
    /* 0x4C */ Vec3f scale;
    /* 0x58 */ Vec3f currentPos;
    /* 0x64 */ f32 yaw;
    /* 0x68 */ s16 unkOffset[2];
    /* 0x6C */ Vec2s targetOffset;
    /* 0x70 */ s16 unk_70;
    /* 0x72 */ Vec2bu size;
    /* 0x74 */ s8 verticalStretch;
    /* 0x75 */ s8 unk_75;
    /* 0x76 */ s8 unk_76;
    /* 0x77 */ char unk_77[1];
    /* 0x78 */ u32* defenseTable;
    /* 0x7C */ s32 eventFlags;
    /* 0x80 */ s32 partFlags3;
    /* 0x84 */ s32 unk_84;
    /* 0x88 */ s32 currentAnimation;
    /* 0x8C */ s32 unk_8C;
    /* 0x90 */ f32 animationRate;
    /* 0x94 */ u32* idleAnimations;
    /* 0x98 */ s16 opacity;
    /* 0x9A */ char unk_9A[2];
    /* 0x9C */ s32 shadowIndex;
    /* 0xA0 */ f32 shadowScale;
    /* 0xA4 */ s32 partTypeData[6];
    /* 0xBC */ s16 actorTypeData2b[2];
    /* 0xC0 */ struct DecorationTable* decorationTable; /* initialized to 0 */
} ActorPart; // size = 0xC4

typedef struct ColliderTriangle {
    /* 0x00 */ Vec3f* v1; /* note: the order of v1,2,3 is reversed from the ijk in the hit file */
    /* 0x04 */ Vec3f* v2;
    /* 0x08 */ Vec3f* v3;
    /* 0x0C */ Vec3f e13; /* = v3 - v1 */
    /* 0x18 */ Vec3f e21; /* = v1 - v2 */
    /* 0x24 */ Vec3f e32; /* = v2 - v3 */
    /* 0x30 */ Vec3f normal;
    /* 0x3C */ s16 oneSided; /* 1 = yes, 0 = no */
    /* 0x3E */ char unk_3E[2];
} ColliderTriangle; // size = 0x40

typedef struct PartnerBlueprint {
    /* 0x00 */ s32 dmaStart;
    /* 0x04 */ s32 dmaEnd;
    /* 0x08 */ s32 dmaDest;
    /* 0x0C */ s32 isFlying;
    /* 0x10 */ UNK_FUN_PTR(fpInit);
    /* 0x14 */ EvtScript* spScriptA;
    /* 0x18 */ EvtScript* spScriptB;
    /* 0x1C */ EvtScript* spScriptC;
    /* 0x20 */ EvtScript* spScriptD;
    /* 0x24 */ s32 idleAnim;
    /* 0x28 */ UNK_FUN_PTR(fpFuncA);
    /* 0x2C */ UNK_FUN_PTR(fpFuncB);
    /* 0x30 */ UNK_FUN_PTR(fpFuncC);
    /* 0x34 */ UNK_FUN_PTR(fpFuncD);
    /* 0x38 */ UNK_FUN_PTR(fpFuncE);
    /* 0x3C */ EvtScript* spScriptX;
} PartnerBlueprint; // size = 0x40

typedef struct FontRasterSet {
    /* 0x00 */ u8 sizeX;
    /* 0x01 */ u8 sizeY;
    /* 0x02 */ char unk_02[10];
} FontRasterSet; // size = 0x0C

typedef struct CollisionStatus {
    /* 0x00 */ s16 pushingAgainstWall; /* FFFF = none for all below VVV */
    /* 0x02 */ s16 currentFloor; /* valid on touch */
    /* 0x04 */ s16 lastTouchedFloor; /* valid after jump */
    /* 0x06 */ s16 floorBelow;
    /* 0x08 */ s16 currentCeiling; /* valid on touching with head */
    /* 0x0A */ s16 unk_0A; /* associated with TRIGGER_WALL_PRESS_A */
    /* 0x0C */ s16 unk_0C; /* associated with TRIGGER_FLAGS_2000 */
    /* 0x0E */ s16 unk_0E; /* associated with TRIGGER_FLAGS_4000 */
    /* 0x10 */ s16 unk_10; /* associated with TRIGGER_FLAGS_8000 */
    /* 0x12 */ s16 currentWall;
    /* 0x14 */ s16 lastWallHammered; /* valid when smashing */
    /* 0x16 */ s16 touchingWallTrigger; /* 0/1 */
    /* 0x18 */ s16 bombetteExploded; /* 0 = yes, FFFF = no */
    /* 0x1A */ char unk_1A[2];
    /* 0x1C */ Vec3f bombetteExplosionPos;
} CollisionStatus; // size = 0x28

typedef struct DecorationUnk {
    /* 0x00 */ s16 unk00;
    /* 0x02 */ s16 unk02;
    /* 0x04 */ s16 unk04;
    /* 0x06 */ s16 unk06;
    /* 0x08 */ s16 unk08;
    /* 0x0A */ s16 unk0A;
    /* 0x0C */ s16 unk0C;
    /* 0x0E */ s16 unk0E;
} DecorationUnk; // size = 0x10

typedef struct DecorationTable {
    /* 0x000 */ char unk_00[0x6C0];
    /* 0x6C0 */ s8 unk_6C0;
    /* 0x6C1 */ s8 unk_6C1;
    /* 0x6C2 */ s8 unk_6C2;
    /* 0x6C3 */ char unk_6C3[10];
    /* 0x6CD */ s8 unk_6CD;
    /* 0x6CE */ char unk_6CE[6];
    /* 0x6D4 */ s32* unk_6D4;
    /* 0x6D8 */ char unk_6D8[0x68];
    /* 0x740 */ s16 unk_740;
    /* 0x742 */ s16 unk_742;
    /* 0x744 */ s16 unk_744;
    /* 0x746 */ s16 unk_746;
    /* 0x748 */ s16 unk_748;
    /* 0x74A */ s16 unk_74A;
    /* 0x74C */ s16 unk_74C;
    /* 0x74E */ s16 unk_74E;
    /* 0x750 */ s8 unk_750;
    /* 0x751 */ s8 unk_751;
    /* 0x752 */ s8 unk_752;
    /* 0x753 */ char unk_753[17];
    /* 0x764 */ s8 unk_764;
    /* 0x765 */ s8 unk_765;
    /* 0x766 */ s8 unk_766;
    /* 0x767 */ s8 unk_767;
    /* 0x768 */ s8 unk_768;
    /* 0x769 */ char unk_769[3];
    /* 0x76C */ s16 unk_76C[16];
    /* 0x78C */ char unk_78C[76];
    /* 0x7D8 */ s8 unk_7D8;
    /* 0x7D9 */ s8 unk_7D9;
    /* 0x7DA */ char unk_7DA;
    /* 0x7DB */ s8 unk_7DB;
    /* 0x7DC */ s16 scale[16];
    /* 0x7FC */ s16 posX[16];
    /* 0x81C */ s16 posY[16];
    /* 0x83C */ s16 posZ[16];
    /* 0x85C */ s8 rotationPivotOffsetX[16];
    /* 0x86C */ s8 rotationPivotOffsetY[16];
    /* 0x87C */ u8 rotX[16];
    /* 0x88C */ u8 rotY[16];
    /* 0x89C */ u8 rotZ[16];
    /* 0x8AC */ s8 effectType; /* 0 =  blur, 14 = none? */
    /* 0x8AD */ char unk_8AD[3];
    /* 0x8B0 */ struct EffectInstance* unk_8B0[2];
    /* 0x8B8 */ s8 decorationType[2];
    /* 0x8BA */ u8 unk_8BA[2];
    /* 0x8BC */ u8 unk_8BC[2];
    /* 0x8C0 */ s16 unk_8C0[4];
    /* 0x8C6 */ DecorationUnk unk_8C6[2];
} DecorationTable; // size = 0x8E8

typedef struct PopupMenu {
    /* 0x000 */ struct HudScript* ptrIcon[32];
    /* 0x080 */ char unk_80[0x4];
    /* 0x084 */ s32 nameMsg[32];
    /* 0x104 */ char unk_104[0x4];
    /* 0x108 */ s32 userIndex[32]; // used to map menu order to a user-ID for each item
    /* 0x188 */ char unk_188[0x4];
    /* 0x18C */ s32 enabled[32];
    /* 0x20C */ char unk_20C[0x4];
    /* 0x210 */ s32 value[32]; // sale price, etc
    /* 0x290 */ char unk_290[0x4];
    /* 0x294 */ s32 descMsg[32];
    /* 0x314 */ char unk_314[0x4];
    /* 0x318 */ s32 popupType; // C = keys
    /* 0x31C */ s32 unk_31C;
    /* 0x320 */ s32 unk_320;
    /* 0x324 */ s32 numEntries;
    /* 0x328 */ s32 initialPos;
    /* 0x32C */ s16 result;
    /* 0x32E */ char unk_32E[0x2];
} PopupMenu; // size = 0x330

typedef struct Shop {
    /* 0x000 */ s16 flags;
    /* 0x002 */ s16 numItems;
    /* 0x004 */ s16 numSpecialPrices;
    /* 0x006 */ char unk_06[0x2];
    /* 0x008 */ s32 currentItemSlot;
    /* 0x00C */ s32 selectedStoreItemSlot;
    /* 0x010 */ ShopOwner* owner;
    /* 0x014 */ ShopItemLocation* ItemDataPositions;
    /* 0x018 */ ShopItemData* staticInventory;
    /* 0x01C */ ShopSellPriceData* staticPriceList;
    /* 0x020 */ s32 costIconID;
    /* 0x024 */ s32 inventoryItemFlags;
    /* 0x028 */ PopupMenu itemSelectMenu;
    /* 0x358 */ s32 unk_358;
} Shop; // size = 0x35C

typedef struct Encounter {
    /* 0x00 */ s32 count;
    /* 0x04 */ struct Enemy* enemy[16];
    /* 0x44 */ s16 battle;
    /* 0x46 */ s16 stage;
    /* 0x48 */ s16 encounterID;
    /* 0x4A */ char unk_4C[0x12];
} Encounter; // size = 0x5C

typedef struct PlayerPathElement {
    /* 0x00 */ s8 isJumping;
    /* 0x03 */ char unk_01[3];
    /* 0x04 */ Vec3f pos;
} PlayerPathElement; // size = 0x10

typedef struct AnimatedModel {
    /* 0x00 */ s32 animModelID;
    /* 0x04 */ Vec3f pos;
    /* 0x10 */ Vec3f rot;
    /* 0x1C */ Vec3f scale;
    /* 0x28 */ Mtx mtx;
    /* 0x68 */ u32 currentAnimData;
    /* 0x6C */ char unk_6C[4];
} AnimatedModel; // size = 0x70

typedef AnimatedModel* AnimatedModelList[MAX_ANIMATED_MODELS];

typedef struct CollisionHeader {
    /* 0x00 */ s16 numColliders;
    /* 0x02 */ char unk_02[2];
    /* 0x04 */ s32 treeOffset;
    /* 0x08 */ s16 numVerts;
    /* 0x0A */ char unk_0A[2];
    /* 0x0C */ s32 triangleTableOffset;
    /* 0x10 */ s16 bbTableSize;
    /* 0x12 */ char unk_12[2];
    /* 0x14 */ s32 bbTableOffset;
    /* 0x18 */ char unk_18[8];
} CollisionHeader; // size = 0x20

typedef struct ActorMovement {
    /* 0x00 */ Vec3f currentPos;
    /* 0x0C */ Vec3f goalPos;
    /* 0x18 */ Vec3f unk_18;
    /* 0x24 */ char unk_24[24];
    /* 0x3C */ f32 acceleration;
    /* 0x40 */ f32 speed;
    /* 0x44 */ f32 velocity;
    /* 0x48 */ f32 angle;
    /* 0x4C */ f32 distance;
} ActorMovement; // size = 0x50;

typedef struct ChompChainAnimationState {
    /* 0x00 */ Vec3f currentPos;
    /* 0x0C */ f32 unk_0C;
    /* 0x10 */ f32 unk_10;
    /* 0x14 */ f32 unk_14;
    /* 0x18 */ f32 unk_18;
    /* 0x1C */ f32 unk_1C;
    /* 0x20 */ f32 unk_20;
    /* 0x24 */ Vec3f scale;
} ChompChainAnimationState; // size = 0x30

typedef struct ActorState { // TODO: Make the first field of this an ActorMovement
    /* 0x00 */ Vec3f currentPos;
    /* 0x0C */ Vec3f goalPos;
    /* 0x18 */ Vec3f unk_18;
    /* 0x24 */ f32 unk_24;
    /* 0x28 */ f32 unk_28;
    /* 0x2C */ char unk_2C[0x4];
    /* 0x30 */ Vec3f unk_30;
    /* 0x3C */ f32 acceleration;
    /* 0x40 */ f32 speed;
    /* 0x44 */ f32 velocity;
    /* 0x48 */ f32 angle;
    /* 0x4C */ f32 distance;
    /* 0x50 */ f32 bounceDivisor;
    /* 0x54 */ char unk_54[0x4];
    /* 0x58 */ s32 animJumpRise;
    /* 0x5C */ s32 animJumpFall;
    /* 0x60 */ s32 animJumpLand;
    /* 0x64 */ s16 moveTime;
    /* 0x66 */ s16 moveArcAmplitude;
    /* 0x68 */ char unk_68[3];
    /* 0x6B */ u8 jumpPartIndex;
    /* 0x6C */ ChompChainAnimationState* unk_6C;
    /* 0x70 */ char unk_70[12];
    /* 0x7C */ s32 varTable[16];
} ActorState; // size = 0xBC;

typedef struct Actor {
    /* 0x000 */ s32 flags;
    /* 0x004 */ s32 flags2;
    /* 0x008 */ struct ActorBlueprint* actorBlueprint;
    /* 0x00C */ ActorState state;
    /* 0x0C8 */ ActorMovement fly;
    /* 0x118 */ f32 flyElapsed;
    /* 0x11C */ char unk_11C[4];
    /* 0x120 */ s16 flyTime;
    /* 0x122 */ s16 flyArcAmplitude;
    /* 0x124 */ char unk_124[16];
    /* 0x134 */ s8 unk_134;
    /* 0x135 */ u8 footStepCounter;
    /* 0x136 */ u8 actorType;
    /* 0x137 */ char unk_137;
    /* 0x138 */ Vec3f homePos;
    /* 0x144 */ Vec3f currentPos;
    /* 0x150 */ Vec3s headOffset;
    /* 0x156 */ Vec3s healthBarPosition;
    /* 0x15C */ Vec3f rotation;
    /* 0x168 */ Vec3s rotationPivotOffset;
    /* 0x16E */ char unk_16E[2];
    /* 0x170 */ Vec3f scale;
    /* 0x17C */ Vec3f scaleModifier; /* multiplies normal scale factors componentwise */
    /* 0x188 */ f32 scalingFactor;
    /* 0x18C */ f32 yaw;
    /* 0x190 */ Vec2bu size;
    /* 0x192 */ s16 actorID;
    /* 0x194 */ s8 unk_194;
    /* 0x195 */ s8 unk_195;
    /* 0x196 */ s8 unk_196;
    /* 0x197 */ s8 unk_197;
    /* 0x198 */ Vec2b unk_198;
    /* 0x19A */ s8 unk_19A;
    /* 0x19B */ char unk_19B[1];
    /* 0x19C */ s32 actorTypeData1[6]; /* 4 = jump sound, 5 = attack sound */ // TODO: struct
    /* 0x1B4 */ s16 actorTypeData1b[2];
    /* 0x1B8 */ s8 currentHP;
    /* 0x1B9 */ s8 maxHP;
    /* 0x1BA */ char unk_1BA[2];
    /* 0x1BC */ s8 hpFraction; /* used to render HP bar */
    /* 0x1BD */ char unk_1BD[3];
    /* 0x1C0 */ EvtScript* idleScriptSource;
    /* 0x1C4 */ EvtScript* takeTurnScriptSource;
    /* 0x1C8 */ EvtScript* onHitScriptSource;
    /* 0x1CC */ EvtScript* onTurnChanceScriptSource;
    /* 0x1D0 */ struct Evt* idleScript;
    /* 0x1D4 */ struct Evt* takeTurnScript;
    /* 0x1D8 */ struct Evt* onHitScript;
    /* 0x1DC */ struct Evt* onTurnChangeScript;
    /* 0x1E0 */ s32 idleScriptID;
    /* 0x1E4 */ s32 takeTurnID;
    /* 0x1E8 */ s32 onHitID;
    /* 0x1EC */ s32 onTurnChangeID;
    /* 0x1F0 */ s8 lastEventType;
    /* 0x1F1 */ s8 turnPriority;
    /* 0x1F2 */ s8 enemyIndex; /* actorID = this | 200 */
    /* 0x1F3 */ s8 numParts;
    /* 0x1F4 */ struct ActorPart* partsTable;
    /* 0x1F8 */ s16 lastDamageTaken;
    /* 0x1FA */ s16 hpChangeCounter;
    /* 0x1FC */ u16 damageCounter;
    /* 0x1FE */ char unk_1FE[2];
    /* 0x200 */ s32** unk_200; // Probably a struct but not sure what yet
    /* 0x204 */ s8 unk_204;
    /* 0x205 */ s8 unk_205;
    /* 0x206 */ s8 unk_206;
    /* 0x207 */ s8 extraCoinBonus;
    /* 0x208 */ s8 unk_208;
    /* 0x209 */ char unk_209[3];
    /* 0x20C */ s32* statusTable;
    /* 0x210 */ s8 debuff;
    /* 0x211 */ s8 debuffDuration;
    /* 0x212 */ s8 staticStatus; /* 0B = yes */
    /* 0x213 */ s8 staticDuration;
    /* 0x214 */ s8 stoneStatus; /* 0C = yes */
    /* 0x215 */ s8 stoneDuration;
    /* 0x216 */ s8 koStatus; /* 0D = yes */
    /* 0x217 */ s8 koDuration;
    /* 0x218 */ s8 transStatus; /* 0E = yes */
    /* 0x219 */ s8 transDuration;
    /* 0x21A */ char unk_21A[2];
    /* 0x21C */ u8 status;
    /* 0x21D */ s8 unk_21D;
    /* 0x21E */ s16 unk_21E;
    /* 0x220 */ s8 isGlowing;
    /* 0x221 */ s8 attackBoost;
    /* 0x222 */ s8 defenseBoost;
    /* 0x223 */ s8 chillOutAmount; /* attack reduction */
    /* 0x224 */ s8 chillOutTurns;
    /* 0x225 */ char unk_225[3];
    /* 0x228 */ struct EffectInstance* unk_228;
    /* 0x22C */ struct SelectableTarget targetData[24];
    /* 0x40C */ s8 targetListLength;
    /* 0x40D */ s8 targetIndexList[24]; /* into targetData */
    /* 0x425 */ s8 selectedTargetIndex; /* into target index list */
    /* 0x426 */ s8 targetPartIndex;
    /* 0x427 */ char unk_427;
    /* 0x428 */ s16 targetActorID;
    /* 0x42A */ char unk_42A[2];
    /* 0x42C */ union {
    /*       */     struct Shadow* ptr;
    /*       */     s32 id;
    /* 0x42C */ } shadow;
    /* 0x430 */ f32 shadowScale; /* = actor size / 24.0 */
    /* 0x434 */ s16 renderMode; /* initially 0xD, set to 0x22 if any part is transparent */
    /* 0x436 */ s16 hudElementDataIndex;
    /* 0x438 */ s32 unk_438[2]; /* ??? see FUN_80253974 */
    /* 0x440 */ struct EffectInstance* debuffIcon; // TODO: figure out the type of data field of debuffIcon
} Actor; // size = 0x444

typedef struct BackgroundHeader {
    /* 0x00 */ void* raster;
    /* 0x04 */ void* palette;
    /* 0x08 */ u16 startX;
    /* 0x0A */ u16 startY;
    /* 0x0C */ u16 width;
    /* 0x0E */ u16 height;
} BackgroundHeader; // size = 0x10

typedef struct FontData {
    /* 0x00 */ char unk_00[24];
} FontData; // size = 0x18

typedef struct PlayerStatus {
    /* 0x000 */ s32 flags; // PlayerStatusFlags
    /* 0x004 */ u32 animFlags;
    /* 0x008 */ s16 currentStateTime;
    /* 0x00A */ s8 unk_0A;
    /* 0x00B */ char unk_0B;
    /* 0x00C */ s8 peachDisguise;
    /* 0x00D */ s8 unk_0D;
    /* 0x00E */ u8 alpha1;
    /* 0x00F */ u8 alpha2;
    /* 0x010 */ s16 blinkTimer;
    /* 0x012 */ s16 moveFrames;
    /* 0x014 */ s8 enableCollisionOverlapsCheck;
    /* 0x015 */ s8 inputEnabledCounter; /* whether the C-up menu can appear */
    /* 0x016 */ Vec3s lastGoodPosition;
    /* 0x01C */ Vec3f extraVelocity;
    /* 0x028 */ Vec3f position;
    /* 0x034 */ Vec2f groundAnglesXZ; /* angles along X/Z axes of ground beneath player */
    /* 0x03C */ Vec2XZf jumpFromPos;
    /* 0x044 */ Vec2XZf landPos;
    /* 0x04C */ f32 jumpFromHeight;
    /* 0x050 */ f32 jumpApexHeight;
    /* 0x054 */ f32 currentSpeed;
    /* 0x058 */ f32 walkSpeed;
    /* 0x05C */ f32 runSpeed;
    /* 0x060 */ s32 unk_60;
    /* 0x064 */ f32 overlapPushAmount;
    /* 0x068 */ f32 groundNormalPitch;
    /* 0x06C */ f32 maxJumpSpeed;
    /* 0x070 */ f32 gravityIntegrator[4];
    /* 0x080 */ f32 targetYaw;
    /* 0x084 */ f32 currentYaw;
    /* 0x088 */ f32 overlapPushYaw;
    /* 0x08C */ f32 pitch;
    /* 0x090 */ f32 unk_90;
    /* 0x094 */ s32 unk_94;
    /* 0x098 */ s32 unk_98;
    /* 0x09C */ s32 unk_9C;
    /* 0x0A0 */ f32 heading;
    /* 0x0A4 */ s32 trueAnimation; ///< Encoding back-facing sprite
    /* 0x0A8 */ f32 spriteFacingAngle; /* angle of sprite, relative to camera, from 0 to 180 */
    /* 0x0AC */ char unk_AC[4];
    /* 0x0B0 */ s16 colliderHeight;
    /* 0x0B2 */ s16 colliderDiameter;
    /* 0x0B4 */ s8 actionState;
    /* 0x0B5 */ s8 prevActionState;
    /* 0x0B6 */ s8 fallState; ///< Also used as sleep state in Peach idle action
    /* 0x0B7 */ char unk_B7;
    /* 0x0B8 */ u32 anim;
    /* 0x0BC */ u16 unk_BC;
    /* 0x0BE */ s8 renderMode;
    /* 0x0BF */ s8 unk_BF;
    /* 0x0C0 */ s16 decorationList;
    /* 0x0C2 */ s16 unk_C2;
    /* 0x0C4 */ char unk_C4;
    /* 0x0C5 */ s8 unk_C5;
    /* 0x0C6 */ s16 interactingWithID;
    /* 0x0C8 */ Npc* encounteredNPC;
    /* 0x0CC */ s32 shadowID;
    /* 0x0D0 */ f32* unk_D0;
    /* 0x0D4 */ f32 spinRate;
    /* 0x0D8 */ UNK_PTR** unk_D8;
    /* 0x0DC */ s32 currentButtons;
    /* 0x0E0 */ s32 pressedButtons;
    /* 0x0E4 */ s32 heldButtons;
    /* 0x0E8 */ s32 stickAxis[2];
    /* 0x0F0 */ s32 currentButtonsBuffer[10];
    /* 0x118 */ s32 pressedButtonsBuffer[10];
    /* 0x140 */ s32 heldButtonsBuffer[10];
    /* 0x168 */ s32 stickXBuffer[10];
    /* 0x190 */ s32 stickYBuffer[10];
    /* 0x1B8 */ s32 inputBufPos;
    /* 0x1BC */ char unk_1BC[196];
    /* 0x280 */ s8 unk_280;
    /* 0x281 */ char unk_281[7];
} PlayerStatus; // size = 0x288

typedef struct EncounterStatus {
    /* 0x000 */ s32 flags;
    /* 0x004 */ s8 eFirstStrike; /* 0 = none, 1 = player, 2 = enemy */
    /* 0x005 */ s8 hitType; /* 1 = none/enemy, 2 = jump */
    /* 0x006 */ s8 hitTier; /* 0 = normal, 1 = super, 2 = ultra */
    /* 0x007 */ char unk_07;
    /* 0x008 */ s8 unk_08;
    /* 0x009 */ s8 battleOutcome; /* 0 = won, 1 = lost */
    /* 0x00A */ s8 unk_0A;
    /* 0x00B */ s8 merleeCoinBonus; /* triple coins when != 0 */
    /* 0x00C */ u8 damageTaken; /* valid after battle */
    /* 0x00D */ char unk_0D;
    /* 0x00E */ s16 coinsEarned; /* valid after battle */
    /* 0x010 */ char unk_10;
    /* 0x011 */ u8 allowFleeing;
    /* 0x012 */ s8 unk_12;
    /* 0x013 */ u8 dropWhackaBump;
    /* 0x014 */ s32 songID;
    /* 0x018 */ s32 unk_18;
    /* 0x01C */ s8 numEncounters; /* number of encounters for current map (in list) */
    /* 0x01D */ s8 currentAreaIndex;
    /* 0x01E */ u8 currentMapIndex;
    /* 0x01F */ u8 currentEntryIndex;
    /* 0x020 */ s8 mapID;
    /* 0x021 */ s8 resetMapEncounterFlags;
    /* 0x021 */ char unk_22[2];
    /* 0x024 */ s32* npcGroupList;
    /* 0x028 */ struct Encounter* encounterList[24];
    /* 0x088 */ struct Encounter* currentEncounter;
    /* 0x08C */ struct Enemy* currentEnemy;
    /* 0x090 */ s32 fadeOutAmount;
    /* 0x094 */ s32 unk_94;
    /* 0x098 */ s32 fadeOutAccel;
    /* 0x09C */ s32 battleStartCountdown;
    /* 0x0A0 */ s8 unk_A0;
    /* 0x0A1 */ char unk_A1[0x1];
    /* 0x0A2 */ s16 unk_A2;
    /* 0x0A4 */ char unk_A4[0xC];
    /* 0x0B0 */ s32 defeatFlags[60][12];
    /* 0xFB0 */ s16 recentMaps[2];
    /* 0xFB4 */ char unk_FB4[4];
} EncounterStatus; // size = 0xFB8

typedef struct SaveData {
    /* 0x0000 */ char magicString[16]; /* "Mario Story 006" string */
    /* 0x0010 */ s8 pad[32]; /* always zero */
    /* 0x0030 */ s32 crc1;
    /* 0x0034 */ s32 crc2;
    /* 0x0038 */ s32 saveSlot;
    /* 0x003C */ u32 saveCount;
    /* 0x0040 */ PlayerData player;
    /* 0x0380 */ char unk_380[0xE0];
    /* 0x0460 */ s32 starPoints;
    /* 0x0464 */ char unk_464[4];
    /* 0x0468 */ s16 areaID;
    /* 0x046A */ s16 mapID;
    /* 0x046C */ s16 entryID;
    /* 0x046E */ char unk_46E[2];
    /* 0x0470 */ s32 enemyDefeatFlags[720];
    /* 0x0FB0 */ s32 globalFlags[64];
    /* 0x10B0 */ s8 globalBytes[512];
    /* 0x12B0 */ s32 areaFlags[8];
    /* 0x12D0 */ s8 areaBytes[16];
    /* 0x12E0 */ char unk_12E0[6];
    /* 0x12E6 */ Vec3s savePos;
    /* 0x12EC */ s32 unk_12EC;
    /* 0x12F0 */ s8 unk_12F0[12]; /* player name starts at 4th char */
    /* 0x12FC */ s32 unk_12FC;
    /* 0x1300 */ s32 unk_1300;
    /* 0x1304 */ char unk_1304[0x7C];
} SaveData; // size = 0x1380

typedef struct {
    /* 0x00 */ s32 numVectors;
    /* 0x04 */ s32 unk_04;
    /* 0x08 */ Vec3f* staticVectorList;
    /* 0x0C */ Vec3f* vectors;
    /* 0x10 */ s32 timeElapsed;
    /* 0x14 */ s32 timeLeft;
    /* 0x18 */ s32 easingType;
} Path; // size = 0x1C

typedef struct {
    /* 0x00 */ u8 enabled;
    /* 0x01 */ u8 listStart;
    /* 0x02 */ u8 numCols;
    /* 0x03 */ u8 numRows;
    /* 0x04 */ s32 startIndex;
    /* 0x08 */ s32 count;
} PauseItemPage; // size = 0xC

typedef struct PauseMapSpace {
    /* 0x00 */ Vec2s pos;
    /* 0x04 */ u8 parent;
    /* 0x05 */ u8 pathLength;
    /* 0x08 */ Vec2b* path;
    /* 0x0C */ s32 afterRequirement;
    /* 0x10 */ s32 id;
} PauseMapSpace; // size = 0x14

typedef struct MenuPanel {
    /* 0x00 */ u8 initialized;
    /* 0x01 */ s8 col;
    /* 0x02 */ s8 row;
    /* 0x03 */ u8 selected; // usually set to the current value from gridData
    /* 0x04 */ s8 page; // filemenu: 0 = select, 1 = delete, 3 = copy from, 4 = copy to, all else = save
    /* 0x05 */ s8 numCols;
    /* 0x06 */ s8 numRows;
    /* 0x07 */ s8 numPages; // unsure
    /* 0x08 */ u8* gridData; // user value at each 3D grid point (page, row, col)
    /* 0x0C */ void (*fpInit)(struct MenuPanel*);
    /* 0x10 */ void (*fpHandleInput)(struct MenuPanel*);
    /* 0x14 */ void (*fpUpdate)(struct MenuPanel*);
    /* 0x18 */ void (*fpCleanup)(struct MenuPanel*);
} MenuPanel; // size = 0x1C

typedef struct WindowBackground {
    /* 0x00 */ u8* imgData;
    /* 0x04 */ s8 packedTileFormat; // upper = fmt, lower = depth; e.g., 31 = CI-8
    /* 0x05 */ s8 width;
    /* 0x06 */ s8 height;
    /* 0x07 */ char unk_07[4];
    /* 0x0B */ s8 size;
} WindowBackground; // size = 0xC

typedef struct WindowCorners {
    /* 0x00 */ u8* imgData;
    /* 0x04 */ s8 packedTileFormat; // upper = fmt, lower = depth; e.g., 31 = CI-8
    /* 0x05 */ Vec2b size1;
    /* 0x07 */ Vec2b size2;
    /* 0x09 */ Vec2b size3;
    /* 0x0B */ Vec2b size4;
    /* 0x0D */ char unk_0D[3];
} WindowCorners; // size = 0x10

typedef struct WindowStyleCustom {
    /* 0x00 */ WindowBackground background;
    /* 0x0C */ WindowCorners corners;
    /* 0x1C */ char unk_1C[0x4];
    /* 0x20 */ Gfx opaqueCombineMode; // used when alpha == 255
    /* 0x28 */ Gfx transparentCombineMode; // used when alpha < 255
    /* 0x30 */ Color_RGBA8 color1;
    /* 0x34 */ Color_RGBA8 color2;
} WindowStyleCustom; // size = 0x38;

typedef union {
    int defaultStyleID;
    WindowStyleCustom* customStyle;
} WindowStyle TRANSPARENT_UNION;

typedef union {
    int i;
    void (*func)(s32 windowIndex, s32* flags, s32* posX, s32* posY, s32* posZ, f32* scaleX, f32* scaleY,
                                 f32* rotX, f32* rotY, f32* rotZ, s32* darkening, s32* opacity);
} WindowUpdateFunc TRANSPARENT_UNION;

typedef struct MenuWindowBP {
    /* 0x00 */ s8 windowID;
    /* 0x01 */ char unk_01;
    /* 0x02 */ Vec2s pos;
    /* 0x06 */ s16 width;
    /* 0x08 */ s16 height;
    /* 0x0A */ u8 priority;
    /* 0x0C */ void (*fpDrawContents)(MenuPanel* menu, s32 baseX, s32 baseY, s32 width, s32 height, s32 opacity, s32 darkening);
    /* 0x10 */ MenuPanel* tab;
    /* 0x14 */ s8 parentID;
    /* 0x18 */ WindowUpdateFunc fpUpdate;
    /* 0x1C */ u8 extraFlags;
    /* 0x20 */ WindowStyle style;
} MenuWindowBP; // size = 0x24;

typedef struct {
    /* 0x00 */ u8 flags;
    /* 0x01 */ u8 priority; // lower priority rendered first
    /* 0x02 */ u8 originalPriority;
    /* 0x03 */ s8 parent;
    /* 0x04 */ WindowUpdateFunc fpUpdate;
    /* 0x08 */ WindowUpdateFunc fpPending;
    /* 0x0C */ Vec2s pos;
    /* 0x10 */ s16 width;
    /* 0x12 */ s16 height;
    /* 0x14 */ UNK_FUN_PTR(fpDrawContents);
    /* 0x18 */ void* drawContentsArg0;
    /* 0x1C */ u8 updateCounter;
    /* 0x1D */ char unk_1D[3];
} Window; // size = 0x20

typedef struct {
    /* 0x00000 */ LookAt lookAt;
    /* 0x00020 */ char unk_20[0x10];
    /* 0x00030 */ Mtx camPerspMatrix[8]; // could only be length 4, unsure
    /* 0x00230 */ Gfx mainGfx[0x2080];
    /* 0x10630 */ Gfx backgroundGfx[0x200]; // used by gfx_task_background
    /* 0x11630 */ Mtx matrixStack[0x200];
} DisplayContext; // size = 0x19630

typedef struct PlayerSpinState {
    /* 0x00 */ s8 stopSoundTimer;
    /* 0x01 */ s8 hasBufferedSpin;
    /* 0x02 */ s8 hitWallTime; // incremented while blocked by a wall
    /* 0x03 */ s8 spinCountdown;
    /* 0x04 */ s32 prevActionState;
    /* 0x08 */ Vec2i bufferedStickAxis;
    /* 0x10 */ f32 spinDirectionMagnitude;
    /* 0x14 */ Vec2f spinDirection;
    /* 0x1C */ f32 inputMagnitude;
    /* 0x20 */ f32 spinRate;
    /* 0x24 */ f32 speedScale;
    /* 0x28 */ f32 frictionScale;
    /* 0x2C */ s16 initialSpinTime;
    /* 0x2E */ s16 fullSpeedSpinTime;
    /* 0x30 */ s32 spinSoundID;
} PlayerSpinState; // size = 0x34

typedef struct TweesterPhysics {
    /* 0x00 */ s32 countdown;
    /* 0x04 */ s32 state;
    /* 0x08 */ s32 prevFlags; ///< Partner npc flags before contact with Tweester
    /* 0x0C */ f32 radius;
    /* 0x10 */ f32 angle;
    /* 0x14 */ f32 angularVelocity;
    /* 0x18 */ f32 liftoffVelocityPhase;
} TweesterPhysics; // size = 0x1C

typedef struct PartnerActionStatus {
    /* 0x000 */ union {
        /*       */     s32 i;
        /*       */     s8 b[4];
    } actionState;
    /* 0x004 */ s16 stickX;
    /* 0x006 */ s16 stickY;
    /* 0x008 */ s32 currentButtons;
    /* 0x00C */ s32 pressedButtons;
    /* 0x010 */ s32 heldButtons;
    /* 0x014 */ s8 inputDisabled;
    /* 0x015 */ char unk_15[3];
    /* 0x018 */ Npc npc;
    /* 0x358 */ s32 unk_358;
    /* 0x35C */ char unk_35C[0x4];
} PartnerActionStatus; // size = 0x360

typedef struct EntityModel {
    /* 0x00 */ s32 flags;
    /* 0x04 */ u8 renderMode;
    /* 0x05 */ u8 unk_05;
    /* 0x06 */ u8 unk_06;
    /* 0x07 */ u8 unk_07;
    /* 0x08 */ f32 nextFrameTime; ///< Set to 1.0 after each update
    /* 0x0C */ f32 timeScale; ///< Default is 1.0
    /* 0x10 */ s32* cmdListReadPos;
    /* 0x14 */ Gfx* displayList;
    /* 0x18 */ Matrix4s transform;
    /* 0x58 */ s32* cmdListSavedPos;
    /* 0x5C */ Vtx* vertexArray;
    /* 0x60 */ UNK_FUN_PTR(fpSetupGfxCallback);
    /* 0x64 */ s32 setupGfxCallbackArg0;
} EntityModel; // size = 0x68

typedef EntityModel* EntityModelList[MAX_ENTITY_MODELS];

typedef struct VirtualEntity {
    /* 0x00 */ s32 entityModelIndex;
    /* 0x04 */ Vec3f pos;
    /* 0x10 */ Vec3f rot;
    /* 0x1C */ Vec3f scale;
    /* 0x28 */ Vec3f goalPos;
    /* 0x34 */ f32 moveDist;
    /* 0x38 */ f32 moveAngle;
    /* 0x3C */ f32 moveSpeed;
    /* 0x40 */ f32 jumpGravity;
    /* 0x44 */ f32 jumpVelocity;
    /* 0x48 */ f32 moveTime;
} VirtualEntity; // size = 0x4C

typedef VirtualEntity* VirtualEntityList[0x40];

typedef struct TempSetZoneEnabled {
    /* 0x00 */ s32 flags;
    /* 0x04 */ s16 id1;
    /* 0x06 */ s16 id2;
    /* 0x08 */ char unk_08[0x8];
    /* 0x10 */ CameraControlSettings* unk_10;
    /* 0x14 */ char unk_14[0x8];
} TempSetZoneEnabled; // size = 0x1C

typedef struct ActionCommandStatus {
    /* 0x00 */ s32 unk_00;
    /* 0x04 */ s32 hudElements[15];
    /* 0x40 */ char unk_40[0x4];
    /* 0x44 */ s16 barFillLevel;
    /* 0x46 */ s16 unk_46;
    /* 0x48 */ s16 unk_48;
    /* 0x4A */ s16 actionCommandID; // current action command id?
    /* 0x4C */ s16 state;
    /* 0x4E */ s16 unk_4E;
    /* 0x50 */ s16 unk_50;
    /* 0x52 */ s16 unk_52;
    /* 0x54 */ s16 unk_54;
    /* 0x56 */ s16 hudElementX;
    /* 0x58 */ s16 hudElementY;
    /* 0x5A */ s16 unk_5A;
    /* 0x5C */ s8 unk_5C;
    /* 0x5D */ s8 unk_5D;
    /* 0x5E */ s8 autoSucceed;
    /* 0x5F */ s8 unk_5F;
    /* 0x60 */ s8 unk_60;
    /* 0x61 */ s8 unk_61;
    /* 0x62 */ s8 unk_62;
    /* 0x63 */ s8 unk_63;
    /* 0x64 */ s16 unk_64;
    /* 0x66 */ s16 unk_66;
    /* 0x68 */ s16 unk_68;
    /* 0x6A */ s16 unk_6A;
    /* 0x6C */ s16 unk_6C;
    /* 0x6E */ s16 hitsTakenIsMax;
    /* 0x70 */ s16 unk_70;
    /* 0x72 */ s16 unk_72;
    /* 0x74 */ s16 mashMeterCutoffs[6]; // upper bounds for each interval
    /* 0x80 */ s8 mashMeterIntervals;
} ActionCommandStatus;

typedef struct Message {
    /* 0x00 */ s32 unk_00;
    /* 0x04 */ char unk_04[0x1C];
    /* 0x20 */ s32 unk_20;
    /* 0x24 */ s32 unk_24;
    /* 0x28 */ char unk_28[0x1C];
    /* 0x44 */ s32 unk_44;
    /* 0x48 */ char unk_48[0x4];
} Message; // size = 0x4C

struct PopupMessage;
typedef void (*PopupMessageCallback)(struct PopupMessage* popup);
typedef struct PopupMessage {
    /* 0x00 */ s32 unk_00;
    /* 0x04 */ PopupMessageCallback updateFunc;
    /* 0x08 */ PopupMessageCallback unk_08;
    /* 0x0C */ PopupMessageCallback drawFunc;
    /* 0x10 */ s16 active;
    /* 0x12 */ s16 messageIndex;
    /* 0x14 */ s16 duration;
    /* 0x16 */ s8 unk_16;
    /* 0x17 */ s8 unk_17;
    /* 0x18 */ Message* message;
} PopupMessage; // size = 0x1C

<<<<<<< HEAD
typedef struct unkPartnerStruct {
    /* 0x000 */ s32 unk_00;
    /* 0x004 */ s32 unk_04;
    /* 0x008 */ s32 flags;
    /* 0x00c */ f32 unk_0C;
    /* 0x010 */ f32 unk_10;
    /* 0x014 */ f32 unk_14;
    /* 0x018 */ f32 unk_18;
} unkPartnerStruct; // size = 0x1C

typedef struct Struct8015A578 {
=======
typedef struct struct8015A578 {
>>>>>>> 7dbd1770
    /* 0x00 */ u8 unk_00;
    /* 0x01 */ u8 unk_01;
    /* 0x02 */ u8 unk_02;
    /* 0x03 */ u8 unk_03[5];
    /* 0x08 */ f32 unk_08;
    /* 0x0C */ char unk_0C[0x4];
} Struct8015A578; // size = 0x10

typedef struct SaveMetadata {
    /* 0x00 */ s32 timePlayed;
    /* 0x04 */ u8 spiritsRescued;
    /* 0x05 */ char unk_05[0x1];
    /* 0x06 */ s8 level;
    /* 0x07 */ char filename[8];
    /* 0x0F */ char unk_0F[0x1];
    /* 0x10 */ s32 unk_10;
    /* 0x14 */ s32 unk_14;
} SaveMetadata; // size = 0x18

typedef struct SpriteShadingLightSource {
    /* 0x00 */ s8 flags;
    /* 0x01 */ Color_RGB8 rgb;
    /* 0x04 */ Vec3f pos;
    /* 0x10 */ f32 falloff;
    /* 0x14 */ s8 unk_14;
    /* 0x15 */ char unk_15[0x3];
} SpriteShadingLightSource; // size = 0x18

typedef struct SpriteShadingProfile {
    /* 0x00 */ s16 flags;
    /* 0x02 */ char unk_02[0x2];
    /* 0x04 */ SpriteShadingLightSource sources[7];
    /* 0xAC */ Color_RGB8 ambientColor;
    /* 0xAF */ s8 ambientPower; // ?
} SpriteShadingProfile; // size = 0xB0

typedef struct UnkDuplighost {
    /* 0x00 */ s32 flags;
    /* 0x04 */ s32 unk_04;
    /* 0x08 */ s32 unk_08;
    /* 0x0C */ s32 unk_0C;
    /* 0x10 */ s32 unk_10;
    /* 0x14 */ struct EffectInstance* effect1;
    /* 0x18 */ struct EffectInstance* effect2;
    /* 0x1C */ s32 debuff;
} UnkDuplighost;

typedef struct UnkStruct1 {
    /* 0x00 */ char unk_00[8];
    /* 0x08 */ f32 unk_08;
} UnkStruct1;

typedef struct UnkStruct0 {
    /* 0x00 */ s32 flags;
    /* 0x04 */ char unk_04[8];
    /* 0x0C */ UnkStruct1* unk_0C;
} UnkStruct0;

typedef struct FoldImageRecPart {
    /* 0x00 */ s8* raster;
    /* 0x04 */ s8* palette;
    /* 0x08 */ u16 width;
    /* 0x0A */ u16 height;
    /* 0x0C */ s16 xOffset;
    /* 0x0E */ s16 yOffset;
    /* 0x10 */ u8 unk_10;
    /* 0x11 */ char unk_11[0x7];
} FoldImageRecPart; // size = 0x18

#endif<|MERGE_RESOLUTION|>--- conflicted
+++ resolved
@@ -2426,7 +2426,6 @@
     /* 0x18 */ Message* message;
 } PopupMessage; // size = 0x1C
 
-<<<<<<< HEAD
 typedef struct unkPartnerStruct {
     /* 0x000 */ s32 unk_00;
     /* 0x004 */ s32 unk_04;
@@ -2438,9 +2437,6 @@
 } unkPartnerStruct; // size = 0x1C
 
 typedef struct Struct8015A578 {
-=======
-typedef struct struct8015A578 {
->>>>>>> 7dbd1770
     /* 0x00 */ u8 unk_00;
     /* 0x01 */ u8 unk_01;
     /* 0x02 */ u8 unk_02;
