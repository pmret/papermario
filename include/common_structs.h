#ifndef _COMMON_STRUCTS_H_
#define _COMMON_STRUCTS_H_

#include "macros.h"
#include "ultra64.h"
#include "types.h"
#include "evt.h"
#include "enums.h"

struct Evt;

typedef ApiStatus(*ApiFunc)(struct Evt*, s32);

typedef Bytecode EvtSource[0];

typedef struct {
    u8 r, g, b, a;
} Color_RGBA8;

typedef struct {
    u8 r, g, b;
} Color_RGB8;

typedef struct Vec2b {
    /* 0x00 */ s8 x;
    /* 0x01 */ s8 y;
} Vec2b; // size = 0x02

typedef struct Vec2bu {
    /* 0x00 */ u8 x;
    /* 0x01 */ u8 y;
} Vec2bu; // size = 0x02

typedef struct Vec2f {
    /* 0x00 */ f32 x;
    /* 0x04 */ f32 y;
} Vec2f; // size = 0x08

typedef struct Vec3b {
    /* 0x00 */ s8 x;
    /* 0x01 */ s8 y;
    /* 0x02 */ s8 z;
} Vec3b; // size = 0x03

typedef struct Vec3f {
    /* 0x00 */ f32 x;
    /* 0x04 */ f32 y;
    /* 0x08 */ f32 z;
} Vec3f; // size = 0x0C

typedef struct Vec3i {
    /* 0x00 */ s32 x;
    /* 0x04 */ s32 y;
    /* 0x08 */ s32 z;
} Vec3i; // size = 0x0C

typedef struct Vec2s {
    /* 0x00 */ s16 x;
    /* 0x02 */ s16 y;
} Vec2s; // size = 0x04

typedef struct Vec2su {
    /* 0x00 */ u16 x;
    /* 0x02 */ u16 y;
} Vec2su; // size = 0x04

typedef struct Vec3s {
    /* 0x00 */ s16 x;
    /* 0x02 */ s16 y;
    /* 0x04 */ s16 z;
} Vec3s; // size = 0x06

typedef struct Vec4f {
    /* 0x00 */ f32 x;
    /* 0x04 */ f32 y;
    /* 0x08 */ f32 z;
    /* 0x0C */ f32 yaw;
} Vec4f; // size = 0x10

typedef f32 Matrix4f[4][4]; // size = 0x40

typedef struct Matrix4s {
    /* 0x00 */ s16 whole[4][4];
    /* 0x20 */ s16 frac[4][4];
} Matrix4s; // size = 0x40

typedef struct CamPosSettings {
    /* 0x00 */ f32 boomYaw;
    /* 0x04 */ f32 boomLength;
    /* 0x08 */ f32 boomPitch;
    /* 0x0C */ f32 viewPitch;
    /* 0x10 */ Vec3f position;
} CamPosSettings; // size = 0x1C

typedef struct DmaTable {
    /* 0x00 */ s32 dmaStart;
    /* 0x04 */ s32 dmaEnd;
    /* 0x08 */ s32 dmaDest;
} DmaTable;

typedef struct PartnerData {
    /* 0x00 */ u8 enabled;
    /* 0x01 */ s8 level;
    /* 0x02 */ s16 unk_02[3];
} PartnerData; // size = 0x08

typedef struct HeapNode {
    /* 0x00 */ struct HeapNode* next;
    /* 0x04 */ s32 length;
    /* 0x08 */ u16 allocated;
    /* 0x0A */ s16 entryID;
    /* 0x0C */ s32 capacity;
} HeapNode; // size = 0x10

/// Ring buffer of an NPC's position over the past 20 frames.
typedef struct BlurBuffer {
    /* 0x00 */ s8 unk_00;
    /* 0x01 */ s8 index; ///< Current blur ring buffer index
    /* 0x02 */ char unk_02[2]; // padding?
    /* 0x04 */ f32 x[20];
    /* 0x54 */ f32 y[20];
    /* 0xA4 */ f32 z[20];
} BlurBuffer; // size = 0xF4

typedef s16 Palette16[16]; // size = 0x20

typedef struct Npc {
    /* 0x000 */ s32 flags;
    /* 0x004 */ void (*onUpdate)(struct Npc*); ///< Run before anything else for this NPC in update_npcs()
    /* 0x008 */ void (*onRender)(struct Npc*); ///< Run after the display list for this NPC is built
    /* 0x00C */ f32 yaw;
    /* 0x010 */ f32 planarFlyDist; /* also used for speech, temp0? */
    /* 0x014 */ f32 jumpScale; /* also used for speech, temp1? */
    /* 0x018 */ f32 moveSpeed;
    /* 0x01C */ f32 jumpVelocity;
    /* 0x020 */ struct BlurBuffer* blurBuf; ///< Null unless flag 0x100000 is set.
    /* 0x024 */ s32 spriteInstanceID;
    /* 0x028 */ union {
    /*       */   u16 h;
    /*       */   u32 w;
    /*       */ } currentAnim;
    /* 0x02C */ s32 unk_2C;
    /* 0x030 */ f32 animationSpeed;
    /* 0x034 */ f32 renderYaw;
    /* 0x038 */ Vec3f pos;
    /* 0x044 */ Vec3f rotation;
    /* 0x050 */ f32 rotationVerticalPivotOffset;
    /* 0x054 */ Vec3f scale;
    /* 0x060 */ Vec3f moveToPos;
    /* 0x06C */ Vec3f colliderPos; /* used during collision with player */
    /* 0x078 */ s32 shadowIndex;
    /* 0x07C */ f32 shadowScale;
    /* 0x080 */ s32 unk_80;
    /* 0x084 */ s16 unk_84;
    /* 0x086 */ s16 unk_86;
    /* 0x088 */ s16 isFacingAway;
    /* 0x08A */ s16 yawCamOffset;
    /* 0x08C */ s16 turnAroundYawAdjustment;
    /* 0x08E */ s16 duration; // TODO: name less vaguely
    /* 0x090 */ Vec3s homePos;
    /* 0x096 */ s16 unk_96;
    /* 0x098 */ s16 unk_98;
    /* 0x09A */ s16 unk_9A;
    /* 0x09C */ s16 unk_9C;
    /* 0x09E */ s16 unk_9E;
    /* 0x0A0 */ s16 unk_A0;
    /* 0x0A2 */ u16 unk_A2;
    /* 0x0A4 */ s8 npcID;
    /* 0x0A5 */ char unk_A5;
    /* 0x0A6 */ s16 collisionRadius;
    /* 0x0A8 */ s16 collisionHeight;
    /* 0x0AA */ s8 renderMode;
    /* 0x0AB */ s8 unk_AB;
    /* 0x0AC */ u8 alpha;
    /* 0x0AD */ u8 alpha2; ///< Multiplied with Npc::alpha
    /* 0x0AE */ char unk_AE[2];
    /* 0x0B0 */ s32** extraAnimList;
    /* 0x0B4 */ s8 unk_B4; // some kind of rendering type, 0..4 inclusive
    /* 0x0B5 */ s8 unk_B5;
    /* 0x0B6 */ s8 unk_B6;
    /* 0x0B7 */ s8 unk_B7;
    /* 0x0B8 */ char unk_B8[8];
    /* 0x0C0 */ s8 unk_C0;
    /* 0x0C1 */ s8 paletteCount;
    /* 0x0C2 */ char unk_C2[2];
    /* 0x0C4 */ s32* spritePaletteList;
    /* 0x0C8 */ Palette16 localPaletteData[16];
    /* 0x2C8 */ Palette16* localPalettes[16];
    /* 0x308 */ s16 unk_308;
    /* 0x30A */ s16 unk_30A;
    /* 0x30C */ s16 unk_30C;
    /* 0x30E */ s16 unk_30E;
    /* 0x310 */ s16 unk_310;
    /* 0x312 */ s16 unk_312;
    /* 0x314 */ s16 unk_314;
    /* 0x316 */ s16 unk_316;
    /* 0x318 */ f32 screenSpaceOffset2D[2];
    /* 0x320 */ f32 verticalStretch;
    /* 0x324 */ struct EffectInstance* decorations[2];
    /* 0x32C */ s8 decorationType[2];
    /* 0x32E */ s8 changedDecoration[2];
    /* 0x330 */ s8 decorationInitialised[2];
    /* 0x332 */ s16 decorationUnk[2];
    /* 0x336 */ char unk_336[10];
} Npc; // size = 0x340

typedef Npc* NpcList[MAX_NPCS];

typedef struct PlayerData {
    /* 0x000 */ s8 bootsLevel;
    /* 0x001 */ s8 hammerLevel;
    /* 0x002 */ s8 curHP;
    /* 0x003 */ s8 curMaxHP;
    /* 0x004 */ u8 hardMaxHP;
    /* 0x005 */ s8 curFP;
    /* 0x006 */ s8 curMaxFP;
    /* 0x007 */ u8 hardMaxFP;
    /* 0x008 */ s8 maxBP;
    /* 0x009 */ s8 level;
    /* 0x00A */ s8 hasActionCommands;
    /* 0x00B */ char unk_0B;
    /* 0x00C */ s16 coins;
    /* 0x00E */ s8 fortressKeyCount;
    /* 0x00F */ u8 starPieces;
    /* 0x010 */ s8 starPoints;
    /* 0x011 */ char unk_11;
    /* 0x012 */ s8 currentPartner;
    /* 0x013 */ char unk_13;
    /* 0x014 */ struct PartnerData partners[12];
    /* 0x074 */ s16 keyItems[32];
    /* 0x0B4 */ s16 badges[128];
    /* 0x1B4 */ s16 invItems[10];
    /* 0x1C8 */ s16 storedItems[32];
    /* 0x208 */ s16 equippedBadges[64];
    /* 0x288 */ char unk_288;
    /* 0x289 */ u8 merleeSpellType;
    /* 0x28A */ s8 merleeCastsLeft;
    /* 0x28B */ char unk_28B;
    /* 0x28C */ s16 merleeTurnCount;
    /* 0x28E */ s8 maxStarPower;
    /* 0x28F */ char unk_28F;
    /* 0x290 */ s16 specialBarsFilled;
    /* 0x292 */ s8 unk_292;
    /* 0x293 */ char unk_293[0x1];
    /* 0x294 */ u16 otherHitsTaken;
    /* 0x296 */ s16 unk_296;
    /* 0x298 */ u16 hitsTaken;
    /* 0x29A */ u16 hitsBlocked;
    /* 0x29C */ s16 playerFirstStrikes;
    /* 0x29E */ s16 enemyFirstStrikes;
    /* 0x2A0 */ u16 powerBounces;
    /* 0x2A2 */ s16 battlesCount;
    /* 0x2A4 */ s16 unk_2A4[4];
    /* 0x2AC */ s32 unk_2AC;
    /* 0x2B0 */ s32 unk_2B0;
    /* 0x2B4 */ u32 totalCoinsEarned;
    /* 0x2B8 */ s16 idleFrameCounter; /* frames with no inputs, overflows ever ~36 minutes of idling */
    /* 0x2BA */ char unk_2BA[2];
    /* 0x2BC */ u32 frameCounter; /* increases by 2 per frame */
    /* 0x2C0 */ s16 quizzesAnswered;
    /* 0x2C2 */ s16 quizzesCorrect;
    /* 0x2C4 */ s32 unk_2C4[12];
    /* 0x2F4 */ s32 unk_2F4[12];
    /* 0x324 */ s32 tradeEventStartTime;
    /* 0x328 */ s32 unk_328;
    /* 0x32C */ s16 starPiecesCollected;
    /* 0x32E */ s16 jumpGamePlays;
    /* 0x330 */ s32 jumpGameTotal; /* all-time winnings, max = 99999 */
    /* 0x334 */ s16 jumpGameRecord;
    /* 0x336 */ s16 smashGamePlays;
    /* 0x338 */ s32 smashGameTotal; /* all-time winnings, max = 99999 */
    /* 0x33C */ s16 smashGameRecord;
    /* 0x33E */ char unk_33E[2];
} PlayerData; // size = 0x340

typedef union {
    struct {
        /* 0x0 */ s16 genericFlagIndex;
        /* 0x2 */ char unk_2;
    } bytes;
    s32 flags;
} TriggerFlags;

typedef struct Trigger {
    /* 0x00 */ TriggerFlags flags;
    /* 0x04 */ s32 params1;
    /* 0x08 */ s32 params2;
    /* 0x0C */ s32 (*functionHandler)(struct Trigger*);
    /* 0x10 */ EvtSource* scriptSource;
    /* 0x14 */ struct Evt* runningScript;
    /* 0x18 */ s32 priority;
    /* 0x1C */ s32 scriptVars[3];
    /* 0x28 */ s32 unk_28;
    /* 0x2C */ s32 unk_2C;
    /* 0x30 */ u8 unk_30;
    /* 0x31 */ char unk_31[3];
    /* 0x34 */ s32 runningScriptID;
} Trigger; // size = 0x38

typedef Trigger* TriggerList[MAX_TRIGGERS];

typedef union X32 {
    s32 s;
    f32 f;
} X32;

typedef struct Evt {
    /* 0x000 */ u8 state;
    /* 0x001 */ u8 currentArgc;
    /* 0x002 */ u8 currentOpcode;
    /* 0x003 */ u8 priority;
    /* 0x004 */ u8 groupFlags;
    /* 0x005 */ s8 blocked; /* 1 = blocking */
    /* 0x006 */ s8 loopDepth; /* how many nested loops we are in, >= 8 hangs forever */
    /* 0x007 */ s8 switchDepth; /* how many nested switches we are in, max = 8 */
    /* 0x008 */ Bytecode* ptrNextLine;
    /* 0x00C */ Bytecode* ptrReadPos;
    /* 0x010 */ s8 labelIndices[16];
    /* 0x020 */ UNK_PTR labelPositions[16];
    /* 0x060 */ UNK_PTR userData; /* unknown pointer; allocated on the heap, free'd in kill_script() */
    /* 0x064 */ struct Evt* blockingParent; /* parent? */
    /* 0x068 */ struct Evt* childScript;
    /* 0x06C */ struct Evt* parentScript; /* brother? */
    /* 0x070 */ s32 functionTemp[4];
    /* 0x080 */ ApiFunc callFunction;
    /* 0x084 */ s32 varTable[16];
    /* 0x0C4 */ s32 varFlags[3];
    /* 0x0D0 */ s32 loopStartTable[8];
    /* 0x0F0 */ s32 loopCounterTable[8];
    /* 0x110 */ s8 switchBlockState[8];
    /* 0x118 */ s32 switchBlockValue[8];
    /* 0x138 */ s32* buffer;
    /* 0x13C */ s32* array;
    /* 0x140 */ s32* flagArray;
    /* 0x144 */ s32 id;
    /* 0x148 */ union {
        s32 enemyID;
        s32 actorID;
        struct Enemy* enemy; ///< For overworld scripts owned by an Npc
        struct Actor* actor; ///< For battle scripts
    } owner1;                ///< Initially -1
    /* 0x14C */ union {
        s32 npcID;
        s32 triggerID;
        struct Npc* npc;            ///< For overworld scripts owned by an Npc
        struct Trigger* trigger;
    } owner2;                       ///< Initially -1
    /* 0x150 */ f32 timeScale;
    /* 0x154 */ f32 frameCounter;
    /* 0x158 */ s32 unk_158;
    /* 0x15C */ Bytecode* ptrFirstLine;
    /* 0x160 */ Bytecode* ptrSavedPosition;
    /* 0x164 */ Bytecode* ptrCurrentLine;
} Evt; // size = 0x168

typedef Evt* ScriptList[MAX_SCRIPTS];

struct Entity;

typedef s32 (*EntityCallback)(struct Entity*);

typedef struct Entity {
    /* 0x00 */ s32 flags;
    /* 0x04 */ u8 listIndex;
    /* 0x05 */ char unk_05;
    /* 0x06 */ u8 collisionFlags;
    /* 0x07 */ s8 unk_07;
    /* 0x08 */ char unk_08;
    /* 0x09 */ u8 hasEntityScript;
    /* 0x0A */ u8 type;
    /* 0x0B */ u8 alpha;
    /* 0x0C */ Vec3s aabb;
    /* 0x12 */ s16 vertexSegment;
    /* 0x14 */ s16 virtualModelIndex;
    /* 0x16 */ s16 shadowIndex;
    /* 0x18 */ s32* scriptReadPos;
    /* 0x1C */ EntityCallback updateScriptCallback;
    /* 0x20 */ EntityCallback updateMatrixOverride;
    /* 0x24 */ Evt* boundScript;
    /* 0x28 */ Bytecode* boundScriptBytecode;
    /* 0x2C */ s32* savedReadPos;
    /* 0x30 */ char unk_30[0x8];
    /* 0x38 */ struct StaticEntityData* staticData;
    /* 0x3C */ UNK_PTR renderSetupFunc; // pointer to draw func(?)
    /* 0x40 */ s32* dataBuf;
    /* 0x44 */ Mtx* vertexData;
    /* 0x48 */ Vec3f position;
    /* 0x54 */ Vec3f scale;
    /* 0x60 */ Vec3f rotation;
    /* 0x6C */ f32 shadowPosY;
    /* 0x70 */ Matrix4f* inverseTransformMatrix; /* world-to-local */
    /* 0x74 */ char unk_74[60];
    /* 0xB0 */ float effectiveSize;
    /* 0xB4 */ char unk_B4[4];
    /* 0xB8 */ Mtx transformMatrix;
} Entity; // size = 0xF8

typedef Entity* EntityList[MAX_ENTITIES];

typedef struct DynamicEntity {
    /* 0x00 */ s32 flags;
    /* 0x04 */ void (*update)(void);
    /* 0x08 */ void (*draw)(void);
} DynamicEntity;

typedef DynamicEntity* DynamicEntityList[MAX_DYNAMIC_ENTITIES];

typedef struct StaticEntityData {
    /* 0x00 */ s16 flags;
    /* 0x02 */ s16 argSize;
    /* 0x04 */ UNK_PTR unk_04;
    /* 0x08 */ char unk_08[4];
    /* 0x0C */ UNK_FUN_PTR(unk_data_func);
    /* 0x10 */ UNK_PTR unk_data_ptr1;
    /* 0x14 */ EntityCallback unk_data_ptr2;
    /* 0x18 */ s32 dmaStart;
    /* 0x1C */ s32 dmaEnd;
    /* 0x20 */ u8 entityType;
    /* 0x21 */ char unk_21[3];
} StaticEntityData; // size = 0x24

typedef struct MusicSettings {
    /* 0x00 */ u16 flags;
    /* 0x02 */ u16 unk_02;
    /* 0x04 */ s32 fadeOutTime;
    /* 0x08 */ s32 fadeInTime;
    /* 0x0C */ s16 unk_0C;
    /* 0x0E */ s16 unk_0E;
    /* 0x10 */ s32 songID;
    /* 0x14 */ s32 variation;
    /* 0x18 */ s32 songName;
    /* 0x1C */ s32 unk_1C;
    /* 0x20 */ s32 unk_20;
    /* 0x24 */ s32 unk_24;
    /* 0x28 */ s32 unk_28;
    /* 0x2C */ s32 unk_2C;
} MusicSettings; // size = 0x30

typedef struct UiStatus {
    /* 0x00 */ s32 hpIconIndexes[2];
    /* 0x08 */ s32 fpIconIndexes[2];
    /* 0x10 */ s32 coinIconIndex;
    /* 0x14 */ s32 coinIconIndex2; /* purpose? */
    /* 0x18 */ s32 starpointsIconIndex;
    /* 0x1C */ s32 starpointsIconIndex2; /* purpose? */
    /* 0x20 */ s32 iconIndex8;
    /* 0x24 */ s32 iconIndex9;
    /* 0x28 */ s32 iconIndexA;
    /* 0x2C */ s32 iconIndexB;
    /* 0x30 */ s32 iconIndexC;
    /* 0x34 */ s16 drawPosX; /* overall x-offset for whole UI */
    /* 0x36 */ s16 drawPosY; /* modulated as it appears, goes away */
    /* 0x38 */ s16 showTimer;
    /* 0x3A */ s8 hidden;
    /* 0x3B */ s8 unk_3B[2];
    /* 0x3D */ u8 displayHP;
    /* 0x3E */ u8 displayFP;
    /* 0x3F */ char unk_3F;
    /* 0x40 */ s16 displayCoins;
    /* 0x42 */ s16 displayStarpoints;
    /* 0x44 */ s8 ignoreChanges; /* set != 0 to prevent automatic opening from HP/FP changes */
    /* 0x45 */ s8 unk_45[2];
    /* 0x47 */ s8 disabled; /* set != 0 for menu to be disabled completely */
    /* 0x48 */ s16 displaySP;
    /* 0x4A */ s8 hpBlinking; /* bool */
    /* 0x4B */ u8 hpBlinkCounter;
    /* 0x4C */ u8 hpBlinkTimer; /* until stop */
    /* 0x4D */ s8 fpBlinking; /* bool */
    /* 0x4E */ u8 fpBlinkCounter;
    /* 0x4F */ u8 fpBlinkTimer; /* until stop */
    /* 0x50 */ s8 spBlinking;
    /* 0x51 */ u8 spBlinkCounter;
    /* 0x52 */ s8 starpointsBlinking; /* bool */
    /* 0x53 */ u8 starpointsBlinkCounter;
    /* 0x54 */ s8 coinsBlinking; /* bool */
    /* 0x55 */ u8 coinsBlinkCounter;
    /* 0x56 */ u8 coinsBlinkTimer; /* until stop */
    /* 0x57 */ char unk_57[3];
    /* 0x5A */ u8 spBarsToBlink; /* how many sp bars to blink */
    /* 0x5B */ char unk_5B;
    /* 0x5C */ s32 iconIndex10;
    /* 0x60 */ s32 iconIndex11;
    /* 0x64 */ s32 iconIndex12;
    /* 0x68 */ s32 iconIndex13;
    /* 0x6C */ s8 unk_6C[4];
} UiStatus; // size = 0x70

typedef struct Collider {
    /* 0x00 */ s32 flags;
    /* 0x04 */ s16 nextSibling;
    /* 0x06 */ s16 firstChild;
    /* 0x08 */ s16 parentModelIndex;
    /* 0x0A */ s16 numTriangles;
    /* 0x0C */ struct ColliderTriangle* triangleTable;
    /* 0x10 */ struct ColliderBoundingBox* aabb;
    /* 0x14 */ char unk_14[4];
    /* 0x18 */ f32* vertexTable; // 3?
} Collider; // size = 0x1C

typedef struct CameraInitData {
    /* 0x00 */ s16 flags;
    /* 0x02 */ s8 type;
    /* 0x03 */ char unk_03;
    /* 0x04 */ s16 viewWidth;
    /* 0x06 */ s16 viewHeight;
    /* 0x08 */ s16 viewStartX;
    /* 0x0A */ s16 viewStartY;
    /* 0x0C */ s16 nearClip;
    /* 0x0E */ s16 farClip;
    /* 0x10 */ s16 vfov;
} CameraInitData; // size = 0x12;

typedef struct CameraUnk {
    /* 0x00 */ s16 unk_00;
    /* 0x02 */ s16 unk_02;
    /* 0x04 */ char unk_04[0x8];
    /* 0x0C */ s32 unk_0C;
    /* 0x10 */ char unk_10[0x54];
    /* 0x64 */ s32 unk_64;
    /* 0x68 */ char unk_68[0x24];
} CameraUnk; // size = 0x8C

typedef struct CameraControlSettings {
    /* 0x00 */ s32 type;
    /* 0x04 */ f32 boomLength;
    /* 0x08 */ f32 boomPitch;
    /* 0x0C */ Vec3f posA;
    /* 0x18 */ Vec3f posB;
    /* 0x24 */ f32 viewPitch;
    /* 0x28 */ s32 flag;
} CameraControlSettings; // size = 0x2C

typedef struct Camera {
    /* 0x000 */ u16 flags;
    /* 0x002 */ s16 moveFlags;
    /* 0x004 */ s16 updateMode;
    /* 0x006 */ s16 unk_06;
    /* 0x008 */ s16 changingMap;
    /* 0x00A */ s16 viewportW;
    /* 0x00C */ s16 viewportH;
    /* 0x00E */ s16 viewportStartX;
    /* 0x010 */ s16 viewportStartY;
    /* 0x012 */ s16 nearClip;
    /* 0x014 */ s16 farClip;
    /* 0x016 */ char unk_16[2];
    /* 0x018 */ f32 vfov;
    /* 0x01C */ s16 unk_1C;
    /* 0x01E */ s16 unk_1E;
    /* 0x020 */ s16 unk_20;
    /* 0x022 */ s16 unk_22;
    /* 0x024 */ s16 unk_24;
    /* 0x026 */ s16 unk_26;
    /* 0x028 */ s16 unk_28;
    /* 0x02A */ s16 zoomPercent;
    /* 0x02C */ s16 bgColor[3];
    /* 0x032 */ Vec3s targetScreenCoords;
    /* 0x038 */ u16 perspNorm;
    /* 0x03A */ char unk_3A[2];
    /* 0x03C */ Vec3f lookAt_eye;
    /* 0x048 */ Vec3f lookAt_obj;
    /* 0x054 */ f32 unk_54;
    /* 0x058 */ f32 unk_58;
    /* 0x05C */ f32 unk_5C;
    /* 0x060 */ Vec3f targetPos;
    /* 0x06C */ f32 currentYaw;
    /* 0x070 */ f32 unk_70;
    /* 0x074 */ f32 currentBoomYaw;
    /* 0x078 */ f32 currentBoomLength;
    /* 0x07C */ f32 currentYOffset;
    /* 0x080 */ char unk_80[4];
    /* 0x084 */ Vec3f trueRotation;
    /* 0x090 */ f32 currentBlendedYawNegated;
    /* 0x094 */ f32 currentPitch;
    /* 0x098 */ s32 unk_98;
    /* 0x09C */ s32 unk_9C;
    /* 0x0A0 */ Vp vp;
    /* 0x0B0 */ Vp vpAlt;
    /* 0x0C0 */ s32 unk_C0;
    /* 0x0C4 */ f32 unk_C4;
    /* 0x0C8 */ char unk_C8[0xC];
    /* 0x0D4 */ Matrix4f perspectiveMatrix;
    /* 0x114 */ Matrix4f viewMtxPlayer; /* centers on player */
    /* 0x154 */ Matrix4f viewMtxLeading; /* leads player slightly */
    /* 0x194 */ Matrix4f viewMtxShaking; /* used while ShakeCam is active */
    /* 0x1D4 */ char unk_1D4[0x28];
    /* 0x1FC */ void (*fpDoPreRender)(struct Camera*);
    /* 0x200 */ void (*fpDoPostRender)(struct Camera*);
    /* 0x204 */ Matrix4s* unkMatrix;
    /* 0x208 */ s32 unk_208;
    /* 0x20C */ Matrix4s* unkEffectMatrix;
    /* 0x210 */ char unk_210[0x2];
    /* 0x212 */ s16 unk_212;
    /* 0x214 */ CameraUnk unk_214[4];
    /* 0x444 */ CameraControlSettings* prevController;
    /* 0x448 */ CameraControlSettings* currentController;
    /* 0x44C */ CamPosSettings oldCameraSettings;
    /* 0x468 */ CamPosSettings newCameraSettings;
    /* 0x484 */ f32 interpAlpha;
    /* 0x488 */ f32 linearInterp;
    /* 0x48C */ f32 linearInterpScale; /* 3.0? */
    /* 0x490 */ f32 moveSpeed;
    /* 0x494 */ f32 unk_494;
    /* 0x498 */ f32 unk_498;
    /* 0x49C */ f32 unk_49C;
    /* 0x4A0 */ f32 savedTargetY;
    /* 0x4A4 */ f32 unk_4A4;
    /* 0x4A8 */ f32 unk_4A8;
    /* 0x4AC */ f32 unk_4AC;
    /* 0x4B0 */ Vec3f movePos;
    /* 0x4BC */ Vec3f prevPrevMovePos;
    /* 0x4C8 */ Vec3f prevMovePos;
    /* 0x4D4 */ u16 prevPrevFollowFlags;
    /* 0x4D6 */ u16 prevFollowFlags;
    /* 0x4D8 */ CameraControlSettings controlSettings;
    /* 0x504 */ u16 followPlayer;
    /* 0x506 */ u16 unk_506;
    /* 0x508 */ f32 panPhase;
    /* 0x50C */ f32 leadAmount;
    /* 0x510 */ f32 unk_510;
    /* 0x514 */ f32 unk_514;
    /* 0x518 */ f32 unk_518;
    /* 0x51C */ s32 unk_51C;
    /* 0x520 */ f32 unk_520;
    /* 0x524 */ f32 unk_524;
    /* 0x528 */ f32 unk_528;
    /* 0x52C */ s32 unk_52C;
    /* 0x530 */ s32 unk_530;
    /* 0x534 */ struct ColliderBoundingBox* aabbForZoneBelow;
    /* 0x538 */ char unk_538[0x18];
    /* 0x550 */ f32 unk_550;
    /* 0x554 */ s16 unk_554;
    /* 0x556 */ s16 unk_556;
} Camera; // size = 0x558

typedef struct BattleStatusUnkInner {
    /* 0x00 */ char unk_00[0x10];
    /* 0x10 */ s16 unk_10;
    /* 0x12 */ char unk_12[8];
    /* 0x1A */ s16 unk_1A;
    /* 0x1C */ char unk_1C[8];
    /* 0x24 */ s16 unk_24;
} BattleStatusUnkInner; // size = unknown

typedef struct BattleStatusUnk {
    /* 0x00 */ char unk_00[0xC];
    /* 0x0C */ BattleStatusUnkInner* unk_0C;
} BattleStatusUnk; // size = unknown

typedef struct FGModelData {
    /* 0x00 */ char unk_00[0x18];
    /* 0x18 */ s32* idList;
} FGModelData; // size = unknown

typedef struct BattleStatus {
    /* 0x000 */ s32 flags1;
    /* 0x004 */ s32 flags2;
    /* 0x008 */ s32 varTable[16];
    /* 0x048 */ u8 currentSubmenu;
    /* 0x049 */ char unk_49[3];
    /* 0x04C */ s8 unk_4C;
    /* 0x04D */ s8 unk_4D;
    /* 0x04E */ s8 unk_4E;
    /* 0x04F */ s8 unk_4F;
    /* 0x050 */ s8 unk_50;
    /* 0x051 */ s8 unk_51;
    /* 0x052 */ s8 unk_52;
    /* 0x053 */ s8 stratsLastCursorPos;
    /* 0x054 */ char unk_54[8];
    /* 0x05C */ s8 unk_5C;
    /* 0x05D */ s8 unk_5D;
    /* 0x05E */ char unk_5E[4];
    /* 0x062 */ s8 unk_62;
    /* 0x063 */ s8 unk_63;
    /* 0x064 */ char unk_64[12];
    /* 0x070 */ s16 unk_70;
    /* 0x072 */ char unk_72[2];
    /* 0x074 */ s32 unk_74;
    /* 0x078 */ u8 totalStarPoints;
    /* 0x079 */ u8 pendingStarPoints; /* how many to add */
    /* 0x07A */ u8 incrementStarPointDelay; /* related to star points, set to 0x28 when they are dropped */
    /* 0x07B */ u8 damageTaken;
    /* 0x07C */ u8 changePartnerAllowed;
    /* 0x07D */ char unk_7D[4];
    /* 0x081 */ s8 actionSuccess;
    /* 0x082 */ char unk_82;
    /* 0x083 */ s8 unk_83;
    /* 0x084 */ s8 unk_84;
    /* 0x085 */ s8 unk_85;
    /* 0x086 */ s8 unk_86;
    /* 0x087 */ s8 blockResult; /* 0 = fail, 1 = success, -1 = mashed */
    /* 0x088 */ u8 itemUsesLeft; /* set to 2 for doublke dip, 3 for triple */
    /* 0x089 */ u8 hpDrainCount;
    /* 0x08A */ s8 unk_8A;
    /* 0x08B */ s8 hustleTurns; /* numTurns from hustle drink, normally 0 */
    /* 0x08C */ char unk_8C;
    /* 0x08D */ s8 unk_8D;
    /* 0x08E */ s8 initialEnemyCount; /* used for SP award bonus */
    /* 0x08F */ char unk_8F[1];
    /* 0x090 */ s16 unk_90;
    /* 0x092 */ s8 unk_92;
    /* 0x093 */ char unk_93;
    /* 0x094 */ s8 unk_94;
    /* 0x095 */ s8 unk_95;
    /* 0x096 */ s8 hammerCharge;
    /* 0x097 */ s8 jumpCharge;
    /* 0x098 */ char unk_98;
    /* 0x099 */ u8 rushesFlags; /* 1 = mega rush, 2 = power rush */
    /* 0x09A */ s8 outtaSightActive;
    /* 0x09B */ s8 turboChargeTurnsLeft;
    /* 0x09C */ u8 turboChargeAmount; /* unused? */
    /* 0x09D */ s8 waterBlockTurnsLeft;
    /* 0x09E */ u8 waterBlockAmount; /* unused? */
    /* 0x09F */ char unk_9F;
    /* 0x0A0 */ s32* unk_A0;
    /* 0x0A4 */ s8 cloudNineTurnsLeft;
    /* 0x0A5 */ s8 cloudNineDodgeChance; /* = 50% */
    /* 0x0A6 */ char unk_A6[2];
    /* 0x0A8 */ struct EffectInstance* cloudNineEffect;
    /* 0x0AC */ char unk_AC;
    /* 0x0AD */ s8 unk_AD;
    /* 0x0AE */ s8 hammerLossTurns;
    /* 0x0AF */ s8 jumpLossTurns;
    /* 0x0B0 */ s8 itemLossTurns;
    /* 0x0B1 */ char unk_B1[3];
    /* 0x0B4 */ UNK_FUN_PTR(preUpdateCallback);
    /* 0x0B8 */ UNK_FUN_PTR(unk_B8);
    /* 0x0BC */ struct Evt* controlScript; /* control handed over to this when changing partners */
    /* 0x0C0 */ s32 controlScriptID;
    /* 0x0C4 */ struct Evt* camMovementScript;
    /* 0x0C8 */ s32 camMovementScriptID;
    /* 0x0CC */ Vec3f unk_CC;
    /* 0x0D8 */ struct Actor* playerActor;
    /* 0x0DC */ struct Actor* partnerActor;
    /* 0x0E0 */ struct Actor* enemyActors[24];
    /* 0x140 */ s16 enemyIDs[24];
    /* 0x170 */ char unk_170;
    /* 0x171 */ s8 numEnemyActors;
    /* 0x172 */ s16 currentTurnEnemyID;
    /* 0x174 */ struct Actor* currentTurnEnemy;
    /* 0x178 */ s8 moveCategory;
    /* 0x179 */ char unk_179;
    /* 0x17A */ s16 selectedItemID;
    /* 0x17C */ s16 selectedMoveID;
    /* 0x17E */ s16 currentAttackDamage;
    /* 0x180 */ s16 lastAttackDamage;
    /* 0x182 */ char unk_182[2];
    /* 0x184 */ s32 currentTargetListFlags; /* set when creating a target list, also obtain from the flags field of moves */
    /* 0x188 */ s32 currentAttackElement;
    /* 0x18C */ s32 currentAttackEventSuppression;
    /* 0x190 */ s32 currentAttackStatus;
    /* 0x194 */ u8 statusChance;
    /* 0x195 */ u8 statusDuration;
    /* 0x196 */ char unk_196;
    /* 0x197 */ u8 targetHomeIndex; /* some sort of home idnex used for target list construction */
    /* 0x198 */ u8 powerBounceCounter;
    /* 0x199 */ s8 wasStatusInflicted; /* during last attack */
    /* 0x19A */ u8 unk_19A;
    /* 0x19B */ char unk_19B[5];
    /* 0x1A0 */ s16 currentTargetID; /* selected? */
    /* 0x1A2 */ s8 currentTargetPart; /* selected? */
    /* 0x1A3 */ char unk_1A3;
    /* 0x1A4 */ s16 currentTargetID2;
    /* 0x1A6 */ s8 currentTargetPart2;
    /* 0x1A7 */ s8 battlePhase;
    /* 0x1A8 */ s16 attackerActorID;
    /* 0x1AA */ char unk_1AA[4];
    /* 0x1AE */ s16 submenuIcons[24]; /* icon IDs */
    /* 0x1DE */ u8 submenuMoves[24]; /* move IDs */
    /* 0x1F6 */ u8 submenuEnabled[24];
    /* 0x20E */ u8 submenuMoveCount;
    /* 0x20F */ char unk_20F;
    /* 0x210 */ s32 currentButtonsDown;
    /* 0x214 */ s32 currentButtonsPressed;
    /* 0x218 */ s32 currentButtonsHeld;
    /* 0x21C */ s32 stickX;
    /* 0x220 */ s32 stickY;
    /* 0x224 */ s32 inputBitmask;
    /* 0x228 */ s32 dpadX; /* 0-360 */
    /* 0x22C */ s32 dpadY; /* 0-60 */
    /* 0x230 */ s32 holdInputBuffer[64];
    /* 0x330 */ s32 pushInputBuffer[64];
    /* 0x430 */ s8 holdInputBufferPos;
    /* 0x431 */ s8 inputBufferPos;
    /* 0x432 */ s8 unk_432;
    /* 0x433 */ char unk_433;
    /* 0x434 */ s32* unk_434;
    /* 0x438 */ FGModelData* foregroundModelData;
    /* 0x43C */ BattleStatusUnk* unk_43C;
    /* 0x440 */ u8 tattleFlags[27];
    /* 0x45B */ char unk_45B[5];
} BattleStatus; // size = 0x460

typedef struct TextureHeader {
    /* 0x00 */ s8 name[32];
    /* 0x20 */ s16 auxW;
    /* 0x22 */ s16 mainW;
    /* 0x24 */ s16 auxH;
    /* 0x26 */ s16 mainH;
    /* 0x28 */ char unk_28;
    /* 0x29 */ u8 extraTiles;
    /* 0x2A */ u8 colorCombine;
    /* 0x2B */ u8 fmt;
    /* 0x2C */ u8 bitDepth;
    /* 0x2D */ u8 wrapH;
    /* 0x2E */ u8 wrapV;
    /* 0x2F */ u8 filtering;
} TextureHeader; // size = 0x30

typedef struct StaticMove {
    /* 0x00 */ s32 moveNameID;
    /* 0x04 */ s32 flags;
    /* 0x08 */ s32 worldDescID;
    /* 0x0C */ s32 menuDescID;
    /* 0x10 */ u8 battleSubmenu;
    /* 0x11 */ u8 costFP;
    /* 0x12 */ s8 costBP;
    /* 0x13 */ u8 actionCommandID;
} StaticMove; // size = 0x14

typedef struct CollisionData {
    /* 0x00 */ f32* vertices;
    /* 0x04 */ Collider* colliderList;
    /* 0x08 */ struct ColliderBoundingBox** aabbs;
    /* 0x0C */ s16 numColliders;
    /* 0x0E */ char unk_0E[2];
} CollisionData; // size = 0x10

typedef struct ModelGroupData {
    /* 0x00 */ UNK_PTR transformMatrix;
    /* 0x04 */ UNK_PTR lightingGroup;
    /* 0x08 */ s32 numLights;
    /* 0x0C */ s32 numChildren;
    /* 0x10 */ struct ModelNode** childList;
} ModelGroupData; // size = 0x14

typedef struct ModelDisplayData {
    /* 0x0 */ Gfx* displayList;
    /* 0x4 */ char unk_00[0x4];
} ModelDisplayData; // size = 0x8

typedef struct AnimatorNode {
    /* 0x00 */ Gfx* displayList;
    /* 0x04 */ struct AnimatorNode* children[0x20];
    /* 0x84 */ Vec3f basePos; // ?
    /* 0x90 */ Vec3f pos;
    /* 0x9C */ Vec3f rotation;
    /* 0xA8 */ Vec3f scale;
    /* 0xB4 */ Matrix4f mtx;
    /* 0xF4 */ s16 flags;
    /* 0xF6 */ s16 uniqueIndex;
    /* 0xF8 */ s16 vertexStartOffset;
    /* 0xFA */ char unk_FA[2];
    /* 0xFC */ union {
                    s32 modelID;
                    Vtx* vtxList;
                } fcData;
} AnimatorNode; // size = 0x100

typedef struct AnimatorNodeBlueprint {
    /* 0x00 */ Gfx* displayList;
    /* 0x04 */ Vec3f basePos;
    /* 0x10 */ Vec3f rotation;
    /* 0x1C */ char unk_1C[0x4];
} AnimatorNodeBlueprint; // size = 0x20

typedef struct StaticAnimatorNode {
    /* 0x00 */ Gfx* displayList; // can sometime point to a node???
    /* 0x04 */ Vec3s rot; /* range = -180,180 */
    /* 0x0A */ char unk_0A[0x2];
    /* 0x0C */ Vec3f pos;
    /* 0x18 */ struct StaticAnimatorNode* sibling;
    /* 0x1C */ struct StaticAnimatorNode* child;
    /* 0x20 */ s16 vertexStartOffset;
    /* 0x22 */ char unk_22[0x2];
    /* 0x24 */ Vtx* vertexList;
    /* 0x28 */ s16 modelID;
    /* 0x2A */ char unk_2A[0x2];
} StaticAnimatorNode; // size = 0x2C

typedef struct ModelAnimator {
    /* 0x000 */ u32 flags;
    /* 0x004 */ s8 renderMode;
    /* 0x005 */ char unk_05[3];
    /* 0x008 */ s8* animReadPos;
    /* 0x00C */ s8* savedReadPos;
    /* 0x010 */ AnimatorNode* rootNode;
    /* 0x014 */ u8 nextUniqueID;
    /* 0x015 */ u8 staticNodeIDs[0x7A]; // ?
    /* 0x08F */ char unk_08F[0x1];
    /* 0x090 */ f32 nextUpdateTime;
    /* 0x094 */ f32 timeScale;
    /* 0x098 */ Mtx mtx;
    /* 0x0D8 */ Vtx** vertexArray;
    /* 0x0DC */ s8* animationBuffer;
    /* 0x0E0 */ StaticAnimatorNode* staticNodes[0x7A];
    /* 0x2C8 */ StaticAnimatorNode** staticRoot;
    /* 0x2CC */ s32 treeIndexPos;
    /* 0x2D0 */ s32 savedTreePos;
    /* 0x2D4 */ void (*fpRenderCallback)(void);
    /* 0x2D8 */ s32 renderCallbackArg;
    /* 0x2DC */ char unk_2DC[4];
} ModelAnimator; // size = 0x2E0

typedef ModelAnimator* AnimatedMeshList[MAX_ANIMATED_MESHES];

typedef struct PrintHandle {
    /* 0x000 */ char unk_00[16];
    /* 0x010 */ s8* printbuf;
    /* 0x014 */ char unk_14[1344];
} PrintHandle; // size = 0x554

typedef struct OtherPrint {
    /* 0x00 */ char unk_00[16];
    /* 0x10 */ f32 msgScaleH;
    /* 0x14 */ f32 msgScaleW;
    /* 0x18 */ f32 characterScaleH;
    /* 0x1C */ f32 characterScaleW;
    /* 0x20 */ char unk_20[32];
    /* 0x40 */ s32 currentPosX;
    /* 0x44 */ char unk_44[16];
} OtherPrint; // size = 0x54

typedef struct ColliderBoundingBox {
    /* 0x00 */ f32 min[3];
    /* 0x0C */ f32 max[3];
    /* 0x18 */ s32 flagsForCollider;
} ColliderBoundingBox; // size = 0x1C

typedef struct StaticItem {
    /* 0x00 */ s32 nameMsg;
    /* 0x04 */ s16 iconID;
    /* 0x06 */ s16 badgeSortPriority;
    /* 0x08 */ s32 targetFlags;
    /* 0x0C */ s16 sellValue;
    /* 0x0E */ char unk_0E[2];
    /* 0x10 */ s32 menuMsg;
    /* 0x14 */ s32 itemMsg;
    /* 0x18 */ s16 typeFlags;
    /* 0x1A */ u8 moveID;
    /* 0x1B */ s8 potencyA;
    /* 0x1C */ s8 potencyB;
    /* 0x1D */ char unk_1D[3];
} StaticItem; // size = 0x20

typedef struct ItemEntity {
    /* 0x00 */ s32 flags;
    /* 0x04 */ s16 boundVar; /* see make_item_entity */
    /* 0x06 */ char unk_06[2];
    /* 0x08 */ Vec3f position;
    /* 0x14 */ struct ItemEntityPhysicsData* physicsData;
    /* 0x18 */ s16 itemID; /* into item table, also worldIconID */
    /* 0x1A */ u8 state;
    /* 0x1B */ s8 type;
    /* 0x1C */ u8 pickupDelay; /* num frames before item can be picked up */
    /* 0x1D */ char unk_1D;
    /* 0x1E */ s16 wsFaceAngle; /* < 0 means none */
    /* 0x20 */ s16 shadowIndex;
    /* 0x22 */ char unk_22[2];
    /* 0x24 */ u32* readPos;
    /* 0x28 */ u32* savedReadPos;
    /* 0x2C */ char unk_2C[2];
    /* 0x2E */ u8 unkCounter;
    /* 0x2F */ s8 unk_2F;
    /* 0x30 */ f32 scale;
    /* 0x34 */ char unk_34[8];
    /* 0x3C */ s32 framesLeft;
    /* 0x40 */ s32* currentState;
    /* 0x44 */ s32 unk_44;
    /* 0x48 */ s32* sequenceStart;
    /* 0x4C */ s32* unk_4C;
    /* 0x50 */ s32* unk_50;
    /* 0x54 */ s32 unk_54;
    /* 0x58 */ s32 unk_58;
} ItemEntity; // size = 0x5C

<<<<<<< HEAD
typedef struct SpriteComponent {
    /* 0x00 */ s32 initialized;
    /* 0x04 */ s32 unk_04;
    /* 0x08 */ s16** readPos;
    /* 0x0C */ f32 waitTime;
    /* 0x10 */ s32 loopCounter;
    /* 0x14 */ s32 currentRaster;
    /* 0x18 */ s32 currentPalette;
    /* 0x1C */ Vec3f posOffset;
    /* 0x28 */ Vec3f compPos;
    /* 0x34 */ Vec3f rotation;
    /* 0x40 */ Vec3f scale;
    /* 0x4C */ char unk_4C[4];
} SpriteComponent; // size = 0x50
=======
typedef struct StaticAnimatorNode {
    /* 0x00 */ u32* displayList; // can sometime point to a node???
    /* 0x04 */ Vec3s rot; /* range = -180,180 */
    /* 0x0A */ char unk_0A[0x2];
    /* 0x0C */ Vec3f pos;
    /* 0x18 */ struct StaticAnimatorNode* sibling;
    /* 0x1C */ struct StaticAnimatorNode* child;
    /* 0x20 */ s16 vertexStartOffset;
    /* 0x22 */ char unk_22[0x2];
    /* 0x24 */ Vtx* vtxList;
    /* 0x28 */ s16 modelID;
    /* 0x2A */ char unk_2A[0x2];
} StaticAnimatorNode; // size = 0x2C
>>>>>>> af880293

typedef struct MessagePrintState {
    /* 0x000 */ s8* srcBuffer;
    /* 0x004 */ s16 printBufferPos;
    /* 0x006 */ char unk_06[2];
    /* 0x008 */ s32 msgID;
    /* 0x00C */ s16 srcBufferPos;
    /* 0x00E */ s16 currentPrintDelay;
    /* 0x010 */ u8 printBuffer[1088]; // slightly larger than source buffer
    /* 0x450 */ s16 printBufferSize;
    /* 0x452 */ u16 effectFrameCounter;
    /* 0x454 */ u8 font;
    /* 0x455 */ s8 fontVariant;
    /* 0x456 */ Vec2s windowOffsetPos; // offset from baseWindowPos. used to animated window pos?
    /* 0x45A */ Vec2s windowBasePos; // ex: set by the parameters for choice style
    /* 0x45E */ s8 printDelayTime; // delay to print each chunk
    /* 0x45F */ s8 charsPerChunk; // how many chars to print at once
    /* 0x460 */ s32 curLinePos; // position along current line
    /* 0x464 */ s8 unk_464;
    /* 0x465 */ char unk_465;
    /* 0x466 */ s16 nextLinePos; // ?
    /* 0x468 */ s8 lineCount;
    /* 0x469 */ char unk_469[0x3];
    /* 0x46C */ s32 unk_46C;
    /* 0x470 */ s8 currentAnimFrame[4];
    /* 0x474 */ s16 animTimers[4];
    /* 0x47C */ s8 rewindArrowAnimState;
    /* 0x47D */ char unk_47D[0x1];
    /* 0x47E */ s16 rewindArrowBlinkCounter;
    /* 0x480 */ s16 unk_480;
    /* 0x482 */ Vec2s rewindArrowPos;
    /* 0x486 */ s8 currentLine;
    /* 0x487 */ u8 unkArraySize;
    /* 0x488 */ s16 lineEndPos[4];
    /* 0x490 */ char unk_490[0x38];
    /* 0x4C8 */ s16 unk_4C8;
    /* 0x4CA */ s16 unk_4CA;
    /* 0x4CC */ s16 unk_4CC;
    /* 0x4CE */ s8 maxOption;
    /* 0x4CF */ char unk_4CF[0x1];
    /* 0x4D0 */ s16 cursorPosX[6];
    /* 0x4DC */ s16 cursorPosY[6];
    /* 0x4E8 */ u8 currentOption;
    /* 0x4E9 */ s8 madeChoice;
    /* 0x4EA */ u8 cancelOption;
    /* 0x4EB */ char unk_4EB[0x1];
    /* 0x4EC */ s8 targetOption;
    /* 0x4ED */ s8 unkCounter;
    /* 0x4EE */ s8 selectedOption;
    /* 0x4EF */ char unk_4EF[0x9];
    /* 0x4F8 */ u8 windowState;
    /* 0x4F9 */ char unk_4F9[0x3];
    /* 0x4FC */ s32 stateFlags;
    /* 0x500 */ s16 delayFlags; // ?
    /* 0x502 */ char unk_502[0x2];
    /* 0x504 */ s32* closedWritebackBool; // if not null, writes 1 here when message closes
    /* 0x508 */ s8 style;
    /* 0x509 */ u8 fadeInCounter;
    /* 0x50A */ Vec2s initOpenPos; // where the message originates from, in screen-space coords
    /* 0x50E */ Vec2s openStartPos;
    /* 0x512 */ u8 fadeOutCounter;
    /* 0x513 */ char unk_513[0x1];
    /* 0x514 */ Vec2su windowSize;
    /* 0x518 */ s8 speechSoundType;
    /* 0x519 */ u8 volume;
    /* 0x51A */ s8 speechPan; // just pan?
    /* 0x51B */ char unk_51B[0x1];
    /* 0x51C */ u16 speechVolumePitch;
    /* 0x51E */ char unk_51E[0x2];
    /* 0x520 */ s32 speedSoundIDA;
    /* 0x524 */ s32 speedSoundIDB;
    /* 0x528 */ s16 varBufferReadPos;
    /* 0x52A */ s8 unk_52A;
    /* 0x52B */ u8 currentImageIndex;
    /* 0x52C */ Vec2s varImageScreenPos; // in addition, posX=0 is taken as 'dont draw'
    /* 0x530 */ s8 varImgHasBorder;
    /* 0x531 */ u8 varImgFinalAlpha;
    /* 0x532 */ s8 varImgAlphaFadeStep; // how much to fade in per frame
    /* 0x533 */ s8 varImageDisplayState; // 0 = fade in, 1 = fully visible, 2 = fade out
    /* 0x534 */ s16 varImageFadeTimer; // frames faded in
    /* 0x536 */ s16 msgHeight;
    /* 0x538 */ s16 msgWidth;
    /* 0x53A */ s8 maxLineChars;
    /* 0x53B */ s8 numLines;
    /* 0x53C */ s8 maxLinesPerPage;
    /* 0x53D */ char unk_53D[0x3];
    /* 0x540 */ f32 sizeScale;
    /* 0x544 */ s32* letterBackgroundImg;
    /* 0x548 */ s32* letterBackgroundPal;
    /* 0x54C */ s32* letterContentImg;
    /* 0x550 */ s32* letterContentPal;
    /* 0x554 */ char unk_554[0x4];
} MessagePrintState; // size = 0x558

typedef struct MessageDrawState {
    /* 0x00 */ s32 clipX[2]; // characters beyond this pos get skipped
    /* 0x08 */ s32 clipY[2]; // characters beyond this pos get skipped
    /* 0x10 */ Vec2f msgScale;
    /* 0x18 */ Vec2f charScale;
    /* 0x20 */ s32 drawBufferPos; // msg gets printed here and read for display
    /* 0x24 */ s16 savedPos[2];
    /* 0x28 */ s8 savedColor;
    /* 0x29 */ u8 unk_29;
    /* 0x2A */ char unk_2A[0x1];
    /* 0x2B */ s8 framePalette;
    /* 0x2C */ s8 unk_2C;
    /* 0x2D */ char unk_2D[0x1];
    /* 0x2E */ s8 centerPos;
    /* 0x2F */ char unk_2F[0x1];
    /* 0x30 */ s32 visiblePrintedCount;
    /* 0x34 */ s16 printModeFlags; // C0 = center, 10 = drawing image
    /* 0x36 */ char unk_36[0x2];
    /* 0x38 */ s32 effectFlags;
    /* 0x3C */ s16 font; // 0 or 1
    /* 0x3E */ s16 fontVariant;
    /* 0x40 */ s16 currentPosX;
    /* 0x42 */ s16 nextPos[2];
    /* 0x46 */ s16 textStartPos[2]; // relative to textbox
    /* 0x4A */ s16 textColor;
    /* 0x4C */ s8* printBuffer;
    /* 0x50 */ s8 nextCounter; // related to closing mssages and cmd FA
    /* 0x51 */ char unk_51[0x3];
} MessageDrawState; // size = 0x54

typedef struct MessageCharData {
    /* 0x0 */ s8* raster;
    /* 0x4 */ u8* charWidthTable;
    /* 0x8 */ u8 monospaceWidth;
    /* 0x9 */ s8 baseHeightOffset;
    /* 0xA */ char unk_0A[0x2];
} MessageCharData; // size = 0xC

typedef struct MessageCharset {
    /* 0x0 */ Vec2b texSize;
    /* 0x2 */ s8 unk_02;
    /* 0x3 */ s8 newLineY;
    /* 0x4 */ s16 charRasterSize; // in bytes
    /* 0x6 */ char unk_06[0x2];
    /* 0x8 */ MessageCharData* rasters;
} MessageCharset; // size = 0xA;

typedef struct MesasgeFontGlyphData {
    /* 0x0 */ s8* raster;
    /* 0x4 */ s16* palette;
    /* 0x8 */ Vec2b texSize;
    /* 0xA */ s8 charWidth;
    /* 0xB */ s8 charHeight;
} MesasgeFontGlyphData; // size = 0xC

typedef struct MessageNumber {
    /* 0x00 */ s32* rasters;
    /* 0x04 */ s8 texSize;
    /* 0x05 */ u8 texWidth;
    /* 0x06 */ u8 texHeight;
    /* 0x07 */ s8 digitWidth[10];
    /* 0x11 */ s8 fixedWidth;
    /* 0x12 */ char unk_12[0x2];
} MessageNumber; // size = 0x14

typedef struct ShopItemEntity {
    /* 0x00 */ s32 index;
    /* 0x04 */ Vec3f pos;
} ShopItemEntity; // size = 0x10

typedef struct GameStatus {
    /* 0x000 */ u32 currentButtons;
    /* 0x004 */ u32 altCurrentButtons; /* input used for batte when flag 80000 set */
    /* 0x008 */ char unk_08[8];
    /* 0x010 */ u32 pressedButtons; /* bits = 1 for frame of button press */
    /* 0x014 */ u32 altPressedButtons; /* input used for batte when flag 80000 set */
    /* 0x018 */ char unk_18[8];
    /* 0x020 */ u32 heldButtons; /* bits = 1 every 4th frame during hold */
    /* 0x024 */ u32 altHeldButtons; /* input used for batte when flag 80000 set */
    /* 0x028 */ char unk_28[8];
    /* 0x030 */ u32 prevButtons; /* from previous frame */
    /* 0x034 */ char unk_34[12];
    /* 0x040 */ s8 stickX; /* with deadzone */
    /* 0x041 */ s8 altStickX; /* input used for batte when flag 80000 set */
    /* 0x042 */ char unk_42[2];
    /* 0x044 */ s8 stickY; /* with deadzone */
    /* 0x045 */ s8 altStickY; /* input used for batte when flag 80000 set */
    /* 0x046 */ char unk_46[2];
    /* 0x048 */ s16 unk_48[4];
    /* 0x050 */ s16 unk_50[4];
    /* 0x058 */ s16 unk_58;
    /* 0x05A */ char unk_5A[6];
    /* 0x060 */ s16 unk_60;
    /* 0x062 */ char unk_62[6];
    /* 0x068 */ s16 demoButtonInput;
    /* 0x06A */ s8 demoStickX;
    /* 0x06B */ s8 demoStickY;
    /* 0x06C */ s32 mainScriptID;
    /* 0x070 */ s8 isBattle;
    /* 0x071 */ s8 demoState; /* (0 = not demo, 1 = map demo, 2 = demo map changing) */
    /* 0x072 */ s8 nextDemoScene; /* which part of the demo to play next */
    /* 0x073 */ u8 contBitPattern;
    /* 0x074 */ s8 debugEnemyContact;
    /* 0x075 */ s8 debugQuizmo;
    /* 0x076 */ s8 unk_76;
    /* 0x077 */ char unk_77;
    /* 0x078 */ s8 disableScripts;
    /* 0x079 */ char unk_79;
    /* 0x07A */ s8 musicEnabled;
    /* 0x07B */ char unk_7B;
    /* 0x07C */ s8 unk_7C;
    /* 0x07D */ s8 unk_7D;
    /* 0x07E */ u8 peachFlags; /* (1 = isPeach, 2 = isTransformed, 4 = hasUmbrella) */
    /* 0x07F */ s8 peachDisguise; /* (1 = koopatrol, 2 = hammer bros, 3 = clubba) */
    /* 0x080 */ u8 peachAnimIdx; ///< @see world_action_idle_peachAnims
    /* 0x081 */ s8 unk_81;
    /* 0x082 */ s8 unk_82;
    /* 0x083 */ s8 unk_83;
    /* 0x084 */ s8 playerSpriteSet;
    /* 0x085 */ char unk_85;
    /* 0x086 */ s16 areaID;
    /* 0x088 */ s16 prevArea;
    /* 0x08A */ s16 didAreaChange;
    /* 0x08C */ s16 mapID;
    /* 0x08E */ s16 entryID;
    /* 0x090 */ u16 unk_90;
    /* 0x092 */ u16 unk_92;
    /* 0x094 */ f32 exitTangent;
    /* 0x098 */ Vec3f playerPos;
    /* 0x0A4 */ f32 playerYaw;
    /* 0x0A8 */ s8 creditsViewportMode;
    /* 0x0A9 */ s8 unk_A9;
    /* 0x0AA */ s8 demoFlags;
    /* 0x0AB */ u8 unk_AB;
    /* 0x0AC */ s8 loadMenuState;
    /* 0x0AD */ s8 menuCounter;
    /* 0x0AE */ s8 bSkipIntro;
    /* 0x0AF */ char unk_AF[0x7];
    /* 0x0B6 */ s16 bootAlpha;
    /* 0x0B8 */ s16 bootBlue;
    /* 0x0BA */ s16 bootGreen;
    /* 0x0BC */ s16 bootRed;
    /* 0x0BE */ char unk_BE[94];
    /* 0x11C */ Vec3f unk_11C;
    /* 0x128 */ Vec3f playerTraceNormal;
    /* 0x134 */ u16 frameCounter;
    /* 0x136 */ char unk_136[2];
    /* 0x138 */ s32 nextRNG;
    /* 0x13C */ s16 unk_13C;
    /* 0x13E */ char unk_13E[2];
    /* 0x140 */ ShopItemEntity* shopItemEntities;
    /* 0x144 */ struct Shop* mapShop;
    /* 0x148 */ s16 enableBackground; /* (bit 2 is also used for something) */
    /* 0x14A */ s16 backgroundMinW;
    /* 0x14C */ s16 backgroundMinH;
    /* 0x14E */ s16 backgroundMaxW;
    /* 0x150 */ s16 backgroundMaxH;
    /* 0x152 */ s16 backgroundXOffset; /* (used for parallax scroll) */
    /* 0x154 */ UNK_PTR backgroundRaster;
    /* 0x158 */ UNK_PTR backgroundPalette;
    /* 0x15C */ s16 unk_15C;
    /* 0x15E */ u16 unk_15E;
    /* 0x160 */ Vec3s savedPos;
    /* 0x166 */ u8 saveSlot;
    /* 0x167 */ u8 loadType; /* (0 = from map, 1 = from main menu) */
    /* 0x168 */ u32 saveCount;
    /* 0x16C */ char unk_16C[12];
} GameStatus; // size = 0x178

// PartnerAnims
typedef struct PartnerAnimations {
    /* 0x00 */ UNK_PTR anims[9];
} PartnerAnimations; // size = 0x24

typedef struct Shadow {
    /* 0x00 */ s32 flags;
    /* 0x04 */ u8 listIndex;
    /* 0x05 */ u8 unk_05;
    /* 0x06 */ u8 unk_06;
    /* 0x07 */ char unk_07;
    /* 0x08 */ s16 entityModelID;
    /* 0x0A */ s16 vertexSegment;
    /* 0x0C */ Vtx_tn** vertexArray;
    /* 0x10 */ Vec3f position;
    /* 0x1C */ Vec3f scale;
    /* 0x28 */ Vec3f rotation;
    /* 0x34 */ char unk_34[0x4];
    /* 0x38 */ Mtx transformMatrix;
} Shadow; // size = 0x78

typedef Shadow* ShadowList[MAX_SHADOWS];

typedef struct StaticShadowData {
    /* 0x00 */ u16 flags;
    /* 0x02 */ char unk_02[0x2];
    /* 0x04 */ s32* unk_04;
    /* 0x08 */ StaticAnimatorNode** animModelNode;
    /* 0x0C */ void (*onCreateCallback)(Shadow* shadow);
    /* 0x10 */ char unk_10[0x10];
    /* 0x20 */ s32 unk_20;
} StaticShadowData; // size = 0x24

typedef struct PushBlockGrid {
    /* 0x00 */ s8* cells;
    /* 0x04 */ u8 numCellsX;
    /* 0x05 */ u8 numCellsZ;
    /* 0x06 */ char unk_06[2];
    /* 0x08 */ s32 centerPos[3];
    /* 0x14 */ UNK_FUN_PTR(dropCallback);
    /* 0x18 */ char unk_18[4];
} PushBlockGrid; // size = 0x1C

typedef struct ItemEntityPhysicsData {
    /* 0x00 */ f32 verticalVelocity;
    /* 0x04 */ f32 gravity; /* 2 = normal, 1 = low gravity, higher values never 'settle' */
    /* 0x08 */ char unk_08[4];
    /* 0x0C */ f32 constVelocity;
    /* 0x10 */ f32 velx;
    /* 0x14 */ f32 velz;
    /* 0x18 */ f32 moveAngle;
    /* 0x1C */ char unk_1C[8];
} ItemEntityPhysicsData; // size = 0x24

typedef struct RenderTask {
    /* 0x00 */ s32 renderMode;
    /* 0x04 */ s32 distance; /* value between 0 and -10k */
    /* 0x08 */ void* appendGfxArg;
    /* 0x0C */ void (*appendGfx)(void*);
} RenderTask; // size = 0x10

typedef struct SelectableTarget {
    /* 0x00 */ s16 actorID;
    /* 0x02 */ s16 partID; /* sometimes loaded as byte from 0x3 */
    /* 0x04 */ Vec3s pos;
    /* 0x0A */ char unk_0A[7];
    /* 0x11 */ u8 homeCol; /* from xpos --> 0-3 */
    /* 0x12 */ u8 homeRow; /* from ypos --> 0-3 */
    /* 0x13 */ u8 layer; /* from zpos? --> 0-1 */
} SelectableTarget; // size = 0x14

typedef struct ActorPartMovement {
    /* 0x00 */ char unk_00[12];
    /* 0x0C */ Vec3f goalPos;
    /* 0x18 */ char unk_18[12];
    /* 0x24 */ f32 jumpScale;
    /* 0x28 */ f32 moveSpeed;
    /* 0x2C */ char unk_2C[32];
    /* 0x4C */ s32 varTable[16];
} ActorPartMovement; // size = 0x8C

typedef struct ActorPart {
    /* 0x00 */ s32 flags;
    /* 0x04 */ s32 targetFlags; /* initialized to 0 */
    /* 0x08 */ struct ActorPartDesc* staticData;
    /* 0x0C */ struct ActorPart* nextPart;
    /* 0x10 */ struct ActorPartMovement* movement;
    /* 0x14 */ Vec3s partOffset;
    /* 0x1A */ Vec3s visualOffset;
    /* 0x20 */ Vec3f partOffsetFloat;
    /* 0x2C */ Vec3f absolutePosition;
    /* 0x38 */ Vec3f rotation;
    /* 0x44 */ Vec3s rotationPivotOffset;
    /* 0x4A */ char unk_4A[2];
    /* 0x4C */ Vec3f scale;
    /* 0x58 */ Vec3f currentPos;
    /* 0x64 */ f32 yaw;
    /* 0x68 */ s16 unkOffset[2];
    /* 0x6C */ Vec2s targetOffset;
    /* 0x70 */ s16 unk_70;
    /* 0x72 */ Vec2bu size;
    /* 0x74 */ u8 verticalStretch;
    /* 0x75 */ s8 unk_75;
    /* 0x76 */ s8 unk_76;
    /* 0x77 */ char unk_77[1];
    /* 0x78 */ u32* defenseTable;
    /* 0x7C */ s32 eventFlags;
    /* 0x80 */ s32 partFlags3;
    /* 0x84 */ s32 unk_84;
    /* 0x88 */ s32 currentAnimation;
    /* 0x8C */ s32 unk_8C;
    /* 0x90 */ f32 animationRate;
    /* 0x94 */ u32* idleAnimations;
    /* 0x98 */ s16 opacity;
    /* 0x9A */ char unk_9A[2];
    /* 0x9C */ s32 shadowIndex;
    /* 0xA0 */ f32 shadowScale;
    /* 0xA4 */ s32 partTypeData[6];
    /* 0xBC */ s16 actorTypeData2b[2];
    /* 0xC0 */ struct DecorationTable* decorationTable; /* initialized to 0 */
} ActorPart; // size = 0xC4

typedef struct ColliderTriangle {
    /* 0x00 */ Vec3f* v1; /* note: the order of v1,2,3 is reversed from the ijk in the hit file */
    /* 0x04 */ Vec3f* v2;
    /* 0x08 */ Vec3f* v3;
    /* 0x0C */ Vec3f e13; /* = v3 - v1 */
    /* 0x18 */ Vec3f e21; /* = v1 - v2 */
    /* 0x24 */ Vec3f e32; /* = v2 - v3 */
    /* 0x30 */ Vec3f normal;
    /* 0x3C */ s16 oneSided; /* 1 = yes, 0 = no */
    /* 0x3E */ char unk_3E[2];
} ColliderTriangle; // size = 0x40

typedef struct StaticPartner {
    /* 0x00 */ s32 dmaStart;
    /* 0x04 */ s32 dmaEnd;
    /* 0x08 */ s32 dmaDest;
    /* 0x0C */ s32 isFlying;
    /* 0x10 */ UNK_FUN_PTR(fpInit);
    /* 0x14 */ Bytecode* spScriptA;
    /* 0x18 */ Bytecode* spScriptB;
    /* 0x1C */ Bytecode* spScriptC;
    /* 0x20 */ Bytecode* spScriptD;
    /* 0x24 */ s32 idleAnim;
    /* 0x28 */ UNK_FUN_PTR(fpFuncA);
    /* 0x2C */ UNK_FUN_PTR(fpFuncB);
    /* 0x30 */ UNK_FUN_PTR(fpFuncC);
    /* 0x34 */ UNK_FUN_PTR(fpFuncD);
    /* 0x38 */ UNK_FUN_PTR(fpFuncE);
    /* 0x3C */ Bytecode* spScriptX;
} StaticPartner; // size = 0x40

typedef struct FontRasterSet {
    /* 0x00 */ u8 sizeX;
    /* 0x01 */ u8 sizeY;
    /* 0x02 */ char unk_02[10];
} FontRasterSet; // size = 0x0C

typedef s32 (*TriggerHandlerFunc)(Trigger*);

typedef struct TriggerDefinition {
    /* 0x00 */ s32 flags;
    /* 0x04 */ s16 colliderIndex;
    /* 0x06 */ char unk_06[2];
    /* 0x08 */ s32 flagIndex;
    /* 0x0C */ TriggerHandlerFunc function;
    /* 0x10 */ char unk_10[4];
    /* 0x14 */ s32 unk_14;
    /* 0x18 */ s32 inputArg3;
    /* 0x1C */ s32 unk_1C;
} TriggerDefinition; // size = 0x20

typedef struct CollisionStatus {
    /* 0x00 */ s16 pushingAgainstWall; /* FFFF = none for all below VVV */
    /* 0x02 */ s16 currentFloor; /* valid on touch */
    /* 0x04 */ s16 lastTouchedFloor; /* valid after jump */
    /* 0x06 */ s16 floorBelow;
    /* 0x08 */ s16 currentCeiling; /* valid on touching with head */
    /* 0x0A */ s16 unk_0A;
    /* 0x0C */ s16 unk_0C;
    /* 0x0E */ s16 unk_0E;
    /* 0x10 */ s16 unk_10;
    /* 0x12 */ s16 currentWall;
    /* 0x14 */ s16 lastWallHammered; /* valid when smashing */
    /* 0x16 */ s16 touchingWallTrigger; /* 0/1 */
    /* 0x18 */ s16 bombetteExploded; /* 0 = yes, FFFF = no */
    /* 0x1A */ char unk_1A[2];
    /* 0x1C */ Vec3f bombetteExplosionPos;
} CollisionStatus; // size = 0x28

typedef struct DecorationTable {
    /* 0x000 */ char unk_00[1729];
    /* 0x6C1 */ s8 unk_6C1;
    /* 0x6C2 */ char unk_6C2[11];
    /* 0x6CD */ s8 unk_6CD;
    /* 0x6CE */ char unk_6CE[6];
    /* 0x6D4 */ s32* unk_6D4;
    /* 0x6D8 */ char unk_6D8[120];
    /* 0x750 */ s8 unk_750;
    /* 0x751 */ s8 unk_751;
    /* 0x752 */ s8 unk_752;
    /* 0x753 */ char unk_753[17];
    /* 0x764 */ s8 unk_764;
    /* 0x765 */ s8 unk_765;
    /* 0x766 */ s8 unk_766;
    /* 0x767 */ s8 unk_767;
    /* 0x768 */ s8 unk_768;
    /* 0x769 */ char unk_769[3];
    /* 0x76C */ s16 unk_76C[16];
    /* 0x78C */ char unk_78C[76];
    /* 0x7D8 */ s8 unk_7D8;
    /* 0x7D9 */ s8 unk_7D9;
    /* 0x7DA */ char unk_7DA;
    /* 0x7DB */ s8 unk_7DB;
    /* 0x7DC */ s16 scale[16];
    /* 0x7FC */ s16 posX[16];
    /* 0x81C */ s16 posY[16];
    /* 0x83C */ s16 posZ[16];
    /* 0x85C */ u8 rotationPivotOffsetX[16];
    /* 0x86C */ u8 rotationPivotOffsetY[16];
    /* 0x87C */ u8 rotX[16];
    /* 0x88C */ u8 rotY[16];
    /* 0x89C */ u8 rotZ[16];
    /* 0x8AC */ u8 effectType; /* 0 =  blur, 14 = none? */
    /* 0x8AD */ char unk_8AD[3];
    /* 0x8B0 */ struct Temp8025D160* unk_8B0[2];
    /* 0x8B8 */ s8 decorationType[2];
    /* 0x8BA */ u8 unk_8BA[2];
    /* 0x8BC */ u8 unk_8BC[2];
    /* 0x8C0 */ s16 unk_8C0[6];
    /* 0x8BE */ char unk_8BE[30];
} DecorationTable; // size = 0x8E8

typedef struct ShopOwner {
    /* 0x00 */ s32 npcID;
    /* 0x04 */ s32 idleAnim;
    /* 0x08 */ s32 talkAnim;
    /* 0x0C */ char unk_0C[0x4];
    /* 0x10 */ Bytecode* unkScript;
    /* 0x14 */ char unk_14[0x4];
    /* 0x18 */ s32* shopMsgIDs;
} ShopOwner;

typedef struct ShopItemLocation {
    /* 0x0 */ s16 posModelID;
    /* 0x2 */ s16 triggerColliderID;
} ShopItemLocation; // size = 0x4

typedef struct StaticInventoryItem {
    /* 0x0 */ s32 unk_00;
    /* 0x4 */ s32 price;
    /* 0x8 */ s32 unk_08;
} StaticInventoryItem; // size = 0xC

typedef struct StaticPriceItem {
    /* 0x0 */ s32 itemID;
    /* 0x4 */ s32 sellPrice;
    /* 0x8 */ char unk_08[0x4];
} StaticPriceItem; // size = 0xC

typedef struct PopupMenu {
    /* 0x000 */ s32* ptrIcon[32];
    /* 0x080 */ char unk_80[4];
    /* 0x084 */ s32 nameMsg[32];
    /* 0x104 */ char unk_104[4];
    /* 0x108 */ s32 userIndex[32]; // used to map menu order to a user-ID for each item
    /* 0x188 */ char unk_188[4];
    /* 0x18C */ s32 enabled[32];
    /* 0x20C */ char unk_20C[4];
    /* 0x210 */ s32 value[32]; // sale price, etc
    /* 0x290 */ char unk_290[4];
    /* 0x294 */ s32 descMsg[32];
    /* 0x314 */ char unk_314[4];
    /* 0x318 */ s32 popupType; // C = keys
    /* 0x31C */ s32 unk_31C;
    /* 0x320 */ s32 unk_320;
    /* 0x324 */ s32 numEntries;
    /* 0x328 */ s32 initialPos;
    /* 0x32C */ s16 result;
    /* 0x32E */ char unk_32E[0x2];
} PopupMenu; // size = 0x330

typedef struct Shop {
    /* 0x000 */ s16 flags;
    /* 0x002 */ s16 numItems;
    /* 0x004 */ s16 numSpecialPrices;
    /* 0x006 */ char unk_06[2];
    /* 0x008 */ s32 currentItemSlot;
    /* 0x00C */ s32 selectedStoreItemSlot;
    /* 0x010 */ ShopOwner* owner;
    /* 0x014 */ ShopItemLocation* staticItemPositions;
    /* 0x018 */ StaticInventoryItem* staticInventory;
    /* 0x01C */ StaticPriceItem* staticPriceList;
    /* 0x020 */ s32 costIconID;
    /* 0x024 */ s32 inventoryItemFlags;
    /* 0x028 */ PopupMenu itemSelectMenu;
    /* 0x358 */ s32 unk_358;
} Shop; // size = 0x35C

typedef struct Encounter {
    /* 0x00 */ s32 count;
    /* 0x04 */ struct Enemy* enemy[16];
    /* 0x44 */ u16 battle;
    /* 0x46 */ s16 stage;
    /* 0x48 */ s16 encounterID;
    /* 0x4A */ char unk_4C[0x12];
} Encounter; // size = 0x5C

typedef struct PlayerPathElement {
    /* 0x00 */ char unk_00[4];
    /* 0x04 */ Vec3f pos;
} PlayerPathElement; // size = 0x10

typedef struct AnimatedModel {
    /* 0x00 */ s32 animModelID;
    /* 0x04 */ Vec3f pos;
    /* 0x10 */ Vec3f rot;
    /* 0x1C */ Vec3f scale;
    /* 0x28 */ Mtx mtx;
    /* 0x68 */ u32 currentAnimData;
    /* 0x6C */ char unk_6C[4];
} AnimatedModel; // size = 0x70

typedef AnimatedModel* AnimatedModelList[MAX_ANIMATED_MODELS];

typedef struct CollisionHeader {
    /* 0x00 */ s16 numColliders;
    /* 0x02 */ char unk_02[2];
    /* 0x04 */ s32 treeOffset;
    /* 0x08 */ s16 numVerts;
    /* 0x0A */ char unk_0A[2];
    /* 0x0C */ s32 triangleTableOffset;
    /* 0x10 */ s16 bbTableSize;
    /* 0x12 */ char unk_12[2];
    /* 0x14 */ s32 bbTableOffset;
    /* 0x18 */ char unk_18[8];
} CollisionHeader; // size = 0x20

typedef struct ActorMovement {
    /* 0x00 */ Vec3f currentPos;
    /* 0x0C */ Vec3f goalPos;
    /* 0x18 */ Vec3f unk_18;
    /* 0x24 */ char unk_24[24];
    /* 0x3C */ f32 acceleration;
    /* 0x40 */ f32 speed;
    /* 0x44 */ f32 velocity;
    /* 0x48 */ f32 angle;
    /* 0x4C */ f32 distance;
} ActorMovement; // size = 0x50;

typedef struct ChompChainAnimationState {
    /* 0x00 */ Vec3f currentPos;
    /* 0x0C */ f32 unk_0C;
    /* 0x10 */ f32 unk_10;
    /* 0x14 */ f32 unk_14;
    /* 0x18 */ f32 unk_18;
    /* 0x1C */ f32 unk_1C;
    /* 0x20 */ f32 unk_20;
    /* 0x24 */ Vec3f scale;
} ChompChainAnimationState; // size = 0x30

typedef struct ActorState { // TODO: Make the first field of this an ActorMovement
    /* 0x00 */ Vec3f currentPos;
    /* 0x0C */ Vec3f goalPos;
    /* 0x18 */ Vec3f unk_18;
    /* 0x24 */ char unk_24[24];
    /* 0x3C */ f32 acceleration;
    /* 0x40 */ f32 speed;
    /* 0x44 */ f32 velocity;
    /* 0x48 */ f32 angle;
    /* 0x4C */ f32 distance;
    /* 0x50 */ f32 bounceDivisor;
    /* 0x54 */ char unk_54[0x4];
    /* 0x58 */ s32 animJumpRise;
    /* 0x5C */ s32 animJumpFall;
    /* 0x60 */ s32 animJumpLand;
    /* 0x64 */ s16 moveTime;
    /* 0x66 */ s16 moveArcAmplitude;
    /* 0x68 */ char unk_68[3];
    /* 0x6B */ u8 jumpPartIndex;
    /* 0x6C */ ChompChainAnimationState* unk_6C;
    /* 0x70 */ char unk_70[12];
    /* 0x7C */ s32 varTable[16];
} ActorState; // size = 0xBC;

typedef struct Actor {
    /* 0x000 */ s32 flags;
    /* 0x004 */ char unk_04[4];
    /* 0x008 */ struct ActorDesc* staticActorData;
    /* 0x00C */ ActorState state;
    /* 0x0C8 */ ActorMovement fly;
    /* 0x118 */ f32 flyElapsed;
    /* 0x11C */ char unk_11C[4];
    /* 0x120 */ s16 flyTime;
    /* 0x122 */ s16 flyArcAmplitude;
    /* 0x124 */ char unk_124[17];
    /* 0x135 */ u8 footStepCounter;
    /* 0x136 */ u8 actorType;
    /* 0x137 */ char unk_137;
    /* 0x138 */ Vec3f homePos;
    /* 0x144 */ Vec3f currentPos;
    /* 0x150 */ Vec3s headOffset;
    /* 0x156 */ Vec3s healthBarPosition;
    /* 0x15C */ Vec3f rotation;
    /* 0x168 */ Vec3s rotationPivotOffset;
    /* 0x16E */ char unk_16E[2];
    /* 0x170 */ Vec3f scale;
    /* 0x17C */ Vec3f scaleModifier; /* multiplies normal scale factors componentwise */
    /* 0x188 */ f32 scalingFactor;
    /* 0x18C */ f32 yaw;
    /* 0x190 */ Vec2bu size;
    /* 0x192 */ s16 actorID;
    /* 0x194 */ s8 unk_194;
    /* 0x195 */ s8 unk_195;
    /* 0x196 */ s8 unk_196;
    /* 0x197 */ s8 unk_197;
    /* 0x198 */ Vec2b unk_198;
    /* 0x19A */ s8 unk_19A;
    /* 0x19B */ char unk_19B[1];
    /* 0x19C */ s32 actorTypeData1[6]; /* 4 = jump sound, 5 = attack sound */ // TODO: struct
    /* 0x1B4 */ s16 actorTypeData1b[2];
    /* 0x1B8 */ s8 currentHP;
    /* 0x1B9 */ s8 maxHP;
    /* 0x1BA */ char unk_1BA[2];
    /* 0x1BC */ u8 hpFraction; /* used to render HP bar */
    /* 0x1BD */ char unk_1BD[3];
    /* 0x1C0 */ EvtSource* idleScriptSource;
    /* 0x1C4 */ EvtSource* takeTurnScriptSource;
    /* 0x1C8 */ EvtSource* onHitScriptSource;
    /* 0x1CC */ EvtSource* onTurnChanceScriptSource;
    /* 0x1D0 */ struct Evt* idleScript;
    /* 0x1D4 */ struct Evt* takeTurnScript;
    /* 0x1D8 */ struct Evt* onHitScript;
    /* 0x1DC */ struct Evt* onTurnChangeScript;
    /* 0x1E0 */ s32 idleScriptID;
    /* 0x1E4 */ s32 takeTurnID;
    /* 0x1E8 */ s32 onHitID;
    /* 0x1EC */ s32 onTurnChangeID;
    /* 0x1F0 */ s8 lastEventType;
    /* 0x1F1 */ u8 turnPriority;
    /* 0x1F2 */ u8 enemyIndex; /* actorID = this | 200 */
    /* 0x1F3 */ u8 numParts;
    /* 0x1F4 */ struct ActorPart* partsTable;
    /* 0x1F8 */ s16 lastDamageTaken;
    /* 0x1FA */ u16 hpChangeCounter;
    /* 0x1FC */ s16 damageCounter;
    /* 0x1FE */ char unk_1FE[2];
    /* 0x200 */ s32** unk_200; // Probably a struct but not sure what yet
    /* 0x204 */ char unk_204[3];
    /* 0x207 */ s8 extraCoinBonus;
    /* 0x208 */ s8 unk_208;
    /* 0x209 */ char unk_209[3];
    /* 0x20C */ struct DictionaryEntry* statusTable;
    /* 0x210 */ s8 debuff;
    /* 0x211 */ s8 debuffDuration;
    /* 0x212 */ s8 staticStatus; /* 0B = yes */
    /* 0x213 */ s8 staticDuration;
    /* 0x214 */ s8 stoneStatus; /* 0C = yes */
    /* 0x215 */ s8 stoneDuration;
    /* 0x216 */ s8 koStatus; /* 0D = yes */
    /* 0x217 */ s8 koDuration;
    /* 0x218 */ s8 transStatus; /* 0E = yes */
    /* 0x219 */ s8 transDuration;
    /* 0x21A */ char unk_21A[2];
    /* 0x21C */ u8 status;
    /* 0x21D */ char unk_21D[3];
    /* 0x220 */ s8 isGlowing;
    /* 0x221 */ s8 attackBoost;
    /* 0x222 */ s8 defenseBoost;
    /* 0x223 */ s8 chillOutAmount; /* attack reduction */
    /* 0x224 */ s8 chillOutTurns;
    /* 0x225 */ char unk_225[3];
    /* 0x228 */ struct EffectInstance* unk_228;
    /* 0x22C */ struct SelectableTarget targetData[24];
    /* 0x40C */ s8 targetListLength;
    /* 0x40D */ s8 targetIndexList[24]; /* into targetData */
    /* 0x425 */ s8 selectedTargetIndex; /* into target index list */
    /* 0x426 */ s8 targetPartIndex;
    /* 0x427 */ char unk_427;
    /* 0x428 */ s16 targetActorID;
    /* 0x42A */ char unk_42A[2];
    /* 0x42C */ struct Shadow* shadow; /* might be shadow ID */
    /* 0x430 */ f32 shadowScale; /* = actor size / 24.0 */
    /* 0x434 */ s16 renderMode; /* initially 0xD, set to 0x22 if any part is transparent */
    /* 0x436 */ s16 hudElementDataIndex;
    /* 0x438 */ s32 x[2]; /* ??? see FUN_80253974 */
    /* 0x440 */ struct HudElement* ptrDefuffIcon;
} Actor; // size = 0x444

typedef struct TileDescriptor {
    /* 0x00 */ s8 name[32];
    /* 0x20 */ s16 auxW;
    /* 0x22 */ s16 mainW;
    /* 0x24 */ s16 auxH;
    /* 0x26 */ s16 mainH;
    /* 0x28 */ char unk_28;
    /* 0x29 */ u8 extraTiles;
    /* 0x2A */ u8 colorCombine;
    /* 0x2B */ u8 fmt;
    /* 0x2C */ u8 bitDepth;
    /* 0x2D */ u8 wrapH;
    /* 0x2E */ u8 wrapV;
    /* 0x2F */ u8 filtering;
} TileDescriptor; // size = 0x30

typedef struct BackgroundHeader {
    /* 0x00 */ void* raster;
    /* 0x04 */ void* palette;
    /* 0x08 */ u16 startX;
    /* 0x0A */ u16 startY;
    /* 0x0C */ u16 width;
    /* 0x0E */ u16 height;
} BackgroundHeader; // size = 0x10

typedef struct FontData {
    /* 0x00 */ char unk_00[24];
} FontData; // size = 0x18

typedef struct PlayerStatus {
    /* 0x000 */ s32 flags;
    /* 0x004 */ u32 animFlags;
    /* 0x008 */ s16 framesOnGround; /* Number of frames since last jump landed */
    /* 0x00A */ char unk_0A[2];
    /* 0x00C */ s8 peachDisguise;
    /* 0x00D */ s8 unk_0D;
    /* 0x00E */ u8 alpha1;
    /* 0x00F */ u8 alpha2;
    /* 0x010 */ s16 unk_10;
    /* 0x012 */ s16 moveFrames;
    /* 0x014 */ s8 enableCollisionOverlapsCheck;
    /* 0x015 */ s8 statusMenuCounterinputEnabledCounter; /* whether the C-up menu can appear */
    /* 0x016 */ Vec3s lastGoodPosition;
    /* 0x01C */ Vec3f extraVelocity;
    /* 0x028 */ Vec3f position;
    /* 0x034 */ char unk_34[8];
    /* 0x03C */ f32 unk_3C;
    /* 0x040 */ f32 unk_40;
    /* 0x044 */ f32 decorationPos[2];
    /* 0x04C */ f32 unk_4C;
    /* 0x050 */ f32 jumpApexHeight;
    /* 0x054 */ f32 currentSpeed;
    /* 0x058 */ f32 walkSpeed;
    /* 0x05C */ f32 runSpeed;
    /* 0x060 */ s32 unk_60;
    /* 0x064 */ f32 unk_64;
    /* 0x068 */ f32 normalPitch;
    /* 0x06C */ f32 unk_6C;
    /* 0x070 */ f32 gravityIntegrator[4];
    /* 0x080 */ f32 targetYaw;
    /* 0x084 */ f32 currentYaw;
    /* 0x088 */ f32 unk_88;
    /* 0x08C */ f32 unk_8C;
    /* 0x090 */ f32 unk_90;
    /* 0x094 */ s32 unk_94;
    /* 0x098 */ s32 unk_98;
    /* 0x09C */ s32 unk_9C;
    /* 0x0A0 */ f32 heading;
    /* 0x0A4 */ s32 trueAnimation; ///< Encoding back-facing sprite
    /* 0x0A8 */ f32 spriteFacingAngle; /* angle of sprite, relative to camera, from 0 to 180 */
    /* 0x0AC */ char unk_AC[4];
    /* 0x0B0 */ s16 colliderHeight;
    /* 0x0B2 */ s16 colliderDiameter;
    /* 0x0B4 */ s8 actionState;
    /* 0x0B5 */ s8 prevActionState;
    /* 0x0B6 */ s8 fallState; ///< Also used as sleep state in Peach idle action
    /* 0x0B7 */ char unk_B7;
    /* 0x0B8 */ u32 anim;
    /* 0x0BC */ u16 unk_BC;
    /* 0x0BE */ s8 renderMode;
    /* 0x0BF */ s8 unk_BF;
    /* 0x0C0 */ s16 decorationList;
    /* 0x0C2 */ s16 unk_C2;
    /* 0x0C4 */ char unk_C4;
    /* 0x0C5 */ s8 unk_C5;
    /* 0x0C6 */ s16 unk_C6;
    /* 0x0C8 */ s32* unk_C8;
    /* 0x0CC */ s32 shadowID;
    /* 0x0D0 */ f32* unk_D0;
    /* 0x0D4 */ f32 unk_D4;
    /* 0x0D8 */ UNK_PTR** unk_D8;
    /* 0x0DC */ s32 currentButtons;
    /* 0x0E0 */ s32 pressedButtons;
    /* 0x0E4 */ s32 heldButtons;
    /* 0x0E8 */ s32 stickAxis[2];
    /* 0x0F0 */ s32 currentButtonsBuffer[10];
    /* 0x118 */ s32 pressedButtonsBuffer[10];
    /* 0x140 */ s32 heldButtonsBuffer[10];
    /* 0x168 */ s32 stickXBuffer[10];
    /* 0x190 */ s32 stickYBuffer[10];
    /* 0x1B8 */ s32 inputBufPos;
    /* 0x1BC */ char unk_1BC[196];
    /* 0x280 */ s8 unk_280;
    /* 0x281 */ char unk_281[7];
} PlayerStatus; // size = 0x288

typedef struct EncounterStatus {
    /* 0x000 */ s32 flags;
    /* 0x004 */ s8 eFirstStrike; /* 0 = none, 1 = player, 2 = enemy */
    /* 0x005 */ s8 hitType; /* 1 = none/enemy, 2 = jump */
    /* 0x006 */ s8 hitTier; /* 0 = normal, 1 = super, 2 = ultra */
    /* 0x007 */ char unk_07;
    /* 0x008 */ s8 unk_08;
    /* 0x009 */ s8 battleOutcome; /* 0 = won, 1 = lost */
    /* 0x00A */ s8 unk_0A;
    /* 0x00B */ s8 merleeCoinBonus; /* triple coins when != 0 */
    /* 0x00C */ u8 damageTaken; /* valid after battle */
    /* 0x00D */ char unk_0D;
    /* 0x00E */ s16 coinsEarned; /* valid after battle */
    /* 0x010 */ char unk_10;
    /* 0x011 */ u8 allowFleeing;
    /* 0x012 */ s8 unk_12;
    /* 0x013 */ u8 dropWhackaBump;
    /* 0x014 */ s32 songID;
    /* 0x018 */ s32 unk_18;
    /* 0x01C */ s8 numEncounters; /* number of encounters for current map (in list) */
    /* 0x01D */ s8 currentAreaIndex;
    /* 0x01E */ u8 currentMapIndex;
    /* 0x01F */ u8 currentEntryIndex;
    /* 0x020 */ s8 mapID;
    /* 0x021 */ s8 resetMapEncounterFlags;
    /* 0x021 */ char unk_22[2];
    /* 0x024 */ s32* npcGroupList;
    /* 0x028 */ struct Encounter* encounterList[24];
    /* 0x088 */ struct Encounter* currentEncounter;
    /* 0x08C */ struct Enemy* currentEnemy;
    /* 0x090 */ s32 fadeOutAmount;
    /* 0x094 */ s32 unk_94;
    /* 0x098 */ s32 fadeOutAccel;
    /* 0x09C */ s32 battleStartCountdown;
    /* 0x0A0 */ char unk_A0[16];
    /* 0x0B0 */ s32 defeatFlags[60][12];
    /* 0xFB0 */ s16 recentMaps[2];
    /* 0xFB4 */ char unk_FB4[4];
} EncounterStatus; // size = 0xFB8

typedef struct SaveData {
    /* 0x0000 */ char magicString[16]; /* "Mario Story 006" string */
    /* 0x0010 */ s8 pad[32]; /* always zero */
    /* 0x0030 */ s32 crc1;
    /* 0x0034 */ s32 crc2;
    /* 0x0038 */ s32 saveSlot;
    /* 0x003C */ u32 saveCount;
    /* 0x0040 */ PlayerData player;
    /* 0x0380 */ char unk_380[0xE0];
    /* 0x0460 */ s32 starPoints;
    /* 0x0464 */ char unk_464[4];
    /* 0x0468 */ s16 areaID;
    /* 0x046A */ s16 mapID;
    /* 0x046C */ s16 entryID;
    /* 0x046E */ char unk_46E[2];
    /* 0x0470 */ s32 enemyDefeatFlags[720];
    /* 0x0FB0 */ s32 globalFlags[64];
    /* 0x10B0 */ s8 globalBytes[512];
    /* 0x12B0 */ s32 areaFlags[8];
    /* 0x12D0 */ s8 areaBytes[16];
    /* 0x12E0 */ char unk_12E0[6];
    /* 0x12E6 */ Vec3s savePos;
    /* 0x12EC */ s32 unk_12EC;
    /* 0x12F0 */ s8 unk_12F0[12]; /* player name starts at 4th char */
    /* 0x12FC */ s32 unk_12FC;
    /* 0x1300 */ s32 unk_1300;
    /* 0x1304 */ char unk_1304[0x7C];
} SaveData; // size = 0x1380

typedef struct {
    /* 0x00 */ s32 numVectors;
    /* 0x04 */ s32 unk_04;
    /* 0x08 */ Vec3f* staticVectorList;
    /* 0x0C */ Vec3f* vectors;
    /* 0x10 */ s32 timeElapsed;
    /* 0x14 */ s32 timeLeft;
    /* 0x18 */ s32 easingType;
} Path; // size = 0x1C

typedef struct {
    /* 0x00 */ u8 enabled;
    /* 0x01 */ u8 listStart;
    /* 0x02 */ u8 numCols;
    /* 0x03 */ u8 numRows;
    /* 0x04 */ s32 startIndex;
    /* 0x08 */ s32 count;
} PauseItemPage; // size = 0xC

typedef struct PauseMapSpace {
    /* 0x00 */ Vec2s pos;
    /* 0x04 */ u8 parent;
    /* 0x05 */ u8 pathLength;
    /* 0x06 */ s16 unk_06; // always 0
    /* 0x08 */ Vec2b* path;
    /* 0x0C */ s32 afterRequirement;
    /* 0x10 */ s32 id;
} PauseMapSpace; // size = 0x14

typedef struct MenuPanel {
    /* 0x00 */ u8 initialized; //?
    /* 0x01 */ s8 col;
    /* 0x02 */ s8 row;
    /* 0x03 */ u8 selected; // usually set to the current value from gridData
    /* 0x04 */ s8 page; // filemenu: 0 = select, 1 = delete, 3 = copy from, 4 = copy to, all else = save
    /* 0x05 */ s8 numCols;
    /* 0x06 */ s8 numRows;
    /* 0x07 */ s8 numPages; // unsure
    /* 0x08 */ u8* gridData; // user value at each 3D grid point (page, row, col)
    /* 0x0C */ UNK_FUN_PTR(fpInit);
    /* 0x10 */ UNK_FUN_PTR(fpHandleInput);
    /* 0x14 */ UNK_FUN_PTR(fpUpdate);
    /* 0x18 */ UNK_FUN_PTR(fpCleanup);
} MenuPanel; // size = 0x1C

typedef struct WindowBackground {
    /* 0x00 */ s32* imgData;
    /* 0x04 */ s8 packedTileFormat; // upper = fmt, lower = depth; e.g., 31 = CI-8
    /* 0x05 */ s8 width;
    /* 0x06 */ s8 height;
    /* 0x07 */ char unk_07[4];
    /* 0x0B */ s8 size;
} WindowBackground; // size = 0xC

typedef struct WindowCorners {
    /* 0x00 */ s32* imgData;
    /* 0x04 */ s8 packedTileFormat; // upper = fmt, lower = depth; e.g., 31 = CI-8
    /* 0x05 */ Vec2b size1;
    /* 0x07 */ Vec2b size2;
    /* 0x09 */ Vec2b size3;
    /* 0x0B */ Vec2b size4;
    /* 0x0D */ char unk_0D[3];
} WindowCorners; // size = 0x10

typedef struct WindowStyleCustom {
    /* 0x00 */ WindowBackground background;
    /* 0x0C */ WindowCorners corners;
    /* 0x1C */ char unk_1C[0x4];
    /* 0x20 */ s32 opaqueCombineMode[2]; // used when alpha == 255
    /* 0x28 */ s32 transparentCombineMode[2]; // used when alpha < 255
    /* 0x30 */ s8 color1[4];
    /* 0x34 */ s8 color2[4];
} WindowStyleCustom; // size = 0x38;

typedef struct MenuWindowBP {
    /* 0x00 */ s8 windowID;
    /* 0x01 */ char unk_01;
    /* 0x02 */ Vec2s pos;
    /* 0x06 */ s16 height;
    /* 0x08 */ s16 width; // switch? ^
    /* 0x0A */ char unk_0A[2];
    /* 0x0C */ UNK_FUN_PTR(fpDrawContents);
    /* 0x10 */ MenuPanel* tab;
    /* 0x14 */ s32 parentID;
    /* 0x18 */ UNK_FUN_PTR(fpUpdate);
    /* 0x1C */ f32 unk_1C;
    /* 0x20 */ WindowStyleCustom* style;
} MenuWindowBP; // size = 0x24;

typedef struct {
    /* 0x00 */ u8 flags;
    /* 0x01 */ s8 panelID; // ?
    /* 0x02 */ s8 unk_02; // related to heirarchy somehow - sibling? group?
    /* 0x03 */ s8 parent; // ?
    /* 0x04 */ UNK_FUN_PTR(fpUpdate);
    /* 0x08 */ UNK_FUN_PTR(fpPending);
    /* 0x0C */ Vec2s pos;
    /* 0x10 */ s16 width;
    /* 0x12 */ s16 height;
    /* 0x14 */ UNK_FUN_PTR(fpDrawContents);
    /* 0x18 */ s32 drawContentsArg0;
    /* 0x1C */ u8 updateCounter;
    /* 0x1D */ char unk_1D[3];
} Window; // size = 0x20

// BEGIN ENTITY-SPECIFIC STRUCTS

typedef struct struct802E2BA4 {
    /* 0x00 */ char unk_00[2];
    /* 0x02 */ u16 unk_02[24][2];
} struct802E2BA4;

// from 102c80, size unknown.
typedef struct struct802E1400 {
    /* 0x000 */ Vec3f unk_00;
    /* 0x00C */ char unk_0C[4];
    /* 0x010 */ s8 unk_10;
    /* 0x011 */ s8 unk_11;
    /* 0x014 */ Vec3f unk_14;
    /* 0x020 */ u16 unk_20;
    /* 0x022 */ s16 unk_22;
    /* 0x024 */ s16 unk_24;
    /* 0x028 */ Entity* attachedEntity;
    /* 0x02C */ char unk_2C[8];
    /* 0x034 */ struct802E2BA4* unk_34;
    /* 0x038 */ f32 unk_38;
    /* 0x03C */ union {
        /*       */     s16 s;
        /*       */     s8 b[2];
    } unk_3C;
    /* 0x03E */ char unk_3E[0x4D];
    /* 0x08B */ u8 unk_8B[24];
    /* 0x0A3 */ char unk_A3; // padding?
    /* 0x0A4 */ u8 unk_A4[24];
    /* 0x0BC */ char unk_BC[4];
    /* 0x0C0 */ f32 unk_C0[24];
    /* 0x120 */ char unk_120[4];
    /* 0x124 */ f32 unk_124[24];
    /* 0x184 */ char unk_184[4];
    /* 0x188 */ f32 unk_188[24];
} struct802E1400;

// from 104940_len_dc0, size unknown
// appears to belong to the hammer blocks(?)
typedef struct struct802E3650 {
    /* 0x000 */ u8 unk_00;
    /* 0x001 */ char unk_01[2];
    /* 0x003 */ s8 unk_03;
    /* 0x004 */ s16 unk_04;
    /* 0x006 */ s16 unk_06;
    /* 0x008 */ char unk_08[2];
    /* 0x00A */ u16 unk_0A;
    /* 0x00C */ char unk_0C[2];
    /* 0x00E */ s16 unk_0E;
    /* 0x010 */ s16 unk_10;
    /* 0x012 */ s16 unk_12;
    /* 0x014 */ f32 unk_14;
    /* 0x018 */ f32 unk_18;
    /* 0x01C */ char unk_1C[0x10C];
    /* 0x128 */ UNK_PTR unk_128;
    /* 0x12C */ UNK_PTR unk_12C;
} struct802E3650;

// size unknown
typedef struct struct802E4B10 {
    /* 0x00 */ u8 unk_00;
    /* 0x01 */ u8 unk_01;
    /* 0x02 */ s8 unk_02;
    /* 0x03 */ s8 unk_03;
    /* 0x04 */ f32 unk_04;
    /* 0x08 */ char unk_08;
    /* 0x09 */ u8 unk_09;
    /* 0x0A */ u8 unk_0A;
    /* 0x0B */ char unk_0B; // padding?
    /* 0x0C */ s32 unk_0C;
    /* 0x10 */ s32 unk_10;
    /* 0x14 */ f32 unk_14;
    /* 0x18 */ f32 unk_18;
    /* 0x1C */ f32 unk_1C;
    /* 0x20 */ f32 unk_20;
    /* 0x24 */ u16 unk_24;
    /* 0x24 */ s16 unk_26;
    /* 0x28 */ f32 unk_28[0xB];
    /* 0x54 */ f32 unk_54;
    /* 0x58 */ char unk_58[0x78];
    /* 0xD0 */ u16 unk_D0;
    /* 0xD4 */ f32 unk_D4[0];
} struct802E4B10;

// END ENTITY-SPECIFIC STRUCTS

typedef struct {
    /* 0x00000 */ LookAt lookAt[2];
    /* 0x00030 */ Matrix4s camPerspMatrix[8]; // could only be length 4, unsure
    /* 0x00230 */ Gfx mainGfx[0x2080];
    /* 0x10630 */ Gfx backgroundGfx[0x200]; // used by gfx_task_background
    /* 0x11630 */ Mtx matrixStack[0x200];
} DisplayContext; // size = 0x19630

typedef struct Temp8010F250 {
    /* 0x00 */ s8 unk_00;
    /* 0x01 */ s8 unk_01;
    /* 0x02 */ char unk_02[5];
    /* 0x07 */ s8 unk_07;
    /* 0x08 */ s32 unk_08;
    /* 0x0C */ s32 unk_0C;
    /* 0x10 */ char unk_10[0x20];
    /* 0x30 */ s32 unk_30;
} Temp8010F250; // size = 0x34

typedef struct PartnerActionStatus {
    /* 0x000 */ union {
        /*       */     s32 i;
        /*       */     s8 b[4];
    } actionState;
    /* 0x004 */ s16 stickX;
    /* 0x006 */ s16 stickY;
    /* 0x008 */ s32 currentButtons;
    /* 0x00C */ s32 pressedButtons;
    /* 0x010 */ s32 heldButtons;
    /* 0x014 */ s8 inputDisabled;
    /* 0x015 */ char unk_15[0x3];
    /* 0x018 */ Npc unk_18;
    /* 0x358 */ s32 unk_358;
    /* 0x35C */ char unk_35C[0x4];
} PartnerActionStatus; // size = 0x360

typedef struct Temp8025D160 {
    /* 0x00 */ s32 unk_00;
    /* 0x04 */ char unk_04[8];
    /* 0x0C */ struct Temp8025D160_2* unk_0C;
} Temp8025D160; // size = 0x10 (?)

typedef struct Temp8025D160_2 {
    /* 0x00 */ s32 unk_00;
    /* 0x04 */ f32 unk_04;
    /* 0x08 */ f32 unk_08;
    /* 0x0C */ f32 unk_0C;
    /* 0x10 */ char unk_10[12];
    /* 0x1C */ s32 unk_1C;
    /* 0x20 */ s32 unk_20;
    /* 0x24 */ char unk_24[8];
    /* 0x2C */ s32 unk_2C;
    /* 0x30 */ s32 unk_30;
    /* 0x34 */ f32 unk_34;
} Temp8025D160_2; // size = 0x38 (?)

typedef struct EntityModel {
    /* 0x00 */ s32 flags;
    /* 0x04 */ u8 renderMode;
    /* 0x05 */ u8 unk_05;
    /* 0x06 */ u8 unk_06;
    /* 0x07 */ u8 unk_07;
    /* 0x08 */ f32 nextFrameTime; ///< Set to 1.0 after each update
    /* 0x0C */ f32 timeScale; ///< Default is 1.0
    /* 0x10 */ s32* cmdListReadPos;
    /* 0x14 */ Gfx* displayList;
    /* 0x18 */ Matrix4s transform;
    /* 0x58 */ s32* cmdListSavedPos;
    /* 0x5C */ Vtx* vertexArray;
    /* 0x60 */ UNK_FUN_PTR(fpSetupGfxCallback);
    /* 0x64 */ s32 setupGfxCallbackArg0;
} EntityModel; // size = 0x68

typedef EntityModel* EntityModelList[MAX_ENTITY_MODELS];

typedef struct VirtualEntity {
    /* 0x00 */ s32 entityModelIndex;
    /* 0x04 */ Vec3f pos;
    /* 0x10 */ Vec3f rot;
    /* 0x1C */ Vec3f scale;
    /* 0x28 */ Vec3f goalPos;
    /* 0x34 */ f32 moveDist;
    /* 0x38 */ f32 moveAngle;
    /* 0x3C */ f32 moveSpeed;
    /* 0x40 */ f32 jumpGravity;
    /* 0x44 */ f32 jumpVelocity;
    /* 0x48 */ f32 moveTime;
} VirtualEntity; // size = 0x4C

typedef VirtualEntity* VirtualEntityList[0x40];

typedef struct TempSetZoneEnabled {
    /* 0x00 */ s32 flags;
    /* 0x04 */ s16 id1;
    /* 0x06 */ s16 id2;
    /* 0x08 */ char unk_08[0x8];
    /* 0x10 */ CameraControlSettings* unk_10;
    /* 0x14 */ char unk_14[0x8];
} TempSetZoneEnabled; // size = 0x1C

typedef struct ActionCommandStatus {
    /* 0x00 */ s32 unk_00;
    /* 0x04 */ s32 hudElements[15];
    /* 0x40 */ char unk_40[0x4];
    /* 0x44 */ s16 barFillLevel;
    /* 0x46 */ s16 unk_46;
    /* 0x48 */ s16 unk_48;
    /* 0x4A */ s16 actionCommandID; // current action command id?
    /* 0x4C */ s16 state;
    /* 0x4E */ s16 unk_4E;
    /* 0x50 */ s16 unk_50;
    /* 0x52 */ s16 unk_52;
    /* 0x54 */ s16 unk_54;
    /* 0x56 */ s16 hudElementX;
    /* 0x58 */ s16 hudElementY;
    /* 0x5A */ s16 unk_5A;
    /* 0x5C */ s8 unk_5C;
    /* 0x5D */ s8 unk_5D;
    /* 0x5E */ s8 autoSucceed;
    /* 0x5F */ s8 unk_5F;
    /* 0x60 */ s8 unk_60;
    /* 0x61 */ s8 unk_61;
    /* 0x62 */ s8 unk_62;
    /* 0x63 */ s8 unk_63;
    /* 0x64 */ s16 unk_64;
    /* 0x66 */ s16 unk_66;
    /* 0x68 */ s16 unk_68;
    /* 0x6A */ s16 unk_6A;
    /* 0x6C */ s16 unk_6C;
    /* 0x6E */ s16 hitsTakenIsMax;
    /* 0x70 */ s16 unk_70;
    /* 0x72 */ s16 unk_72;
    /* 0x74 */ s16 mashMeterCutoffs[6]; // upper bounds for each interval
    /* 0x80 */ s8 mashMeterIntervals;
} ActionCommandStatus;

struct PopupMessage;
typedef void (*PopupMessageCallback)(struct PopupMessage* popup);
typedef struct PopupMessage {
    /* 0x00 */ s32 unk_00;
    /* 0x04 */ PopupMessageCallback updateFunc;
    /* 0x08 */ PopupMessageCallback unk_08;
    /* 0x0C */ PopupMessageCallback drawFunc;
    /* 0x10 */ s16 active;
    /* 0x12 */ s16 messageIndex;
    /* 0x14 */ s16 duration;
    /* 0x16 */ s8 unk_16;
    /* 0x17 */ s8 unk_17;
    /* 0x18 */ s32* message;
} PopupMessage; // size = 0x1C

typedef struct unkPartnerStruct {
    /* 0x000 */ s32 unk_00;
    /* 0x004 */ s32 unk_04;
    /* 0x008 */ s32 unk_08;
    /* 0x00c */ f32 unk_0C;
    /* 0x010 */ f32 unk_10;
    /* 0x014 */ f32 unk_14;
    /* 0x018 */ f32 unk_18;
} unkPartnerStruct; // size = 0x1C

typedef struct struct8015A578 {
    /* 0x00 */ u8 unk_00;
    /* 0x01 */ u8 unk_01;
    /* 0x02 */ u8 unk_02;
    /* 0x03 */ u8 unk_03[5];
    /* 0x08 */ f32 unk_08;
} struct8015A578; // size = 0x0C

#endif<|MERGE_RESOLUTION|>--- conflicted
+++ resolved
@@ -872,7 +872,7 @@
     /* 0x1C */ struct StaticAnimatorNode* child;
     /* 0x20 */ s16 vertexStartOffset;
     /* 0x22 */ char unk_22[0x2];
-    /* 0x24 */ Vtx* vertexList;
+    /* 0x24 */ Vtx* vtxList;
     /* 0x28 */ s16 modelID;
     /* 0x2A */ char unk_2A[0x2];
 } StaticAnimatorNode; // size = 0x2C
@@ -972,37 +972,6 @@
     /* 0x54 */ s32 unk_54;
     /* 0x58 */ s32 unk_58;
 } ItemEntity; // size = 0x5C
-
-<<<<<<< HEAD
-typedef struct SpriteComponent {
-    /* 0x00 */ s32 initialized;
-    /* 0x04 */ s32 unk_04;
-    /* 0x08 */ s16** readPos;
-    /* 0x0C */ f32 waitTime;
-    /* 0x10 */ s32 loopCounter;
-    /* 0x14 */ s32 currentRaster;
-    /* 0x18 */ s32 currentPalette;
-    /* 0x1C */ Vec3f posOffset;
-    /* 0x28 */ Vec3f compPos;
-    /* 0x34 */ Vec3f rotation;
-    /* 0x40 */ Vec3f scale;
-    /* 0x4C */ char unk_4C[4];
-} SpriteComponent; // size = 0x50
-=======
-typedef struct StaticAnimatorNode {
-    /* 0x00 */ u32* displayList; // can sometime point to a node???
-    /* 0x04 */ Vec3s rot; /* range = -180,180 */
-    /* 0x0A */ char unk_0A[0x2];
-    /* 0x0C */ Vec3f pos;
-    /* 0x18 */ struct StaticAnimatorNode* sibling;
-    /* 0x1C */ struct StaticAnimatorNode* child;
-    /* 0x20 */ s16 vertexStartOffset;
-    /* 0x22 */ char unk_22[0x2];
-    /* 0x24 */ Vtx* vtxList;
-    /* 0x28 */ s16 modelID;
-    /* 0x2A */ char unk_2A[0x2];
-} StaticAnimatorNode; // size = 0x2C
->>>>>>> af880293
 
 typedef struct MessagePrintState {
     /* 0x000 */ s8* srcBuffer;
