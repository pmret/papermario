#ifndef _COMMON_STRUCTS_H_
#define _COMMON_STRUCTS_H_

#include "macros.h"
#include "ultra64.h"
#include "types.h"
#include "evt.h"
#include "enums.h"

struct Evt;

typedef ApiStatus(*ApiFunc)(struct Evt*, s32);

typedef Bytecode EvtScript[0];

typedef struct {
    u8 r, g, b, a;
} Color_RGBA8;

typedef struct {
    u8 r, g, b;
} Color_RGB8;

typedef struct Vec2b {
    /* 0x00 */ s8 x;
    /* 0x01 */ s8 y;
} Vec2b; // size = 0x02

typedef struct Vec2bu {
    /* 0x00 */ u8 x;
    /* 0x01 */ u8 y;
} Vec2bu; // size = 0x02

typedef struct Vec3b {
    /* 0x00 */ s8 x;
    /* 0x01 */ s8 y;
    /* 0x02 */ s8 z;
} Vec3b; // size = 0x03

typedef struct Vec2s {
    /* 0x00 */ s16 x;
    /* 0x02 */ s16 y;
} Vec2s; // size = 0x04

typedef struct Vec2su {
    /* 0x00 */ u16 x;
    /* 0x02 */ u16 y;
} Vec2su; // size = 0x04

typedef struct Vec3s {
    /* 0x00 */ s16 x;
    /* 0x02 */ s16 y;
    /* 0x04 */ s16 z;
} Vec3s; // size = 0x06

typedef struct Vec2i {
    /* 0x00 */ s32 x;
    /* 0x04 */ s32 y;
} Vec2i; // size = 0x08

typedef struct Vec3i {
    /* 0x00 */ s32 x;
    /* 0x04 */ s32 y;
    /* 0x08 */ s32 z;
} Vec3i; // size = 0x0C

typedef struct Vec2f {
    /* 0x00 */ f32 x;
    /* 0x04 */ f32 y;
} Vec2f; // size = 0x08

typedef struct Vec2XZf {
    /* 0x00 */ f32 x;
    /* 0x04 */ f32 z;
} Vec2XZf; // size = 0x08

typedef struct Vec3f {
    /* 0x00 */ f32 x;
    /* 0x04 */ f32 y;
    /* 0x08 */ f32 z;
} Vec3f; // size = 0x0C

typedef struct Vec4f {
    /* 0x00 */ f32 x;
    /* 0x04 */ f32 y;
    /* 0x08 */ f32 z;
    /* 0x0C */ f32 yaw;
} Vec4f; // size = 0x10

typedef f32 Matrix4f[4][4]; // size = 0x40

typedef struct Matrix4s {
    /* 0x00 */ s16 whole[4][4];
    /* 0x20 */ s16 frac[4][4];
} Matrix4s; // size = 0x40

typedef struct CamPosSettings {
    /* 0x00 */ f32 boomYaw;
    /* 0x04 */ f32 boomLength;
    /* 0x08 */ f32 boomPitch;
    /* 0x0C */ f32 viewPitch;
    /* 0x10 */ Vec3f position;
} CamPosSettings; // size = 0x1C

typedef struct DmaTable {
    /* 0x00 */ s32 dmaStart;
    /* 0x04 */ s32 dmaEnd;
    /* 0x08 */ s32 dmaDest;
} DmaTable;

typedef struct UseItemStruct {
    /* 0x00 */ u8* dmaStart;
    /* 0x04 */ u8* dmaEnd;
    /* 0x08 */ EvtScript* script;
    /* 0x0C */ s32 unk_0C;
} UseItemStruct;

typedef struct PartnerData {
    /* 0x00 */ u8 enabled;
    /* 0x01 */ s8 level;
    /* 0x02 */ s16 unk_02[3];
} PartnerData; // size = 0x08

typedef struct HeapNode {
    /* 0x00 */ struct HeapNode* next;
    /* 0x04 */ u32 length;
    /* 0x08 */ u16 allocated;
    /* 0x0A */ u16 entryID;
    /* 0x0C */ u32 capacity;
} HeapNode; // size = 0x10

/// Ring buffer of an NPC's position over the past 20 frames.
typedef struct BlurBuffer {
    /* 0x00 */ s8 unk_00;
    /* 0x01 */ s8 index; ///< Current blur ring buffer index
    /* 0x02 */ char unk_02[2]; // padding?
    /* 0x04 */ f32 x[20];
    /* 0x54 */ f32 y[20];
    /* 0xA4 */ f32 z[20];
} BlurBuffer; // size = 0xF4

typedef u16 Palette16[16]; // size = 0x20

typedef struct Npc {
    /* 0x000 */ s32 flags;
    /* 0x004 */ void (*onUpdate)(struct Npc*); ///< Run before anything else for this NPC in update_npcs()
    /* 0x008 */ void (*onRender)(struct Npc*); ///< Run after the display list for this NPC is built
    /* 0x00C */ f32 yaw;
    /* 0x010 */ f32 planarFlyDist; /* also used for speech, temp0? */
    /* 0x014 */ f32 jumpScale; /* also used for speech, temp1? */
    /* 0x018 */ f32 moveSpeed;
    /* 0x01C */ f32 jumpVelocity;
    /* 0x020 */ struct BlurBuffer* blurBuf; ///< Null unless flag 0x100000 is set.
    /* 0x024 */ s32 spriteInstanceID;
    /* 0x028 */ union {
    /*       */     u16 h;
    /*       */     u32 w;
    /*       */ } currentAnim;
    /* 0x02C */ s32 unk_2C;
    /* 0x030 */ f32 animationSpeed;
    /* 0x034 */ f32 renderYaw;
    /* 0x038 */ Vec3f pos;
    /* 0x044 */ Vec3f rotation;
    /* 0x050 */ f32 rotationVerticalPivotOffset;
    /* 0x054 */ Vec3f scale;
    /* 0x060 */ Vec3f moveToPos;
    /* 0x06C */ Vec3f colliderPos; /* used during collision with player */
    /* 0x078 */ s32 shadowIndex;
    /* 0x07C */ f32 shadowScale;
    /* 0x080 */ s32 collisionChannel; /* flags used with collision tracing */
    /* 0x084 */ s16 currentFloor; /* colliderID */
    /* 0x086 */ s16 currentWall; /* colliderID */
    /* 0x088 */ s16 isFacingAway;
    /* 0x08A */ s16 yawCamOffset;
    /* 0x08C */ s16 turnAroundYawAdjustment;
    /* 0x08E */ s16 duration; // TODO: name less vaguely
    /* 0x090 */ Vec3s homePos;
    /* 0x096 */ s16 unk_96;
    /* 0x098 */ s16 unk_98;
    /* 0x09A */ s16 unk_9A;
    /* 0x09C */ s16 unk_9C;
    /* 0x09E */ s16 unk_9E;
    /* 0x0A0 */ s16 unk_A0;
    /* 0x0A2 */ u16 unk_A2;
    /* 0x0A4 */ s8 npcID;
    /* 0x0A5 */ char unk_A5;
    /* 0x0A6 */ s16 collisionRadius;
    /* 0x0A8 */ s16 collisionHeight;
    /* 0x0AA */ s8 renderMode;
    /* 0x0AB */ s8 verticalRenderOffset;
    /* 0x0AC */ u8 alpha;
    /* 0x0AD */ u8 alpha2; ///< Multiplied with Npc::alpha
    /* 0x0AE */ char unk_AE[2];
    /* 0x0B0 */ s32** extraAnimList;
    /* 0x0B4 */ s8 palSwapType; // 0..4 inclusive
    /* 0x0B5 */ s8 palSwapPrevType;
    /* 0x0B6 */ s8 dirtyPalettes;
    /* 0x0B7 */ s8 palSwapState;
    /* 0x0B8 */ char unk_B8[4];
    /* 0x0BC */ s16 palSwapTimer;
    /* 0x0BE */ s16 palSwapLerpAlpha;
    /* 0x0C0 */ s8 unk_C0;
    /* 0x0C1 */ s8 paletteCount;
    /* 0x0C2 */ char unk_C2[2];
    /* 0x0C4 */ s32* spritePaletteList;
    /* 0x0C8 */ Palette16 localPaletteData[16];
    /* 0x2C8 */ Palette16* localPalettes[16];
    /* 0x308 */ s16 unk_308;
    /* 0x30A */ s16 unk_30A;
    /* 0x30C */ s16 unk_30C;
    /* 0x30E */ s16 unk_30E;
    /* 0x310 */ s16 unk_310;
    /* 0x312 */ s16 unk_312;
    /* 0x314 */ s16 unk_314;
    /* 0x316 */ s16 unk_316;
    /* 0x318 */ f32 screenSpaceOffset2D[2];
    /* 0x320 */ f32 verticalStretch;
    /* 0x324 */ struct EffectInstance* decorations[2];
    /* 0x32C */ s8 decorationType[2];
    /* 0x32E */ s8 changedDecoration[2];
    /* 0x330 */ s8 decorationInitialised[2];
    /* 0x332 */ s16 decorationUnk[2];
    /* 0x336 */ char unk_336[10];
} Npc; // size = 0x340

typedef Npc* NpcList[MAX_NPCS];

typedef struct PlayerData {
    /* 0x000 */ s8 bootsLevel;
    /* 0x001 */ s8 hammerLevel;
    /* 0x002 */ s8 curHP;
    /* 0x003 */ s8 curMaxHP;
    /* 0x004 */ s8 hardMaxHP;
    /* 0x005 */ s8 curFP;
    /* 0x006 */ s8 curMaxFP;
    /* 0x007 */ s8 hardMaxFP;
    /* 0x008 */ s8 maxBP;
    /* 0x009 */ s8 level;
    /* 0x00A */ s8 hasActionCommands;
    /* 0x00B */ char unk_0B;
    /* 0x00C */ s16 coins;
    /* 0x00E */ s8 fortressKeyCount;
    /* 0x00F */ u8 starPieces;
    /* 0x010 */ s8 starPoints;
    /* 0x011 */ char unk_11;
    /* 0x012 */ s8 currentPartner;
    /* 0x013 */ char unk_13;
    /* 0x014 */ struct PartnerData partners[12];
    /* 0x074 */ s16 keyItems[32];
    /* 0x0B4 */ s16 badges[128];
    /* 0x1B4 */ s16 invItems[10];
    /* 0x1C8 */ s16 storedItems[32];
    /* 0x208 */ s16 equippedBadges[64];
    /* 0x288 */ char unk_288;
    /* 0x289 */ s8 merleeSpellType;
    /* 0x28A */ s8 merleeCastsLeft;
    /* 0x28B */ char unk_28B;
    /* 0x28C */ s16 merleeTurnCount;
    /* 0x28E */ s8 maxStarPower;
    /* 0x28F */ char unk_28F;
    /* 0x290 */ s16 specialBarsFilled;
    /* 0x292 */ s8 starBeamLevel;
    /* 0x293 */ char unk_293;
    /* 0x294 */ u16 actionCommandAttempts;
    /* 0x296 */ s16 actionCommandSuccesses;
    /* 0x298 */ u16 hitsTaken;
    /* 0x29A */ u16 hitsBlocked;
    /* 0x29C */ s16 playerFirstStrikes;
    /* 0x29E */ s16 enemyFirstStrikes;
    /* 0x2A0 */ u16 powerBounces;
    /* 0x2A2 */ u16 battlesCount;
    /* 0x2A4 */ u16 battlesWon;
    /* 0x2A6 */ s16 unk_2A6;
    /* 0x2A8 */ s16 battlesFled;
    /* 0x2AA */ u16 trainingsDone;
    /* 0x2AC */ s32 walkingStepsTaken;
    /* 0x2B0 */ s32 runningStepsTaken;
    /* 0x2B4 */ u32 totalCoinsEarned;
    /* 0x2B8 */ s16 idleFrameCounter; /* frames with no inputs, overflows ever ~36 minutes of idling */
    /* 0x2BA */ char unk_2BA[2];
    /* 0x2BC */ u32 frameCounter; /* increases by 2 per frame */
    /* 0x2C0 */ s16 quizzesAnswered;
    /* 0x2C2 */ s16 quizzesCorrect;
    /* 0x2C4 */ s32 partnerUnlockedTime[12];
    /* 0x2F4 */ s32 partnerUsedTime[12];
    /* 0x324 */ s32 tradeEventStartTime;
    /* 0x328 */ s32 droTreeOrbitTime;
    /* 0x32C */ s16 starPiecesCollected;
    /* 0x32E */ u16 jumpGamePlays;
    /* 0x330 */ u32 jumpGameTotal; /* all-time winnings, max = 99999 */
    /* 0x334 */ u16 jumpGameRecord;
    /* 0x336 */ u16 smashGamePlays;
    /* 0x338 */ u32 smashGameTotal; /* all-time winnings, max = 99999 */
    /* 0x33C */ u16 smashGameRecord;
    /* 0x33E */ char unk_33E[2];
    /* 0x340 */ char unk_340[0xE0];
    /* 0x420 */ s32 starPoints2;
    /* 0x424 */ char unk_464[4];
} PlayerData; // size = 0x428

typedef union {
    struct {
        /* 0x0 */ s16 genericFlagIndex;
        /* 0x2 */ char unk_2;
    } bytes;
    s32 flags;
} TriggerFlags;

typedef struct Trigger {
    /* 0x00 */ TriggerFlags flags;
    /* 0x04 */ s32 varIndex;
    /* 0x08 */ union {
        s32 colliderID;
        Vec4f* position;
    } location;
    /* 0x0C */ s32 (*onActivateFunc)(struct Trigger*);
    /* 0x10 */ EvtScript* onTriggerEvt;
    /* 0x14 */ struct Evt* runningScript;
    /* 0x18 */ s32 priority;
    /* 0x1C */ union {
    /*      */     s32 varTable[3];
    /*      */     f32 varTableF[3];
    /*      */     void* varTablePtr[3];
    /*      */ };
    /* 0x28 */ s32 itemList;
    /* 0x2C */ s32 unk_tr_2C; // related to Goombario somehow, custom tattle perhaps?
    /* 0x30 */ u8 hasPlayerInteractPrompt;
    /* 0x31 */ char unk_31[3];
    /* 0x34 */ s32 runningScriptID;
} Trigger; // size = 0x38

typedef Trigger* TriggerList[MAX_TRIGGERS];

typedef struct TriggerBlueprint {
    /* 0x00 */ s32 flags;
    /* 0x04 */ s16 varIndex;
    /* 0x06 */ char unk_06[2];
    /* 0x08 */ s32 colliderID;
    /* 0x0C */ s32 (*onActivateFunc)(struct Trigger*);
    /* 0x10 */ char unk_10[4];
    /* 0x14 */ s32 unk_tr_2C;
    /* 0x18 */ s32 hasPlayerInteractPrompt;
    /* 0x1C */ s32 itemList;
} TriggerBlueprint; // size = 0x20

typedef union X32 {
    s32 s;
    f32 f;
} X32;

typedef struct Evt {
    /* 0x000 */ u8 state;
    /* 0x001 */ u8 currentArgc;
    /* 0x002 */ u8 currentOpcode;
    /* 0x003 */ u8 priority;
    /* 0x004 */ u8 groupFlags;
    /* 0x005 */ s8 blocked; /* 1 = blocking */
    /* 0x006 */ s8 loopDepth; /* how many nested loops we are in, >= 8 hangs forever */
    /* 0x007 */ s8 switchDepth; /* how many nested switches we are in, max = 8 */
    /* 0x008 */ Bytecode* ptrNextLine;
    /* 0x00C */ Bytecode* ptrReadPos;
    /* 0x010 */ s8 labelIndices[16];
    /* 0x020 */ UNK_PTR labelPositions[16];
    /* 0x060 */ UNK_PTR userData; /* unknown pointer; allocated on the heap, free'd in kill_script() */
    /* 0x064 */ struct Evt* blockingParent; /* parent? */
    /* 0x068 */ struct Evt* childScript;
    /* 0x06C */ struct Evt* parentScript; /* brother? */
    /* 0x070 */ union {
    /*       */     s32 functionTemp[4];
    /*       */     f32 functionTempF[4];
    /*       */     void* functionTempPtr[4];
    /*       */ };
    /* 0x080 */ ApiFunc callFunction;
    /* 0x084 */ union {
    /*       */     s32 varTable[16];
    /*       */     f32 varTableF[16];
    /*       */     void* varTablePtr[16];
    /*       */ };
    /* 0x0C4 */ s32 varFlags[3];
    /* 0x0D0 */ s32 loopStartTable[8];
    /* 0x0F0 */ s32 loopCounterTable[8];
    /* 0x110 */ s8 switchBlockState[8];
    /* 0x118 */ s32 switchBlockValue[8];
    /* 0x138 */ s32* buffer;
    /* 0x13C */ s32* array;
    /* 0x140 */ s32* flagArray;
    /* 0x144 */ s32 id;
    /* 0x148 */ union {
        s32 enemyID;
        s32 actorID;
        struct Enemy* enemy; ///< For overworld scripts owned by an Npc
        struct Actor* actor; ///< For battle scripts
    } owner1;                ///< Initially -1
    /* 0x14C */ union {
        s32 npcID;
        s32 triggerID;
        struct Npc* npc;            ///< For overworld scripts owned by an Npc
        struct Trigger* trigger;
    } owner2;                       ///< Initially -1
    /* 0x150 */ f32 timeScale;
    /* 0x154 */ f32 frameCounter;
    /* 0x158 */ s32 unk_158;
    /* 0x15C */ Bytecode* ptrFirstLine;
    /* 0x160 */ Bytecode* ptrSavedPosition;
    /* 0x164 */ Bytecode* ptrCurrentLine;
} Evt; // size = 0x168

typedef Evt* ScriptList[MAX_SCRIPTS];

struct Entity;

// BEGIN ENTITY-SPECIFIC STRUCTS

typedef struct struct802E2BA4 {
    /* 0x00 */ char unk_00[2];
    /* 0x02 */ u16 unk_02[24][2];
} struct802E2BA4;

// from 102c80, size unknown.
typedef struct SwitchData {
    /* 0x000 */ f32 fallVelocity;
    /* 0x004 */ f32 deltaScaleX;
    /* 0x008 */ f32 deltaScaleY;
    /* 0x00C */ char unk_0C[4];
    /* 0x010 */ s8 animStateScaleX;
    /* 0x011 */ s8 animStateScaleY;
    /* 0x014 */ Vec3f baseScale;
    /* 0x020 */ u16 areaFlagIndex;
    /* 0x022 */ s16 greenMotionTimer;
    /* 0x024 */ s16 scaleAnimTimer;
    /* 0x028 */ struct Entity* linkedSwitch; /* a hidden switch can be linked to a visible one and automatically trigger it on hit */
    /* 0x02C */ char unk_2C[8];
    /* 0x034 */ struct802E2BA4* unk_34;
    /* 0x038 */ f32 unk_38;
    /* 0x03C */ union {
        /*       */     s16 s;
        /*       */     s8 b[2];
    } unk_3C;
    /* 0x03E */ char unk_3E[0x4D];
    /* 0x08B */ u8 fragmentRotX[24]; // scaled to map [0,255] -> [0,360]
    /* 0x0A3 */ char unk_A3; // padding?
    /* 0x0A4 */ u8 fragmentRotY[24]; // scaled to map [0,255] -> [0,360]
    /* 0x0BC */ char unk_BC[4];
    /* 0x0C0 */ f32 fragmentPosX[24];
    /* 0x120 */ char unk_120[4];
    /* 0x124 */ f32 fragmentPosY[24];
    /* 0x184 */ char unk_184[4];
    /* 0x188 */ f32 fragmentPosZ[24];
} SwitchData;

// from 104940_len_dc0, size unknown
// appears to belong to the hammer blocks(?)
typedef struct BlockData {
    /* 0x000 */ u8 parentEntityIndex; // for block entities spawned by other block entities
    /* 0x001 */ char unk_01[2];
    /* 0x003 */ s8 empty;
    /* 0x004 */ s16 coinsLeft;
    /* 0x006 */ s16 timeLeft;
    /* 0x008 */ char unk_08[2];
    /* 0x00A */ u16 gameFlagIndex;
    /* 0x00C */ char unk_0C[2];
    /* 0x00E */ s16 unk_0E;
    /* 0x010 */ s16 itemEntityIndex; // for spawned item entities
    /* 0x012 */ s16 childEntityIndex; // for block entities that spawn other block entities
    /* 0x014 */ f32 initialY;
    /* 0x018 */ f32 recoilInterpPhase;
    /* 0x01C */ char unk_1C[0x10C];
    /* 0x128 */ UNK_PTR unk_128;
    /* 0x12C */ UNK_PTR unk_12C;
} BlockData;

typedef struct ItemBlockData {
    /* 0x00 */ u16 unk_00;
    /* 0x02 */ char unk_02[8];
    /* 0x0A */ u16 gameFlagIndex;
    /* 0x0C */ char unk_C[4];
    /* 0x10 */ s16 itemID;
    /* 0x12 */ s16 childEntityIndex; // for block entities that spawn other block entities
} ItemBlockData;

typedef struct SaveBlockData {
    /* 0x000 */ char unk_0[4];
    /* 0x004 */ s16 angle;
} SaveBlockData;

// size unknown
typedef struct SuperBlockContentData {
    /* 0x000 */ u8 parentEntityIndex; // for block entities spawned by other block entities
    /* 0x001 */ u8 unk_01;
    /* 0x002 */ s8 unk_02;
    /* 0x003 */ s8 unk_03;
    /* 0x004 */ f32 unk_04;
    /* 0x008 */ char unk_08;
    /* 0x009 */ u8 unk_09;
    /* 0x00A */ u8 unk_0A;
    /* 0x00B */ char unk_0B; // padding?
    /* 0x00C */ s32 unk_0C;
    /* 0x010 */ s32 unk_10;
    /* 0x014 */ f32 unk_14;
    /* 0x018 */ f32 unk_18;
    /* 0x01C */ f32 unk_1C;
    /* 0x020 */ f32 unk_20;
    /* 0x024 */ u16 unk_24;
    /* 0x024 */ s16 unk_26;
    /* 0x028 */ f32 unk_28[0xB];
    /* 0x054 */ f32 unk_54;
    /* 0x058 */ char unk_58[0x78];
    /* 0x0D0 */ u16 yawBufferPos;
    /* 0x0D4 */ f32 yawBuffer[20];
    /* 0x124 */ s32 unk_124;
    /* 0x128 */ s32* unk_128;
    /* 0x12C */ s32* unk_12C;
} SuperBlockContentData;

// size unknown
typedef struct HeartBlockContentData {
    /* 0x000 */ u8 parentEntityIndex; // for block entities spawned by other block entities
    /* 0x001 */ u8 state;
    /* 0x002 */ s8 sparkleTimer;
    /* 0x003 */ s8 sparkleTrailTimer;
    /* 0x004 */ f32 sparkleTrailPosY;
    /* 0x008 */ char heartbeatTimer;
    /* 0x009 */ u8 unk_09;
    /* 0x00A */ u8 sparkleEffectType;
    /* 0x00B */ char unk_0B; // padding?
    /* 0x00C */ s32 unk_0C;
    /* 0x010 */ s32 unk_10;
    /* 0x014 */ f32 riseVelocity;
    /* 0x018 */ f32 sparkleTrailAngle;
    /* 0x01C */ f32 sparkleTrailRadius;
    /* 0x020 */ f32 bouncePhase;
    /* 0x024 */ u16 yawBufferPos;
    /* 0x024 */ s16 unk_26;
    /* 0x028 */ f32 yawBuffer[10];
    /* 0x050 */ f32 unk_50;
    /* 0x054 */ f32 rotationRate;
    /* 0x058 */ char unk_58[0x78];
    /* 0x0D0 */ u16 yawBufferPosX;
    /* 0x0D4 */ f32 yawBufferX[20];
    /* 0x124 */ s32 unk_124;
    /* 0x128 */ s32* unk_128;
    /* 0x12C */ s32* unk_12C;
} HeartBlockContentData;

typedef struct WoodenCrateData {
    /* 0x000 */ s32 itemID;
    /* 0x004 */ u16 globalFlagIndex;
    /* 0x006 */ u8  unk_06[2];
    /* 0x008 */ u8* fragmentsGfx; //TODO type when more WoodenCrate.c is done
    /* 0x00C */ f32 basePosY;
    /* 0x010 */ u8 fragmentScale[36];
    /* 0x034 */ s8 fragmentMoveAngle[36]; // X,Z plane -- scaled to map [0,255] -> [0,360]
    /* 0x058 */ u8 fragmentRotX[36]; // scaled to map [0,255] -> [0,360]
    /* 0x07C */ u8 fragmentRotY[36]; // scaled to map [0,255] -> [0,360]
    /* 0x0A0 */ u8 fragmentLateralSpeed[36];
    /* 0x0C4 */ f32 fragmentFallSpeed[36];
    /* 0x154 */ f32 fragmentPosX[36];
    /* 0x1E4 */ f32 fragmentPosY[36];
    /* 0x274 */ f32 fragmentPosZ[36];
    /* 0x304 */ f32 unk_304[36];
} WoodenCrateData;

// size unknown
typedef struct ChestData {
    /* 0x00 */ u16 gameFlagIndex;
    /* 0x02 */ s16 giveItemTimer;
    /* 0x04 */ u8 state;
    /* 0x04 */ s8 unk_05;
    /* 0x06 */ s8 postLidAnimDelay;
    /* 0x07 */ u8 unk_07;
    /* 0x08 */ f32 lidAngle;
    /* 0x0C */ f32 lidAnimInterpPhase;
    /* 0x10 */ s32 itemID;
    /* 0x14 */ s32 itemEntityIndex;
    /* 0x18 */ Vec3f itemEntityPos;
    /* 0x24 */ f32 giveItemRadiusInterpPhase;
    /* 0x28 */ f32 giveItemHeightInterpPhase;
    /* 0x2C */ f32 itemVelY;
    /* 0x30 */ s8 unk_30;
    /* 0x31 */ char unk_31[3];
    /* 0x34 */ struct EffectInstance* gotItemEffect;
} ChestData;

typedef struct BlueWarpPipeData {
    /* 0x00 */ s32 unk_00; // proably flags
    /* 0x04 */ s32 timer;
    /* 0x08 */ s32 isRaised;
    /* 0x0C */ s32 entryID;
    /* 0x10 */ EvtScript* onEnterPipeEvt;
    /* 0x14 */ s32 flagIndex;
    /* 0x18 */ f32 finalPosY;
} BlueWarpPipeData;

typedef struct SimpleSpringData {
    /* 0x00 */ s32 launchVelocity;
} SimpleSpringData;

// END ENTITY-SPECIFIC STRUCTS

typedef s32 (*EntityCallback)(struct Entity*);

typedef struct EntityBlueprint {
    /* 0x00 */ s16 flags;
    /* 0x02 */ s16 typeDataSize;
    /* 0x04 */ UNK_PTR renderCommandList;
    /* 0x08 */ UNK_PTR modelAnimationNodes;
    /* 0x0C */ EntityCallback(fpInit);
    /* 0x10 */ UNK_PTR updateEntityScript;
    /* 0x14 */ EntityCallback fpHandleCollision;
    /* 0x18 */ s32 dmaStart;
    /* 0x1C */ s32 dmaEnd;
    /* 0x20 */ u8 entityType;
    /* 0x21 */ char aabbSize[3];
} EntityBlueprint; // size = 0x24

typedef struct Entity {
    /* 0x00 */ s32 flags;
    /* 0x04 */ u8 listIndex;
    /* 0x05 */ char unk_05;
    /* 0x06 */ u8 collisionFlags;
    /* 0x07 */ s8 unk_07;
    /* 0x08 */ char unk_08;
    /* 0x09 */ u8 hasEntityScript;
    /* 0x0A */ u8 type;
    /* 0x0B */ u8 alpha;
    /* 0x0C */ Vec3s aabb;
    /* 0x12 */ s16 vertexSegment;
    /* 0x14 */ s16 virtualModelIndex;
    /* 0x16 */ s16 shadowIndex;
    /* 0x18 */ s32* scriptReadPos;
    /* 0x1C */ EntityCallback updateScriptCallback;
    /* 0x20 */ EntityCallback updateMatrixOverride;
    /* 0x24 */ Evt* boundScript;
    /* 0x28 */ EvtScript* boundScriptBytecode;
    /* 0x2C */ s32* savedReadPos;
    /* 0x30 */ char unk_30[0x8];
    /* 0x38 */ EntityBlueprint* blueprint;
    /* 0x3C */ UNK_PTR renderSetupFunc; // pointer to draw func(?)
    /* 0x40 */ union {
        s32* any;
        SwitchData* swtch;
        BlockData* block;
        ItemBlockData* itemBlock;
        SaveBlockData* saveBlock;
        WoodenCrateData* crate;
        ChestData* chest;
        BlueWarpPipeData* bluePipe;
        HeartBlockContentData* heartBlockContent;
        SuperBlockContentData* superBlockContent;
        SimpleSpringData* simpleSpring;
        s32* unk;
    } dataBuf;
    /* 0x44 */ Vec3s* vertexData;
    /* 0x48 */ Vec3f position;
    /* 0x54 */ Vec3f scale;
    /* 0x60 */ Vec3f rotation;
    /* 0x6C */ f32 shadowPosY;
    /* 0x70 */ Matrix4f inverseTransformMatrix; /* world-to-local */
    /* 0xB0 */ float effectiveSize;
    /* 0xB4 */ char unk_B4[4];
    /* 0xB8 */ Mtx transformMatrix;
} Entity; // size = 0xF8

typedef Entity* EntityList[MAX_ENTITIES];

struct Shadow;

typedef s32 (*ShadowCallback)(struct Shadow*);

// same as EntityBlueprint
typedef struct ShadowBlueprint {
    /* 0x00 */ u16 flags;
    /* 0x02 */ s16 typeDataSize;
    /* 0x04 */ UNK_PTR renderCommandList;
    /* 0x08 */ struct StaticAnimatorNode** animModelNode;
    /* 0x0C */ ShadowCallback(onCreateCallback);
    /* 0x10 */ char unk_10[0x10];
    /* 0x20 */ u8 entityType;
    /* 0x21 */ char aabbSize[3];
} ShadowBlueprint; // size = 0x24

typedef struct Shadow {
    /* 0x00 */ s32 flags;
    /* 0x04 */ u8 listIndex;
    /* 0x05 */ u8 alpha;
    /* 0x06 */ u8 unk_06;
    /* 0x07 */ char unk_07;
    /* 0x08 */ s16 entityModelID;
    /* 0x0A */ s16 vertexSegment;
    /* 0x0C */ Vec3s* vertexArray;
    /* 0x10 */ Vec3f position;
    /* 0x1C */ Vec3f scale;
    /* 0x28 */ Vec3f rotation;
    /* 0x34 */ char unk_34[0x4];
    /* 0x38 */ Mtx transformMatrix;
} Shadow; // size = 0x78

typedef Shadow* ShadowList[MAX_SHADOWS];

typedef struct DynamicEntity {
    /* 0x00 */ s32 flags;
    /* 0x04 */ void (*update)(void);
    /* 0x08 */ void (*draw)(void);
} DynamicEntity;

typedef DynamicEntity* DynamicEntityList[MAX_DYNAMIC_ENTITIES];

typedef struct MusicSettings {
    /* 0x00 */ u16 flags;
    /* 0x02 */ s16 state;
    /* 0x04 */ s32 fadeOutTime;
    /* 0x08 */ s32 fadeInTime;
    /* 0x0C */ s16 unk_0C;
    /* 0x0E */ s16 unk_0E;
    /* 0x10 */ s32 songID;
    /* 0x14 */ s32 variation;
    /* 0x18 */ s32 songName;
    /* 0x1C */ s32 battleSongID;
    /* 0x20 */ s32 battleVariation;
    /* 0x24 */ s32 savedSongID;
    /* 0x28 */ s32 savedVariation;
    /* 0x2C */ s32 savedSongName;
} MusicSettings; // size = 0x30

typedef struct UiStatus {
    /* 0x00 */ s32 hpIconIndices[2];
    /* 0x08 */ s32 fpIconIndices[2];
    /* 0x10 */ s32 coinIconIndex;
    /* 0x14 */ s32 coinSparkleIconIndex;
    /* 0x18 */ s32 starpointsIconIndex;
    /* 0x1C */ s32 starpointsShineIconIndex;
    /* 0x20 */ s32 iconIndex8;
    /* 0x24 */ s32 iconIndex9;
    /* 0x28 */ s32 iconIndexA;
    /* 0x2C */ s32 iconIndexB;
    /* 0x30 */ s32 starIconIndex;
    /* 0x34 */ s16 drawPosX; /* overall x-offset for whole UI */
    /* 0x36 */ s16 drawPosY; /* modulated as it appears, goes away */
    /* 0x38 */ s16 showTimer;
    /* 0x3A */ s8 hidden;
    /* 0x3B */ s8 unk_3B[2];
    /* 0x3D */ u8 displayHP;
    /* 0x3E */ u8 displayFP;
    /* 0x3F */ char unk_3F;
    /* 0x40 */ s16 displayCoins;
    /* 0x42 */ s16 displayStarpoints;
    /* 0x44 */ s8 ignoreChanges; /* set != 0 to prevent automatic opening from HP/FP changes */
    /* 0x45 */ s8 unk_45[2];
    /* 0x47 */ s8 disabled; /* set != 0 for menu to be disabled completely */
    /* 0x48 */ s16 displaySP;
    /* 0x4A */ s8 hpBlinking; /* bool */
    /* 0x4B */ u8 hpBlinkCounter;
    /* 0x4C */ u8 hpBlinkTimer; /* until stop */
    /* 0x4D */ s8 fpBlinking; /* bool */
    /* 0x4E */ u8 fpBlinkCounter;
    /* 0x4F */ u8 fpBlinkTimer; /* until stop */
    /* 0x50 */ s8 spBlinking;
    /* 0x51 */ u8 spBlinkCounter;
    /* 0x52 */ s8 starpointsBlinking; /* bool */
    /* 0x53 */ u8 starpointsBlinkCounter;
    /* 0x54 */ s8 coinsBlinking; /* bool */
    /* 0x55 */ u8 coinsBlinkCounter;
    /* 0x56 */ u8 coinsBlinkTimer; /* until stop */
    /* 0x57 */ char unk_57[3];
    /* 0x5A */ u8 spBarsToBlink; /* how many sp bars to blink */
    /* 0x5B */ char unk_5B;
    /* 0x5C */ s32 iconIndex10;
    /* 0x60 */ s32 iconIndex11;
    /* 0x64 */ s32 iconIndex12;
    /* 0x68 */ s32 iconIndex13;
    /* 0x6C */ s8 unk_6C[4];
} UiStatus; // size = 0x70

typedef struct CameraInitData {
    /* 0x00 */ s16 flags;
    /* 0x02 */ s8 type;
    /* 0x03 */ char unk_03;
    /* 0x04 */ s16 viewWidth;
    /* 0x06 */ s16 viewHeight;
    /* 0x08 */ s16 viewStartX;
    /* 0x0A */ s16 viewStartY;
    /* 0x0C */ s16 nearClip;
    /* 0x0E */ s16 farClip;
    /* 0x10 */ s16 vfov;
} CameraInitData; // size = 0x12;

typedef struct CameraUnk {
    /* 0x00 */ s16 unk_00;
    /* 0x02 */ s16 unk_02;
    /* 0x04 */ char unk_04[0x8];
    /* 0x0C */ s32 unk_0C;
    /* 0x10 */ char unk_10[0x54];
    /* 0x64 */ s32 unk_64;
    /* 0x68 */ char unk_68[0x24];
} CameraUnk; // size = 0x8C

typedef struct CameraControlSettings {
    /* 0x00 */ s32 type;
    /* 0x04 */ f32 boomLength;
    /* 0x08 */ f32 boomPitch;
    /* 0x0C */ Vec3f posA;
    /* 0x18 */ Vec3f posB;
    /* 0x24 */ f32 viewPitch;
    /* 0x28 */ s32 flag;
} CameraControlSettings; // size = 0x2C

typedef struct Camera {
    /* 0x000 */ u16 flags;
    /* 0x002 */ s16 moveFlags;
    /* 0x004 */ s16 updateMode;
    /* 0x006 */ s16 unk_06;
    /* 0x008 */ s16 changingMap;
    /* 0x00A */ s16 viewportW;
    /* 0x00C */ s16 viewportH;
    /* 0x00E */ s16 viewportStartX;
    /* 0x010 */ s16 viewportStartY;
    /* 0x012 */ s16 nearClip;
    /* 0x014 */ s16 farClip;
    /* 0x016 */ char unk_16[2];
    /* 0x018 */ f32 vfov;
    /* 0x01C */ s16 unk_1C;
    /* 0x01E */ s16 auxBoomLength;
    /* 0x020 */ s16 unk_20;
    /* 0x022 */ s16 auxBoomPitch;
    /* 0x024 */ s16 auxBoomYaw;
    /* 0x026 */ s16 auxBoomZOffset;
    /* 0x028 */ s16 unk_28;
    /* 0x02A */ s16 zoomPercent;
    /* 0x02C */ s16 bgColor[3];
    /* 0x032 */ Vec3s targetScreenCoords;
    /* 0x038 */ u16 perspNorm;
    /* 0x03A */ char unk_3A[2];
    /* 0x03C */ Vec3f lookAt_eye;
    /* 0x048 */ Vec3f lookAt_obj;
    /* 0x054 */ Vec3f auxPos;
    /* 0x060 */ Vec3f targetPos;
    /* 0x06C */ f32 currentYaw;
    /* 0x070 */ f32 unk_70;
    /* 0x074 */ f32 currentBoomYaw;
    /* 0x078 */ f32 currentBoomLength;
    /* 0x07C */ f32 currentYOffset;
    /* 0x080 */ char unk_80[4];
    /* 0x084 */ Vec3f trueRotation;
    /* 0x090 */ f32 currentBlendedYawNegated;
    /* 0x094 */ f32 currentPitch;
    /* 0x098 */ s32 unk_98;
    /* 0x09C */ s32 unk_9C;
    /* 0x0A0 */ Vp vp;
    /* 0x0B0 */ Vp vpAlt;
    /* 0x0C0 */ s32 unk_C0;
    /* 0x0C4 */ f32 unk_C4;
    /* 0x0C8 */ char unk_C8[0xC];
    /* 0x0D4 */ Matrix4f perspectiveMatrix;
    /* 0x114 */ Matrix4f viewMtxPlayer; /* centers on player */
    /* 0x154 */ Matrix4f viewMtxLeading; /* leads player slightly */
    /* 0x194 */ Matrix4f viewMtxShaking; /* used while ShakeCam is active */
    /* 0x1D4 */ char unk_1D4[0x28];
    /* 0x1FC */ void (*fpDoPreRender)(struct Camera*);
    /* 0x200 */ void (*fpDoPostRender)(struct Camera*);
    /* 0x204 */ Matrix4s* unkMatrix;
    /* 0x208 */ s32 unk_208;
    /* 0x20C */ Matrix4s* unkEffectMatrix;
    /* 0x210 */ char unk_210[0x2];
    /* 0x212 */ s16 unk_212;
    /* 0x214 */ CameraUnk unk_214[4];
    /* 0x444 */ CameraControlSettings* prevController;
    /* 0x448 */ CameraControlSettings* currentController;
    /* 0x44C */ CamPosSettings oldCameraSettings;
    /* 0x468 */ CamPosSettings newCameraSettings;
    /* 0x484 */ f32 interpAlpha;
    /* 0x488 */ f32 linearInterp;
    /* 0x48C */ f32 linearInterpScale; /* 3.0? */
    /* 0x490 */ f32 moveSpeed;
    /* 0x494 */ f32 unk_494;
    /* 0x498 */ f32 unk_498;
    /* 0x49C */ f32 unk_49C;
    /* 0x4A0 */ f32 savedTargetY;
    /* 0x4A4 */ f32 unk_4A4;
    /* 0x4A8 */ f32 unk_4A8;
    /* 0x4AC */ f32 unk_4AC;
    /* 0x4B0 */ Vec3f movePos;
    /* 0x4BC */ Vec3f prevPrevMovePos;
    /* 0x4C8 */ Vec3f prevMovePos;
    /* 0x4D4 */ u16 prevPrevFollowFlags;
    /* 0x4D6 */ u16 prevFollowFlags;
    /* 0x4D8 */ CameraControlSettings controlSettings;
    /* 0x504 */ u16 followPlayer;
    /* 0x506 */ u16 unk_506;
    /* 0x508 */ f32 panPhase;
    /* 0x50C */ f32 leadAmount;
    /* 0x510 */ f32 unk_510;
    /* 0x514 */ f32 unk_514;
    /* 0x518 */ f32 unk_518;
    /* 0x51C */ s32 unk_51C;
    /* 0x520 */ f32 unk_520;
    /* 0x524 */ f32 unk_524;
    /* 0x528 */ f32 unk_528;
    /* 0x52C */ s32 unk_52C;
    /* 0x530 */ s32 unk_530;
    /* 0x534 */ CameraControlSettings* aabbForZoneBelow;
    /* 0x538 */ char unk_538[0x18];
    /* 0x550 */ f32 unk_550;
    /* 0x554 */ s16 unk_554;
    /* 0x556 */ s16 unk_556;
} Camera; // size = 0x558

typedef struct BattleStatusUnkInner {
    /* 0x00 */ char unk_00[0x10];
    /* 0x10 */ s16 unk_10;
    /* 0x12 */ char unk_12[8];
    /* 0x1A */ s16 unk_1A;
    /* 0x1C */ char unk_1C[8];
    /* 0x24 */ s16 unk_24;
} BattleStatusUnkInner; // size = unknown

typedef struct BattleStatusUnk {
    /* 0x00 */ char unk_00[0xC];
    /* 0x0C */ BattleStatusUnkInner* unk_0C;
} BattleStatusUnk; // size = unknown

typedef struct FGModelData {
    /* 0x00 */ char unk_00[0x18];
    /* 0x18 */ s32* idList;
} FGModelData; // size = unknown

typedef struct BattleStatus {
    /* 0x000 */ s32 flags1;
    /* 0x004 */ s32 flags2;
    /* 0x008 */ union {
    /*       */     s32 varTable[16];
    /*       */     f32 varTableF[16];
    /*       */     void* varTablePtr[16];
    /*       */ };
    /* 0x048 */ s8 currentSubmenu;
    /* 0x049 */ char unk_49[3];
    /* 0x04C */ s8 unk_4C[16];
    /* 0x05C */ s8 unk_5C[16];
    /* 0x06C */ s16 unk_6C;
    /* 0x06E */ s16 unk_6E;
    /* 0x070 */ s16 menuDisableFlags; /* 1 = jump, 2 = hammer, 4 = items */
    /* 0x072 */ char unk_72[2];
    /* 0x074 */ s32 unk_74;
    /* 0x078 */ s8 totalStarPoints;
    /* 0x079 */ s8 pendingStarPoints; /* how many to add */
    /* 0x07A */ s8 incrementStarPointDelay; /* related to star points, set to 0x28 when they are dropped */
    /* 0x07B */ u8 damageTaken;
    /* 0x07C */ s8 changePartnerAllowed;
    /* 0x07D */ s8 menuStatus[4]; ///< -1 = automatically pick the first move, 0 = disabled, 1 = enabled
    /* 0x081 */ s8 actionSuccess;
    /* 0x082 */ char unk_82;
    /* 0x083 */ s8 unk_83;
    /* 0x084 */ s8 unk_84;
    /* 0x085 */ s8 unk_85;
    /* 0x086 */ s8 unk_86;
    /* 0x087 */ s8 blockResult; /* 0 = fail, 1 = success, -1 = mashed */
    /* 0x088 */ s8 itemUsesLeft; /* set to 2 for double dip, 3 for triple dip */
    /* 0x089 */ s8 hpDrainCount;
    /* 0x08A */ s8 nextMerleeSpellType;
    /* 0x08B */ s8 hustleTurns; /* numTurns from hustle drink, normally 0 */
    /* 0x08C */ s8 unk_8C;
    /* 0x08D */ s8 unk_8D;
    /* 0x08E */ s8 initialEnemyCount; /* used for SP award bonus */
    /* 0x08F */ char unk_8F[1];
    /* 0x090 */ s16 unk_90;
    /* 0x092 */ s8 unk_92;
    /* 0x093 */ s8 unk_93;
    /* 0x094 */ s8 unk_94;
    /* 0x095 */ s8 unk_95;
    /* 0x096 */ s8 hammerCharge;
    /* 0x097 */ s8 jumpCharge;
    /* 0x098 */ char unk_98;
    /* 0x099 */ u8 rushFlags; /* 1 = mega rush, 2 = power rush */
    /* 0x09A */ s8 outtaSightActive;
    /* 0x09B */ s8 turboChargeTurnsLeft;
    /* 0x09C */ u8 turboChargeAmount; /* unused? */
    /* 0x09D */ s8 waterBlockTurnsLeft;
    /* 0x09E */ u8 waterBlockAmount; /* unused? */
    /* 0x09F */ char unk_9F;
    /* 0x0A0 */ struct EffectInstance* waterBlockEffect;
    /* 0x0A4 */ s8 cloudNineTurnsLeft;
    /* 0x0A5 */ s8 cloudNineDodgeChance; /* = 50% */
    /* 0x0A6 */ char unk_A6[2];
    /* 0x0A8 */ struct EffectInstance* cloudNineEffect;
    /* 0x0AC */ s8 merleeAttackBoost;
    /* 0x0AD */ s8 merleeDefenseBoost;
    /* 0x0AE */ s8 hammerLossTurns;
    /* 0x0AF */ s8 jumpLossTurns;
    /* 0x0B0 */ s8 itemLossTurns;
    /* 0x0B1 */ char unk_B1[3];
    /* 0x0B4 */ UNK_FUN_PTR(preUpdateCallback);
    /* 0x0B8 */ UNK_FUN_PTR(initBattleCallback);
    /* 0x0BC */ struct Evt* controlScript; /* control handed over to this when changing partners */
    /* 0x0C0 */ s32 controlScriptID;
    /* 0x0C4 */ struct Evt* camMovementScript;
    /* 0x0C8 */ s32 camMovementScriptID;
    /* 0x0CC */ Vec3f camLookatObjPos;
    /* 0x0D8 */ struct Actor* playerActor;
    /* 0x0DC */ struct Actor* partnerActor;
    /* 0x0E0 */ struct Actor* enemyActors[24];
    /* 0x140 */ s16 enemyIDs[24];
    /* 0x170 */ s8 nextEnemyIndex; /* (during enemy turn) who should go next */
    /* 0x171 */ s8 numEnemyActors;
    /* 0x172 */ s16 activeEnemyActorID; /* (during enemy turn) enemy currently using their move */
    /* 0x174 */ struct Actor* currentTurnEnemy;
    /* 0x178 */ s8 moveCategory; ///< 0 = jump, 1 = hammer, 5 = partner, ...
    /* 0x179 */ char unk_179;
    /* 0x17A */ s16 selectedItemID;
    /* 0x17C */ s16 selectedMoveID;
    /* 0x17E */ s16 currentAttackDamage;
    /* 0x180 */ s16 lastAttackDamage;
    /* 0x182 */ char unk_182[2];
    /* 0x184 */ s32 currentTargetListFlags; /* set when creating a target list, also obtain from the flags field of moves */
    /* 0x188 */ s32 currentAttackElement;
    /* 0x18C */ s32 currentAttackEventSuppression;
    /* 0x190 */ s32 currentAttackStatus;
    /* 0x194 */ u8 statusChance;
    /* 0x195 */ s8 statusDuration;
    /* 0x196 */ char unk_196;
    /* 0x197 */ u8 targetHomeIndex; /* some sort of home idnex used for target list construction */
    /* 0x198 */ s8 powerBounceCounter;
    /* 0x199 */ s8 wasStatusInflicted; /* during last attack */
    /* 0x19A */ u8 unk_19A;
    /* 0x19B */ char unk_19B[5];
    /* 0x1A0 */ s16 currentTargetID; /* selected? */
    /* 0x1A2 */ s8 currentTargetPart; /* selected? */
    /* 0x1A3 */ char unk_1A3;
    /* 0x1A4 */ s16 currentTargetID2;
    /* 0x1A6 */ s8 currentTargetPart2;
    /* 0x1A7 */ s8 battlePhase;
    /* 0x1A8 */ s16 attackerActorID;
    /* 0x1AA */ char unk_1AA[4];
    /* 0x1AE */ s16 submenuIcons[24]; /* icon IDs */
    /* 0x1DE */ u8 submenuMoves[24]; /* move IDs */
    /* 0x1F6 */ s8 submenuStatus[24]; ///< @see enum BattleSubmenuStatus
    /* 0x20E */ u8 submenuMoveCount;
    /* 0x20F */ char unk_20F;
    /* 0x210 */ s32 currentButtonsDown;
    /* 0x214 */ s32 currentButtonsPressed;
    /* 0x218 */ s32 currentButtonsHeld;
    /* 0x21C */ s32 stickX;
    /* 0x220 */ s32 stickY;
    /* 0x224 */ s32 inputBitmask;
    /* 0x228 */ s32 dpadX; /* 0-360 */
    /* 0x22C */ s32 dpadY; /* 0-60 */
    /* 0x230 */ s32 holdInputBuffer[64];
    /* 0x330 */ s32 pushInputBuffer[64];
    /* 0x430 */ s8 holdInputBufferPos;
    /* 0x431 */ s8 inputBufferPos;
    /* 0x432 */ s8 unk_432;
    /* 0x433 */ char unk_433;
    /* 0x434 */ s32* unk_434;
    /* 0x438 */ FGModelData* foregroundModelData;
    /* 0x43C */ BattleStatusUnk* unk_43C;
    /* 0x440 */ u8 tattleFlags[28];
    /* 0x45C */ char unk_45C[4];
} BattleStatus; // size = 0x460

typedef struct TextureHeader {
    /* 0x00 */ s8 name[32];
    /* 0x20 */ s16 auxW;
    /* 0x22 */ s16 mainW;
    /* 0x24 */ s16 auxH;
    /* 0x26 */ s16 mainH;
    /* 0x28 */ char unk_28;
    /* 0x29 */ u8 extraTiles;
    /* 0x2A */ u8 colorCombine;
    /* 0x2B */ u8 fmt;
    /* 0x2C */ u8 bitDepth;
    /* 0x2D */ u8 wrapH;
    /* 0x2E */ u8 wrapV;
    /* 0x2F */ u8 filtering;
} TextureHeader; // size = 0x30

typedef struct MoveData {
    /* 0x00 */ s32 nameMsg;
    /* 0x04 */ s32 flags;
    /* 0x08 */ s32 shortDescMsg;
    /* 0x0C */ s32 fullDescMsg;
    /* 0x10 */ s8 category; ///< @see enum MoveType
    /* 0x11 */ s8 costFP;
    /* 0x12 */ s8 costBP;
    /* 0x13 */ u8 actionTip;
} MoveData; // size = 0x14

typedef struct Collider {
    /* 0x00 */ s32 flags;
    /* 0x04 */ s16 nextSibling;
    /* 0x06 */ s16 firstChild;
    /* 0x08 */ s16 parentModelIndex;
    /* 0x0A */ s16 numTriangles;
    /* 0x0C */ struct ColliderTriangle* triangleTable;
    /* 0x10 */ union {
                   struct ColliderBoundingBox* aabb;
                   struct CameraControlSettings* camSettings;
               };
    /* 0x14 */ s16 numVertices;
    /* 0x16 */ char unk_16[2];
    /* 0x18 */ Vec3f* vertexTable; // contains local and global coordinates
} Collider; // size = 0x1C

typedef struct CollisionData {
    /* 0x00 */ Vec3f* vertices;
    /* 0x04 */ Collider* colliderList;
    /* 0x08 */ union {
                   struct ColliderBoundingBox* aabbs;
                   CameraControlSettings* camSettings;
               };
    /* 0x0C */ s16 numColliders;
    /* 0x0E */ char unk_0E[2];
} CollisionData; // size = 0x10

typedef struct ModelGroupData {
    /* 0x00 */ UNK_PTR transformMatrix;
    /* 0x04 */ Lightsn* lightingGroup;
    /* 0x08 */ s32 numLights;
    /* 0x0C */ s32 numChildren;
    /* 0x10 */ struct ModelNode** childList;
} ModelGroupData; // size = 0x14

typedef struct ModelDisplayData {
    /* 0x0 */ Gfx* displayList;
    /* 0x4 */ char unk_00[0x4];
} ModelDisplayData; // size = 0x8

typedef struct AnimatorNode {
    /* 0x00 */ Gfx* displayList;
    /* 0x04 */ struct AnimatorNode* children[0x20];
    /* 0x84 */ Vec3f basePos; // ?
    /* 0x90 */ Vec3f pos;
    /* 0x9C */ Vec3f rotation;
    /* 0xA8 */ Vec3f scale;
    /* 0xB4 */ Matrix4f mtx;
    /* 0xF4 */ s16 flags;
    /* 0xF6 */ s16 uniqueIndex;
    /* 0xF8 */ s16 vertexStartOffset;
    /* 0xFA */ char unk_FA[2];
    /* 0xFC */ union {
    /*      */   s32 modelID;
    /*      */   Vtx* vtxList;
    /*      */ } fcData;
} AnimatorNode; // size = 0x100

typedef struct AnimatorNodeBlueprint {
    /* 0x00 */ Gfx* displayList;
    /* 0x04 */ Vec3f basePos;
    /* 0x10 */ Vec3f rotation;
    /* 0x1C */ char unk_1C[0x4];
} AnimatorNodeBlueprint; // size = 0x20

typedef struct StaticAnimatorNode {
    /* 0x00 */ Gfx* displayList; // can sometime point to a node???
    /* 0x04 */ Vec3s rot; /* range = -180,180 */
    /* 0x0A */ char unk_0A[0x2];
    /* 0x0C */ Vec3f pos;
    /* 0x18 */ struct StaticAnimatorNode* sibling;
    /* 0x1C */ struct StaticAnimatorNode* child;
    /* 0x20 */ s16 vertexStartOffset;
    /* 0x22 */ char unk_22[0x2];
    /* 0x24 */ Vtx* vtxList;
    /* 0x28 */ s16 modelID;
    /* 0x2A */ char unk_2A[0x2];
} StaticAnimatorNode; // size = 0x2C

typedef struct ModelAnimator {
    /* 0x000 */ u32 flags;
    /* 0x004 */ s8 renderMode;
    /* 0x005 */ char unk_05[3];
    /* 0x008 */ s16* animReadPos;
    /* 0x00C */ s16* savedReadPos;
    /* 0x010 */ AnimatorNode* rootNode;
    /* 0x014 */ u8 nextUniqueID;
    /* 0x015 */ u8 staticNodeIDs[0x7A]; // ?
    /* 0x08F */ char unk_08F[0x1];
    /* 0x090 */ f32 nextUpdateTime;
    /* 0x094 */ f32 timeScale;
    /* 0x098 */ Mtx mtx;
    /* 0x0D8 */ Vec3s* vertexArray;
    /* 0x0DC */ s16* animationBuffer;
    /* 0x0E0 */ StaticAnimatorNode* staticNodes[0x7A];
    /* 0x2C8 */ StaticAnimatorNode** staticRoot;
    /* 0x2CC */ s32 treeIndexPos;
    /* 0x2D0 */ s32 savedTreePos;
    /* 0x2D4 */ void (*fpRenderCallback)(void*);
    /* 0x2D8 */ s32 renderCallbackArg;
    /* 0x2DC */ char unk_2DC[4];
} ModelAnimator; // size = 0x2E0

typedef ModelAnimator* AnimatedMeshList[MAX_ANIMATED_MESHES];

typedef struct ColliderBoundingBox {
    /* 0x00 */ Vec3f min;
    /* 0x0C */ Vec3f max;
    /* 0x18 */ s32 flagsForCollider;
} ColliderBoundingBox; // size = 0x1C

typedef struct ItemData {
    /* 0x00 */ s32 nameMsg;
    /* 0x04 */ s16 hudElemID;
    /* 0x06 */ s16 sortValue;
    /* 0x08 */ s32 targetFlags;
    /* 0x0C */ s16 sellValue;
    /* 0x0E */ char unk_0E[2];
    /* 0x10 */ s32 fullDescMsg;
    /* 0x14 */ s32 shortDescMsg;
    /* 0x18 */ s16 typeFlags;
    /* 0x1A */ u8 moveID;
    /* 0x1B */ s8 potencyA;
    /* 0x1C */ s8 potencyB;
    /* 0x1D */ char unk_1D[3];
} ItemData; // size = 0x20

typedef struct ItemEntity {
    /* 0x00 */ s32 flags;
    /* 0x04 */ s16 boundVar;
    /* 0x06 */ s16 pickupMsgFlags;
    /* 0x08 */ Vec3f position;
    /* 0x14 */ struct ItemEntityPhysicsData* physicsData;
    /* 0x18 */ s16 itemID;
    /* 0x1A */ s8 state;
    /* 0x1B */ s8 spawnType;
    /* 0x1C */ u8 pickupDelay; /* num frames before item can be picked up */
    /* 0x1D */ s8 renderGroup;
    /* 0x1E */ s16 wsFaceAngle; /* < 0 means none */
    /* 0x20 */ s16 shadowIndex;
    /* 0x22 */ char unk_22[2];
    /* 0x24 */ u32* readPos;
    /* 0x28 */ u32* savedReadPos;
    /* 0x2C */ s8 lookupRasterIndex;
    /* 0x2D */ s8 lookupPaletteIndex;
    /* 0x2E */ u8 nextUpdate;
    /* 0x2F */ u8 alpha;
    /* 0x30 */ f32 scale;
    /* 0x34 */ Vec3s unk_34;
    /* 0x3A */ char unk_3A[2];
    /* 0x3C */ s32 sparkleNextUpdate;
    /* 0x40 */ s32* sparkleReadPos;
    /* 0x44 */ s32 sparkleUnk44;
    /* 0x48 */ s32* sparkleSavedPos;
    /* 0x4C */ s8* sparkleRaster;
    /* 0x50 */ s8* sparklePalette;
    /* 0x54 */ s32 sparkleWidth;
    /* 0x58 */ s32 sparkleHeight;
} ItemEntity; // size = 0x5C

typedef struct MessagePrintState {
    /* 0x000 */ u8* srcBuffer;
    /* 0x004 */ s16 printBufferPos;
    /* 0x006 */ char unk_06[2];
    /* 0x008 */ s32 msgID;
    /* 0x00C */ u16 srcBufferPos;
    /* 0x00E */ u16 currentPrintDelay;
    /* 0x010 */ u8 printBuffer[1088]; // slightly larger than source buffer
    /* 0x450 */ s16 printBufferSize;
    /* 0x452 */ u16 effectFrameCounter;
    /* 0x454 */ u8 font;
    /* 0x455 */ u8 fontVariant;
    /* 0x456 */ Vec2s windowOffsetPos; // offset from baseWindowPos. used to animated window pos?
    /* 0x45A */ Vec2s windowBasePos; // ex: set by the parameters for choice style
    /* 0x45E */ s8 printDelayTime; // delay to print each chunk
    /* 0x45F */ u8 charsPerChunk; // how many chars to print at once
    /* 0x460 */ s32 curLinePos; // position along current line
    /* 0x464 */ u8 unk_464;
    /* 0x465 */ char unk_465;
    /* 0x466 */ u16 nextLinePos; // ?
    /* 0x468 */ s8 lineCount;
    /* 0x469 */ char unk_469[0x3];
    /* 0x46C */ s32 unk_46C;
    /* 0x470 */ u8 currentAnimFrame[4];
    /* 0x474 */ s16 animTimers[4];
    /* 0x47C */ s8 rewindArrowAnimState;
    /* 0x47D */ char unk_47D[0x1];
    /* 0x47E */ s16 rewindArrowBlinkCounter;
    /* 0x480 */ s16 unk_480;
    /* 0x482 */ Vec2s rewindArrowPos;
    /* 0x486 */ u8 currentLine;
    /* 0x487 */ u8 unkArraySize;
    /* 0x488 */ u16 lineEndPos[4];
    /* 0x490 */ char unk_490[0x38];
    /* 0x4C8 */ u16 unk_4C8;
    /* 0x4CA */ s16 unk_4CA;
    /* 0x4CC */ u16 unk_4CC;
    /* 0x4CE */ u8 maxOption;
    /* 0x4CF */ char unk_4CF[0x1];
    /* 0x4D0 */ s16 cursorPosX[6];
    /* 0x4DC */ s16 cursorPosY[6];
    /* 0x4E8 */ u8 currentOption;
    /* 0x4E9 */ s8 madeChoice;
    /* 0x4EA */ u8 cancelOption;
    /* 0x4EB */ char unk_4EB[0x1];
    /* 0x4EC */ s8 targetOption;
    /* 0x4ED */ u8 unkCounter;
    /* 0x4EE */ s8 selectedOption;
    /* 0x4EF */ char unk_4EF[0x9];
    /* 0x4F8 */ u8 windowState;
    /* 0x4F9 */ char unk_4F9[0x3];
    /* 0x4FC */ s32 stateFlags;
    /* 0x500 */ s16 delayFlags; // ?
    /* 0x502 */ char unk_502[0x2];
    /* 0x504 */ s32* closedWritebackBool; // if not null, writes 1 here when message closes
    /* 0x508 */ u8 style;
    /* 0x509 */ u8 fadeInCounter;
    /* 0x50A */ Vec2s initOpenPos; // where the message originates from, in screen-space coords
    /* 0x50E */ Vec2su openStartPos;
    /* 0x512 */ u8 fadeOutCounter;
    /* 0x513 */ char unk_513[0x1];
    /* 0x514 */ Vec2su windowSize;
    /* 0x518 */ s8 speechSoundType;
    /* 0x519 */ u8 volume;
    /* 0x51A */ u8 speechPan; // just pan?
    /* 0x51B */ char unk_51B[0x1];
    /* 0x51C */ u16 speechVolumePitch;
    /* 0x51E */ char unk_51E[0x2];
    /* 0x520 */ s32 speedSoundIDA;
    /* 0x524 */ s32 speedSoundIDB;
    /* 0x528 */ s16 varBufferReadPos;
    /* 0x52A */ s8 unk_52A;
    /* 0x52B */ u8 currentImageIndex;
    /* 0x52C */ Vec2su varImageScreenPos; // in addition, posX=0 is taken as 'dont draw'
    /* 0x530 */ u8 varImgHasBorder;
    /* 0x531 */ u8 varImgFinalAlpha;
    /* 0x532 */ u8 varImgAlphaFadeStep; // how much to fade in per frame
    /* 0x533 */ u8 varImageDisplayState; // 0 = fade in, 1 = fully visible, 2 = fade out
    /* 0x534 */ s16 varImageFadeTimer; // frames faded in
    /* 0x536 */ s16 msgHeight;
    /* 0x538 */ u16 msgWidth;
    /* 0x53A */ s8 maxLineChars;
    /* 0x53B */ s8 numLines;
    /* 0x53C */ u8 maxLinesPerPage;
    /* 0x53D */ char unk_53D[0x3];
    /* 0x540 */ f32 sizeScale;
    /* 0x544 */ s32* letterBackgroundImg;
    /* 0x548 */ s32* letterBackgroundPal;
    /* 0x54C */ s32* letterContentImg;
    /* 0x550 */ s32* letterContentPal;
    /* 0x554 */ char unk_554[0x4];
} MessagePrintState; // size = 0x558

typedef struct MessageDrawState {
    /* 0x00 */ s32 clipX[2]; // characters beyond this pos get skipped
    /* 0x08 */ s32 clipY[2]; // characters beyond this pos get skipped
    /* 0x10 */ Vec2f msgScale;
    /* 0x18 */ Vec2f charScale;
    /* 0x20 */ s32 drawBufferPos; // msg gets printed here and read for display
    /* 0x24 */ s16 savedPos[2];
    /* 0x28 */ u8 savedColor;
    /* 0x29 */ u8 unk_29;
    /* 0x2A */ char unk_2A[0x1];
    /* 0x2B */ u8 framePalette;
    /* 0x2C */ s8 unk_2C;
    /* 0x2D */ u8 unk_2D;
    /* 0x2E */ u8 centerPos;
    /* 0x2F */ char unk_2F[0x1];
    /* 0x30 */ s32 visiblePrintedCount;
    /* 0x34 */ u16 printModeFlags; // C0 = center, 10 = drawing image
    /* 0x36 */ char unk_36[0x2];
    /* 0x38 */ u32 effectFlags;
    /* 0x3C */ u16 font; // 0 or 1
    /* 0x3E */ u16 fontVariant;
    /* 0x40 */ u8 currentPosX;
    /* 0x41 */ char unk_41;
    /* 0x42 */ u16 nextPos[2];
    /* 0x46 */ s16 textStartPos[2]; // relative to textbox
    /* 0x4A */ s16 textColor;
    /* 0x4C */ u8* printBuffer;
    /* 0x50 */ u8 nextCounter; // related to closing mssages and cmd FA
    /* 0x51 */ char unk_51[0x3];
} MessageDrawState; // size = 0x54

typedef struct MessageCharData {
    /* 0x0 */ s8* raster;
    /* 0x4 */ u8* charWidthTable;
    /* 0x8 */ u8 monospaceWidth;
    /* 0x9 */ u8 baseHeightOffset;
    /* 0xA */ char unk_0A[0x2];
} MessageCharData; // size = 0xC

typedef struct MessageCharset {
    /* 0x0 */ Vec2b texSize;
    /* 0x2 */ s8 unk_02;
    /* 0x3 */ u8 newLineY;
    /* 0x4 */ s16 charRasterSize; // in bytes
    /* 0x6 */ char unk_06[0x2];
    /* 0x8 */ MessageCharData* rasters;
} MessageCharset; // size = 0xA;

typedef struct MesasgeFontGlyphData {
    /* 0x0 */ s8* raster;
    /* 0x4 */ s16* palette;
    /* 0x8 */ Vec2b texSize;
    /* 0xA */ s8 charWidth;
    /* 0xB */ s8 charHeight;
} MesasgeFontGlyphData; // size = 0xC

typedef struct MessageImageData {
    /* 0x00 */ s32* raster;
    /* 0x04 */ s32* palette;
    /* 0x08 */ u16 width;
    /* 0x0A */ u16 height;
    /* 0x0C */ s32 format;
    /* 0x10 */ s32 bitDepth;
} MessageImageData; // size = 0x14

typedef struct MessageNumber {
    /* 0x00 */ s32* rasters;
    /* 0x04 */ s8 texSize;
    /* 0x05 */ u8 texWidth;
    /* 0x06 */ u8 texHeight;
    /* 0x07 */ s8 digitWidth[10];
    /* 0x11 */ s8 fixedWidth;
    /* 0x12 */ char unk_12[0x2];
} MessageNumber; // size = 0x14

typedef struct ShopItemEntity {
    /* 0x00 */ s32 index;
    /* 0x04 */ Vec3f pos;
} ShopItemEntity; // size = 0x10

typedef struct ShopOwner {
    /* 0x00 */ s32 npcID;
    /* 0x04 */ s32 idleAnim;
    /* 0x08 */ s32 talkAnim;
    /* 0x0C */ EvtScript* onBuyEvt;
    /* 0x10 */ EvtScript* unk_10Evt;
    /* 0x14 */ EvtScript* onTalkEvt;
    /* 0x18 */ s32* shopMsgIDs;
} ShopOwner;

typedef struct ShopItemLocation {
    /* 0x0 */ u16 posModelID;
    /* 0x2 */ u16 triggerColliderID;
} ShopItemLocation; // size = 0x4

typedef struct ShopItemData {
    /* 0x0 */ u32 itemID;
    /* 0x4 */ s32 price;
    /* 0x8 */ s32 unk_08;
} ShopItemData; // size = 0xC

typedef struct ShopSellPriceData {
    /* 0x0 */ s32 itemID;
    /* 0x4 */ s32 sellPrice;
    /* 0x8 */ char unk_08[0x4];
} ShopSellPriceData; // size = 0xC

typedef struct GameStatus {
    /* 0x000 */ u32 currentButtons[2];
    /* 0x008 */ char unk_08[8];
    /* 0x010 */ u32 pressedButtons[2]; /* bits = 1 for frame of button press */
    /* 0x018 */ char unk_18[8];
    /* 0x020 */ u32 heldButtons[2]; /* bits = 1 every 4th frame during hold */
    /* 0x028 */ char unk_28[8];
    /* 0x030 */ u32 prevButtons; /* from previous frame */
    /* 0x034 */ char unk_34[12];
    /* 0x040 */ s8 stickX[2]; /* with deadzone */
    /* 0x042 */ char unk_42[2];
    /* 0x044 */ s8 stickY[2]; /* with deadzone */
    /* 0x046 */ char unk_46[2];
    /* 0x048 */ s16 unk_48[4];
    /* 0x050 */ s16 unk_50[4];
    /* 0x058 */ s16 unk_58;
    /* 0x05A */ char unk_5A[6];
    /* 0x060 */ s16 unk_60;
    /* 0x062 */ char unk_62[6];
    /* 0x068 */ s16 demoButtonInput;
    /* 0x06A */ s8 demoStickX;
    /* 0x06B */ s8 demoStickY;
    /* 0x06C */ s32 mainScriptID;
    /* 0x070 */ s8 isBattle;
    /* 0x071 */ s8 demoState; /* (0 = not demo, 1 = map demo, 2 = demo map changing) */
    /* 0x072 */ s8 nextDemoScene; /* which part of the demo to play next */
    /* 0x073 */ u8 contBitPattern;
    /* 0x074 */ s8 debugEnemyContact;
    /* 0x075 */ s8 debugQuizmo;
    /* 0x076 */ s8 unk_76;
    /* 0x077 */ char unk_77;
    /* 0x078 */ s8 disableScripts;
    /* 0x079 */ char unk_79;
    /* 0x07A */ s8 musicEnabled;
    /* 0x07B */ char unk_7B;
    /* 0x07C */ s8 unk_7C;
    /* 0x07D */ s8 keepUsingPartnerOnMapChange;
    /* 0x07E */ u8 peachFlags; /* (1 = isPeach, 2 = isTransformed, 4 = hasUmbrella) */
    /* 0x07F */ s8 peachDisguise; /* (1 = koopatrol, 2 = hammer bros, 3 = clubba) */
    /* 0x080 */ u8 peachCookingIngredient; ///< @see enum CookingIngredient
    /* 0x081 */ s8 unk_81;
    /* 0x082 */ s8 unk_82;
    /* 0x083 */ s8 unk_83;
    /* 0x084 */ s8 playerSpriteSet;
    /* 0x085 */ char unk_85;
    /* 0x086 */ s16 areaID;
    /* 0x088 */ s16 prevArea;
    /* 0x08A */ s16 didAreaChange;
    /* 0x08C */ s16 mapID;
    /* 0x08E */ s16 entryID;
    /* 0x090 */ u16 unk_90;
    /* 0x092 */ u16 unk_92;
    /* 0x094 */ f32 exitTangent;
    /* 0x098 */ Vec3f playerPos;
    /* 0x0A4 */ f32 playerYaw;
    /* 0x0A8 */ s8 creditsViewportMode;
    /* 0x0A9 */ s8 unk_A9;
    /* 0x0AA */ s8 demoFlags;
    /* 0x0AB */ u8 soundOutputMode;
    /* 0x0AC */ s8 introState;
    /* 0x0AD */ s8 introCounter;
    /* 0x0AE */ s8 bSkipIntro;
    /* 0x0AF */ s8 unk_AF;
    /* 0x0B0 */ s8 unk_B0;
    /* 0x0B1 */ char unk_B1[0x5];
    /* 0x0B6 */ s16 bootAlpha;
    /* 0x0B8 */ s16 bootBlue;
    /* 0x0BA */ s16 bootGreen;
    /* 0x0BC */ s16 bootRed;
    /* 0x0BE */ char unk_BE[94];
    /* 0x11C */ Vec3f playerGroundTraceAngles;
    /* 0x128 */ Vec3f playerGroundTraceNormal;
    /* 0x134 */ u16 frameCounter;
    /* 0x136 */ char unk_136[2];
    /* 0x138 */ s32 nextRNG;
    /* 0x13C */ s16 unk_13C;
    /* 0x13E */ char unk_13E[2];
    /* 0x140 */ ShopItemEntity* shopItemEntities;
    /* 0x144 */ struct Shop* mapShop;
    /* 0x148 */ s16 backgroundFlags; /* (bit 1 = enable, bit 2 is used for something else) */
    /* 0x14A */ s16 backgroundMinX;
    /* 0x14C */ s16 backgroundMinY;
    /* 0x14E */ s16 backgroundMaxX;
    /* 0x150 */ s16 backgroundMaxY;
    /* 0x152 */ s16 backgroundXOffset; /* (used for parallax scroll) */
    /* 0x154 */ UNK_PTR backgroundRaster;
    /* 0x158 */ UNK_PTR backgroundPalette;
    /* 0x15C */ s16 unk_15C;
    /* 0x15E */ u16 unk_15E;
    /* 0x160 */ Vec3s savedPos;
    /* 0x166 */ u8 saveSlot;
    /* 0x167 */ u8 loadType; /* (0 = from map, 1 = from main menu) */
    /* 0x168 */ u32 saveCount;
    /* 0x16C */ char unk_16C[12];
} GameStatus; // size = 0x178

// PartnerAnims
typedef struct PartnerAnimations {
    /* 0x00 */ s32 anims[9];
} PartnerAnimations; // size = 0x24

typedef void (*PushBlockFallCallback)(s32 gridSystemID, s32 index);
typedef struct PushBlockGrid {
    /* 0x00 */ u8* cells;
    /* 0x04 */ u8 numCellsX;
    /* 0x05 */ u8 numCellsZ;
    /* 0x06 */ char unk_06[2];
    /* 0x08 */ s32 centerPos[3];
    /* 0x14 */ PushBlockFallCallback(dropCallback);
    /* 0x18 */ char unk_18[4];
} PushBlockGrid; // size = 0x1C

typedef struct ItemEntityPhysicsData {
    /* 0x00 */ f32 verticalVelocity;
    /* 0x04 */ f32 gravity; /* 2 = normal, 1 = low gravity, higher values never 'settle' */
    /* 0x08 */ f32 unk_08;
    /* 0x0C */ f32 constVelocity;
    /* 0x10 */ f32 velx;
    /* 0x14 */ f32 velz;
    /* 0x18 */ f32 moveAngle;
    /* 0x1C */ s32 unk_1C;
    /* 0x20 */ s32 unk_20;
} ItemEntityPhysicsData; // size = 0x24

typedef struct RenderTask {
    /* 0x00 */ s32 renderMode;
    /* 0x04 */ s32 distance; /* value between 0 and -10k */
    /* 0x08 */ void* appendGfxArg;
    /* 0x0C */ void (*appendGfx)(void*);
} RenderTask; // size = 0x10

typedef struct SelectableTarget {
    /* 0x00 */ s16 actorID;
    /* 0x02 */ s16 partID; /* sometimes loaded as byte from 0x3 */
    /* 0x04 */ Vec3s pos;
    /* 0x0A */ s16 unk_0A;
    /* 0x0C */ s16 unk_0C;
    /* 0x0E */ s16 unk_0E;
    /* 0x10 */ s8 unk_10;
    /* 0x11 */ s8 homeCol; /* from xpos --> 0-3 */
    /* 0x12 */ s8 homeRow; /* from ypos --> 0-3 */
    /* 0x13 */ s8 layer; /* from zpos? --> 0-1 */
} SelectableTarget; // size = 0x14

typedef struct ActorPartMovement {
    /* 0x00 */ Vec3f unk_00;
    /* 0x0C */ Vec3f goalPos;
    /* 0x18 */ Vec3f unk_18;
    /* 0x24 */ f32 jumpScale;
    /* 0x28 */ f32 moveSpeed;
    /* 0x2C */ f32 unk_2C;
    /* 0x30 */ f32 angle;
    /* 0x34 */ f32 distance;
    /* 0x38 */ s16 moveTime;
    /* 0x3A */ s16 unk_3A;
    /* 0x3C */ s32 unk_3C;
    /* 0x40 */ char unk_40[0xC];
    /* 0x4C */ union {
    /*      */     s32 varTable[16];
    /*      */     f32 varTableF[16];
    /*      */     void* varTablePtr[16];
    /*      */ };

} ActorPartMovement; // size = 0x8C

typedef struct ActorPartBlueprint {
    /* 0x00 */ s32 flags;
    /* 0x04 */ s8 index;
    /* 0x05 */ Vec3b posOffset;
    /* 0x08 */ Vec2b targetOffset;
    /* 0x0A */ s16 opacity;
    /* 0x0C */ s32* idleAnimations;
    /* 0x10 */ s32* defenseTable;
    /* 0x14 */ s32 eventFlags;
    /* 0x18 */ s32 elementImmunityFlags;
    /* 0x1C */ s8 unk_1C;
    /* 0x1D */ s8 unk_1D;
    /* 0x1E */ char unk_1E[2];
    /* 0x20 */ s32 unk_20;
} ActorPartBlueprint; // size = 0x24

typedef struct ActorPart {
    /* 0x00 */ s32 flags;
    /* 0x04 */ s32 targetFlags; /* initialized to 0 */
    /* 0x08 */ ActorPartBlueprint* staticData;
    /* 0x0C */ struct ActorPart* nextPart;
    /* 0x10 */ struct ActorPartMovement* movement;
    /* 0x14 */ Vec3s partOffset;
    /* 0x1A */ Vec3s visualOffset;
    /* 0x20 */ Vec3f partOffsetFloat;
    /* 0x2C */ Vec3f absolutePosition;
    /* 0x38 */ Vec3f rotation;
    /* 0x44 */ Vec3s rotationPivotOffset;
    /* 0x4A */ char unk_4A[2];
    /* 0x4C */ Vec3f scale;
    /* 0x58 */ Vec3f currentPos;
    /* 0x64 */ f32 yaw;
    /* 0x68 */ s16 unkOffset[2];
    /* 0x6C */ Vec2s targetOffset;
    /* 0x70 */ s16 unk_70;
    /* 0x72 */ Vec2bu size;
    /* 0x74 */ s8 verticalStretch;
    /* 0x75 */ s8 unk_75;
    /* 0x76 */ s8 unk_76;
    /* 0x77 */ char unk_77[1];
    /* 0x78 */ u32* defenseTable;
    /* 0x7C */ s32 eventFlags;
    /* 0x80 */ s32 partFlags3;
    /* 0x84 */ s32 unk_84;
    /* 0x88 */ u32 currentAnimation;
    /* 0x8C */ s32 unk_8C;
    /* 0x90 */ f32 animationRate;
    /* 0x94 */ u32* idleAnimations;
    /* 0x98 */ s16 opacity;
    /* 0x9A */ char unk_9A[2];
    /* 0x9C */ s32 shadowIndex;
    /* 0xA0 */ f32 shadowScale;
    /* 0xA4 */ s32 partTypeData[6];
    /* 0xBC */ s16 actorTypeData2b[2];
    /* 0xC0 */ struct DecorationTable* decorationTable; /* initialized to 0 */
} ActorPart; // size = 0xC4

typedef struct ColliderTriangle {
    /* 0x00 */ Vec3f* v1; /* note: the order of v1,2,3 is reversed from the ijk in the hit file */
    /* 0x04 */ Vec3f* v2;
    /* 0x08 */ Vec3f* v3;
    /* 0x0C */ Vec3f e13; /* = v3 - v1 */
    /* 0x18 */ Vec3f e21; /* = v1 - v2 */
    /* 0x24 */ Vec3f e32; /* = v2 - v3 */
    /* 0x30 */ Vec3f normal;
    /* 0x3C */ s16 oneSided; /* 1 = yes, 0 = no */
    /* 0x3E */ char unk_3E[2];
} ColliderTriangle; // size = 0x40

typedef struct PartnerBlueprint {
    /* 0x00 */ s32 dmaStart;
    /* 0x04 */ s32 dmaEnd;
    /* 0x08 */ s32 dmaDest;
    /* 0x0C */ s32 isFlying;
    /* 0x10 */ UNK_FUN_PTR(fpInit);
    /* 0x14 */ EvtScript* spScriptA;
    /* 0x18 */ EvtScript* spScriptB;
    /* 0x1C */ EvtScript* spScriptC;
    /* 0x20 */ EvtScript* spScriptD;
    /* 0x24 */ s32 idleAnim;
    /* 0x28 */ UNK_FUN_PTR(fpFuncA);
    /* 0x2C */ UNK_FUN_PTR(fpFuncB);
    /* 0x30 */ UNK_FUN_PTR(fpFuncC);
    /* 0x34 */ UNK_FUN_PTR(fpFuncD);
    /* 0x38 */ UNK_FUN_PTR(fpFuncE);
    /* 0x3C */ EvtScript* spScriptX;
} PartnerBlueprint; // size = 0x40

typedef struct FontRasterSet {
    /* 0x00 */ u8 sizeX;
    /* 0x01 */ u8 sizeY;
    /* 0x02 */ char unk_02[10];
} FontRasterSet; // size = 0x0C

typedef struct CollisionStatus {
    /* 0x00 */ s16 pushingAgainstWall; /* FFFF = none for all below VVV */
    /* 0x02 */ s16 currentFloor; /* valid on touch */
    /* 0x04 */ s16 lastTouchedFloor; /* valid after jump */
    /* 0x06 */ s16 floorBelow;
    /* 0x08 */ s16 currentCeiling; /* valid on touching with head */
    /* 0x0A */ s16 currentInspect; /* associated with TRIGGER_WALL_PRESS_A */
    /* 0x0C */ s16 unk_0C; /* associated with TRIGGER_FLAGS_2000 */
    /* 0x0E */ s16 unk_0E; /* associated with TRIGGER_FLAGS_4000 */
    /* 0x10 */ s16 unk_10; /* associated with TRIGGER_FLAGS_8000 */
    /* 0x12 */ s16 currentWall;
    /* 0x14 */ s16 lastWallHammered; /* valid when smashing */
    /* 0x16 */ s16 touchingWallTrigger; /* 0/1 */
    /* 0x18 */ s16 bombetteExploded; /* 0 = yes, FFFF = no */
    /* 0x1A */ char unk_1A[2];
    /* 0x1C */ Vec3f bombetteExplosionPos;
} CollisionStatus; // size = 0x28

typedef struct DecorationUnk {
    /* 0x00 */ s16 unk00;
    /* 0x02 */ s16 unk02;
    /* 0x04 */ s16 unk04;
    /* 0x06 */ s16 unk06;
    /* 0x08 */ s16 unk08;
    /* 0x0A */ s16 unk0A;
    /* 0x0C */ s16 unk0C;
    /* 0x0E */ s16 unk0E;
} DecorationUnk; // size = 0x10

typedef struct DecorationTable {
    /* 0x000 */ Palette16 unk_00[54];
    /* 0x6C0 */ s8 unk_6C0;
    /* 0x6C1 */ s8 unk_6C1;
    /* 0x6C2 */ s8 unk_6C2;
    /* 0x6C3 */ char unk_6C3[5];
    /* 0x6C8 */ s16 unk_6C8;
    /* 0x6CA */ u16 unk_6CA;
    /* 0x6CC */ s8 unk_6CC;
    /* 0x6CD */ s8 numPalettes;
    /* 0x6CE */ char unk_6CE[2];
    /* 0x6D0 */ u16** palettes;
    /* 0x6D4 */ u16* unk_6D4[27];
    /* 0x740 */ s16 unk_740;
    /* 0x742 */ s16 unk_742;
    /* 0x744 */ s16 unk_744;
    /* 0x746 */ s16 unk_746;
    /* 0x748 */ s16 unk_748;
    /* 0x74A */ s16 unk_74A;
    /* 0x74C */ s16 unk_74C;
    /* 0x74E */ s16 unk_74E;
    /* 0x750 */ s8 unk_750;
    /* 0x751 */ s8 unk_751;
    /* 0x752 */ s8 unk_752;
    /* 0x753 */ char unk_753[17];
    /* 0x764 */ s8 unk_764;
    /* 0x765 */ s8 unk_765;
    /* 0x766 */ s8 unk_766;
    /* 0x767 */ s8 unk_767;
    /* 0x768 */ s8 unk_768;
    /* 0x769 */ char unk_769[3];
    /* 0x76C */ s16 unk_76C[16];
    /* 0x78C */ char unk_78C[76];
    /* 0x7D8 */ s8 unk_7D8;
    /* 0x7D9 */ s8 unk_7D9;
    /* 0x7DA */ char unk_7DA;
    /* 0x7DB */ s8 unk_7DB;
    /* 0x7DC */ s16 scale[16];
    /* 0x7FC */ s16 posX[16];
    /* 0x81C */ s16 posY[16];
    /* 0x83C */ s16 posZ[16];
    /* 0x85C */ s8 rotationPivotOffsetX[16];
    /* 0x86C */ s8 rotationPivotOffsetY[16];
    /* 0x87C */ u8 rotX[16];
    /* 0x88C */ u8 rotY[16];
    /* 0x89C */ u8 rotZ[16];
    /* 0x8AC */ s8 effectType; /* 0 =  blur, 14 = none? */
    /* 0x8AD */ char unk_8AD[3];
    /* 0x8B0 */ struct EffectInstance* unk_8B0[2];
    /* 0x8B8 */ s8 decorationType[2];
    /* 0x8BA */ u8 unk_8BA[2];
    /* 0x8BC */ u8 unk_8BC[2];
    /* 0x8C0 */ s16 unk_8C0[4];
    /* 0x8C6 */ DecorationUnk unk_8C6[2];
} DecorationTable; // size = 0x8E8

typedef struct PlayerPathElement {
    /* 0x00 */ s8 isJumping;
    /* 0x03 */ char unk_01[3];
    /* 0x04 */ Vec3f pos;
} PlayerPathElement; // size = 0x10

typedef struct AnimatedModel {
    /* 0x00 */ s32 animModelID;
    /* 0x04 */ Vec3f pos;
    /* 0x10 */ Vec3f rot;
    /* 0x1C */ Vec3f scale;
    /* 0x28 */ Mtx mtx;
    /* 0x68 */ u32 currentAnimData;
    /* 0x6C */ char unk_6C[4];
} AnimatedModel; // size = 0x70

typedef AnimatedModel* AnimatedModelList[MAX_ANIMATED_MODELS];

typedef struct CollisionHeader {
    /* 0x00 */ s16 numColliders;
    /* 0x02 */ char unk_02[2];
    /* 0x04 */ s32 treeOffset;
    /* 0x08 */ s16 numVerts;
    /* 0x0A */ char unk_0A[2];
    /* 0x0C */ s32 triangleTableOffset;
    /* 0x10 */ s16 bbTableSize;
    /* 0x12 */ char unk_12[2];
    /* 0x14 */ s32 bbTableOffset;
    /* 0x18 */ char unk_18[8];
} CollisionHeader; // size = 0x20

typedef struct ActorMovement {
    /* 0x00 */ Vec3f currentPos;
    /* 0x0C */ Vec3f goalPos;
    /* 0x18 */ Vec3f unk_18;
    /* 0x24 */ char unk_24[24];
    /* 0x3C */ f32 acceleration;
    /* 0x40 */ f32 speed;
    /* 0x44 */ f32 velocity;
    /* 0x48 */ f32 angle;
    /* 0x4C */ f32 distance;
} ActorMovement; // size = 0x50;

typedef struct ChompChainAnimationState {
    /* 0x00 */ Vec3f currentPos;
    /* 0x0C */ f32 unk_0C;
    /* 0x10 */ f32 unk_10;
    /* 0x14 */ f32 unk_14;
    /* 0x18 */ f32 unk_18;
    /* 0x1C */ f32 unk_1C;
    /* 0x20 */ f32 unk_20;
    /* 0x24 */ Vec3f scale;
} ChompChainAnimationState; // size = 0x30

typedef struct ActorState { // TODO: Make the first field of this an ActorMovement
    /* 0x00 */ Vec3f currentPos;
    /* 0x0C */ Vec3f goalPos;
    /* 0x18 */ Vec3f unk_18;
    /* 0x24 */ f32 unk_24;
    /* 0x28 */ f32 unk_28;
    /* 0x2C */ char unk_2C[0x4];
    /* 0x30 */ Vec3f unk_30;
    /* 0x3C */ f32 acceleration;
    /* 0x40 */ f32 speed;
    /* 0x44 */ f32 velocity;
    /* 0x48 */ f32 angle;
    /* 0x4C */ f32 distance;
    /* 0x50 */ f32 bounceDivisor;
    /* 0x54 */ char unk_54[0x4];
    /* 0x58 */ s32 animJumpRise;
    /* 0x5C */ s32 animJumpFall;
    /* 0x60 */ s32 animJumpLand;
    /* 0x64 */ s16 moveTime;
    /* 0x66 */ s16 moveArcAmplitude;
    /* 0x68 */ char unk_68[3];
    /* 0x6B */ u8 jumpPartIndex;
    /* 0x6C */ ChompChainAnimationState* unk_6C;
    /* 0x70 */ char unk_70[12];
    /* 0x7C */ union {
    /*      */     s32 varTable[16];
    /*      */     f32 varTableF[16];
    /*      */     void* varTablePtr[16];
    /*      */ };
} ActorState; // size = 0xBC;

typedef struct Actor {
    /* 0x000 */ s32 flags;
    /* 0x004 */ s32 flags2;
    /* 0x008 */ struct ActorBlueprint* actorBlueprint;
    /* 0x00C */ ActorState state;
    /* 0x0C8 */ ActorMovement fly;
    /* 0x118 */ f32 flyElapsed;
    /* 0x11C */ char unk_11C[4];
    /* 0x120 */ s16 flyTime;
    /* 0x122 */ s16 flyArcAmplitude;
    /* 0x124 */ char unk_124[16];
    /* 0x134 */ u8 unk_134;
    /* 0x135 */ u8 footStepCounter;
    /* 0x136 */ u8 actorType;
    /* 0x137 */ char unk_137;
    /* 0x138 */ Vec3f homePos;
    /* 0x144 */ Vec3f currentPos;
    /* 0x150 */ Vec3s headOffset;
    /* 0x156 */ Vec3s healthBarPosition;
    /* 0x15C */ Vec3f rotation;
    /* 0x168 */ Vec3s rotationPivotOffset;
    /* 0x16E */ char unk_16E[2];
    /* 0x170 */ Vec3f scale;
    /* 0x17C */ Vec3f scaleModifier; /* multiplies normal scale factors componentwise */
    /* 0x188 */ f32 scalingFactor;
    /* 0x18C */ f32 yaw;
    /* 0x190 */ Vec2bu size;
    /* 0x192 */ s16 actorID;
    /* 0x194 */ s8 unk_194;
    /* 0x195 */ s8 unk_195;
    /* 0x196 */ s8 unk_196;
    /* 0x197 */ s8 unk_197;
    /* 0x198 */ Vec2b unk_198;
    /* 0x19A */ s8 unk_19A;
    /* 0x19B */ char unk_19B[1];
    /* 0x19C */ s32 actorTypeData1[6]; /* 4 = jump sound, 5 = attack sound */ // TODO: struct
    /* 0x1B4 */ s16 actorTypeData1b[2];
    /* 0x1B8 */ s8 currentHP;
    /* 0x1B9 */ s8 maxHP;
    /* 0x1BA */ char unk_1BA[2];
    /* 0x1BC */ s8 hpFraction; /* used to render HP bar */
    /* 0x1BD */ char unk_1BD[3];
    /* 0x1C0 */ EvtScript* idleScriptSource;
    /* 0x1C4 */ EvtScript* takeTurnScriptSource;
    /* 0x1C8 */ EvtScript* onHitScriptSource;
    /* 0x1CC */ EvtScript* onTurnChanceScriptSource;
    /* 0x1D0 */ struct Evt* idleScript;
    /* 0x1D4 */ struct Evt* takeTurnScript;
    /* 0x1D8 */ struct Evt* onHitScript;
    /* 0x1DC */ struct Evt* onTurnChangeScript;
    /* 0x1E0 */ s32 idleScriptID;
    /* 0x1E4 */ s32 takeTurnID;
    /* 0x1E8 */ s32 onHitID;
    /* 0x1EC */ s32 onTurnChangeID;
    /* 0x1F0 */ s8 lastEventType;
    /* 0x1F1 */ s8 turnPriority;
    /* 0x1F2 */ s8 enemyIndex; /* actorID = this | 200 */
    /* 0x1F3 */ s8 numParts;
    /* 0x1F4 */ struct ActorPart* partsTable;
    /* 0x1F8 */ s16 lastDamageTaken;
    /* 0x1FA */ s16 hpChangeCounter;
    /* 0x1FC */ u16 damageCounter;
    /* 0x1FE */ char unk_1FE[2];
    /* 0x200 */ s32** unk_200; // Probably a struct but not sure what yet
    /* 0x204 */ s8 unk_204;
    /* 0x205 */ s8 unk_205;
    /* 0x206 */ s8 unk_206;
    /* 0x207 */ s8 extraCoinBonus;
    /* 0x208 */ s8 unk_208;
    /* 0x209 */ char unk_209[3];
    /* 0x20C */ s32* statusTable;
    /* 0x210 */ s8 debuff;
    /* 0x211 */ s8 debuffDuration;
    /* 0x212 */ s8 staticStatus; /* 0B = yes */
    /* 0x213 */ s8 staticDuration;
    /* 0x214 */ s8 stoneStatus; /* 0C = yes */
    /* 0x215 */ s8 stoneDuration;
    /* 0x216 */ s8 koStatus; /* 0D = yes */
    /* 0x217 */ s8 koDuration;
    /* 0x218 */ s8 transStatus; /* 0E = yes */
    /* 0x219 */ s8 transDuration;
    /* 0x21A */ char unk_21A[2];
    /* 0x21C */ u8 status;
    /* 0x21D */ s8 unk_21D;
    /* 0x21E */ s16 unk_21E;
    /* 0x220 */ s8 isGlowing;
    /* 0x221 */ s8 attackBoost;
    /* 0x222 */ s8 defenseBoost;
    /* 0x223 */ s8 chillOutAmount; /* attack reduction */
    /* 0x224 */ s8 chillOutTurns;
    /* 0x225 */ char unk_225[3];
    /* 0x228 */ struct EffectInstance* icePillarEffect;
    /* 0x22C */ struct SelectableTarget targetData[24];
    /* 0x40C */ s8 targetListLength;
    /* 0x40D */ s8 targetIndexList[24]; /* into targetData */
    /* 0x425 */ s8 selectedTargetIndex; /* into target index list */
    /* 0x426 */ s8 targetPartIndex;
    /* 0x427 */ char unk_427;
    /* 0x428 */ s16 targetActorID;
    /* 0x42A */ char unk_42A[2];
    /* 0x42C */ union {
    /*       */     struct Shadow* ptr;
    /*       */     s32 id;
    /* 0x42C */ } shadow;
    /* 0x430 */ f32 shadowScale; /* = actor size / 24.0 */
    /* 0x434 */ s16 renderMode; /* initially 0xD, set to 0x22 if any part is transparent */
    /* 0x436 */ s16 hudElementDataIndex;
    /* 0x438 */ s32 unk_438[2]; /* ??? see FUN_80253974 */
    /* 0x440 */ struct EffectInstance* debuffEffect;
} Actor; // size = 0x444

typedef struct BackgroundHeader {
    /* 0x00 */ void* raster;
    /* 0x04 */ void* palette;
    /* 0x08 */ u16 startX;
    /* 0x0A */ u16 startY;
    /* 0x0C */ u16 width;
    /* 0x0E */ u16 height;
} BackgroundHeader; // size = 0x10

typedef struct FontData {
    /* 0x00 */ char unk_00[24];
} FontData; // size = 0x18

typedef struct PlayerStatus {
    /* 0x000 */ s32 flags; // PlayerStatusFlags
    /* 0x004 */ u32 animFlags;
    /* 0x008 */ s16 currentStateTime;
    /* 0x00A */ s8 unk_0A;
    /* 0x00B */ char unk_0B;
    /* 0x00C */ s8 peachDisguise;
    /* 0x00D */ s8 unk_0D;
    /* 0x00E */ u8 alpha1;
    /* 0x00F */ u8 alpha2;
    /* 0x010 */ s16 blinkTimer;
    /* 0x012 */ s16 moveFrames;
    /* 0x014 */ s8 enableCollisionOverlapsCheck;
    /* 0x015 */ s8 inputEnabledCounter; /* whether the C-up menu can appear */
    /* 0x016 */ Vec3s lastGoodPosition;
    /* 0x01C */ Vec3f extraVelocity;
    /* 0x028 */ Vec3f position;
    /* 0x034 */ Vec2f groundAnglesXZ; /* angles along X/Z axes of ground beneath player */
    /* 0x03C */ Vec2XZf jumpFromPos;
    /* 0x044 */ Vec2XZf landPos;
    /* 0x04C */ f32 jumpFromHeight;
    /* 0x050 */ f32 jumpApexHeight;
    /* 0x054 */ f32 currentSpeed;
    /* 0x058 */ f32 walkSpeed;
    /* 0x05C */ f32 runSpeed;
    /* 0x060 */ s32 unk_60;
    /* 0x064 */ f32 overlapPushAmount;
    /* 0x068 */ f32 groundNormalPitch;
    /* 0x06C */ f32 maxJumpSpeed;
    /* 0x070 */ f32 gravityIntegrator[4];
    /* 0x080 */ f32 targetYaw;
    /* 0x084 */ f32 currentYaw;
    /* 0x088 */ f32 overlapPushYaw;
    /* 0x08C */ f32 pitch;
    /* 0x090 */ f32 unk_90[4];
    /* 0x0A0 */ f32 heading;
    /* 0x0A4 */ s32 trueAnimation; ///< Encoding back-facing sprite
    /* 0x0A8 */ f32 spriteFacingAngle; /* angle of sprite, relative to camera, from 0 to 180 */
    /* 0x0AC */ char unk_AC[4];
    /* 0x0B0 */ s16 colliderHeight;
    /* 0x0B2 */ s16 colliderDiameter;
    /* 0x0B4 */ s8 actionState;
    /* 0x0B5 */ s8 prevActionState;
    /* 0x0B6 */ s8 fallState; ///< Also used as sleep state in Peach idle action
    /* 0x0B7 */ char unk_B7;
    /* 0x0B8 */ u32 anim;
    /* 0x0BC */ u16 unk_BC;
    /* 0x0BE */ s8 renderMode;
    /* 0x0BF */ s8 unk_BF;
    /* 0x0C0 */ s16 timeInAir;
    /* 0x0C2 */ s16 unk_C2;
    /* 0x0C4 */ char unk_C4;
    /* 0x0C5 */ s8 unk_C5;
    /* 0x0C6 */ s16 interactingWithID;
    /* 0x0C8 */ Npc* encounteredNPC;
    /* 0x0CC */ s32 shadowID;
    /* 0x0D0 */ f32* unk_D0;
    /* 0x0D4 */ f32 spinRate;
    /* 0x0D8 */ struct EffectInstance* unk_D8; // effect 46
    /* 0x0DC */ s32 currentButtons;
    /* 0x0E0 */ s32 pressedButtons;
    /* 0x0E4 */ s32 heldButtons;
    /* 0x0E8 */ s32 stickAxis[2];
    /* 0x0F0 */ s32 currentButtonsBuffer[10];
    /* 0x118 */ s32 pressedButtonsBuffer[10];
    /* 0x140 */ s32 heldButtonsBuffer[10];
    /* 0x168 */ s32 stickXBuffer[10];
    /* 0x190 */ s32 stickYBuffer[10];
    /* 0x1B8 */ s32 inputBufPos;
    /* 0x1BC */ char unk_1BC[196];
    /* 0x280 */ s8 unk_280;
    /* 0x281 */ char unk_281[7];
} PlayerStatus; // size = 0x288

typedef struct SaveDataHeader {
    /* 0x0000 */ char magicString[16]; /* "Mario Story 006" string */
    /* 0x0010 */ s8 pad[0x20]; /* always zero */
    /* 0x0030 */ s32 crc1;
    /* 0x0034 */ s32 crc2;
    /* 0x0038 */ s32 saveSlot;
    /* 0x003C */ u32 saveCount;
    /* 0x0040 */ s8 ignored[0x40];
} SaveDataHeader;

typedef struct SaveMetadata {
    /* 0x00 */ s32 timePlayed;
    /* 0x04 */ u8 spiritsRescued;
    /* 0x05 */ char unk_05[0x1];
    /* 0x06 */ s8 level;
    /* 0x07 */ unsigned char filename[8];
    /* 0x0F */ char unk_0F[0x1];
    /* 0x10 */ s32 unk_10;
    /* 0x14 */ s32 unk_14;
} SaveMetadata; // size = 0x18

typedef struct SaveData {
    /* 0x0000 */ char magicString[16]; /* "Mario Story 006" string */
    /* 0x0010 */ s8 pad[32]; /* always zero */
    /* 0x0030 */ s32 crc1;
    /* 0x0034 */ s32 crc2;
    /* 0x0038 */ s32 saveSlot;
    /* 0x003C */ s32 saveCount;
    /* 0x0040 */ PlayerData player;
    /* 0x0468 */ s16 areaID;
    /* 0x046A */ s16 mapID;
    /* 0x046C */ s16 entryID;
    /* 0x046E */ char unk_46E[2];
    /* 0x0470 */ s32 enemyDefeatFlags[60][12];
    /* 0x0FB0 */ s32 globalFlags[64];
    /* 0x10B0 */ s8 globalBytes[512];
    /* 0x12B0 */ s32 areaFlags[8];
    /* 0x12D0 */ s8 areaBytes[16];
    /* 0x12E0 */ s8 debugEnemyContact;
    /* 0x12E0 */ s8 unk_12E1;
    /* 0x12E0 */ s8 unk_12E2;
    /* 0x12E0 */ s8 musicEnabled;
    /* 0x12E4 */ char unk_12E4[0x2];
    /* 0x12E6 */ Vec3s savePos;
    /* 0x12EC */ SaveMetadata unk_12EC;
    /* 0x1304 */ char unk_1304[0x7C];
} SaveData; // size = 0x1380

typedef struct Path {
    /* 0x00 */ s32 numVectors;
    /* 0x04 */ f32* unk_04;
    /* 0x08 */ Vec3f* staticVectorList;
    /* 0x0C */ Vec3f* vectors;
    /* 0x10 */ s32 timeElapsed;
    /* 0x14 */ s32 timeLeft;
    /* 0x18 */ s32 easingType;
} Path; // size = 0x1C

typedef struct {
    /* 0x00 */ u8 enabled;
    /* 0x01 */ u8 listStart;
    /* 0x02 */ u8 numCols;
    /* 0x03 */ u8 numRows;
    /* 0x04 */ s32 startIndex;
    /* 0x08 */ s32 count;
} PauseItemPage; // size = 0xC

typedef struct PauseMapSpace {
    /* 0x00 */ Vec2s pos;
    /* 0x04 */ u8 parent;
    /* 0x05 */ u8 pathLength;
    /* 0x08 */ Vec2b* path;
    /* 0x0C */ s32 afterRequirement;
    /* 0x10 */ s32 id;
} PauseMapSpace; // size = 0x14

typedef struct MenuPanel {
    /* 0x00 */ u8 initialized;
    /* 0x01 */ s8 col;
    /* 0x02 */ s8 row;
    /* 0x03 */ u8 selected; // usually set to the current value from gridData
    /* 0x04 */ s8 page; // filemenu: 0 = select, 1 = delete, 3 = copy from, 4 = copy to, all else = save
    /* 0x05 */ s8 numCols;
    /* 0x06 */ s8 numRows;
    /* 0x07 */ s8 numPages; // unsure
    /* 0x08 */ u8* gridData; // user value at each 3D grid point (page, row, col)
    /* 0x0C */ void (*fpInit)(struct MenuPanel*);
    /* 0x10 */ void (*fpHandleInput)(struct MenuPanel*);
    /* 0x14 */ void (*fpUpdate)(struct MenuPanel*);
    /* 0x18 */ void (*fpCleanup)(struct MenuPanel*);
} MenuPanel; // size = 0x1C

typedef struct WindowBackground {
    /* 0x00 */ u8* imgData;
    /* 0x04 */ s8 packedTileFormat; // upper = fmt, lower = depth; e.g., 31 = CI-8
    /* 0x05 */ s8 width;
    /* 0x06 */ s8 height;
    /* 0x07 */ char unk_07[4];
    /* 0x0B */ s8 size;
} WindowBackground; // size = 0xC

typedef struct WindowCorners {
    /* 0x00 */ u8* imgData;
    /* 0x04 */ s8 packedTileFormat; // upper = fmt, lower = depth; e.g., 31 = CI-8
    /* 0x05 */ Vec2b size1;
    /* 0x07 */ Vec2b size2;
    /* 0x09 */ Vec2b size3;
    /* 0x0B */ Vec2b size4;
    /* 0x0D */ char unk_0D[3];
} WindowCorners; // size = 0x10

typedef struct WindowStyleCustom {
    /* 0x00 */ WindowBackground background;
    /* 0x0C */ WindowCorners corners;
    /* 0x1C */ char unk_1C[0x4];
    /* 0x20 */ Gfx opaqueCombineMode; // used when alpha == 255
    /* 0x28 */ Gfx transparentCombineMode; // used when alpha < 255
    /* 0x30 */ Color_RGBA8 color1;
    /* 0x34 */ Color_RGBA8 color2;
} WindowStyleCustom; // size = 0x38;

typedef union {
    int defaultStyleID;
    WindowStyleCustom* customStyle;
} WindowStyle TRANSPARENT_UNION;

typedef union {
    int i;
    void (*func)(s32 windowIndex, s32* flags, s32* posX, s32* posY, s32* posZ, f32* scaleX, f32* scaleY,
                                 f32* rotX, f32* rotY, f32* rotZ, s32* darkening, s32* opacity);
} WindowUpdateFunc TRANSPARENT_UNION;

typedef struct MenuWindowBP {
    /* 0x00 */ s8 windowID;
    /* 0x01 */ char unk_01;
    /* 0x02 */ Vec2s pos;
    /* 0x06 */ s16 width;
    /* 0x08 */ s16 height;
    /* 0x0A */ u8 priority;
    /* 0x0C */ void (*fpDrawContents)(MenuPanel* menu, s32 baseX, s32 baseY, s32 width, s32 height, s32 opacity, s32 darkening);
    /* 0x10 */ MenuPanel* tab;
    /* 0x14 */ s8 parentID;
    /* 0x18 */ WindowUpdateFunc fpUpdate;
    /* 0x1C */ u8 extraFlags;
    /* 0x20 */ WindowStyle style;
} MenuWindowBP; // size = 0x24;

typedef struct {
    /* 0x00 */ u8 flags;
    /* 0x01 */ u8 priority; // lower priority rendered first
    /* 0x02 */ u8 originalPriority;
    /* 0x03 */ s8 parent;
    /* 0x04 */ WindowUpdateFunc fpUpdate;
    /* 0x08 */ WindowUpdateFunc fpPending;
    /* 0x0C */ Vec2s pos;
    /* 0x10 */ s16 width;
    /* 0x12 */ s16 height;
    /* 0x14 */ UNK_FUN_PTR(fpDrawContents);
    /* 0x18 */ void* drawContentsArg0;
    /* 0x1C */ u8 updateCounter;
    /* 0x1D */ char unk_1D[3];
} Window; // size = 0x20

typedef struct {
    /* 0x00000 */ LookAt lookAt;
    /* 0x00020 */ char unk_20[0x10];
    /* 0x00030 */ Mtx camPerspMatrix[8]; // could only be length 4, unsure
    /* 0x00230 */ Gfx mainGfx[0x2080];
    /* 0x10630 */ Gfx backgroundGfx[0x200]; // used by gfx_task_background
    /* 0x11630 */ Mtx matrixStack[0x200];
} DisplayContext; // size = 0x19630

typedef struct PlayerSpinState {
    /* 0x00 */ s8 stopSoundTimer;
    /* 0x01 */ s8 hasBufferedSpin;
    /* 0x02 */ s8 hitWallTime; // incremented while blocked by a wall
    /* 0x03 */ s8 spinCountdown;
    /* 0x04 */ s32 prevActionState;
    /* 0x08 */ Vec2i bufferedStickAxis;
    /* 0x10 */ f32 spinDirectionMagnitude;
    /* 0x14 */ Vec2f spinDirection;
    /* 0x1C */ f32 inputMagnitude;
    /* 0x20 */ f32 spinRate;
    /* 0x24 */ f32 speedScale;
    /* 0x28 */ f32 frictionScale;
    /* 0x2C */ s16 initialSpinTime;
    /* 0x2E */ s16 fullSpeedSpinTime;
    /* 0x30 */ s32 spinSoundID;
} PlayerSpinState; // size = 0x34

typedef struct TweesterPhysics {
    /* 0x00 */ s32 countdown;
    /* 0x04 */ s32 state;
    /* 0x08 */ s32 prevFlags; ///< Partner npc flags before contact with Tweester
    /* 0x0C */ f32 radius;
    /* 0x10 */ f32 angle;
    /* 0x14 */ f32 angularVelocity;
    /* 0x18 */ f32 liftoffVelocityPhase;
} TweesterPhysics; // size = 0x1C

typedef struct PartnerActionStatus {
    /* 0x000 */ s8 partnerActionState;
    /* 0x001 */ s8 partnerAction_unk_1;
    /* 0x002 */ s8 partnerAction_unk_2;
    /* 0x003 */ s8 actingPartner;
    /* 0x004 */ s16 stickX;
    /* 0x006 */ s16 stickY;
    /* 0x008 */ s32 currentButtons;
    /* 0x00C */ s32 pressedButtons;
    /* 0x010 */ s32 heldButtons;
    /* 0x014 */ s8 inputDisabled;
    /* 0x015 */ char unk_15[3];
    /* 0x018 */ Npc npc;
    /* 0x358 */ s32 unk_358;
    /* 0x35C */ char unk_35C[0x4];
} PartnerActionStatus; // size = 0x360

typedef struct SpriteRasterInfo {
    /* 0x00 */ void* raster;
    /* 0x04 */ void* defaultPal;
    /* 0x08 */ s32 width;
    /* 0x0C */ s32 height;
} SpriteRasterInfo; // size = 0x10

typedef struct EntityModel {
    /* 0x00 */ s32 flags;
    /* 0x04 */ s8 renderMode;
    /* 0x05 */ u8 unk_05;
    /* 0x06 */ u8 unk_06;
    /* 0x07 */ u8 unk_07;
    /* 0x08 */ f32 nextFrameTime; ///< Set to 1.0 after each update
    /* 0x0C */ f32 timeScale; ///< Default is 1.0
    /* 0x10 */ s32* cmdListReadPos;
    /* 0x14 */ union {
                    Gfx* displayList;
                    SpriteRasterInfo* imageData;
               } gfx;
    /* 0x18 */ Mtx transform;
    /* 0x58 */ s32* cmdListSavedPos;
    /* 0x5C */ Vec3s* vertexArray;
    /* 0x60 */ void (*fpSetupGfxCallback)(void*);
    /* 0x64 */ void* setupGfxCallbackArg0;
} EntityModel; // size = 0x68

typedef EntityModel* EntityModelList[MAX_ENTITY_MODELS];

typedef struct VirtualEntity {
    /* 0x00 */ s32 entityModelIndex;
    /* 0x04 */ Vec3f pos;
    /* 0x10 */ Vec3f rot;
    /* 0x1C */ Vec3f scale;
    /* 0x28 */ Vec3f goalPos;
    /* 0x34 */ f32 moveDist;
    /* 0x38 */ f32 moveAngle;
    /* 0x3C */ f32 moveSpeed;
    /* 0x40 */ f32 jumpGravity;
    /* 0x44 */ f32 jumpVelocity;
    /* 0x48 */ f32 moveTime;
} VirtualEntity; // size = 0x4C

typedef VirtualEntity* VirtualEntityList[0x40];

typedef struct ActionCommandStatus {
    /* 0x00 */ s32 unk_00;
    /* 0x04 */ s32 hudElements[15];
    /* 0x40 */ char unk_40[0x4];
    /* 0x44 */ s16 barFillLevel;
    /* 0x46 */ s16 unk_46;
    /* 0x48 */ s16 unk_48;
    /* 0x4A */ s16 actionCommandID; // current action command id?
    /* 0x4C */ s16 state;
    /* 0x4E */ s16 unk_4E;
    /* 0x50 */ s16 unk_50;
    /* 0x52 */ s16 unk_52;
    /* 0x54 */ s16 unk_54;
    /* 0x56 */ s16 hudElementX;
    /* 0x58 */ s16 hudElementY;
    /* 0x5A */ s16 unk_5A;
    /* 0x5C */ s8 unk_5C;
    /* 0x5D */ s8 unk_5D;
    /* 0x5E */ s8 autoSucceed;
    /* 0x5F */ s8 unk_5F;
    /* 0x60 */ s8 unk_60;
    /* 0x61 */ s8 unk_61;
    /* 0x62 */ s8 unk_62;
    /* 0x63 */ s8 unk_63;
    /* 0x64 */ s16 unk_64;
    /* 0x66 */ s16 unk_66;
    /* 0x68 */ s16 unk_68;
    /* 0x6A */ s16 unk_6A;
    /* 0x6C */ s16 unk_6C;
    /* 0x6E */ s16 hitsTakenIsMax;
    /* 0x70 */ s16 unk_70;
    /* 0x72 */ s16 unk_72;
    /* 0x74 */ s16 mashMeterCutoffs[6]; // upper bounds for each interval
    /* 0x80 */ s8 mashMeterIntervals;
} ActionCommandStatus;

typedef struct Message {
    /* 0x00 */ s32 unk_00;
    /* 0x04 */ char unk_04[0x1C];
    /* 0x20 */ s32 unk_20;
    /* 0x24 */ s32 unk_24;
    /* 0x28 */ char unk_28[0x1C];
    /* 0x44 */ s32 unk_44;
    /* 0x48 */ char unk_48[0x4];
} Message; // size = 0x4C

struct PopupMessage;
typedef void (*PopupMessageCallback)(struct PopupMessage* popup);
typedef struct PopupMessage {
    /* 0x00 */ s32 unk_00;
    /* 0x04 */ PopupMessageCallback updateFunc;
    /* 0x08 */ PopupMessageCallback unk_08;
    /* 0x0C */ PopupMessageCallback drawFunc;
    /* 0x10 */ s16 active;
    /* 0x12 */ s16 messageIndex;
    /* 0x14 */ s16 duration;
    /* 0x16 */ s8 unk_16;
    /* 0x17 */ s8 unk_17;
    /* 0x18 */ Message* message;
} PopupMessage; // size = 0x1C

typedef struct Struct8015A578 {
    /* 0x00 */ u8 unk_00;
    /* 0x01 */ u8 unk_01;
    /* 0x02 */ u8 unk_02;
    /* 0x03 */ u8 unk_03[5];
    /* 0x08 */ f32 unk_08;
    /* 0x0C */ char unk_0C[0x4];
} Struct8015A578; // size = 0x10

typedef struct SpriteShadingLightSource {
    /* 0x00 */ s8 flags;
    /* 0x01 */ Color_RGB8 rgb;
    /* 0x04 */ Vec3f pos;
    /* 0x10 */ f32 falloff;
    /* 0x14 */ s8 unk_14;
    /* 0x15 */ char unk_15[0x3];
} SpriteShadingLightSource; // size = 0x18

typedef struct SpriteShadingProfile {
    /* 0x00 */ s16 flags;
    /* 0x02 */ char unk_02[0x2];
    /* 0x04 */ SpriteShadingLightSource sources[7];
    /* 0xAC */ Color_RGB8 ambientColor;
    /* 0xAF */ s8 ambientPower; // ?
} SpriteShadingProfile; // size = 0xB0

typedef struct WattEffectData {
    /* 0x00 */ s32 flags;
    /* 0x04 */ s32 unk_04;
    /* 0x08 */ s32 angle;
    /* 0x0C */ s32 unk_0C;
    /* 0x10 */ s32 unk_10;
    /* 0x14 */ struct EffectInstance* effect1;
    /* 0x18 */ struct EffectInstance* effect2;
    /* 0x1C */ s32 debuff;
} WattEffectData;

typedef struct UnkStruct1 {
    /* 0x00 */ char unk_00[8];
    /* 0x08 */ f32 unk_08;
} UnkStruct1;

typedef struct UnkStruct0 {
    /* 0x00 */ s32 flags;
    /* 0x04 */ char unk_04[8];
    /* 0x0C */ UnkStruct1* unk_0C;
} UnkStruct0;

typedef struct FoldImageRecPart {
    /* 0x00 */ s8* raster;
    /* 0x04 */ s8* palette;
    /* 0x08 */ u16 width;
    /* 0x0A */ u16 height;
    /* 0x0C */ s16 xOffset;
    /* 0x0E */ s16 yOffset;
    /* 0x10 */ u8 unk_10;
    /* 0x11 */ char unk_11[0x7];
} FoldImageRecPart; // size = 0x18

<<<<<<< HEAD
typedef struct SongUpdateEvent {
    /* 0x00 */ s32 songName;
    /* 0x04 */ s32 duration;
    /* 0x08 */ s32 startVolume;
    /* 0x0C */ s32 finalVolume;
    /* 0x10 */ s32 variation;
    /* 0x14 */ s32 unk14;
    /* 0x18 */ s32 unk18;
    /* 0x1C */ s32 unk1C; // may be fake
} SongUpdateEvent;
=======
typedef struct FoldImageRec {
    /* 0x00 */ s8* raster;
    /* 0x04 */ s8* palette;
    /* 0x08 */ u16 width;
    /* 0x0A */ u16 height;
    /* 0x0C */ s16 xOffset;
    /* 0x0E */ s16 yOffset;
    /* 0x10 */ u8 unk_10;
    /* 0x11 */ char unk_11[0x7];
    /* 0x18 */ s16 unk_18;
    /* 0x1A */ char unk_1A[0x4];
    /* 0x1E */ s16 unk_1E;
    /* 0x20 */ char unk_20[0x4];
    /* 0x24 */ u8 alphaMultiplier;
} FoldImageRec; // size = 0x25
>>>>>>> e39f5874

#endif<|MERGE_RESOLUTION|>--- conflicted
+++ resolved
@@ -2451,18 +2451,6 @@
     /* 0x11 */ char unk_11[0x7];
 } FoldImageRecPart; // size = 0x18
 
-<<<<<<< HEAD
-typedef struct SongUpdateEvent {
-    /* 0x00 */ s32 songName;
-    /* 0x04 */ s32 duration;
-    /* 0x08 */ s32 startVolume;
-    /* 0x0C */ s32 finalVolume;
-    /* 0x10 */ s32 variation;
-    /* 0x14 */ s32 unk14;
-    /* 0x18 */ s32 unk18;
-    /* 0x1C */ s32 unk1C; // may be fake
-} SongUpdateEvent;
-=======
 typedef struct FoldImageRec {
     /* 0x00 */ s8* raster;
     /* 0x04 */ s8* palette;
@@ -2478,6 +2466,16 @@
     /* 0x20 */ char unk_20[0x4];
     /* 0x24 */ u8 alphaMultiplier;
 } FoldImageRec; // size = 0x25
->>>>>>> e39f5874
+
+typedef struct SongUpdateEvent {
+    /* 0x00 */ s32 songName;
+    /* 0x04 */ s32 duration;
+    /* 0x08 */ s32 startVolume;
+    /* 0x0C */ s32 finalVolume;
+    /* 0x10 */ s32 variation;
+    /* 0x14 */ s32 unk14;
+    /* 0x18 */ s32 unk18;
+    /* 0x1C */ s32 unk1C; // may be fake
+} SongUpdateEvent;
 
 #endif