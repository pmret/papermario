--- conflicted
+++ resolved
@@ -2121,13 +2121,8 @@
     /* 0x00C */ s32 pressedButtons;
     /* 0x010 */ s32 heldButtons;
     /* 0x014 */ s8 inputDisabled;
-<<<<<<< HEAD
     /* 0x015 */ char unk_15[3];
     /* 0x018 */ Npc npc;
-=======
-    /* 0x015 */ char unk_15[0x3];
-    /* 0x018 */ Npc unk_18;
->>>>>>> a8c85b37
     /* 0x358 */ s32 unk_358;
     /* 0x35C */ char unk_35C[0x4];
 } PartnerActionStatus; // size = 0x360
