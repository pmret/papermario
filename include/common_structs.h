#ifndef _COMMON_STRUCTS_H_
#define _COMMON_STRUCTS_H_

#include "macros.h"
#include "ultra64.h"
#include "types.h"
#include "evt.h"
#include "enums.h"

struct Evt;

typedef ApiStatus(*ApiFunc)(struct Evt*, s32);

typedef Bytecode EvtScript[0];

typedef struct {
    u8 r, g, b, a;
} Color_RGBA8;

typedef struct {
    u8 r, g, b;
} Color_RGB8;

typedef struct Vec2b {
    /* 0x00 */ s8 x;
    /* 0x01 */ s8 y;
} Vec2b; // size = 0x02

typedef struct Vec2bu {
    /* 0x00 */ u8 x;
    /* 0x01 */ u8 y;
} Vec2bu; // size = 0x02

typedef struct Vec3b {
    /* 0x00 */ s8 x;
    /* 0x01 */ s8 y;
    /* 0x02 */ s8 z;
} Vec3b; // size = 0x03

typedef struct Vec2s {
    /* 0x00 */ s16 x;
    /* 0x02 */ s16 y;
} Vec2s; // size = 0x04

typedef struct Vec2su {
    /* 0x00 */ u16 x;
    /* 0x02 */ u16 y;
} Vec2su; // size = 0x04

typedef struct Vec3s {
    /* 0x00 */ s16 x;
    /* 0x02 */ s16 y;
    /* 0x04 */ s16 z;
} Vec3s; // size = 0x06

typedef struct Vec2i {
    /* 0x00 */ s32 x;
    /* 0x04 */ s32 y;
} Vec2i; // size = 0x08

typedef struct Vec3i {
    /* 0x00 */ s32 x;
    /* 0x04 */ s32 y;
    /* 0x08 */ s32 z;
} Vec3i; // size = 0x0C

typedef struct Vec2f {
    /* 0x00 */ f32 x;
    /* 0x04 */ f32 y;
} Vec2f; // size = 0x08

typedef struct Vec3f {
    /* 0x00 */ f32 x;
    /* 0x04 */ f32 y;
    /* 0x08 */ f32 z;
} Vec3f; // size = 0x0C

typedef struct Vec4f {
    /* 0x00 */ f32 x;
    /* 0x04 */ f32 y;
    /* 0x08 */ f32 z;
    /* 0x0C */ f32 yaw;
} Vec4f; // size = 0x10

typedef f32 Matrix4f[4][4]; // size = 0x40

typedef struct Matrix4s {
    /* 0x00 */ s16 whole[4][4];
    /* 0x20 */ s16 frac[4][4];
} Matrix4s; // size = 0x40

typedef struct CamPosSettings {
    /* 0x00 */ f32 boomYaw;
    /* 0x04 */ f32 boomLength;
    /* 0x08 */ f32 boomPitch;
    /* 0x0C */ f32 viewPitch;
    /* 0x10 */ Vec3f position;
} CamPosSettings; // size = 0x1C

typedef struct DmaTable {
    /* 0x00 */ s32 dmaStart;
    /* 0x04 */ s32 dmaEnd;
    /* 0x08 */ s32 dmaDest;
} DmaTable;

typedef struct PartnerData {
    /* 0x00 */ u8 enabled;
    /* 0x01 */ s8 level;
    /* 0x02 */ s16 unk_02[3];
} PartnerData; // size = 0x08

typedef struct HeapNode {
    /* 0x00 */ struct HeapNode* next;
    /* 0x04 */ u32 length;
    /* 0x08 */ u16 allocated;
    /* 0x0A */ u16 entryID;
    /* 0x0C */ u32 capacity;
} HeapNode; // size = 0x10

/// Ring buffer of an NPC's position over the past 20 frames.
typedef struct BlurBuffer {
    /* 0x00 */ s8 unk_00;
    /* 0x01 */ s8 index; ///< Current blur ring buffer index
    /* 0x02 */ char unk_02[2]; // padding?
    /* 0x04 */ f32 x[20];
    /* 0x54 */ f32 y[20];
    /* 0xA4 */ f32 z[20];
} BlurBuffer; // size = 0xF4

typedef s16 Palette16[16]; // size = 0x20

typedef struct Npc {
    /* 0x000 */ s32 flags;
    /* 0x004 */ void (*onUpdate)(struct Npc*); ///< Run before anything else for this NPC in update_npcs()
    /* 0x008 */ void (*onRender)(struct Npc*); ///< Run after the display list for this NPC is built
    /* 0x00C */ f32 yaw;
    /* 0x010 */ f32 planarFlyDist; /* also used for speech, temp0? */
    /* 0x014 */ f32 jumpScale; /* also used for speech, temp1? */
    /* 0x018 */ f32 moveSpeed;
    /* 0x01C */ f32 jumpVelocity;
    /* 0x020 */ struct BlurBuffer* blurBuf; ///< Null unless flag 0x100000 is set.
    /* 0x024 */ s32 spriteInstanceID;
    /* 0x028 */ union {
    /*       */   u16 h;
    /*       */   u32 w;
    /*       */ } currentAnim;
    /* 0x02C */ s32 unk_2C;
    /* 0x030 */ f32 animationSpeed;
    /* 0x034 */ f32 renderYaw;
    /* 0x038 */ Vec3f pos;
    /* 0x044 */ Vec3f rotation;
    /* 0x050 */ f32 rotationVerticalPivotOffset;
    /* 0x054 */ Vec3f scale;
    /* 0x060 */ Vec3f moveToPos;
    /* 0x06C */ Vec3f colliderPos; /* used during collision with player */
    /* 0x078 */ s32 shadowIndex;
    /* 0x07C */ f32 shadowScale;
    /* 0x080 */ s32 collisionChannel; /* flags used with collision tracing */
    /* 0x084 */ s16 currentFloor; /* colliderID */
    /* 0x086 */ s16 currentWall; /* colliderID */
    /* 0x088 */ s16 isFacingAway;
    /* 0x08A */ s16 yawCamOffset;
    /* 0x08C */ s16 turnAroundYawAdjustment;
    /* 0x08E */ s16 duration; // TODO: name less vaguely
    /* 0x090 */ Vec3s homePos;
    /* 0x096 */ s16 unk_96;
    /* 0x098 */ s16 unk_98;
    /* 0x09A */ s16 unk_9A;
    /* 0x09C */ s16 unk_9C;
    /* 0x09E */ s16 unk_9E;
    /* 0x0A0 */ s16 unk_A0;
    /* 0x0A2 */ u16 unk_A2;
    /* 0x0A4 */ s8 npcID;
    /* 0x0A5 */ char unk_A5;
    /* 0x0A6 */ s16 collisionRadius;
    /* 0x0A8 */ s16 collisionHeight;
    /* 0x0AA */ s8 renderMode;
    /* 0x0AB */ s8 unk_AB;
    /* 0x0AC */ u8 alpha;
    /* 0x0AD */ u8 alpha2; ///< Multiplied with Npc::alpha
    /* 0x0AE */ char unk_AE[2];
    /* 0x0B0 */ s32** extraAnimList;
    /* 0x0B4 */ s8 palSwapType; // 0..4 inclusive
    /* 0x0B5 */ s8 palSwapPrevType;
    /* 0x0B6 */ s8 dirtyPalettes;
    /* 0x0B7 */ s8 palSwapState;
    /* 0x0B8 */ char unk_B8[4];
    /* 0x0BC */ s16 palSwapTimer;
    /* 0x0BE */ s16 palSwapLerpAlpha;
    /* 0x0C0 */ s8 unk_C0;
    /* 0x0C1 */ s8 paletteCount;
    /* 0x0C2 */ char unk_C2[2];
    /* 0x0C4 */ s32* spritePaletteList;
    /* 0x0C8 */ Palette16 localPaletteData[16];
    /* 0x2C8 */ Palette16* localPalettes[16];
    /* 0x308 */ s16 unk_308;
    /* 0x30A */ s16 unk_30A;
    /* 0x30C */ s16 unk_30C;
    /* 0x30E */ s16 unk_30E;
    /* 0x310 */ s16 unk_310;
    /* 0x312 */ s16 unk_312;
    /* 0x314 */ s16 unk_314;
    /* 0x316 */ s16 unk_316;
    /* 0x318 */ f32 screenSpaceOffset2D[2];
    /* 0x320 */ f32 verticalStretch;
    /* 0x324 */ struct EffectInstance* decorations[2];
    /* 0x32C */ s8 decorationType[2];
    /* 0x32E */ s8 changedDecoration[2];
    /* 0x330 */ s8 decorationInitialised[2];
    /* 0x332 */ s16 decorationUnk[2];
    /* 0x336 */ char unk_336[10];
} Npc; // size = 0x340

typedef Npc* NpcList[MAX_NPCS];

typedef struct PlayerData {
    /* 0x000 */ s8 bootsLevel;
    /* 0x001 */ s8 hammerLevel;
    /* 0x002 */ s8 curHP;
    /* 0x003 */ s8 curMaxHP;
    /* 0x004 */ u8 hardMaxHP;
    /* 0x005 */ s8 curFP;
    /* 0x006 */ s8 curMaxFP;
    /* 0x007 */ u8 hardMaxFP;
    /* 0x008 */ s8 maxBP;
    /* 0x009 */ s8 level;
    /* 0x00A */ s8 hasActionCommands;
    /* 0x00B */ char unk_0B;
    /* 0x00C */ s16 coins;
    /* 0x00E */ s8 fortressKeyCount;
    /* 0x00F */ u8 starPieces;
    /* 0x010 */ s8 starPoints;
    /* 0x011 */ char unk_11;
    /* 0x012 */ s8 currentPartner;
    /* 0x013 */ char unk_13;
    /* 0x014 */ struct PartnerData partners[12];
    /* 0x074 */ s16 keyItems[32];
    /* 0x0B4 */ s16 badges[128];
    /* 0x1B4 */ s16 invItems[10];
    /* 0x1C8 */ s16 storedItems[32];
    /* 0x208 */ s16 equippedBadges[64];
    /* 0x288 */ char unk_288;
    /* 0x289 */ u8 merleeSpellType;
    /* 0x28A */ s8 merleeCastsLeft;
    /* 0x28B */ char unk_28B;
    /* 0x28C */ s16 merleeTurnCount;
    /* 0x28E */ s8 maxStarPower;
    /* 0x28F */ char unk_28F;
    /* 0x290 */ s16 specialBarsFilled;
    /* 0x292 */ s8 unk_292;
    /* 0x293 */ char unk_293[0x1];
    /* 0x294 */ u16 otherHitsTaken;
    /* 0x296 */ s16 unk_296;
    /* 0x298 */ u16 hitsTaken;
    /* 0x29A */ u16 hitsBlocked;
    /* 0x29C */ s16 playerFirstStrikes;
    /* 0x29E */ s16 enemyFirstStrikes;
    /* 0x2A0 */ u16 powerBounces;
    /* 0x2A2 */ u16 battlesCount;
    /* 0x2A4 */ s16 unk_2A4[4];
    /* 0x2AC */ s32 unk_2AC;
    /* 0x2B0 */ s32 unk_2B0;
    /* 0x2B4 */ u32 totalCoinsEarned;
    /* 0x2B8 */ s16 idleFrameCounter; /* frames with no inputs, overflows ever ~36 minutes of idling */
    /* 0x2BA */ char unk_2BA[2];
    /* 0x2BC */ u32 frameCounter; /* increases by 2 per frame */
    /* 0x2C0 */ s16 quizzesAnswered;
    /* 0x2C2 */ s16 quizzesCorrect;
    /* 0x2C4 */ s32 unk_2C4[12];
    /* 0x2F4 */ s32 unk_2F4[12];
    /* 0x324 */ s32 tradeEventStartTime;
    /* 0x328 */ s32 unk_328;
    /* 0x32C */ s16 starPiecesCollected;
    /* 0x32E */ s16 jumpGamePlays;
    /* 0x330 */ s32 jumpGameTotal; /* all-time winnings, max = 99999 */
    /* 0x334 */ s16 jumpGameRecord;
    /* 0x336 */ s16 smashGamePlays;
    /* 0x338 */ s32 smashGameTotal; /* all-time winnings, max = 99999 */
    /* 0x33C */ s16 smashGameRecord;
    /* 0x33E */ char unk_33E[2];
} PlayerData; // size = 0x340

typedef union {
    struct {
        /* 0x0 */ s16 genericFlagIndex;
        /* 0x2 */ char unk_2;
    } bytes;
    s32 flags;
} TriggerFlags;

typedef struct Trigger {
    /* 0x00 */ TriggerFlags flags;
    /* 0x04 */ s32 varIndex;
    /* 0x08 */ union {
        s32 colliderID;
        Vec4f* position;
    } location;  
    /* 0x0C */ s32 (*onActivateFunc)(struct Trigger*);
    /* 0x10 */ EvtScript* onTriggerEvt;
    /* 0x14 */ struct Evt* runningScript;
    /* 0x18 */ s32 priority;
    /* 0x1C */ s32 scriptVars[3];
    /* 0x28 */ s32 itemList;
    /* 0x2C */ s32 unk_tr_2C; // related to Goombario somehow, custom tattle perhaps?
    /* 0x30 */ u8 hasPlayerInteractPrompt;
    /* 0x31 */ char unk_31[3];
    /* 0x34 */ s32 runningScriptID;
} Trigger; // size = 0x38

typedef Trigger* TriggerList[MAX_TRIGGERS];

typedef struct TriggerBlueprint {
    /* 0x00 */ s32 flags;
    /* 0x04 */ s16 varIndex;
    /* 0x06 */ char unk_06[2];
    /* 0x08 */ s32 colliderID;
    /* 0x0C */ s32 (*onActivateFunc)(struct Trigger*);
    /* 0x10 */ char unk_10[4];
    /* 0x14 */ s32 unk_tr_2C;
    /* 0x18 */ s32 hasPlayerInteractPrompt;
    /* 0x1C */ s32 itemList;
} TriggerBlueprint; // size = 0x20

typedef union X32 {
    s32 s;
    f32 f;
} X32;

typedef struct Evt {
    /* 0x000 */ u8 state;
    /* 0x001 */ u8 currentArgc;
    /* 0x002 */ u8 currentOpcode;
    /* 0x003 */ u8 priority;
    /* 0x004 */ u8 groupFlags;
    /* 0x005 */ s8 blocked; /* 1 = blocking */
    /* 0x006 */ s8 loopDepth; /* how many nested loops we are in, >= 8 hangs forever */
    /* 0x007 */ s8 switchDepth; /* how many nested switches we are in, max = 8 */
    /* 0x008 */ Bytecode* ptrNextLine;
    /* 0x00C */ Bytecode* ptrReadPos;
    /* 0x010 */ s8 labelIndices[16];
    /* 0x020 */ UNK_PTR labelPositions[16];
    /* 0x060 */ UNK_PTR userData; /* unknown pointer; allocated on the heap, free'd in kill_script() */
    /* 0x064 */ struct Evt* blockingParent; /* parent? */
    /* 0x068 */ struct Evt* childScript;
    /* 0x06C */ struct Evt* parentScript; /* brother? */
    /* 0x070 */ s32 functionTemp[4];
    /* 0x080 */ ApiFunc callFunction;
    /* 0x084 */ s32 varTable[16];
    /* 0x0C4 */ s32 varFlags[3];
    /* 0x0D0 */ s32 loopStartTable[8];
    /* 0x0F0 */ s32 loopCounterTable[8];
    /* 0x110 */ s8 switchBlockState[8];
    /* 0x118 */ s32 switchBlockValue[8];
    /* 0x138 */ s32* buffer;
    /* 0x13C */ s32* array;
    /* 0x140 */ s32* flagArray;
    /* 0x144 */ s32 id;
    /* 0x148 */ union {
        s32 enemyID;
        s32 actorID;
        struct Enemy* enemy; ///< For overworld scripts owned by an Npc
        struct Actor* actor; ///< For battle scripts
    } owner1;                ///< Initially -1
    /* 0x14C */ union {
        s32 npcID;
        s32 triggerID;
        struct Npc* npc;            ///< For overworld scripts owned by an Npc
        struct Trigger* trigger;
    } owner2;                       ///< Initially -1
    /* 0x150 */ f32 timeScale;
    /* 0x154 */ f32 frameCounter;
    /* 0x158 */ s32 unk_158;
    /* 0x15C */ Bytecode* ptrFirstLine;
    /* 0x160 */ Bytecode* ptrSavedPosition;
    /* 0x164 */ Bytecode* ptrCurrentLine;
} Evt; // size = 0x168

typedef Evt* ScriptList[MAX_SCRIPTS];

struct Entity;

// BEGIN ENTITY-SPECIFIC STRUCTS

typedef struct struct802E2BA4 {
    /* 0x00 */ char unk_00[2];
    /* 0x02 */ u16 unk_02[24][2];
} struct802E2BA4;

// from 102c80, size unknown.
typedef struct struct802E1400 {
    /* 0x000 */ Vec3f unk_00;
    /* 0x00C */ char unk_0C[4];
    /* 0x010 */ s8 unk_10;
    /* 0x011 */ s8 unk_11;
    /* 0x014 */ Vec3f unk_14;
    /* 0x020 */ u16 unk_20;
    /* 0x022 */ s16 unk_22;
    /* 0x024 */ s16 unk_24;
    /* 0x028 */ struct Entity* attachedEntity;
    /* 0x02C */ char unk_2C[8];
    /* 0x034 */ struct802E2BA4* unk_34;
    /* 0x038 */ f32 unk_38;
    /* 0x03C */ union {
        /*       */     s16 s;
        /*       */     s8 b[2];
    } unk_3C;
    /* 0x03E */ char unk_3E[0x4D];
    /* 0x08B */ u8 unk_8B[24];
    /* 0x0A3 */ char unk_A3; // padding?
    /* 0x0A4 */ u8 unk_A4[24];
    /* 0x0BC */ char unk_BC[4];
    /* 0x0C0 */ f32 unk_C0[24];
    /* 0x120 */ char unk_120[4];
    /* 0x124 */ f32 unk_124[24];
    /* 0x184 */ char unk_184[4];
    /* 0x188 */ f32 unk_188[24];
} struct802E1400;

// from 104940_len_dc0, size unknown
// appears to belong to the hammer blocks(?)
typedef struct BlockData {
    /* 0x000 */ u8 parentEntityIndex; // for block entities spawned by other block entities
    /* 0x001 */ char unk_01[2];
    /* 0x003 */ s8 empty;
    /* 0x004 */ s16 coinsLeft;
    /* 0x006 */ s16 timeLeft;
    /* 0x008 */ char unk_08[2];
    /* 0x00A */ u16 gameFlagIndex;
    /* 0x00C */ char unk_0C[2];
    /* 0x00E */ s16 unk_0E;
    /* 0x010 */ s16 itemEntityIndex; // for spawned item entities
    /* 0x012 */ s16 childEntityIndex; // for block entities that spawn other block entities
    /* 0x014 */ f32 initialY;
    /* 0x018 */ f32 recoilInterpPhase;
    /* 0x01C */ char unk_1C[0x10C];
    /* 0x128 */ UNK_PTR unk_128;
    /* 0x12C */ UNK_PTR unk_12C;
} BlockData;

typedef struct ItemBlockData {
    /* 0x00 */ u16 unk_00;
    /* 0x02 */ char unk_02[8];
    /* 0x0A */ u16 gameFlagIndex;
    /* 0x0C */ char unk_C[4];
    /* 0x10 */ s16 itemID;
    /* 0x12 */ s16 childEntityIndex; // for block entities that spawn other block entities
} ItemBlockData;

typedef struct SaveBlockData {
    /* 0x000 */ char unk_0[4];
    /* 0x004 */ s16 angle;
} SaveBlockData;

// size unknown
typedef struct SuperBlockContentData {
    /* 0x000 */ u8 parentEntityIndex; // for block entities spawned by other block entities
    /* 0x001 */ u8 unk_01;
    /* 0x002 */ s8 unk_02;
    /* 0x003 */ s8 unk_03;
    /* 0x004 */ f32 unk_04;
    /* 0x008 */ char unk_08;
    /* 0x009 */ u8 unk_09;
    /* 0x00A */ u8 unk_0A;
    /* 0x00B */ char unk_0B; // padding?
    /* 0x00C */ s32 unk_0C;
    /* 0x010 */ s32 unk_10;
    /* 0x014 */ f32 unk_14;
    /* 0x018 */ f32 unk_18;
    /* 0x01C */ f32 unk_1C;
    /* 0x020 */ f32 unk_20;
    /* 0x024 */ u16 unk_24;
    /* 0x024 */ s16 unk_26;
    /* 0x028 */ f32 unk_28[0xB];
    /* 0x054 */ f32 unk_54;
    /* 0x058 */ char unk_58[0x78];
    /* 0x0D0 */ u16 yawBufferPos;
    /* 0x0D4 */ f32 yawBuffer[20];
    /* 0x124 */ s32 unk_124;
    /* 0x128 */ s32* unk_128;
    /* 0x12C */ s32* unk_12C;
} SuperBlockContentData;

// size unknown
typedef struct ChestData {
    /* 0x00 */ u16 gameFlagIndex;
    /* 0x02 */ s16 giveItemTimer;
    /* 0x04 */ u8 state;
    /* 0x04 */ s8 unk_05;
    /* 0x06 */ s8 postLidAnimDelay;
    /* 0x07 */ u8 unk_07;
    /* 0x08 */ f32 lidAngle;
    /* 0x0C */ f32 lidAnimInterpPhase;
    /* 0x10 */ s32 itemID;
    /* 0x14 */ s32 itemEntityIndex;
    /* 0x18 */ Vec3f itemEntityPos;
    /* 0x24 */ f32 giveItemRadiusInterpPhase;
    /* 0x28 */ f32 giveItemHeightInterpPhase;
    /* 0x2C */ f32 itemVelY;
    /* 0x30 */ s8 unk_30;
    /* 0x31 */ char unk_31[3];
    /* 0x34 */ struct EffectInstance* gotItemEffect;
} ChestData;

typedef struct BlueWarpPipeData {
    /* 0x00 */ s32 unk_00; // proably flags
    /* 0x04 */ s32 timer;
    /* 0x08 */ s32 isRaised;
    /* 0x0C */ s32 entryID;
    /* 0x10 */ EvtScript* onEnterPipeEvt;
    /* 0x14 */ s32 flagIndex;
    /* 0x18 */ f32 finalPosY;
} BlueWarpPipeData;

// END ENTITY-SPECIFIC STRUCTS

typedef s32 (*EntityCallback)(struct Entity*);

typedef struct EntityBlueprint {
    /* 0x00 */ s16 flags;
    /* 0x02 */ s16 typeDataSize;
    /* 0x04 */ UNK_PTR renderCommandList;
    /* 0x08 */ UNK_PTR modelAnimationNodes;
    /* 0x0C */ EntityCallback(fpInit);
    /* 0x10 */ UNK_PTR updateEntityScript;
    /* 0x14 */ EntityCallback fpHandleCollision;
    /* 0x18 */ s32 dmaStart;
    /* 0x1C */ s32 dmaEnd;
    /* 0x20 */ u8 entityType;
    /* 0x21 */ char aabbSize[3];
} EntityBlueprint; // size = 0x24

typedef struct Entity {
    /* 0x00 */ s32 flags;
    /* 0x04 */ u8 listIndex;
    /* 0x05 */ char unk_05;
    /* 0x06 */ u8 collisionFlags;
    /* 0x07 */ s8 unk_07;
    /* 0x08 */ char unk_08;
    /* 0x09 */ u8 hasEntityScript;
    /* 0x0A */ u8 type;
    /* 0x0B */ u8 alpha;
    /* 0x0C */ Vec3s aabb;
    /* 0x12 */ s16 vertexSegment;
    /* 0x14 */ s16 virtualModelIndex;
    /* 0x16 */ s16 shadowIndex;
    /* 0x18 */ s32* scriptReadPos;
    /* 0x1C */ EntityCallback updateScriptCallback;
    /* 0x20 */ EntityCallback updateMatrixOverride;
    /* 0x24 */ Evt* boundScript;
    /* 0x28 */ Bytecode* boundScriptBytecode;
    /* 0x2C */ s32* savedReadPos;
    /* 0x30 */ char unk_30[0x8];
    /* 0x38 */ EntityBlueprint* blueprint;
    /* 0x3C */ UNK_PTR renderSetupFunc; // pointer to draw func(?)
    /* 0x40 */ union {
        s32* any;
        BlockData* block;
        ItemBlockData* itemBlock;
        SaveBlockData* saveBlock;
        ChestData* chest;
        BlueWarpPipeData* bluePipe;
        SuperBlockContentData* superBlockContent;
        s32* unk;
    } dataBuf;
    /* 0x44 */ Mtx* vertexData;
    /* 0x48 */ Vec3f position;
    /* 0x54 */ Vec3f scale;
    /* 0x60 */ Vec3f rotation;
    /* 0x6C */ f32 shadowPosY;
    /* 0x70 */ Matrix4f inverseTransformMatrix; /* world-to-local */
    /* 0xB0 */ float effectiveSize;
    /* 0xB4 */ char unk_B4[4];
    /* 0xB8 */ Mtx transformMatrix;
} Entity; // size = 0xF8

typedef Entity* EntityList[MAX_ENTITIES];

struct Shadow;

typedef s32 (*ShadowCallback)(struct Shadow*);

// same as EntityBlueprint
typedef struct ShadowBlueprint {
    /* 0x00 */ u16 flags;
    /* 0x02 */ s16 typeDataSize;
    /* 0x04 */ UNK_PTR renderCommandList;
    /* 0x08 */ struct StaticAnimatorNode** animModelNode;
    /* 0x0C */ ShadowCallback(onCreateCallback);
    /* 0x10 */ char unk_10[0x10];
    /* 0x20 */ u8 entityType;
    /* 0x21 */ char aabbSize[3];
} ShadowBlueprint; // size = 0x24

typedef struct Shadow {
    /* 0x00 */ s32 flags;
    /* 0x04 */ u8 listIndex;
    /* 0x05 */ u8 alpha;
    /* 0x06 */ u8 unk_06;
    /* 0x07 */ char unk_07;
    /* 0x08 */ s16 entityModelID;
    /* 0x0A */ s16 vertexSegment;
    /* 0x0C */ Vtx_tn** vertexArray;
    /* 0x10 */ Vec3f position;
    /* 0x1C */ Vec3f scale;
    /* 0x28 */ Vec3f rotation;
    /* 0x34 */ char unk_34[0x4];
    /* 0x38 */ Mtx transformMatrix;
} Shadow; // size = 0x78

typedef Shadow* ShadowList[MAX_SHADOWS];

typedef struct DynamicEntity {
    /* 0x00 */ s32 flags;
    /* 0x04 */ void (*update)(void);
    /* 0x08 */ void (*draw)(void);
} DynamicEntity;

typedef DynamicEntity* DynamicEntityList[MAX_DYNAMIC_ENTITIES];

typedef struct MusicSettings {
    /* 0x00 */ u16 flags;
    /* 0x02 */ s16 unk_02;
    /* 0x04 */ s32 fadeOutTime;
    /* 0x08 */ s32 fadeInTime;
    /* 0x0C */ s16 unk_0C;
    /* 0x0E */ s16 unk_0E;
    /* 0x10 */ s32 songID;
    /* 0x14 */ s32 variation;
    /* 0x18 */ s32 songName;
    /* 0x1C */ s32 unk_1C;
    /* 0x20 */ s32 unk_20;
    /* 0x24 */ s32 unk_24;
    /* 0x28 */ s32 unk_28;
    /* 0x2C */ s32 unk_2C;
} MusicSettings; // size = 0x30

typedef struct UiStatus {
    /* 0x00 */ s32 hpIconIndices[2];
    /* 0x08 */ s32 fpIconIndices[2];
    /* 0x10 */ s32 coinIconIndex;
    /* 0x14 */ s32 coinSparkleIconIndex;
    /* 0x18 */ s32 starpointsIconIndex;
    /* 0x1C */ s32 starpointsShineIconIndex;
    /* 0x20 */ s32 iconIndex8;
    /* 0x24 */ s32 iconIndex9;
    /* 0x28 */ s32 iconIndexA;
    /* 0x2C */ s32 iconIndexB;
    /* 0x30 */ s32 starIconIndex;
    /* 0x34 */ s16 drawPosX; /* overall x-offset for whole UI */
    /* 0x36 */ s16 drawPosY; /* modulated as it appears, goes away */
    /* 0x38 */ s16 showTimer;
    /* 0x3A */ s8 hidden;
    /* 0x3B */ s8 unk_3B[2];
    /* 0x3D */ u8 displayHP;
    /* 0x3E */ u8 displayFP;
    /* 0x3F */ char unk_3F;
    /* 0x40 */ s16 displayCoins;
    /* 0x42 */ s16 displayStarpoints;
    /* 0x44 */ s8 ignoreChanges; /* set != 0 to prevent automatic opening from HP/FP changes */
    /* 0x45 */ s8 unk_45[2];
    /* 0x47 */ s8 disabled; /* set != 0 for menu to be disabled completely */
    /* 0x48 */ s16 displaySP;
    /* 0x4A */ s8 hpBlinking; /* bool */
    /* 0x4B */ u8 hpBlinkCounter;
    /* 0x4C */ u8 hpBlinkTimer; /* until stop */
    /* 0x4D */ s8 fpBlinking; /* bool */
    /* 0x4E */ u8 fpBlinkCounter;
    /* 0x4F */ u8 fpBlinkTimer; /* until stop */
    /* 0x50 */ s8 spBlinking;
    /* 0x51 */ u8 spBlinkCounter;
    /* 0x52 */ s8 starpointsBlinking; /* bool */
    /* 0x53 */ u8 starpointsBlinkCounter;
    /* 0x54 */ s8 coinsBlinking; /* bool */
    /* 0x55 */ u8 coinsBlinkCounter;
    /* 0x56 */ u8 coinsBlinkTimer; /* until stop */
    /* 0x57 */ char unk_57[3];
    /* 0x5A */ u8 spBarsToBlink; /* how many sp bars to blink */
    /* 0x5B */ char unk_5B;
    /* 0x5C */ s32 iconIndex10;
    /* 0x60 */ s32 iconIndex11;
    /* 0x64 */ s32 iconIndex12;
    /* 0x68 */ s32 iconIndex13;
    /* 0x6C */ s8 unk_6C[4];
} UiStatus; // size = 0x70

typedef struct Collider {
    /* 0x00 */ s32 flags;
    /* 0x04 */ s16 nextSibling;
    /* 0x06 */ s16 firstChild;
    /* 0x08 */ s16 parentModelIndex;
    /* 0x0A */ s16 numTriangles;
    /* 0x0C */ struct ColliderTriangle* triangleTable;
    /* 0x10 */ struct ColliderBoundingBox* aabb;
    /* 0x14 */ s16 numVertices;
    /* 0x16 */ char unk_16[2];
    /* 0x18 */ Vec3f* vertexTable; // contains local and global coordinates
} Collider; // size = 0x1C

typedef struct CameraInitData {
    /* 0x00 */ s16 flags;
    /* 0x02 */ s8 type;
    /* 0x03 */ char unk_03;
    /* 0x04 */ s16 viewWidth;
    /* 0x06 */ s16 viewHeight;
    /* 0x08 */ s16 viewStartX;
    /* 0x0A */ s16 viewStartY;
    /* 0x0C */ s16 nearClip;
    /* 0x0E */ s16 farClip;
    /* 0x10 */ s16 vfov;
} CameraInitData; // size = 0x12;

typedef struct CameraUnk {
    /* 0x00 */ s16 unk_00;
    /* 0x02 */ s16 unk_02;
    /* 0x04 */ char unk_04[0x8];
    /* 0x0C */ s32 unk_0C;
    /* 0x10 */ char unk_10[0x54];
    /* 0x64 */ s32 unk_64;
    /* 0x68 */ char unk_68[0x24];
} CameraUnk; // size = 0x8C

typedef struct CameraControlSettings {
    /* 0x00 */ s32 type;
    /* 0x04 */ f32 boomLength;
    /* 0x08 */ f32 boomPitch;
    /* 0x0C */ Vec3f posA;
    /* 0x18 */ Vec3f posB;
    /* 0x24 */ f32 viewPitch;
    /* 0x28 */ s32 flag;
} CameraControlSettings; // size = 0x2C

typedef struct Camera {
    /* 0x000 */ u16 flags;
    /* 0x002 */ s16 moveFlags;
    /* 0x004 */ s16 updateMode;
    /* 0x006 */ s16 unk_06;
    /* 0x008 */ s16 changingMap;
    /* 0x00A */ s16 viewportW;
    /* 0x00C */ s16 viewportH;
    /* 0x00E */ s16 viewportStartX;
    /* 0x010 */ s16 viewportStartY;
    /* 0x012 */ s16 nearClip;
    /* 0x014 */ s16 farClip;
    /* 0x016 */ char unk_16[2];
    /* 0x018 */ f32 vfov;
    /* 0x01C */ s16 unk_1C;
    /* 0x01E */ s16 unk_1E;
    /* 0x020 */ s16 unk_20;
    /* 0x022 */ s16 unk_22;
    /* 0x024 */ s16 unk_24;
    /* 0x026 */ s16 unk_26;
    /* 0x028 */ s16 unk_28;
    /* 0x02A */ s16 zoomPercent;
    /* 0x02C */ s16 bgColor[3];
    /* 0x032 */ Vec3s targetScreenCoords;
    /* 0x038 */ u16 perspNorm;
    /* 0x03A */ char unk_3A[2];
    /* 0x03C */ Vec3f lookAt_eye;
    /* 0x048 */ Vec3f lookAt_obj;
    /* 0x054 */ f32 unk_54; // x-related
    /* 0x058 */ f32 unk_58; // y-related
    /* 0x05C */ f32 unk_5C; // z-related
    /* 0x060 */ Vec3f targetPos;
    /* 0x06C */ f32 currentYaw;
    /* 0x070 */ f32 unk_70;
    /* 0x074 */ f32 currentBoomYaw;
    /* 0x078 */ f32 currentBoomLength;
    /* 0x07C */ f32 currentYOffset;
    /* 0x080 */ char unk_80[4];
    /* 0x084 */ Vec3f trueRotation;
    /* 0x090 */ f32 currentBlendedYawNegated;
    /* 0x094 */ f32 currentPitch;
    /* 0x098 */ s32 unk_98;
    /* 0x09C */ s32 unk_9C;
    /* 0x0A0 */ Vp vp;
    /* 0x0B0 */ Vp vpAlt;
    /* 0x0C0 */ s32 unk_C0;
    /* 0x0C4 */ f32 unk_C4;
    /* 0x0C8 */ char unk_C8[0xC];
    /* 0x0D4 */ Matrix4f perspectiveMatrix;
    /* 0x114 */ Matrix4f viewMtxPlayer; /* centers on player */
    /* 0x154 */ Matrix4f viewMtxLeading; /* leads player slightly */
    /* 0x194 */ Matrix4f viewMtxShaking; /* used while ShakeCam is active */
    /* 0x1D4 */ char unk_1D4[0x28];
    /* 0x1FC */ void (*fpDoPreRender)(struct Camera*);
    /* 0x200 */ void (*fpDoPostRender)(struct Camera*);
    /* 0x204 */ Matrix4s* unkMatrix;
    /* 0x208 */ s32 unk_208;
    /* 0x20C */ Matrix4s* unkEffectMatrix;
    /* 0x210 */ char unk_210[0x2];
    /* 0x212 */ s16 unk_212;
    /* 0x214 */ CameraUnk unk_214[4];
    /* 0x444 */ CameraControlSettings* prevController;
    /* 0x448 */ CameraControlSettings* currentController;
    /* 0x44C */ CamPosSettings oldCameraSettings;
    /* 0x468 */ CamPosSettings newCameraSettings;
    /* 0x484 */ f32 interpAlpha;
    /* 0x488 */ f32 linearInterp;
    /* 0x48C */ f32 linearInterpScale; /* 3.0? */
    /* 0x490 */ f32 moveSpeed;
    /* 0x494 */ f32 unk_494;
    /* 0x498 */ f32 unk_498;
    /* 0x49C */ f32 unk_49C;
    /* 0x4A0 */ f32 savedTargetY;
    /* 0x4A4 */ f32 unk_4A4;
    /* 0x4A8 */ f32 unk_4A8;
    /* 0x4AC */ f32 unk_4AC;
    /* 0x4B0 */ Vec3f movePos;
    /* 0x4BC */ Vec3f prevPrevMovePos;
    /* 0x4C8 */ Vec3f prevMovePos;
    /* 0x4D4 */ u16 prevPrevFollowFlags;
    /* 0x4D6 */ u16 prevFollowFlags;
    /* 0x4D8 */ CameraControlSettings controlSettings;
    /* 0x504 */ u16 followPlayer;
    /* 0x506 */ u16 unk_506;
    /* 0x508 */ f32 panPhase;
    /* 0x50C */ f32 leadAmount;
    /* 0x510 */ f32 unk_510;
    /* 0x514 */ f32 unk_514;
    /* 0x518 */ f32 unk_518;
    /* 0x51C */ s32 unk_51C;
    /* 0x520 */ f32 unk_520;
    /* 0x524 */ f32 unk_524;
    /* 0x528 */ f32 unk_528;
    /* 0x52C */ s32 unk_52C;
    /* 0x530 */ s32 unk_530;
    /* 0x534 */ struct ColliderBoundingBox* aabbForZoneBelow;
    /* 0x538 */ char unk_538[0x18];
    /* 0x550 */ f32 unk_550;
    /* 0x554 */ s16 unk_554;
    /* 0x556 */ s16 unk_556;
} Camera; // size = 0x558

typedef struct BattleStatusUnkInner {
    /* 0x00 */ char unk_00[0x10];
    /* 0x10 */ s16 unk_10;
    /* 0x12 */ char unk_12[8];
    /* 0x1A */ s16 unk_1A;
    /* 0x1C */ char unk_1C[8];
    /* 0x24 */ s16 unk_24;
} BattleStatusUnkInner; // size = unknown

typedef struct BattleStatusUnk {
    /* 0x00 */ char unk_00[0xC];
    /* 0x0C */ BattleStatusUnkInner* unk_0C;
} BattleStatusUnk; // size = unknown

typedef struct FGModelData {
    /* 0x00 */ char unk_00[0x18];
    /* 0x18 */ s32* idList;
} FGModelData; // size = unknown

typedef struct BattleStatus {
    /* 0x000 */ s32 flags1;
    /* 0x004 */ s32 flags2;
    /* 0x008 */ s32 varTable[16];
    /* 0x048 */ u8 currentSubmenu;
    /* 0x049 */ char unk_49[3];
    /* 0x04C */ s8 unk_4C[16];
    /* 0x05C */ s8 unk_5C[16];
    /* 0x06C */ char unk_6C[0x4];
    /* 0x070 */ s16 menuDisableFlags; /* 1 = jump, 2 = hammer, 4 = items */
    /* 0x072 */ char unk_72[2];
    /* 0x074 */ s32 unk_74;
    /* 0x078 */ u8 totalStarPoints;
    /* 0x079 */ u8 pendingStarPoints; /* how many to add */
    /* 0x07A */ u8 incrementStarPointDelay; /* related to star points, set to 0x28 when they are dropped */
    /* 0x07B */ u8 damageTaken;
    /* 0x07C */ s8 changePartnerAllowed;
    /* 0x07D */ s8 menuStatus[4]; ///< -1 = automatically pick the first move, 0 = disabled, 1 = enabled
    /* 0x081 */ s8 actionSuccess;
    /* 0x082 */ char unk_82;
    /* 0x083 */ s8 unk_83;
    /* 0x084 */ s8 unk_84;
    /* 0x085 */ s8 unk_85;
    /* 0x086 */ s8 unk_86;
    /* 0x087 */ s8 blockResult; /* 0 = fail, 1 = success, -1 = mashed */
    /* 0x088 */ s8 itemUsesLeft; /* set to 2 for double dip, 3 for triple dip */
    /* 0x089 */ u8 hpDrainCount;
    /* 0x08A */ s8 nextMerleeSpellType;
    /* 0x08B */ s8 hustleTurns; /* numTurns from hustle drink, normally 0 */
    /* 0x08C */ char unk_8C;
    /* 0x08D */ s8 unk_8D;
    /* 0x08E */ s8 initialEnemyCount; /* used for SP award bonus */
    /* 0x08F */ char unk_8F[1];
    /* 0x090 */ s16 unk_90;
    /* 0x092 */ s8 unk_92;
    /* 0x093 */ s8 unk_93;
    /* 0x094 */ s8 unk_94;
    /* 0x095 */ s8 unk_95;
    /* 0x096 */ s8 hammerCharge;
    /* 0x097 */ s8 jumpCharge;
    /* 0x098 */ char unk_98;
    /* 0x099 */ u8 rushesFlags; /* 1 = mega rush, 2 = power rush */
    /* 0x09A */ s8 outtaSightActive;
    /* 0x09B */ s8 turboChargeTurnsLeft;
    /* 0x09C */ u8 turboChargeAmount; /* unused? */
    /* 0x09D */ s8 waterBlockTurnsLeft;
    /* 0x09E */ u8 waterBlockAmount; /* unused? */
    /* 0x09F */ char unk_9F;
    /* 0x0A0 */ struct EffectInstance* waterBlockEffect;
    /* 0x0A4 */ s8 cloudNineTurnsLeft;
    /* 0x0A5 */ s8 cloudNineDodgeChance; /* = 50% */
    /* 0x0A6 */ char unk_A6[2];
    /* 0x0A8 */ struct EffectInstance* cloudNineEffect;
    /* 0x0AC */ s8 merleeAttackBoost;
    /* 0x0AD */ s8 merleeDefenseBoost;
    /* 0x0AE */ s8 hammerLossTurns;
    /* 0x0AF */ s8 jumpLossTurns;
    /* 0x0B0 */ s8 itemLossTurns;
    /* 0x0B1 */ char unk_B1[3];
    /* 0x0B4 */ UNK_FUN_PTR(preUpdateCallback);
    /* 0x0B8 */ UNK_FUN_PTR(initBattleCallback);
    /* 0x0BC */ struct Evt* controlScript; /* control handed over to this when changing partners */
    /* 0x0C0 */ s32 controlScriptID;
    /* 0x0C4 */ struct Evt* camMovementScript;
    /* 0x0C8 */ s32 camMovementScriptID;
    /* 0x0CC */ Vec3f camLookatObjPos;
    /* 0x0D8 */ struct Actor* playerActor;
    /* 0x0DC */ struct Actor* partnerActor;
    /* 0x0E0 */ struct Actor* enemyActors[24];
    /* 0x140 */ s16 enemyIDs[24];
    /* 0x170 */ s8 nextEnemyIndex; /* (during enemy turn) who should go next */
    /* 0x171 */ s8 numEnemyActors;
    /* 0x172 */ s16 activeEnemyActorID; /* (during enemy turn) enemy currently using their move */
    /* 0x174 */ struct Actor* currentTurnEnemy;
    /* 0x178 */ s8 moveCategory; ///< 0 = jump, 1 = hammer, 5 = partner, ...
    /* 0x179 */ char unk_179;
    /* 0x17A */ s16 selectedItemID;
    /* 0x17C */ s16 selectedMoveID;
    /* 0x17E */ s16 currentAttackDamage;
    /* 0x180 */ s16 lastAttackDamage;
    /* 0x182 */ char unk_182[2];
    /* 0x184 */ s32 currentTargetListFlags; /* set when creating a target list, also obtain from the flags field of moves */
    /* 0x188 */ s32 currentAttackElement;
    /* 0x18C */ s32 currentAttackEventSuppression;
    /* 0x190 */ s32 currentAttackStatus;
    /* 0x194 */ u8 statusChance;
    /* 0x195 */ s8 statusDuration;
    /* 0x196 */ char unk_196;
    /* 0x197 */ u8 targetHomeIndex; /* some sort of home idnex used for target list construction */
    /* 0x198 */ u8 powerBounceCounter;
    /* 0x199 */ s8 wasStatusInflicted; /* during last attack */
    /* 0x19A */ u8 unk_19A;
    /* 0x19B */ char unk_19B[5];
    /* 0x1A0 */ s16 currentTargetID; /* selected? */
    /* 0x1A2 */ s8 currentTargetPart; /* selected? */
    /* 0x1A3 */ char unk_1A3;
    /* 0x1A4 */ s16 currentTargetID2;
    /* 0x1A6 */ s8 currentTargetPart2;
    /* 0x1A7 */ s8 battlePhase;
    /* 0x1A8 */ s16 attackerActorID;
    /* 0x1AA */ char unk_1AA[4];
    /* 0x1AE */ s16 submenuIcons[24]; /* icon IDs */
    /* 0x1DE */ u8 submenuMoves[24]; /* move IDs */
    /* 0x1F6 */ s8 submenuStatus[24]; ///< @see enum BattleSubmenuStatus
    /* 0x20E */ u8 submenuMoveCount;
    /* 0x20F */ char unk_20F;
    /* 0x210 */ s32 currentButtonsDown;
    /* 0x214 */ s32 currentButtonsPressed;
    /* 0x218 */ s32 currentButtonsHeld;
    /* 0x21C */ s32 stickX;
    /* 0x220 */ s32 stickY;
    /* 0x224 */ s32 inputBitmask;
    /* 0x228 */ s32 dpadX; /* 0-360 */
    /* 0x22C */ s32 dpadY; /* 0-60 */
    /* 0x230 */ s32 holdInputBuffer[64];
    /* 0x330 */ s32 pushInputBuffer[64];
    /* 0x430 */ s8 holdInputBufferPos;
    /* 0x431 */ s8 inputBufferPos;
    /* 0x432 */ s8 unk_432;
    /* 0x433 */ char unk_433;
    /* 0x434 */ s32* unk_434;
    /* 0x438 */ FGModelData* foregroundModelData;
    /* 0x43C */ BattleStatusUnk* unk_43C;
    /* 0x440 */ u8 tattleFlags[28];
    /* 0x45C */ char unk_45C[4];
} BattleStatus; // size = 0x460

typedef struct TextureHeader {
    /* 0x00 */ s8 name[32];
    /* 0x20 */ s16 auxW;
    /* 0x22 */ s16 mainW;
    /* 0x24 */ s16 auxH;
    /* 0x26 */ s16 mainH;
    /* 0x28 */ char unk_28;
    /* 0x29 */ u8 extraTiles;
    /* 0x2A */ u8 colorCombine;
    /* 0x2B */ u8 fmt;
    /* 0x2C */ u8 bitDepth;
    /* 0x2D */ u8 wrapH;
    /* 0x2E */ u8 wrapV;
    /* 0x2F */ u8 filtering;
} TextureHeader; // size = 0x30

typedef struct MoveData {
    /* 0x00 */ s32 moveNameID;
    /* 0x04 */ s32 flags;
    /* 0x08 */ s32 worldDescID;
    /* 0x0C */ s32 menuDescID;
    /* 0x10 */ s8 battleSubmenu; ///< @see enum BattleSubmenu
    /* 0x11 */ s8 costFP;
    /* 0x12 */ s8 costBP;
    /* 0x13 */ u8 actionCommandID;
} MoveData; // size = 0x14

typedef struct CollisionData {
    /* 0x00 */ Vec3f* vertices;
    /* 0x04 */ Collider* colliderList;
    /* 0x08 */ struct ColliderBoundingBox* aabbs;
    /* 0x0C */ s16 numColliders;
    /* 0x0E */ char unk_0E[2];
} CollisionData; // size = 0x10

typedef struct ModelGroupData {
    /* 0x00 */ UNK_PTR transformMatrix;
    /* 0x04 */ Lightsn* lightingGroup;
    /* 0x08 */ s32 numLights;
    /* 0x0C */ s32 numChildren;
    /* 0x10 */ struct ModelNode** childList;
} ModelGroupData; // size = 0x14

typedef struct ModelDisplayData {
    /* 0x0 */ Gfx* displayList;
    /* 0x4 */ char unk_00[0x4];
} ModelDisplayData; // size = 0x8

typedef struct AnimatorNode {
    /* 0x00 */ Gfx* displayList;
    /* 0x04 */ struct AnimatorNode* children[0x20];
    /* 0x84 */ Vec3f basePos; // ?
    /* 0x90 */ Vec3f pos;
    /* 0x9C */ Vec3f rotation;
    /* 0xA8 */ Vec3f scale;
    /* 0xB4 */ Matrix4f mtx;
    /* 0xF4 */ s16 flags;
    /* 0xF6 */ s16 uniqueIndex;
    /* 0xF8 */ s16 vertexStartOffset;
    /* 0xFA */ char unk_FA[2];
    /* 0xFC */ union {
    /*      */   s32 modelID;
    /*      */   Vtx* vtxList;
    /*      */ } fcData;
} AnimatorNode; // size = 0x100

typedef struct AnimatorNodeBlueprint {
    /* 0x00 */ Gfx* displayList;
    /* 0x04 */ Vec3f basePos;
    /* 0x10 */ Vec3f rotation;
    /* 0x1C */ char unk_1C[0x4];
} AnimatorNodeBlueprint; // size = 0x20

typedef struct StaticAnimatorNode {
    /* 0x00 */ Gfx* displayList; // can sometime point to a node???
    /* 0x04 */ Vec3s rot; /* range = -180,180 */
    /* 0x0A */ char unk_0A[0x2];
    /* 0x0C */ Vec3f pos;
    /* 0x18 */ struct StaticAnimatorNode* sibling;
    /* 0x1C */ struct StaticAnimatorNode* child;
    /* 0x20 */ s16 vertexStartOffset;
    /* 0x22 */ char unk_22[0x2];
    /* 0x24 */ Vtx* vtxList;
    /* 0x28 */ s16 modelID;
    /* 0x2A */ char unk_2A[0x2];
} StaticAnimatorNode; // size = 0x2C

typedef struct ModelAnimator {
    /* 0x000 */ u32 flags;
    /* 0x004 */ s8 renderMode;
    /* 0x005 */ char unk_05[3];
    /* 0x008 */ s8* animReadPos;
    /* 0x00C */ s8* savedReadPos;
    /* 0x010 */ AnimatorNode* rootNode;
    /* 0x014 */ u8 nextUniqueID;
    /* 0x015 */ u8 staticNodeIDs[0x7A]; // ?
    /* 0x08F */ char unk_08F[0x1];
    /* 0x090 */ f32 nextUpdateTime;
    /* 0x094 */ f32 timeScale;
    /* 0x098 */ Mtx mtx;
    /* 0x0D8 */ Vtx** vertexArray;
    /* 0x0DC */ s8* animationBuffer;
    /* 0x0E0 */ StaticAnimatorNode* staticNodes[0x7A];
    /* 0x2C8 */ StaticAnimatorNode** staticRoot;
    /* 0x2CC */ s32 treeIndexPos;
    /* 0x2D0 */ s32 savedTreePos;
    /* 0x2D4 */ void (*fpRenderCallback)(void);
    /* 0x2D8 */ s32 renderCallbackArg;
    /* 0x2DC */ char unk_2DC[4];
} ModelAnimator; // size = 0x2E0

typedef ModelAnimator* AnimatedMeshList[MAX_ANIMATED_MESHES];

typedef struct ColliderBoundingBox {
    /* 0x00 */ Vec3f min;
    /* 0x0C */ Vec3f max;
    /* 0x18 */ s32 flagsForCollider;
} ColliderBoundingBox; // size = 0x1C

typedef struct ItemData {
    /* 0x00 */ s32 nameMsg;
    /* 0x04 */ s16 iconID;
    /* 0x06 */ s16 badgeSortPriority;
    /* 0x08 */ s32 targetFlags;
    /* 0x0C */ s16 sellValue;
    /* 0x0E */ char unk_0E[2];
    /* 0x10 */ s32 menuMsg;
    /* 0x14 */ s32 itemMsg;
    /* 0x18 */ s16 typeFlags;
    /* 0x1A */ u8 moveID;
    /* 0x1B */ s8 potencyA;
    /* 0x1C */ s8 potencyB;
    /* 0x1D */ char unk_1D[3];
} ItemData; // size = 0x20

typedef struct ItemEntity {
    /* 0x00 */ s32 flags;
    /* 0x04 */ s16 boundVar; /* see make_item_entity */
    /* 0x06 */ char unk_06[2];
    /* 0x08 */ Vec3f position;
    /* 0x14 */ struct ItemEntityPhysicsData* physicsData;
    /* 0x18 */ s16 itemID; /* into item table, also worldIconID */
    /* 0x1A */ u8 state;
    /* 0x1B */ s8 type;
    /* 0x1C */ u8 pickupDelay; /* num frames before item can be picked up */
    /* 0x1D */ char unk_1D;
    /* 0x1E */ s16 wsFaceAngle; /* < 0 means none */
    /* 0x20 */ s16 shadowIndex;
    /* 0x22 */ char unk_22[2];
    /* 0x24 */ u32* readPos;
    /* 0x28 */ u32* savedReadPos;
    /* 0x2C */ char unk_2C[2];
    /* 0x2E */ u8 unkCounter;
    /* 0x2F */ s8 unk_2F;
    /* 0x30 */ f32 scale;
    /* 0x34 */ char unk_34[8];
    /* 0x3C */ s32 framesLeft;
    /* 0x40 */ s32* currentState;
    /* 0x44 */ s32 unk_44;
    /* 0x48 */ s32* sequenceStart;
    /* 0x4C */ s32* unk_4C;
    /* 0x50 */ s32* unk_50;
    /* 0x54 */ s32 unk_54;
    /* 0x58 */ s32 unk_58;
} ItemEntity; // size = 0x5C

typedef struct MessagePrintState {
    /* 0x000 */ s8* srcBuffer;
    /* 0x004 */ s16 printBufferPos;
    /* 0x006 */ char unk_06[2];
    /* 0x008 */ s32 msgID;
    /* 0x00C */ s16 srcBufferPos;
    /* 0x00E */ s16 currentPrintDelay;
    /* 0x010 */ u8 printBuffer[1088]; // slightly larger than source buffer
    /* 0x450 */ s16 printBufferSize;
    /* 0x452 */ u16 effectFrameCounter;
    /* 0x454 */ u8 font;
    /* 0x455 */ s8 fontVariant;
    /* 0x456 */ Vec2s windowOffsetPos; // offset from baseWindowPos. used to animated window pos?
    /* 0x45A */ Vec2s windowBasePos; // ex: set by the parameters for choice style
    /* 0x45E */ s8 printDelayTime; // delay to print each chunk
    /* 0x45F */ s8 charsPerChunk; // how many chars to print at once
    /* 0x460 */ s32 curLinePos; // position along current line
    /* 0x464 */ s8 unk_464;
    /* 0x465 */ char unk_465;
    /* 0x466 */ s16 nextLinePos; // ?
    /* 0x468 */ s8 lineCount;
    /* 0x469 */ char unk_469[0x3];
    /* 0x46C */ s32 unk_46C;
    /* 0x470 */ u8 currentAnimFrame[4];
    /* 0x474 */ s16 animTimers[4];
    /* 0x47C */ s8 rewindArrowAnimState;
    /* 0x47D */ char unk_47D[0x1];
    /* 0x47E */ s16 rewindArrowBlinkCounter;
    /* 0x480 */ s16 unk_480;
    /* 0x482 */ Vec2s rewindArrowPos;
    /* 0x486 */ s8 currentLine;
    /* 0x487 */ u8 unkArraySize;
    /* 0x488 */ u16 lineEndPos[4];
    /* 0x490 */ char unk_490[0x38];
    /* 0x4C8 */ u16 unk_4C8;
    /* 0x4CA */ s16 unk_4CA;
    /* 0x4CC */ u16 unk_4CC;
    /* 0x4CE */ s8 maxOption;
    /* 0x4CF */ char unk_4CF[0x1];
    /* 0x4D0 */ s16 cursorPosX[6];
    /* 0x4DC */ s16 cursorPosY[6];
    /* 0x4E8 */ u8 currentOption;
    /* 0x4E9 */ s8 madeChoice;
    /* 0x4EA */ u8 cancelOption;
    /* 0x4EB */ char unk_4EB[0x1];
    /* 0x4EC */ s8 targetOption;
    /* 0x4ED */ s8 unkCounter;
    /* 0x4EE */ s8 selectedOption;
    /* 0x4EF */ char unk_4EF[0x9];
    /* 0x4F8 */ u8 windowState;
    /* 0x4F9 */ char unk_4F9[0x3];
    /* 0x4FC */ s32 stateFlags;
    /* 0x500 */ s16 delayFlags; // ?
    /* 0x502 */ char unk_502[0x2];
    /* 0x504 */ s32* closedWritebackBool; // if not null, writes 1 here when message closes
    /* 0x508 */ u8 style;
    /* 0x509 */ u8 fadeInCounter;
    /* 0x50A */ Vec2s initOpenPos; // where the message originates from, in screen-space coords
    /* 0x50E */ Vec2su openStartPos;
    /* 0x512 */ u8 fadeOutCounter;
    /* 0x513 */ char unk_513[0x1];
    /* 0x514 */ Vec2su windowSize;
    /* 0x518 */ s8 speechSoundType;
    /* 0x519 */ u8 volume;
    /* 0x51A */ s8 speechPan; // just pan?
    /* 0x51B */ char unk_51B[0x1];
    /* 0x51C */ u16 speechVolumePitch;
    /* 0x51E */ char unk_51E[0x2];
    /* 0x520 */ s32 speedSoundIDA;
    /* 0x524 */ s32 speedSoundIDB;
    /* 0x528 */ s16 varBufferReadPos;
    /* 0x52A */ s8 unk_52A;
    /* 0x52B */ u8 currentImageIndex;
    /* 0x52C */ Vec2su varImageScreenPos; // in addition, posX=0 is taken as 'dont draw'
    /* 0x530 */ u8 varImgHasBorder;
    /* 0x531 */ u8 varImgFinalAlpha;
    /* 0x532 */ u8 varImgAlphaFadeStep; // how much to fade in per frame
    /* 0x533 */ u8 varImageDisplayState; // 0 = fade in, 1 = fully visible, 2 = fade out
    /* 0x534 */ s16 varImageFadeTimer; // frames faded in
    /* 0x536 */ s16 msgHeight;
    /* 0x538 */ u16 msgWidth;
    /* 0x53A */ s8 maxLineChars;
    /* 0x53B */ s8 numLines;
    /* 0x53C */ u8 maxLinesPerPage;
    /* 0x53D */ char unk_53D[0x3];
    /* 0x540 */ f32 sizeScale;
    /* 0x544 */ s32* letterBackgroundImg;
    /* 0x548 */ s32* letterBackgroundPal;
    /* 0x54C */ s32* letterContentImg;
    /* 0x550 */ s32* letterContentPal;
    /* 0x554 */ char unk_554[0x4];
} MessagePrintState; // size = 0x558

typedef struct MessageDrawState {
    /* 0x00 */ s32 clipX[2]; // characters beyond this pos get skipped
    /* 0x08 */ s32 clipY[2]; // characters beyond this pos get skipped
    /* 0x10 */ Vec2f msgScale;
    /* 0x18 */ Vec2f charScale;
    /* 0x20 */ s32 drawBufferPos; // msg gets printed here and read for display
    /* 0x24 */ s16 savedPos[2];
    /* 0x28 */ u8 savedColor;
    /* 0x29 */ u8 unk_29;
    /* 0x2A */ char unk_2A[0x1];
    /* 0x2B */ u8 framePalette;
    /* 0x2C */ s8 unk_2C;
    /* 0x2D */ u8 unk_2D;
    /* 0x2E */ u8 centerPos;
    /* 0x2F */ char unk_2F[0x1];
    /* 0x30 */ s32 visiblePrintedCount;
    /* 0x34 */ u16 printModeFlags; // C0 = center, 10 = drawing image
    /* 0x36 */ char unk_36[0x2];
    /* 0x38 */ u32 effectFlags;
    /* 0x3C */ u16 font; // 0 or 1
    /* 0x3E */ u16 fontVariant;
    /* 0x40 */ u8 currentPosX;
    /* 0x41 */ char unk_41;
    /* 0x42 */ u16 nextPos[2];
    /* 0x46 */ s16 textStartPos[2]; // relative to textbox
    /* 0x4A */ s16 textColor;
    /* 0x4C */ u8* printBuffer;
    /* 0x50 */ u8 nextCounter; // related to closing mssages and cmd FA
    /* 0x51 */ char unk_51[0x3];
} MessageDrawState; // size = 0x54

typedef struct MessageCharData {
    /* 0x0 */ s8* raster;
    /* 0x4 */ u8* charWidthTable;
    /* 0x8 */ u8 monospaceWidth;
    /* 0x9 */ u8 baseHeightOffset;
    /* 0xA */ char unk_0A[0x2];
} MessageCharData; // size = 0xC

typedef struct MessageCharset {
    /* 0x0 */ Vec2b texSize;
    /* 0x2 */ s8 unk_02;
    /* 0x3 */ u8 newLineY;
    /* 0x4 */ s16 charRasterSize; // in bytes
    /* 0x6 */ char unk_06[0x2];
    /* 0x8 */ MessageCharData* rasters;
} MessageCharset; // size = 0xA;

typedef struct MesasgeFontGlyphData {
    /* 0x0 */ s8* raster;
    /* 0x4 */ s16* palette;
    /* 0x8 */ Vec2b texSize;
    /* 0xA */ s8 charWidth;
    /* 0xB */ s8 charHeight;
} MesasgeFontGlyphData; // size = 0xC

typedef struct MessageNumber {
    /* 0x00 */ s32* rasters;
    /* 0x04 */ s8 texSize;
    /* 0x05 */ u8 texWidth;
    /* 0x06 */ u8 texHeight;
    /* 0x07 */ s8 digitWidth[10];
    /* 0x11 */ s8 fixedWidth;
    /* 0x12 */ char unk_12[0x2];
} MessageNumber; // size = 0x14

typedef struct ShopItemEntity {
    /* 0x00 */ s32 index;
    /* 0x04 */ Vec3f pos;
} ShopItemEntity; // size = 0x10

typedef struct ShopOwner {
    /* 0x00 */ s32 npcID;
    /* 0x04 */ s32 idleAnim;
    /* 0x08 */ s32 talkAnim;
    /* 0x0C */ EvtScript* onBuyEvt;
    /* 0x10 */ EvtScript* unk_10Evt;
    /* 0x14 */ EvtScript* onTalkEvt;
    /* 0x18 */ s32* shopMsgIDs;
} ShopOwner;

typedef struct ShopItemLocation {
    /* 0x0 */ u16 posModelID;
    /* 0x2 */ u16 triggerColliderID;
} ShopItemLocation; // size = 0x4

typedef struct ShopItemData {
    /* 0x0 */ u32 itemID;
    /* 0x4 */ s32 price;
    /* 0x8 */ s32 unk_08;
} ShopItemData; // size = 0xC

typedef struct ShopSellPriceData {
    /* 0x0 */ s32 itemID;
    /* 0x4 */ s32 sellPrice;
    /* 0x8 */ char unk_08[0x4];
} ShopSellPriceData; // size = 0xC

typedef struct GameStatus {
    /* 0x000 */ u32 currentButtons;
    /* 0x004 */ u32 altCurrentButtons; /* input used for batte when flag 80000 set */
    /* 0x008 */ char unk_08[8];
    /* 0x010 */ u32 pressedButtons; /* bits = 1 for frame of button press */
    /* 0x014 */ u32 altPressedButtons; /* input used for batte when flag 80000 set */
    /* 0x018 */ char unk_18[8];
    /* 0x020 */ u32 heldButtons; /* bits = 1 every 4th frame during hold */
    /* 0x024 */ u32 altHeldButtons; /* input used for batte when flag 80000 set */
    /* 0x028 */ char unk_28[8];
    /* 0x030 */ u32 prevButtons; /* from previous frame */
    /* 0x034 */ char unk_34[12];
    /* 0x040 */ s8 stickX; /* with deadzone */
    /* 0x041 */ s8 altStickX; /* input used for batte when flag 80000 set */
    /* 0x042 */ char unk_42[2];
    /* 0x044 */ s8 stickY; /* with deadzone */
    /* 0x045 */ s8 altStickY; /* input used for batte when flag 80000 set */
    /* 0x046 */ char unk_46[2];
    /* 0x048 */ s16 unk_48[4];
    /* 0x050 */ s16 unk_50[4];
    /* 0x058 */ s16 unk_58;
    /* 0x05A */ char unk_5A[6];
    /* 0x060 */ s16 unk_60;
    /* 0x062 */ char unk_62[6];
    /* 0x068 */ s16 demoButtonInput;
    /* 0x06A */ s8 demoStickX;
    /* 0x06B */ s8 demoStickY;
    /* 0x06C */ s32 mainScriptID;
    /* 0x070 */ s8 isBattle;
    /* 0x071 */ s8 demoState; /* (0 = not demo, 1 = map demo, 2 = demo map changing) */
    /* 0x072 */ s8 nextDemoScene; /* which part of the demo to play next */
    /* 0x073 */ u8 contBitPattern;
    /* 0x074 */ s8 debugEnemyContact;
    /* 0x075 */ s8 debugQuizmo;
    /* 0x076 */ s8 unk_76;
    /* 0x077 */ char unk_77;
    /* 0x078 */ s8 disableScripts;
    /* 0x079 */ char unk_79;
    /* 0x07A */ s8 musicEnabled;
    /* 0x07B */ char unk_7B;
    /* 0x07C */ s8 unk_7C;
    /* 0x07D */ s8 keepUsingPartnerOnMapChange;
    /* 0x07E */ u8 peachFlags; /* (1 = isPeach, 2 = isTransformed, 4 = hasUmbrella) */
    /* 0x07F */ s8 peachDisguise; /* (1 = koopatrol, 2 = hammer bros, 3 = clubba) */
    /* 0x080 */ u8 peachAnimIdx; ///< @see world_action_idle_peachAnims
    /* 0x081 */ s8 unk_81;
    /* 0x082 */ s8 unk_82;
    /* 0x083 */ s8 unk_83;
    /* 0x084 */ s8 playerSpriteSet;
    /* 0x085 */ char unk_85;
    /* 0x086 */ s16 areaID;
    /* 0x088 */ s16 prevArea;
    /* 0x08A */ s16 didAreaChange;
    /* 0x08C */ s16 mapID;
    /* 0x08E */ s16 entryID;
    /* 0x090 */ u16 unk_90;
    /* 0x092 */ u16 unk_92;
    /* 0x094 */ f32 exitTangent;
    /* 0x098 */ Vec3f playerPos;
    /* 0x0A4 */ f32 playerYaw;
    /* 0x0A8 */ s8 creditsViewportMode;
    /* 0x0A9 */ s8 unk_A9;
    /* 0x0AA */ s8 demoFlags;
    /* 0x0AB */ u8 soundOutputMode;
    /* 0x0AC */ s8 introState;
    /* 0x0AD */ s8 introCounter;
    /* 0x0AE */ s8 bSkipIntro;
    /* 0x0AF */ char unk_AF[0x7];
    /* 0x0B6 */ s16 bootAlpha;
    /* 0x0B8 */ s16 bootBlue;
    /* 0x0BA */ s16 bootGreen;
    /* 0x0BC */ s16 bootRed;
    /* 0x0BE */ char unk_BE[94];
    /* 0x11C */ Vec3f playerGroundTraceAngles;
    /* 0x128 */ Vec3f playerGroundTraceNormal;
    /* 0x134 */ u16 frameCounter;
    /* 0x136 */ char unk_136[2];
    /* 0x138 */ s32 nextRNG;
    /* 0x13C */ s16 unk_13C;
    /* 0x13E */ char unk_13E[2];
    /* 0x140 */ ShopItemEntity* shopItemEntities;
    /* 0x144 */ struct Shop* mapShop;
    /* 0x148 */ s16 backgroundFlags; /* (bit 1 = enable, bit 2 is used for something else) */
    /* 0x14A */ s16 backgroundMinX;
    /* 0x14C */ s16 backgroundMinY;
    /* 0x14E */ s16 backgroundMaxX;
    /* 0x150 */ s16 backgroundMaxY;
    /* 0x152 */ s16 backgroundXOffset; /* (used for parallax scroll) */
    /* 0x154 */ UNK_PTR backgroundRaster;
    /* 0x158 */ UNK_PTR backgroundPalette;
    /* 0x15C */ s16 unk_15C;
    /* 0x15E */ u16 unk_15E;
    /* 0x160 */ Vec3s savedPos;
    /* 0x166 */ u8 saveSlot;
    /* 0x167 */ u8 loadType; /* (0 = from map, 1 = from main menu) */
    /* 0x168 */ u32 saveCount;
    /* 0x16C */ char unk_16C[12];
} GameStatus; // size = 0x178

// PartnerAnims
typedef struct PartnerAnimations {
    /* 0x00 */ s32 anims[9];
} PartnerAnimations; // size = 0x24

typedef struct PushBlockGrid {
    /* 0x00 */ s8* cells;
    /* 0x04 */ u8 numCellsX;
    /* 0x05 */ u8 numCellsZ;
    /* 0x06 */ char unk_06[2];
    /* 0x08 */ s32 centerPos[3];
    /* 0x14 */ UNK_FUN_PTR(dropCallback);
    /* 0x18 */ char unk_18[4];
} PushBlockGrid; // size = 0x1C

typedef struct ItemEntityPhysicsData {
    /* 0x00 */ f32 verticalVelocity;
    /* 0x04 */ f32 gravity; /* 2 = normal, 1 = low gravity, higher values never 'settle' */
    /* 0x08 */ char unk_08[4];
    /* 0x0C */ f32 constVelocity;
    /* 0x10 */ f32 velx;
    /* 0x14 */ f32 velz;
    /* 0x18 */ f32 moveAngle;
    /* 0x1C */ char unk_1C[8];
} ItemEntityPhysicsData; // size = 0x24

typedef struct RenderTask {
    /* 0x00 */ s32 renderMode;
    /* 0x04 */ s32 distance; /* value between 0 and -10k */
    /* 0x08 */ void* appendGfxArg;
    /* 0x0C */ void (*appendGfx)(void*);
} RenderTask; // size = 0x10

typedef struct SelectableTarget {
    /* 0x00 */ s16 actorID;
    /* 0x02 */ s16 partID; /* sometimes loaded as byte from 0x3 */
    /* 0x04 */ Vec3s pos;
    /* 0x0A */ s16 unk_0A;
    /* 0x0C */ s16 unk_0C;
    /* 0x0E */ s16 unk_0E;
    /* 0x10 */ s8 unk_10;
    /* 0x11 */ u8 homeCol; /* from xpos --> 0-3 */
    /* 0x12 */ u8 homeRow; /* from ypos --> 0-3 */
    /* 0x13 */ u8 layer; /* from zpos? --> 0-1 */
} SelectableTarget; // size = 0x14

typedef struct ActorPartMovement {
    /* 0x00 */ Vec3f unk_00;
    /* 0x0C */ Vec3f goalPos;
    /* 0x18 */ Vec3f unk_18;
    /* 0x24 */ f32 jumpScale;
    /* 0x28 */ f32 moveSpeed;
    /* 0x2C */ f32 unk_2C;
    /* 0x30 */ f32 unk_30;
    /* 0x34 */ f32 unk_34;
    /* 0x38 */ s16 unk_38;
    /* 0x3A */ s16 unk_3A;
    /* 0x3C */ s32 unk_3C;
    /* 0x40 */ char unk_40[0xC];
    /* 0x4C */ s32 varTable[16];
} ActorPartMovement; // size = 0x8C

typedef struct ActorPartDesc {
    /* 0x00 */ s32 flags;
    /* 0x04 */ s8 index;
    /* 0x05 */ Vec3b posOffset;
    /* 0x08 */ Vec2b targetOffset;
    /* 0x0A */ s16 opacity;
    /* 0x0C */ s32* idleAnimations;
    /* 0x10 */ s32* defenseTable;
    /* 0x14 */ s32 eventFlags;
    /* 0x18 */ s32 elementImmunityFlags;
    /* 0x1C */ s8 unk_1C;
    /* 0x1D */ s8 unk_1D;
    /* 0x1E */ char unk_1E[6];
} ActorPartDesc; // size = 0x24

typedef struct ActorPart {
    /* 0x00 */ s32 flags;
    /* 0x04 */ s32 targetFlags; /* initialized to 0 */
<<<<<<< HEAD
    /* 0x08 */ ActorPartDesc* staticData;
=======
    /* 0x08 */ struct ActorPartBlueprint* staticData;
>>>>>>> 445b110e
    /* 0x0C */ struct ActorPart* nextPart;
    /* 0x10 */ struct ActorPartMovement* movement;
    /* 0x14 */ Vec3s partOffset;
    /* 0x1A */ Vec3s visualOffset;
    /* 0x20 */ Vec3f partOffsetFloat;
    /* 0x2C */ Vec3f absolutePosition;
    /* 0x38 */ Vec3f rotation;
    /* 0x44 */ Vec3s rotationPivotOffset;
    /* 0x4A */ char unk_4A[2];
    /* 0x4C */ Vec3f scale;
    /* 0x58 */ Vec3f currentPos;
    /* 0x64 */ f32 yaw;
    /* 0x68 */ s16 unkOffset[2];
    /* 0x6C */ Vec2s targetOffset;
    /* 0x70 */ s16 unk_70;
    /* 0x72 */ Vec2bu size;
    /* 0x74 */ s8 verticalStretch;
    /* 0x75 */ s8 unk_75;
    /* 0x76 */ s8 unk_76;
    /* 0x77 */ char unk_77[1];
    /* 0x78 */ u32* defenseTable;
    /* 0x7C */ s32 eventFlags;
    /* 0x80 */ s32 partFlags3;
    /* 0x84 */ s32 unk_84;
    /* 0x88 */ s32 currentAnimation;
    /* 0x8C */ s32 unk_8C;
    /* 0x90 */ f32 animationRate;
    /* 0x94 */ u32* idleAnimations;
    /* 0x98 */ s16 opacity;
    /* 0x9A */ char unk_9A[2];
    /* 0x9C */ s32 shadowIndex;
    /* 0xA0 */ f32 shadowScale;
    /* 0xA4 */ s32 partTypeData[6];
    /* 0xBC */ s16 actorTypeData2b[2];
    /* 0xC0 */ struct DecorationTable* decorationTable; /* initialized to 0 */
} ActorPart; // size = 0xC4

typedef struct ColliderTriangle {
    /* 0x00 */ Vec3f* v1; /* note: the order of v1,2,3 is reversed from the ijk in the hit file */
    /* 0x04 */ Vec3f* v2;
    /* 0x08 */ Vec3f* v3;
    /* 0x0C */ Vec3f e13; /* = v3 - v1 */
    /* 0x18 */ Vec3f e21; /* = v1 - v2 */
    /* 0x24 */ Vec3f e32; /* = v2 - v3 */
    /* 0x30 */ Vec3f normal;
    /* 0x3C */ s16 oneSided; /* 1 = yes, 0 = no */
    /* 0x3E */ char unk_3E[2];
} ColliderTriangle; // size = 0x40

typedef struct PartnerBlueprint {
    /* 0x00 */ s32 dmaStart;
    /* 0x04 */ s32 dmaEnd;
    /* 0x08 */ s32 dmaDest;
    /* 0x0C */ s32 isFlying;
    /* 0x10 */ UNK_FUN_PTR(fpInit);
    /* 0x14 */ EvtScript* spScriptA;
    /* 0x18 */ EvtScript* spScriptB;
    /* 0x1C */ EvtScript* spScriptC;
    /* 0x20 */ EvtScript* spScriptD;
    /* 0x24 */ s32 idleAnim;
    /* 0x28 */ UNK_FUN_PTR(fpFuncA);
    /* 0x2C */ UNK_FUN_PTR(fpFuncB);
    /* 0x30 */ UNK_FUN_PTR(fpFuncC);
    /* 0x34 */ UNK_FUN_PTR(fpFuncD);
    /* 0x38 */ UNK_FUN_PTR(fpFuncE);
    /* 0x3C */ EvtScript* spScriptX;
} PartnerBlueprint; // size = 0x40

typedef struct FontRasterSet {
    /* 0x00 */ u8 sizeX;
    /* 0x01 */ u8 sizeY;
    /* 0x02 */ char unk_02[10];
} FontRasterSet; // size = 0x0C

typedef struct CollisionStatus {
    /* 0x00 */ s16 pushingAgainstWall; /* FFFF = none for all below VVV */
    /* 0x02 */ s16 currentFloor; /* valid on touch */
    /* 0x04 */ s16 lastTouchedFloor; /* valid after jump */
    /* 0x06 */ s16 floorBelow;
    /* 0x08 */ s16 currentCeiling; /* valid on touching with head */
    /* 0x0A */ s16 unk_0A; /* associated with TRIGGER_WALL_PRESS_A */
    /* 0x0C */ s16 unk_0C; /* associated with TRIGGER_FLAGS_2000 */
    /* 0x0E */ s16 unk_0E; /* associated with TRIGGER_FLAGS_4000 */
    /* 0x10 */ s16 unk_10; /* associated with TRIGGER_FLAGS_8000 */
    /* 0x12 */ s16 currentWall;
    /* 0x14 */ s16 lastWallHammered; /* valid when smashing */
    /* 0x16 */ s16 touchingWallTrigger; /* 0/1 */
    /* 0x18 */ s16 bombetteExploded; /* 0 = yes, FFFF = no */
    /* 0x1A */ char unk_1A[2];
    /* 0x1C */ Vec3f bombetteExplosionPos;
} CollisionStatus; // size = 0x28

typedef struct DecorationUnk {
    /* 0x00 */ s16 unk00;
    /* 0x02 */ s16 unk02;
    /* 0x04 */ s16 unk04;
    /* 0x06 */ s16 unk06;
    /* 0x08 */ s16 unk08;
    /* 0x0A */ s16 unk0A;
    /* 0x0C */ s16 unk0C;
    /* 0x0E */ s16 unk0E;
} DecorationUnk; // size = 0x10

typedef struct DecorationTable {
    /* 0x000 */ char unk_00[0x6C0];
    /* 0x6C0 */ s8 unk_6C0;
    /* 0x6C1 */ s8 unk_6C1;
    /* 0x6C2 */ s8 unk_6C2;
    /* 0x6C3 */ char unk_6C3[10];
    /* 0x6CD */ s8 unk_6CD;
    /* 0x6CE */ char unk_6CE[6];
    /* 0x6D4 */ s32* unk_6D4;
    /* 0x6D8 */ char unk_6D8[0x68];
    /* 0x740 */ s16 unk_740;
    /* 0x742 */ s16 unk_742;
    /* 0x744 */ s16 unk_744;
    /* 0x746 */ s16 unk_746;
    /* 0x748 */ s16 unk_748;
    /* 0x74A */ s16 unk_74A;
    /* 0x74C */ s16 unk_74C;
    /* 0x74E */ s16 unk_74E;
    /* 0x750 */ s8 unk_750;
    /* 0x751 */ s8 unk_751;
    /* 0x752 */ s8 unk_752;
    /* 0x753 */ char unk_753[17];
    /* 0x764 */ s8 unk_764;
    /* 0x765 */ s8 unk_765;
    /* 0x766 */ s8 unk_766;
    /* 0x767 */ s8 unk_767;
    /* 0x768 */ s8 unk_768;
    /* 0x769 */ char unk_769[3];
    /* 0x76C */ s16 unk_76C[16];
    /* 0x78C */ char unk_78C[76];
    /* 0x7D8 */ s8 unk_7D8;
    /* 0x7D9 */ s8 unk_7D9;
    /* 0x7DA */ char unk_7DA;
    /* 0x7DB */ s8 unk_7DB;
    /* 0x7DC */ s16 scale[16];
    /* 0x7FC */ s16 posX[16];
    /* 0x81C */ s16 posY[16];
    /* 0x83C */ s16 posZ[16];
    /* 0x85C */ s8 rotationPivotOffsetX[16];
    /* 0x86C */ s8 rotationPivotOffsetY[16];
    /* 0x87C */ u8 rotX[16];
    /* 0x88C */ u8 rotY[16];
    /* 0x89C */ u8 rotZ[16];
    /* 0x8AC */ s8 effectType; /* 0 =  blur, 14 = none? */
    /* 0x8AD */ char unk_8AD[3];
    /* 0x8B0 */ struct EffectInstance* unk_8B0[2];
    /* 0x8B8 */ s8 decorationType[2];
    /* 0x8BA */ u8 unk_8BA[2];
    /* 0x8BC */ u8 unk_8BC[2];
    /* 0x8C0 */ s16 unk_8C0[4];
    /* 0x8C6 */ DecorationUnk unk_8C6[2];
} DecorationTable; // size = 0x8E8

typedef struct PopupMenu {
    /* 0x000 */ struct HudScript* ptrIcon[32];
    /* 0x080 */ char unk_80[0x4];
    /* 0x084 */ s32 nameMsg[32];
    /* 0x104 */ char unk_104[0x4];
    /* 0x108 */ s32 userIndex[32]; // used to map menu order to a user-ID for each item
    /* 0x188 */ char unk_188[0x4];
    /* 0x18C */ s32 enabled[32];
    /* 0x20C */ char unk_20C[0x4];
    /* 0x210 */ s32 value[32]; // sale price, etc
    /* 0x290 */ char unk_290[0x4];
    /* 0x294 */ s32 descMsg[32];
    /* 0x314 */ char unk_314[0x4];
    /* 0x318 */ s32 popupType; // C = keys
    /* 0x31C */ s32 unk_31C;
    /* 0x320 */ s32 unk_320;
    /* 0x324 */ s32 numEntries;
    /* 0x328 */ s32 initialPos;
    /* 0x32C */ s16 result;
    /* 0x32E */ char unk_32E[0x2];
} PopupMenu; // size = 0x330

typedef struct Shop {
    /* 0x000 */ s16 flags;
    /* 0x002 */ s16 numItems;
    /* 0x004 */ s16 numSpecialPrices;
    /* 0x006 */ char unk_06[0x2];
    /* 0x008 */ s32 currentItemSlot;
    /* 0x00C */ s32 selectedStoreItemSlot;
    /* 0x010 */ ShopOwner* owner;
    /* 0x014 */ ShopItemLocation* ItemDataPositions;
    /* 0x018 */ ShopItemData* staticInventory;
    /* 0x01C */ ShopSellPriceData* staticPriceList;
    /* 0x020 */ s32 costIconID;
    /* 0x024 */ s32 inventoryItemFlags;
    /* 0x028 */ PopupMenu itemSelectMenu;
    /* 0x358 */ s32 unk_358;
} Shop; // size = 0x35C

typedef struct Encounter {
    /* 0x00 */ s32 count;
    /* 0x04 */ struct Enemy* enemy[16];
    /* 0x44 */ s16 battle;
    /* 0x46 */ s16 stage;
    /* 0x48 */ s16 encounterID;
    /* 0x4A */ char unk_4C[0x12];
} Encounter; // size = 0x5C

typedef struct PlayerPathElement {
    /* 0x00 */ char unk_00[4];
    /* 0x04 */ Vec3f pos;
} PlayerPathElement; // size = 0x10

typedef struct AnimatedModel {
    /* 0x00 */ s32 animModelID;
    /* 0x04 */ Vec3f pos;
    /* 0x10 */ Vec3f rot;
    /* 0x1C */ Vec3f scale;
    /* 0x28 */ Mtx mtx;
    /* 0x68 */ u32 currentAnimData;
    /* 0x6C */ char unk_6C[4];
} AnimatedModel; // size = 0x70

typedef AnimatedModel* AnimatedModelList[MAX_ANIMATED_MODELS];

typedef struct CollisionHeader {
    /* 0x00 */ s16 numColliders;
    /* 0x02 */ char unk_02[2];
    /* 0x04 */ s32 treeOffset;
    /* 0x08 */ s16 numVerts;
    /* 0x0A */ char unk_0A[2];
    /* 0x0C */ s32 triangleTableOffset;
    /* 0x10 */ s16 bbTableSize;
    /* 0x12 */ char unk_12[2];
    /* 0x14 */ s32 bbTableOffset;
    /* 0x18 */ char unk_18[8];
} CollisionHeader; // size = 0x20

typedef struct ActorMovement {
    /* 0x00 */ Vec3f currentPos;
    /* 0x0C */ Vec3f goalPos;
    /* 0x18 */ Vec3f unk_18;
    /* 0x24 */ char unk_24[24];
    /* 0x3C */ f32 acceleration;
    /* 0x40 */ f32 speed;
    /* 0x44 */ f32 velocity;
    /* 0x48 */ f32 angle;
    /* 0x4C */ f32 distance;
} ActorMovement; // size = 0x50;

typedef struct ChompChainAnimationState {
    /* 0x00 */ Vec3f currentPos;
    /* 0x0C */ f32 unk_0C;
    /* 0x10 */ f32 unk_10;
    /* 0x14 */ f32 unk_14;
    /* 0x18 */ f32 unk_18;
    /* 0x1C */ f32 unk_1C;
    /* 0x20 */ f32 unk_20;
    /* 0x24 */ Vec3f scale;
} ChompChainAnimationState; // size = 0x30

typedef struct ActorState { // TODO: Make the first field of this an ActorMovement
    /* 0x00 */ Vec3f currentPos;
    /* 0x0C */ Vec3f goalPos;
    /* 0x18 */ Vec3f unk_18;
    /* 0x24 */ char unk_24[24];
    /* 0x3C */ f32 acceleration;
    /* 0x40 */ f32 speed;
    /* 0x44 */ f32 velocity;
    /* 0x48 */ f32 angle;
    /* 0x4C */ f32 distance;
    /* 0x50 */ f32 bounceDivisor;
    /* 0x54 */ char unk_54[0x4];
    /* 0x58 */ s32 animJumpRise;
    /* 0x5C */ s32 animJumpFall;
    /* 0x60 */ s32 animJumpLand;
    /* 0x64 */ s16 moveTime;
    /* 0x66 */ s16 moveArcAmplitude;
    /* 0x68 */ char unk_68[3];
    /* 0x6B */ u8 jumpPartIndex;
    /* 0x6C */ ChompChainAnimationState* unk_6C;
    /* 0x70 */ char unk_70[12];
    /* 0x7C */ s32 varTable[16];
} ActorState; // size = 0xBC;

typedef struct Actor {
    /* 0x000 */ s32 flags;
    /* 0x004 */ s32 flags2;
    /* 0x008 */ struct ActorBlueprint* actorBlueprint;
    /* 0x00C */ ActorState state;
    /* 0x0C8 */ ActorMovement fly;
    /* 0x118 */ f32 flyElapsed;
    /* 0x11C */ char unk_11C[4];
    /* 0x120 */ s16 flyTime;
    /* 0x122 */ s16 flyArcAmplitude;
    /* 0x124 */ char unk_124[16];
    /* 0x134 */ s8 unk_134;
    /* 0x135 */ u8 footStepCounter;
    /* 0x136 */ u8 actorType;
    /* 0x137 */ char unk_137;
    /* 0x138 */ Vec3f homePos;
    /* 0x144 */ Vec3f currentPos;
    /* 0x150 */ Vec3s headOffset;
    /* 0x156 */ Vec3s healthBarPosition;
    /* 0x15C */ Vec3f rotation;
    /* 0x168 */ Vec3s rotationPivotOffset;
    /* 0x16E */ char unk_16E[2];
    /* 0x170 */ Vec3f scale;
    /* 0x17C */ Vec3f scaleModifier; /* multiplies normal scale factors componentwise */
    /* 0x188 */ f32 scalingFactor;
    /* 0x18C */ f32 yaw;
    /* 0x190 */ Vec2bu size;
    /* 0x192 */ s16 actorID;
    /* 0x194 */ s8 unk_194;
    /* 0x195 */ s8 unk_195;
    /* 0x196 */ s8 unk_196;
    /* 0x197 */ s8 unk_197;
    /* 0x198 */ Vec2b unk_198;
    /* 0x19A */ s8 unk_19A;
    /* 0x19B */ char unk_19B[1];
    /* 0x19C */ s32 actorTypeData1[6]; /* 4 = jump sound, 5 = attack sound */ // TODO: struct
    /* 0x1B4 */ s16 actorTypeData1b[2];
    /* 0x1B8 */ s8 currentHP;
    /* 0x1B9 */ s8 maxHP;
    /* 0x1BA */ char unk_1BA[2];
    /* 0x1BC */ u8 hpFraction; /* used to render HP bar */
    /* 0x1BD */ char unk_1BD[3];
    /* 0x1C0 */ EvtScript* idleScriptSource;
    /* 0x1C4 */ EvtScript* takeTurnScriptSource;
    /* 0x1C8 */ EvtScript* onHitScriptSource;
    /* 0x1CC */ EvtScript* onTurnChanceScriptSource;
    /* 0x1D0 */ struct Evt* idleScript;
    /* 0x1D4 */ struct Evt* takeTurnScript;
    /* 0x1D8 */ struct Evt* onHitScript;
    /* 0x1DC */ struct Evt* onTurnChangeScript;
    /* 0x1E0 */ s32 idleScriptID;
    /* 0x1E4 */ s32 takeTurnID;
    /* 0x1E8 */ s32 onHitID;
    /* 0x1EC */ s32 onTurnChangeID;
    /* 0x1F0 */ s8 lastEventType;
    /* 0x1F1 */ s8 turnPriority;
    /* 0x1F2 */ s8 enemyIndex; /* actorID = this | 200 */
    /* 0x1F3 */ s8 numParts;
    /* 0x1F4 */ struct ActorPart* partsTable;
    /* 0x1F8 */ s16 lastDamageTaken;
    /* 0x1FA */ u16 hpChangeCounter;
    /* 0x1FC */ s16 damageCounter;
    /* 0x1FE */ char unk_1FE[2];
    /* 0x200 */ s32** unk_200; // Probably a struct but not sure what yet
    /* 0x204 */ s8 unk_204;
    /* 0x205 */ s8 unk_205;
    /* 0x206 */ s8 unk_206;
    /* 0x207 */ s8 extraCoinBonus;
    /* 0x208 */ s8 unk_208;
    /* 0x209 */ char unk_209[3];
    /* 0x20C */ struct s32* statusTable;
    /* 0x210 */ s8 debuff;
    /* 0x211 */ s8 debuffDuration;
    /* 0x212 */ s8 staticStatus; /* 0B = yes */
    /* 0x213 */ s8 staticDuration;
    /* 0x214 */ s8 stoneStatus; /* 0C = yes */
    /* 0x215 */ s8 stoneDuration;
    /* 0x216 */ s8 koStatus; /* 0D = yes */
    /* 0x217 */ s8 koDuration;
    /* 0x218 */ s8 transStatus; /* 0E = yes */
    /* 0x219 */ s8 transDuration;
    /* 0x21A */ char unk_21A[2];
    /* 0x21C */ u8 status;
    /* 0x21D */ s8 unk_21D;
    /* 0x21E */ s16 unk_21E;
    /* 0x220 */ s8 isGlowing;
    /* 0x221 */ s8 attackBoost;
    /* 0x222 */ s8 defenseBoost;
    /* 0x223 */ s8 chillOutAmount; /* attack reduction */
    /* 0x224 */ s8 chillOutTurns;
    /* 0x225 */ char unk_225[3];
    /* 0x228 */ struct EffectInstance* unk_228;
    /* 0x22C */ struct SelectableTarget targetData[24];
    /* 0x40C */ s8 targetListLength;
    /* 0x40D */ s8 targetIndexList[24]; /* into targetData */
    /* 0x425 */ s8 selectedTargetIndex; /* into target index list */
    /* 0x426 */ s8 targetPartIndex;
    /* 0x427 */ char unk_427;
    /* 0x428 */ s16 targetActorID;
    /* 0x42A */ char unk_42A[2];
    /* 0x42C */ union {
    /*       */     struct Shadow* ptr;
    /*       */     s32 id;
    /* 0x42C */ } shadow;
    /* 0x430 */ f32 shadowScale; /* = actor size / 24.0 */
    /* 0x434 */ s16 renderMode; /* initially 0xD, set to 0x22 if any part is transparent */
    /* 0x436 */ s16 hudElementDataIndex;
    /* 0x438 */ s32 unk_438[2]; /* ??? see FUN_80253974 */
    /* 0x440 */ struct HudElement* ptrDefuffIcon;
} Actor; // size = 0x444

typedef struct BackgroundHeader {
    /* 0x00 */ void* raster;
    /* 0x04 */ void* palette;
    /* 0x08 */ u16 startX;
    /* 0x0A */ u16 startY;
    /* 0x0C */ u16 width;
    /* 0x0E */ u16 height;
} BackgroundHeader; // size = 0x10

typedef struct FontData {
    /* 0x00 */ char unk_00[24];
} FontData; // size = 0x18

typedef struct PlayerStatus {
    /* 0x000 */ s32 flags; // PlayerStatusFlags
    /* 0x004 */ u32 animFlags;
    /* 0x008 */ s16 framesOnGround; /* Number of frames since last jump landed */
    /* 0x00A */ s8 unk_0A;
    /* 0x00B */ char unk_0B;
    /* 0x00C */ s8 peachDisguise;
    /* 0x00D */ s8 unk_0D;
    /* 0x00E */ u8 alpha1;
    /* 0x00F */ u8 alpha2;
    /* 0x010 */ s16 unk_10;
    /* 0x012 */ s16 moveFrames;
    /* 0x014 */ s8 enableCollisionOverlapsCheck;
    /* 0x015 */ s8 statusMenuCounterinputEnabledCounter; /* whether the C-up menu can appear */
    /* 0x016 */ Vec3s lastGoodPosition;
    /* 0x01C */ Vec3f extraVelocity;
    /* 0x028 */ Vec3f position;
    /* 0x034 */ char unk_34[8];
    /* 0x03C */ f32 unk_3C;
    /* 0x040 */ f32 unk_40;
    /* 0x044 */ f32 decorationPos[2];
    /* 0x04C */ f32 unk_4C;
    /* 0x050 */ f32 jumpApexHeight;
    /* 0x054 */ f32 currentSpeed;
    /* 0x058 */ f32 walkSpeed;
    /* 0x05C */ f32 runSpeed;
    /* 0x060 */ s32 unk_60;
    /* 0x064 */ f32 unk_64;
    /* 0x068 */ f32 normalPitch;
    /* 0x06C */ f32 unk_6C;
    /* 0x070 */ f32 gravityIntegrator[4];
    /* 0x080 */ f32 targetYaw;
    /* 0x084 */ f32 currentYaw;
    /* 0x088 */ f32 unk_88;
    /* 0x08C */ f32 unk_8C;
    /* 0x090 */ f32 unk_90;
    /* 0x094 */ s32 unk_94;
    /* 0x098 */ s32 unk_98;
    /* 0x09C */ s32 unk_9C;
    /* 0x0A0 */ f32 heading;
    /* 0x0A4 */ s32 trueAnimation; ///< Encoding back-facing sprite
    /* 0x0A8 */ f32 spriteFacingAngle; /* angle of sprite, relative to camera, from 0 to 180 */
    /* 0x0AC */ char unk_AC[4];
    /* 0x0B0 */ s16 colliderHeight;
    /* 0x0B2 */ s16 colliderDiameter;
    /* 0x0B4 */ s8 actionState;
    /* 0x0B5 */ s8 prevActionState;
    /* 0x0B6 */ s8 fallState; ///< Also used as sleep state in Peach idle action
    /* 0x0B7 */ char unk_B7;
    /* 0x0B8 */ u32 anim;
    /* 0x0BC */ u16 unk_BC;
    /* 0x0BE */ s8 renderMode;
    /* 0x0BF */ s8 unk_BF;
    /* 0x0C0 */ s16 decorationList;
    /* 0x0C2 */ s16 unk_C2;
    /* 0x0C4 */ char unk_C4;
    /* 0x0C5 */ s8 unk_C5;
    /* 0x0C6 */ s16 unk_C6;
    /* 0x0C8 */ Npc* unk_C8;
    /* 0x0CC */ s32 shadowID;
    /* 0x0D0 */ f32* unk_D0;
    /* 0x0D4 */ f32 unk_D4;
    /* 0x0D8 */ UNK_PTR** unk_D8;
    /* 0x0DC */ s32 currentButtons;
    /* 0x0E0 */ s32 pressedButtons;
    /* 0x0E4 */ s32 heldButtons;
    /* 0x0E8 */ s32 stickAxis[2];
    /* 0x0F0 */ s32 currentButtonsBuffer[10];
    /* 0x118 */ s32 pressedButtonsBuffer[10];
    /* 0x140 */ s32 heldButtonsBuffer[10];
    /* 0x168 */ s32 stickXBuffer[10];
    /* 0x190 */ s32 stickYBuffer[10];
    /* 0x1B8 */ s32 inputBufPos;
    /* 0x1BC */ char unk_1BC[196];
    /* 0x280 */ s8 unk_280;
    /* 0x281 */ char unk_281[7];
} PlayerStatus; // size = 0x288

typedef struct EncounterStatus {
    /* 0x000 */ s32 flags;
    /* 0x004 */ s8 eFirstStrike; /* 0 = none, 1 = player, 2 = enemy */
    /* 0x005 */ s8 hitType; /* 1 = none/enemy, 2 = jump */
    /* 0x006 */ s8 hitTier; /* 0 = normal, 1 = super, 2 = ultra */
    /* 0x007 */ char unk_07;
    /* 0x008 */ s8 unk_08;
    /* 0x009 */ s8 battleOutcome; /* 0 = won, 1 = lost */
    /* 0x00A */ s8 unk_0A;
    /* 0x00B */ s8 merleeCoinBonus; /* triple coins when != 0 */
    /* 0x00C */ u8 damageTaken; /* valid after battle */
    /* 0x00D */ char unk_0D;
    /* 0x00E */ s16 coinsEarned; /* valid after battle */
    /* 0x010 */ char unk_10;
    /* 0x011 */ u8 allowFleeing;
    /* 0x012 */ s8 unk_12;
    /* 0x013 */ u8 dropWhackaBump;
    /* 0x014 */ s32 songID;
    /* 0x018 */ s32 unk_18;
    /* 0x01C */ s8 numEncounters; /* number of encounters for current map (in list) */
    /* 0x01D */ s8 currentAreaIndex;
    /* 0x01E */ u8 currentMapIndex;
    /* 0x01F */ u8 currentEntryIndex;
    /* 0x020 */ s8 mapID;
    /* 0x021 */ s8 resetMapEncounterFlags;
    /* 0x021 */ char unk_22[2];
    /* 0x024 */ s32* npcGroupList;
    /* 0x028 */ struct Encounter* encounterList[24];
    /* 0x088 */ struct Encounter* currentEncounter;
    /* 0x08C */ struct Enemy* currentEnemy;
    /* 0x090 */ s32 fadeOutAmount;
    /* 0x094 */ s32 unk_94;
    /* 0x098 */ s32 fadeOutAccel;
    /* 0x09C */ s32 battleStartCountdown;
    /* 0x0A0 */ s8 unk_A0;
    /* 0x0A1 */ char unk_A1[0x1];
    /* 0x0A2 */ s16 unk_A2;
    /* 0x0A4 */ char unk_A4[0xC];
    /* 0x0B0 */ s32 defeatFlags[60][12];
    /* 0xFB0 */ s16 recentMaps[2];
    /* 0xFB4 */ char unk_FB4[4];
} EncounterStatus; // size = 0xFB8

typedef struct SaveData {
    /* 0x0000 */ char magicString[16]; /* "Mario Story 006" string */
    /* 0x0010 */ s8 pad[32]; /* always zero */
    /* 0x0030 */ s32 crc1;
    /* 0x0034 */ s32 crc2;
    /* 0x0038 */ s32 saveSlot;
    /* 0x003C */ u32 saveCount;
    /* 0x0040 */ PlayerData player;
    /* 0x0380 */ char unk_380[0xE0];
    /* 0x0460 */ s32 starPoints;
    /* 0x0464 */ char unk_464[4];
    /* 0x0468 */ s16 areaID;
    /* 0x046A */ s16 mapID;
    /* 0x046C */ s16 entryID;
    /* 0x046E */ char unk_46E[2];
    /* 0x0470 */ s32 enemyDefeatFlags[720];
    /* 0x0FB0 */ s32 globalFlags[64];
    /* 0x10B0 */ s8 globalBytes[512];
    /* 0x12B0 */ s32 areaFlags[8];
    /* 0x12D0 */ s8 areaBytes[16];
    /* 0x12E0 */ char unk_12E0[6];
    /* 0x12E6 */ Vec3s savePos;
    /* 0x12EC */ s32 unk_12EC;
    /* 0x12F0 */ s8 unk_12F0[12]; /* player name starts at 4th char */
    /* 0x12FC */ s32 unk_12FC;
    /* 0x1300 */ s32 unk_1300;
    /* 0x1304 */ char unk_1304[0x7C];
} SaveData; // size = 0x1380

typedef struct {
    /* 0x00 */ s32 numVectors;
    /* 0x04 */ s32 unk_04;
    /* 0x08 */ Vec3f* staticVectorList;
    /* 0x0C */ Vec3f* vectors;
    /* 0x10 */ s32 timeElapsed;
    /* 0x14 */ s32 timeLeft;
    /* 0x18 */ s32 easingType;
} Path; // size = 0x1C

typedef struct {
    /* 0x00 */ u8 enabled;
    /* 0x01 */ u8 listStart;
    /* 0x02 */ u8 numCols;
    /* 0x03 */ u8 numRows;
    /* 0x04 */ s32 startIndex;
    /* 0x08 */ s32 count;
} PauseItemPage; // size = 0xC

typedef struct PauseMapSpace {
    /* 0x00 */ Vec2s pos;
    /* 0x04 */ u8 parent;
    /* 0x05 */ u8 pathLength;
    /* 0x06 */ s16 unk_06; // always 0
    /* 0x08 */ Vec2b* path;
    /* 0x0C */ s32 afterRequirement;
    /* 0x10 */ s32 id;
} PauseMapSpace; // size = 0x14

typedef struct MenuPanel {
    /* 0x00 */ union {
    /*      */ s32 s;
    /*      */ struct {
    /* 0x00 */  u8 initialized;
    /* 0x01 */  s8 col;
    /* 0x02 */  s8 row;
    /* 0x03 */  u8 selected; // usually set to the current value from gridData
    /*      */ } c;
    /*      */ } unk_00;
    /* 0x04 */ s8 page; // filemenu: 0 = select, 1 = delete, 3 = copy from, 4 = copy to, all else = save
    /* 0x05 */ s8 numCols;
    /* 0x06 */ s8 numRows;
    /* 0x07 */ s8 numPages; // unsure
    /* 0x08 */ u8* gridData; // user value at each 3D grid point (page, row, col)
    /* 0x0C */ UNK_FUN_PTR(fpInit);
    /* 0x10 */ UNK_FUN_PTR(fpHandleInput);
    /* 0x14 */ UNK_FUN_PTR(fpUpdate);
    /* 0x18 */ void(*fpCleanup)(struct MenuPanel*);
} MenuPanel; // size = 0x1C

typedef struct WindowBackground {
    /* 0x00 */ s32* imgData;
    /* 0x04 */ s8 packedTileFormat; // upper = fmt, lower = depth; e.g., 31 = CI-8
    /* 0x05 */ s8 width;
    /* 0x06 */ s8 height;
    /* 0x07 */ char unk_07[4];
    /* 0x0B */ s8 size;
} WindowBackground; // size = 0xC

typedef struct WindowCorners {
    /* 0x00 */ s32* imgData;
    /* 0x04 */ s8 packedTileFormat; // upper = fmt, lower = depth; e.g., 31 = CI-8
    /* 0x05 */ Vec2b size1;
    /* 0x07 */ Vec2b size2;
    /* 0x09 */ Vec2b size3;
    /* 0x0B */ Vec2b size4;
    /* 0x0D */ char unk_0D[3];
} WindowCorners; // size = 0x10

typedef struct WindowStyleCustom {
    /* 0x00 */ WindowBackground background;
    /* 0x0C */ WindowCorners corners;
    /* 0x1C */ char unk_1C[0x4];
    /* 0x20 */ s32 opaqueCombineMode[2]; // used when alpha == 255
    /* 0x28 */ s32 transparentCombineMode[2]; // used when alpha < 255
    /* 0x30 */ s8 color1[4];
    /* 0x34 */ s8 color2[4];
} WindowStyleCustom; // size = 0x38;

typedef struct MenuWindowBP {
    /* 0x00 */ s8 windowID;
    /* 0x01 */ char unk_01;
    /* 0x02 */ Vec2s pos;
    /* 0x06 */ s16 height;
    /* 0x08 */ s16 width; // switch? ^
    /* 0x0A */ char unk_0A[2];
    /* 0x0C */ UNK_FUN_PTR(fpDrawContents);
    /* 0x10 */ MenuPanel* tab;
    /* 0x14 */ s32 parentID;
    /* 0x18 */ UNK_FUN_PTR(fpUpdate);
    /* 0x1C */ f32 unk_1C;
    /* 0x20 */ WindowStyleCustom* style;
} MenuWindowBP; // size = 0x24;

typedef struct {
    /* 0x00 */ u8 flags;
    /* 0x01 */ s8 panelID; // ?
    /* 0x02 */ s8 unk_02; // related to heirarchy somehow - sibling? group?
    /* 0x03 */ s8 parent; // ?
    /* 0x04 */ UNK_FUN_PTR(fpUpdate);
    /* 0x08 */ UNK_FUN_PTR(fpPending);
    /* 0x0C */ Vec2s pos;
    /* 0x10 */ s16 width;
    /* 0x12 */ s16 height;
    /* 0x14 */ UNK_FUN_PTR(fpDrawContents);
    /* 0x18 */ s32 drawContentsArg0;
    /* 0x1C */ u8 updateCounter;
    /* 0x1D */ char unk_1D[3];
} Window; // size = 0x20

typedef struct {
    /* 0x00000 */ LookAt lookAt;
    /* 0x00020 */ char unk_20[0x10];
    /* 0x00030 */ Mtx camPerspMatrix[8]; // could only be length 4, unsure
    /* 0x00230 */ Gfx mainGfx[0x2080];
    /* 0x10630 */ Gfx backgroundGfx[0x200]; // used by gfx_task_background
    /* 0x11630 */ Mtx matrixStack[0x200];
} DisplayContext; // size = 0x19630

typedef struct PlayerSpinState {
    /* 0x00 */ s8 stopSoundTimer;
    /* 0x01 */ s8 hasBufferedSpin;
    /* 0x02 */ s8 hitWallTime; // incremented while blocked by a wall
    /* 0x03 */ s8 spinCountdown;
    /* 0x04 */ s32 prevActionState;
    /* 0x08 */ Vec2i bufferedStickAxis;
    /* 0x10 */ f32 spinDirectionMagnitude;
    /* 0x14 */ Vec2f spinDirection;
    /* 0x1C */ f32 inputMagnitude;
    /* 0x20 */ f32 spinRate;
    /* 0x24 */ f32 speedScale;
    /* 0x28 */ f32 frictionScale;
    /* 0x2C */ s16 initialSpinTime;
    /* 0x2E */ s16 fullSpeedSpinTime;
    /* 0x30 */ s32 spinSoundID;
} PlayerSpinState; // size = 0x34

typedef struct PartnerActionStatus {
    /* 0x000 */ union {
        /*       */     s32 i;
        /*       */     s8 b[4];
    } actionState;
    /* 0x004 */ s16 stickX;
    /* 0x006 */ s16 stickY;
    /* 0x008 */ s32 currentButtons;
    /* 0x00C */ s32 pressedButtons;
    /* 0x010 */ s32 heldButtons;
    /* 0x014 */ s8 inputDisabled;
    /* 0x015 */ char unk_15[3];
    /* 0x018 */ Npc npc;
    /* 0x358 */ s32 unk_358;
    /* 0x35C */ char unk_35C[0x4];
} PartnerActionStatus; // size = 0x360

typedef struct EntityModel {
    /* 0x00 */ s32 flags;
    /* 0x04 */ u8 renderMode;
    /* 0x05 */ u8 unk_05;
    /* 0x06 */ u8 unk_06;
    /* 0x07 */ u8 unk_07;
    /* 0x08 */ f32 nextFrameTime; ///< Set to 1.0 after each update
    /* 0x0C */ f32 timeScale; ///< Default is 1.0
    /* 0x10 */ s32* cmdListReadPos;
    /* 0x14 */ Gfx* displayList;
    /* 0x18 */ Matrix4s transform;
    /* 0x58 */ s32* cmdListSavedPos;
    /* 0x5C */ Vtx* vertexArray;
    /* 0x60 */ UNK_FUN_PTR(fpSetupGfxCallback);
    /* 0x64 */ s32 setupGfxCallbackArg0;
} EntityModel; // size = 0x68

typedef EntityModel* EntityModelList[MAX_ENTITY_MODELS];

typedef struct VirtualEntity {
    /* 0x00 */ s32 entityModelIndex;
    /* 0x04 */ Vec3f pos;
    /* 0x10 */ Vec3f rot;
    /* 0x1C */ Vec3f scale;
    /* 0x28 */ Vec3f goalPos;
    /* 0x34 */ f32 moveDist;
    /* 0x38 */ f32 moveAngle;
    /* 0x3C */ f32 moveSpeed;
    /* 0x40 */ f32 jumpGravity;
    /* 0x44 */ f32 jumpVelocity;
    /* 0x48 */ f32 moveTime;
} VirtualEntity; // size = 0x4C

typedef VirtualEntity* VirtualEntityList[0x40];

typedef struct TempSetZoneEnabled {
    /* 0x00 */ s32 flags;
    /* 0x04 */ s16 id1;
    /* 0x06 */ s16 id2;
    /* 0x08 */ char unk_08[0x8];
    /* 0x10 */ CameraControlSettings* unk_10;
    /* 0x14 */ char unk_14[0x8];
} TempSetZoneEnabled; // size = 0x1C

typedef struct ActionCommandStatus {
    /* 0x00 */ s32 unk_00;
    /* 0x04 */ s32 hudElements[15];
    /* 0x40 */ char unk_40[0x4];
    /* 0x44 */ s16 barFillLevel;
    /* 0x46 */ s16 unk_46;
    /* 0x48 */ s16 unk_48;
    /* 0x4A */ s16 actionCommandID; // current action command id?
    /* 0x4C */ s16 state;
    /* 0x4E */ s16 unk_4E;
    /* 0x50 */ s16 unk_50;
    /* 0x52 */ s16 unk_52;
    /* 0x54 */ s16 unk_54;
    /* 0x56 */ s16 hudElementX;
    /* 0x58 */ s16 hudElementY;
    /* 0x5A */ s16 unk_5A;
    /* 0x5C */ s8 unk_5C;
    /* 0x5D */ s8 unk_5D;
    /* 0x5E */ s8 autoSucceed;
    /* 0x5F */ s8 unk_5F;
    /* 0x60 */ s8 unk_60;
    /* 0x61 */ s8 unk_61;
    /* 0x62 */ s8 unk_62;
    /* 0x63 */ s8 unk_63;
    /* 0x64 */ s16 unk_64;
    /* 0x66 */ s16 unk_66;
    /* 0x68 */ s16 unk_68;
    /* 0x6A */ s16 unk_6A;
    /* 0x6C */ s16 unk_6C;
    /* 0x6E */ s16 hitsTakenIsMax;
    /* 0x70 */ s16 unk_70;
    /* 0x72 */ s16 unk_72;
    /* 0x74 */ s16 mashMeterCutoffs[6]; // upper bounds for each interval
    /* 0x80 */ s8 mashMeterIntervals;
} ActionCommandStatus;

struct PopupMessage;
typedef void (*PopupMessageCallback)(struct PopupMessage* popup);
typedef struct PopupMessage {
    /* 0x00 */ s32 unk_00;
    /* 0x04 */ PopupMessageCallback updateFunc;
    /* 0x08 */ PopupMessageCallback unk_08;
    /* 0x0C */ PopupMessageCallback drawFunc;
    /* 0x10 */ s16 active;
    /* 0x12 */ s16 messageIndex;
    /* 0x14 */ s16 duration;
    /* 0x16 */ s8 unk_16;
    /* 0x17 */ s8 unk_17;
    /* 0x18 */ s32* message;
} PopupMessage; // size = 0x1C

typedef struct unkPartnerStruct {
    /* 0x000 */ s32 unk_00;
    /* 0x004 */ s32 unk_04;
    /* 0x008 */ s32 flags;
    /* 0x00c */ f32 unk_0C;
    /* 0x010 */ f32 unk_10;
    /* 0x014 */ f32 unk_14;
    /* 0x018 */ f32 unk_18;
} unkPartnerStruct; // size = 0x1C

typedef struct struct8015A578 {
    /* 0x00 */ u8 unk_00;
    /* 0x01 */ u8 unk_01;
    /* 0x02 */ u8 unk_02;
    /* 0x03 */ u8 unk_03[5];
    /* 0x08 */ f32 unk_08;
} struct8015A578; // size = 0x0C

typedef struct SaveMetadata {
    /* 0x00 */ s32 unk_00;
    /* 0x04 */ u8 unk_04;
    /* 0x05 */ char unk_05[0x1];
    /* 0x06 */ s8 unk_06;
    /* 0x07 */ s8 unk_07[8];
    /* 0x0F */ char unk_0F[0x1];
    /* 0x10 */ s32 unk_10;
    /* 0x14 */ s32 unk_14;
} SaveMetadata; // size = 0x18

typedef struct SpriteShadingLightSource {
    /* 0x00 */ s8 flags;
    /* 0x01 */ s8 rgb[3];
    /* 0x04 */ Vec3f pos;
    /* 0x10 */ f32 falloff;
    /* 0x14 */ s8 unk_14;
    /* 0x15 */ char unk_15[0x3];
} SpriteShadingLightSource; // size = 0x18

typedef struct SpriteShadingProfile {
    /* 0x00 */ s16 flags;
    /* 0x02 */ char unk_02[0x2];
    /* 0x04 */ SpriteShadingLightSource sources[7];
    /* 0xAC */ s8 ambientColor[3];
    /* 0xAF */ s8 ambientPower; // ?
} SpriteShadingProfile; // size = 0xB0

typedef struct UnkDuplighost {
    /* 0x00 */ s32 flags;
    /* 0x04 */ s32 unk_04;
    /* 0x08 */ s32 unk_08;
    /* 0x0C */ s32 unk_0C;
    /* 0x10 */ s32 unk_10;
    /* 0x14 */ struct EffectInstance* effect1;
    /* 0x18 */ struct EffectInstance* effect2;
    /* 0x1C */ s32 debuff;
} UnkDuplighost;

typedef struct UnkStruct1 {
    /* 0x00 */ char unk_00[8];
    /* 0x08 */ f32 unk_08;
} UnkStruct1;

typedef struct UnkStruct0 {
    /* 0x00 */ s32 flags;
    /* 0x04 */ char unk_04[8];
    /* 0x0C */ UnkStruct1* unk_0C;
} UnkStruct0;

#endif<|MERGE_RESOLUTION|>--- conflicted
+++ resolved
@@ -294,7 +294,7 @@
     /* 0x08 */ union {
         s32 colliderID;
         Vec4f* position;
-    } location;  
+    } location;
     /* 0x0C */ s32 (*onActivateFunc)(struct Trigger*);
     /* 0x10 */ EvtScript* onTriggerEvt;
     /* 0x14 */ struct Evt* runningScript;
@@ -1510,14 +1510,26 @@
     /* 0x1E */ char unk_1E[6];
 } ActorPartDesc; // size = 0x24
 
+typedef struct ActorPartBlueprint {
+    /* 0x00 */ s32 flags;
+    /* 0x04 */ s8 index;
+    /* 0x05 */ Vec3b posOffset;
+    /* 0x08 */ Vec2b targetOffset;
+    /* 0x0A */ s16 opacity;
+    /* 0x0C */ s32* idleAnimations;
+    /* 0x10 */ s32* defenseTable;
+    /* 0x14 */ s32 eventFlags;
+    /* 0x18 */ s32 elementImmunityFlags;
+    /* 0x1C */ s8 unk_1C;
+    /* 0x1C */ s8 unk_1D;
+    /* 0x1E */ char unk_1E[2];
+    /* 0x20 */ s32 unk_20;
+} ActorPartBlueprint; // size = 0x24
+
 typedef struct ActorPart {
     /* 0x00 */ s32 flags;
     /* 0x04 */ s32 targetFlags; /* initialized to 0 */
-<<<<<<< HEAD
-    /* 0x08 */ ActorPartDesc* staticData;
-=======
-    /* 0x08 */ struct ActorPartBlueprint* staticData;
->>>>>>> 445b110e
+    /* 0x08 */ ActorPartBlueprint* staticData;
     /* 0x0C */ struct ActorPart* nextPart;
     /* 0x10 */ struct ActorPartMovement* movement;
     /* 0x14 */ Vec3s partOffset;
