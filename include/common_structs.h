#ifndef _COMMON_STRUCTS_H_
#define _COMMON_STRUCTS_H_

#include "macros.h"
#include "ultra64.h"
#include "types.h"
#include "si.h"
#include "enums.h"

struct ScriptInstance;

typedef ApiStatus(*ApiFunc)(struct ScriptInstance*, s32);

typedef struct {
    u8 r, g, b, a;
} Color_RGBA8;

typedef struct Vec2b {
    /* 0x00 */ s8 x;
    /* 0x01 */ s8 y;
} Vec2b; // size = 0x02

typedef struct Vec2bu {
    /* 0x00 */ u8 x;
    /* 0x01 */ u8 y;
} Vec2bu; // size = 0x02

typedef struct Vec3b {
    /* 0x00 */ s8 x;
    /* 0x01 */ s8 y;
    /* 0x02 */ s8 z;
} Vec3b; // size = 0x03

typedef struct Vec3f {
    /* 0x00 */ f32 x;
    /* 0x04 */ f32 y;
    /* 0x08 */ f32 z;
} Vec3f; // size = 0x0C

typedef struct Vec3i {
    /* 0x00 */ s32 x;
    /* 0x04 */ s32 y;
    /* 0x08 */ s32 z;
} Vec3i; // size = 0x0C

typedef struct Vec2s {
    /* 0x00 */ s16 x;
    /* 0x02 */ s16 y;
} Vec2s; // size = 0x04

typedef struct Vec3s {
    /* 0x00 */ s16 x;
    /* 0x02 */ s16 y;
    /* 0x04 */ s16 z;
} Vec3s; // size = 0x06

typedef struct Vec4f {
    /* 0x00 */ f32 x;
    /* 0x04 */ f32 y;
    /* 0x08 */ f32 z;
    /* 0x0C */ f32 yaw;
} Vec4f; // size = 0x10

typedef f32 Matrix4f[4][4]; // size = 0x40

typedef struct Matrix4s {
    /* 0x00 */ s16 whole[4][4];
    /* 0x20 */ s16 frac[4][4];
} Matrix4s; // size = 0x40

typedef struct CamPosSettings {
    /* 0x00 */ f32 boomYaw;
    /* 0x04 */ f32 boomLength;
    /* 0x08 */ f32 boomPitch;
    /* 0x0C */ f32 viewPitch;
    /* 0x10 */ Vec3f position;
} CamPosSettings; // size = 0x1C

typedef struct PartnerData {
    /* 0x00 */ u8 enabled;
    /* 0x01 */ s8 level;
    /* 0x02 */ s16 unk_02[3];
} PartnerData; // size = 0x08

typedef struct HeapNode {
    /* 0x00 */ UNK_PTR next;
    /* 0x04 */ s32 length;
    /* 0x08 */ s16 allocated;
    /* 0x0A */ s16 entryID;
    /* 0x0C */ s32 capacity;
} HeapNode; // size = 0x10

/// Ring buffer of an NPC's position over the past 20 frames.
typedef struct BlurBuffer {
    /* 0x00 */ s8 unk_00;
    /* 0x01 */ s8 index; ///< Current blur ring buffer index
    /* 0x02 */ char unk_02[2]; // padding?
    /* 0x04 */ f32 x[20];
    /* 0x54 */ f32 y[20];
    /* 0xA4 */ f32 z[20];
} BlurBuffer; // size = 0xF4

typedef s32 Palette16[16]; // size = 0x40

typedef struct Npc {
    /* 0x000 */ s32 flags;
    /* 0x004 */ void (*onUpdate)(struct Npc*); ///< Run before anything else for this NPC in update_npcs()
    /* 0x008 */ void (*onRender)(struct Npc*); ///< Run after the display list for this NPC is built
    /* 0x00C */ f32 yaw;
    /* 0x010 */ f32 planarFlyDist; /* also used for speech, temp0? */
    /* 0x014 */ f32 jumpScale; /* also used for speech, temp1? */
    /* 0x018 */ f32 moveSpeed;
    /* 0x01C */ f32 jumpVelocity;
    /* 0x020 */ struct BlurBuffer* blurBuf; ///< Null unless flag 0x100000 is set.
    /* 0x024 */ s32 spriteInstanceID;
    /* 0x028 */ u32 currentAnim;
    /* 0x02C */ char unk_2C[4];
    /* 0x030 */ f32 animationSpeed;
    /* 0x034 */ f32 renderYaw;
    /* 0x038 */ Vec3f pos;
    /* 0x044 */ Vec3f rotation;
    /* 0x050 */ f32 rotationVerticalPivotOffset;
    /* 0x054 */ Vec3f scale;
    /* 0x060 */ Vec3f moveToPos;
    /* 0x06C */ Vec3f colliderPos; /* used during collision with player */
    /* 0x078 */ s32 shadowIndex;
    /* 0x07C */ f32 shadowScale;
    /* 0x080 */ s32 unk_80;
    /* 0x084 */ u16 unk_84;
    /* 0x086 */ u16 unk_86;
    /* 0x088 */ s16 isFacingAway;
    /* 0x08A */ s16 yawCamOffset;
    /* 0x08C */ s16 turnAroundYawAdjustment;
    /* 0x08E */ s16 duration; // TODO: name less vaguely
    /* 0x090 */ Vec3s homePos;
    /* 0x096 */ char unk_96[12];
    /* 0x0A2 */ u16 unk_A2;
    /* 0x0A4 */ s8 npcID;
    /* 0x0A5 */ char unk_A5;
    /* 0x0A6 */ s16 collisionRadius;
    /* 0x0A8 */ s16 collisionHeight;
    /* 0x0AA */ u8 renderMode;
    /* 0x0AB */ s8 unk_AB;
    /* 0x0AC */ u8 alpha;
    /* 0x0AD */ u8 alpha2; ///< Multiplied with Npc::alpha
    /* 0x0AE */ char unk_AD[2];
    /* 0x0B0 */ s32** extraAnimList;
    /* 0x0B4 */ s8 unk_B4; // some kind of rendering type, 0..4 inclusive
    /* 0x0B5 */ char unk_B5[13];
    /* 0x0C1 */ s8 paletteCount;
    /* 0x0C2 */ char unk_C2[2];
    /* 0x0C4 */ UNK_PTR spritePaletteList;
    /* 0x0C8 */ Palette16 localPaletteData[16];
    /* 0x2C8 */ Palette16* localPalettes[16];
    /* 0x308 */ char unk_308[0x50];
    /* 0x318 */ f32 screenSpaceOffset2D[2];
    /* 0x320 */ f32 verticalStretch;
    /* 0x324 */ struct EffectInstance* decorations[2];
    /* 0x32C */ s8 decorationType[2];
    /* 0x32E */ s8 changedDecoration;
    /* 0x32F */ char unk_32F;
    /* 0x330 */ s8 decorationInitialised[2];
    /* 0x332 */ char unk_332[14];
} Npc; // size = 0x340

typedef Npc* NpcList[MAX_NPCS];

typedef struct PlayerData {
    /* 0x000 */ s8 bootsLevel;
    /* 0x001 */ s8 hammerLevel;
    /* 0x002 */ s8 curHP;
    /* 0x003 */ s8 curMaxHP;
    /* 0x004 */ u8 hardMaxHP;
    /* 0x005 */ s8 curFP;
    /* 0x006 */ s8 curMaxFP;
    /* 0x007 */ u8 hardMaxFP;
    /* 0x008 */ u8 maxBP;
    /* 0x009 */ u8 level;
    /* 0x00A */ s8 hasActionCommands;
    /* 0x00B */ char unk_0B;
    /* 0x00C */ s16 coins;
    /* 0x00E */ s8 fortressKeyCount;
    /* 0x00F */ u8 starPieces;
    /* 0x010 */ s8 starPoints;
    /* 0x011 */ char unk_11;
    /* 0x012 */ s8 currentPartner;
    /* 0x013 */ char unk_13;
    /* 0x014 */ struct PartnerData partners[12];
    /* 0x074 */ s16 keyItems[32];
    /* 0x0B4 */ s16 badges[128];
    /* 0x1B4 */ s16 invItems[10];
    /* 0x1C8 */ s16 storedItems[32];
    /* 0x208 */ s16 equippedBadges[64];
    /* 0x288 */ char unk_288;
    /* 0x289 */ u8 merleeSpellType;
    /* 0x28A */ s8 merleeCastsLeft;
    /* 0x28B */ char unk_28B;
    /* 0x28C */ s16 merleeTurnCount;
    /* 0x28E */ s8 maxStarPower;
    /* 0x28F */ char unk_28F;
    /* 0x290 */ s16 specialBarsFilled;
    /* 0x292 */ char unk_292[2];
    /* 0x294 */ s16 otherHitsTaken;
    /* 0x296 */ s16 unk_296;
    /* 0x298 */ s16 hitsTaken;
    /* 0x29A */ s16 hitsBlocked;
    /* 0x29C */ s16 playerFirstStrikes;
    /* 0x29E */ s16 enemyFirstStrikes;
    /* 0x2A0 */ s16 powerBounces;
    /* 0x2A2 */ s16 battlesCount;
    /* 0x2A4 */ s16 unk_2A4[4];
    /* 0x2AC */ s32 unk_2AC;
    /* 0x2B0 */ s32 unk_2B0;
    /* 0x2B4 */ u32 totalCoinsEarned;
    /* 0x2B8 */ s16 idleFrameCounter; /* frames with no inputs, overflows ever ~36 minutes of idling */
    /* 0x2BA */ char unk_2BA[2];
    /* 0x2BC */ u32 frameCounter; /* increases by 2 per frame */
    /* 0x2C0 */ s16 quizzesAnswered;
    /* 0x2C2 */ s16 quizzesCorrect;
    /* 0x2C4 */ s32 unk_2C4[12];
    /* 0x2F4 */ s32 unk_2F4[12];
    /* 0x324 */ s32 tradeEventStartTime;
    /* 0x328 */ s32 unk_328;
    /* 0x32C */ s16 starPiecesCollected;
    /* 0x32E */ s16 jumpGamePlays;
    /* 0x330 */ s32 jumpGameTotal; /* all-time winnings, max = 99999 */
    /* 0x334 */ s16 jumpGameRecord;
    /* 0x336 */ s16 smashGamePlays;
    /* 0x338 */ s32 smashGameTotal; /* all-time winnings, max = 99999 */
    /* 0x33C */ s16 smashGameRecord;
    /* 0x33E */ char unk_33E[2];
} PlayerData; // size = 0x340

typedef union {
    struct {
        /* 0x0 */ s16 genericFlagIndex;
        /* 0x2 */ char unk_2;
    } bytes;
    s32 flags;
} TriggerFlags;

typedef struct Trigger {
    /* 0x00 */ TriggerFlags flags;
    /* 0x04 */ s32 params1;
    /* 0x08 */ s32 params2;
    /* 0x0C */ UNK_FUN_PTR(functionHandler);
    /* 0x10 */ Bytecode* scriptStart;
    /* 0x14 */ struct ScriptInstance* runningScript;
    /* 0x18 */ s32 priority;
    /* 0x1C */ s32 scriptVars[3];
    /* 0x28 */ char unk_28[4];
    /* 0x2C */ s32 unk_2C;
    /* 0x30 */ u8 unk_30;
    /* 0x31 */ char unk_31[3];
    /* 0x34 */ ScriptID runningScriptID;
} Trigger; // size = 0x38

typedef Trigger* TriggerList[MAX_TRIGGERS];

typedef union X32 {
    s32 s;
    f32 f;
} X32;

typedef struct ScriptInstance {
    /* 0x000 */ u8 state;
    /* 0x001 */ u8 currentArgc;
    /* 0x002 */ u8 currentOpcode;
    /* 0x003 */ u8 priority;
    /* 0x004 */ u8 groupFlags;
    /* 0x005 */ s8 blocked; /* 1 = blocking */
    /* 0x006 */ s8 loopDepth; /* how many nested loops we are in, >= 8 hangs forever */
    /* 0x007 */ s8 switchDepth; /* how many nested switches we are in, max = 8 */
    /* 0x008 */ Bytecode* ptrNextLine;
    /* 0x00C */ Bytecode* ptrReadPos;
    /* 0x010 */ s8 labelIndices[16];
    /* 0x020 */ UNK_PTR labelPositions[16];
    /* 0x060 */ UNK_PTR userData; /* unknown pointer; allocated on the heap, free'd in kill_script() */
    /* 0x064 */ struct ScriptInstance* blockingParent; /* parent? */
    /* 0x068 */ struct ScriptInstance* childScript;
    /* 0x06C */ struct ScriptInstance* parentScript; /* brother? */
    /* 0x070 */ X32 functionTemp[4];
    /* 0x080 */ ApiFunc callFunction;
    /* 0x084 */ s32 varTable[16];
    /* 0x0C4 */ s32 varFlags[3];
    /* 0x0D0 */ s32 loopStartTable[8];
    /* 0x0F0 */ s32 loopCounterTable[8];
    /* 0x110 */ s8 switchBlockState[8];
    /* 0x118 */ s32 switchBlockValue[8];
    /* 0x138 */ s32* buffer;
    /* 0x13C */ s32* array;
    /* 0x140 */ s32* flagArray;
    /* 0x144 */ ScriptID id;
    /* 0x148 */ union {
        s32 enemyID;
        ActorID actorID;
        struct Enemy* enemy; ///< For overworld scripts owned by an Npc
        struct Actor* actor; ///< For battle scripts
    } owner1;                ///< Initially -1
    /* 0x14C */ union {
        NpcID npcID;
        s32 triggerID;
        struct Npc* npc;            ///< For overworld scripts owned by an Npc
        struct Trigger* trigger;
    } owner2;                       ///< Initially -1
    /* 0x150 */ f32 timeScale;
    /* 0x154 */ f32 frameCounter;
    /* 0x158 */ s32 unk_158;
    /* 0x15C */ Bytecode* ptrFirstLine;
    /* 0x160 */ Bytecode* ptrSavedPosition;
    /* 0x164 */ Bytecode* ptrCurrentLine;
} ScriptInstance; // size = 0x168

typedef ScriptInstance* ScriptList[MAX_SCRIPTS];

typedef struct Entity {
    /* 0x00 */ s32 flags;
    /* 0x04 */ u8 listIndex;
    /* 0x05 */ char unk_05;
    /* 0x06 */ u8 unk_06;
    /* 0x07 */ s8 unk_07;
    /* 0x08 */ char unk_08[2];
    /* 0x0A */ u8 unk_0A;
    /* 0x0B */ u8 alpha;
    /* 0x0C */ Vec3s aabb;
    /* 0x12 */ char unk_12[2];
    /* 0x14 */ s16 virtualModelIndex;
    /* 0x16 */ s16 shadowIndex;
    /* 0x18 */ char unk_18[8];
    /* 0x20 */ UNK_PTR buildMatrixOverride;
    /* 0x24 */ char unk_24[4];
    /* 0x28 */ Bytecode* boundScript;
    /* 0x2C */ char unk_2C[12];
    /* 0x38 */ struct StaticEntityData* staticData;
    /* 0x3C */ UNK_PTR unk_3C; // pointer to draw func(?)
    /* 0x40 */ void* dataBuf;
    /* 0x44 */ Mtx* vertexData;
    /* 0x48 */ Vec3f position;
    /* 0x54 */ Vec3f scale;
    /* 0x60 */ Vec3f rotation;
    /* 0x6C */ char unk_6C[4];
    /* 0x70 */ Matrix4f* inverseTransformMatrix; /* world-to-local */
    /* 0x74 */ char unk_74[60];
    /* 0xB0 */ float effectiveSize;
    /* 0xB4 */ char unk_B4[4];
    /* 0xB8 */ Matrix4s transformMatrix;
} Entity; // size = 0xF8

typedef Entity* EntityList[MAX_ENTITIES];

typedef struct DynamicEntity {
    /* 0x00 */ s32 flags;
    /* 0x04 */ void (*update)(void);
    /* 0x08 */ void (*draw)(void);
} DynamicEntity;

typedef DynamicEntity* DynamicEntityList[MAX_DYNAMIC_ENTITIES];

typedef struct StaticEntityData {
    /* 0x00 */ s16 flags;
    /* 0x02 */ s16 argSize;
    /* 0x04 */ UNK_PTR unk_04;
    /* 0x08 */ char unk_08[4];
    /* 0x0C */ UNK_FUN_PTR(unk_data_func);
    /* 0x10 */ UNK_PTR unk_data_ptr1;
    /* 0x14 */ UNK_PTR unk_data_ptr2;
    /* 0x18 */ s32 dmaStart;
    /* 0x1C */ s32 dmaEnd;
    /* 0x20 */ u8 entityType;
    /* 0x21 */ char unk_21[3];
} StaticEntityData; // size = 0x24

typedef struct MusicSettings {
    /* 0x00 */ u16 flags;
    /* 0x02 */ u16 unk_02;
    /* 0x04 */ s32 fadeOutTime;
    /* 0x08 */ s32 fadeInTime;
    /* 0x0C */ s16 unk_0C;
    /* 0x0E */ s16 unk_0E;
    /* 0x10 */ s32 songID;
    /* 0x14 */ s32 variation;
    /* 0x18 */ s32 songName;
    /* 0x1C */ s32 unk_1C;
    /* 0x20 */ s32 unk_20;
    /* 0x24 */ s32 unk_24;
    /* 0x28 */ s32 unk_28;
    /* 0x2C */ s32 unk_2C;
} MusicSettings; // size = 0x30

typedef struct MenuIcon {
    /* 0x00 */ u32 flags;
    /* 0x04 */ u32* readPos;
    /* 0x08 */ u32* startReadPos;
    /* 0x0C */ u32* ptrPropertyList;
    /* 0x10 */ u32* imageAddr;
    /* 0x14 */ u32* paletteAddr;
    /* 0x18 */ u32 memOffset;
    /* 0x1C */ char unk_1C[24];
    /* 0x34 */ f32 widthScaleF; /* X.10 fmt (divide by 1024.0 to get float) */
    /* 0x38 */ f32 heightScaleF; /* X.10 fmt (divide by 1024.0 to get float) */
    /* 0x3C */ s16 renderPosX;
    /* 0x3E */ s16 renderPosY;
    /* 0x40 */ u8 screenPosOffset[2];
    /* 0x42 */ u8 worldPosOffset[3];
    /* 0x45 */ char unk_45[2];
    /* 0x47 */ u8 updateTimer;
    /* 0x48 */ u8 sizeX; /* screen size? */
    /* 0x49 */ u8 sizeY; /* screen size? */
    /* 0x4A */ char unk_4A[10];
} MenuIcon; // size = 0x54

typedef struct UiStatus {
    /* 0x00 */ s32 hpIconIndexes[2];
    /* 0x08 */ s32 fpIconIndexes[2];
    /* 0x10 */ s32 coinIconIndex;
    /* 0x14 */ s32 coinIconIndex2; /* purpose? */
    /* 0x18 */ s32 starpointsIconIndex;
    /* 0x1C */ s32 starpointsIconIndex2; /* purpose? */
    /* 0x20 */ s32 iconIndex8;
    /* 0x24 */ s32 iconIndex9;
    /* 0x28 */ s32 iconIndexA;
    /* 0x2C */ s32 iconIndexB;
    /* 0x30 */ s32 iconIndexC;
    /* 0x34 */ s16 drawPosX; /* overall x-offset for whole UI */
    /* 0x36 */ s16 drawPosY; /* modulated as it appears, goes away */
    /* 0x38 */ s16 showTimer;
    /* 0x3A */ s8 hidden;
    /* 0x3B */ s8 unk_3B[2];
    /* 0x3D */ u8 displayHP;
    /* 0x3E */ u8 displayFP;
    /* 0x3F */ char unk_3F;
    /* 0x40 */ s16 displayCoins;
    /* 0x42 */ s16 displayStarpoints;
    /* 0x44 */ s8 ignoreChanges; /* set != 0 to prevent automatic opening from HP/FP changes */
    /* 0x45 */ s8 unk_45[2];
    /* 0x47 */ s8 disabled; /* set != 0 for menu to be disabled completely */
    /* 0x48 */ s16 displaySP;
    /* 0x4A */ s8 hpBlinking; /* bool */
    /* 0x4B */ u8 hpBlinkCounter;
    /* 0x4C */ u8 hpBlinkTimer; /* until stop */
    /* 0x4D */ s8 fpBlinking; /* bool */
    /* 0x4E */ u8 fpBlinkCounter;
    /* 0x4F */ u8 fpBlinkTimer; /* until stop */
    /* 0x50 */ s8 spBlinking;
    /* 0x51 */ u8 spBlinkCounter;
    /* 0x52 */ s8 starpointsBlinking; /* bool */
    /* 0x53 */ u8 starpointsBlinkCounter;
    /* 0x54 */ s8 coinsBlinking; /* bool */
    /* 0x55 */ u8 coinsBlinkCounter;
    /* 0x56 */ u8 coinsBlinkTimer; /* until stop */
    /* 0x57 */ char unk_57[3];
    /* 0x5A */ u8 spBarsToBlink; /* how many sp bars to blink */
    /* 0x5B */ char unk_5B;
    /* 0x5C */ s32 iconIndex10;
    /* 0x60 */ s32 iconIndex11;
    /* 0x64 */ s32 iconIndex12;
    /* 0x68 */ s32 iconIndex13;
    /* 0x6C */ s8 unk_6C[4];
} UiStatus; // size = 0x70

typedef struct Collider {
    /* 0x00 */ s32 flags;
    /* 0x04 */ s16 nextSibling;
    /* 0x06 */ s16 firstChild;
    /* 0x08 */ s16 parentModelIndex;
    /* 0x0A */ s16 numTriangles;
    /* 0x0C */ struct ColliderTriangle* triangleTable;
    /* 0x10 */ struct ColliderBoundingBox* aabb;
    /* 0x14 */ char unk_14[4];
    /* 0x18 */ f32* vertexTable[3];
} Collider; // size = 0x1C

typedef struct Camera {
    /* 0x000 */ s16 flags;
    /* 0x002 */ s16 moveFlags;
    /* 0x004 */ s16 mode;
    /* 0x006 */ u16 unk_06;
    /* 0x008 */ u16 unk_08;
    /* 0x00A */ s16 viewportW;
    /* 0x00C */ s16 viewportH;
    /* 0x00E */ s16 viewportStartX;
    /* 0x010 */ s16 viewportStartY;
    /* 0x012 */ s16 nearClip;
    /* 0x014 */ s16 farClip;
    /* 0x016 */ char unk_16[2];
    /* 0x018 */ f32 vfov;
    /* 0x01C */ s16 unk_1C;
    /* 0x01E */ s16 unk_1E;
    /* 0x020 */ s16 unk_20;
    /* 0x022 */ s16 unk_22;
    /* 0x024 */ s16 unk_24;
    /* 0x026 */ s16 unk_26;
    /* 0x028 */ s16 unk_28;
    /* 0x02A */ s16 zoomPercent;
    /* 0x02C */ s16 backgroundColor[3];
    /* 0x032 */ s16 targetScreenCoords[3];
    /* 0x038 */ s16 perspNorm;
    /* 0x03A */ char unk_3A[2];
    /* 0x03C */ f32 lookAt_eye[3];
    /* 0x048 */ Vec3f lookAt_obj;
    /* 0x054 */ f32 unk_54;
    /* 0x058 */ f32 unk_58;
    /* 0x05C */ f32 unk_5C;
    /* 0x060 */ Vec3f targetPos;
    /* 0x06C */ f32 currentYaw;
    /* 0x070 */ char unk_70[4];
    /* 0x074 */ f32 currentBoomYaw;
    /* 0x078 */ f32 currentBoomLength;
    /* 0x07C */ f32 currentYOffset;
    /* 0x080 */ char unk_80[4];
    /* 0x084 */ f32 trueRotation[3];
    /* 0x090 */ f32 currentBlendedYawNegated;
    /* 0x094 */ f32 currentPitch;
    /* 0x098 */ char unk_98[8];
    /* 0x0A0 */ Vp viewport;
    /* 0x0B0 */ char unk_B0[0x24];
    /* 0x0D4 */ Matrix4f perspectiveMatrix;
    /* 0x114 */ Matrix4f viewMtxPlayer; /* centers on player */
    /* 0x154 */ Matrix4f viewMtxLeading; /* leads player slightly */
    /* 0x194 */ Matrix4f viewMtxShaking; /* used while ShakeCam is active */
    /* 0x1D4 */ char unk_1D4[48];
    /* 0x204 */ struct Matrix4s* unkMatrix;
    /* 0x208 */ char unk_208[572];
    /* 0x444 */ struct Zone* prevZone;
    /* 0x448 */ struct Zone* currentZone;
    /* 0x44C */ struct CamPosSettings initialSettings; /* for start of blend between zones */
    /* 0x468 */ struct CamPosSettings targetSettings; /* goal for blend between zones */
    /* 0x484 */ f32 sinInterpAlpha;
    /* 0x488 */ f32 linearInterp;
    /* 0x48C */ f32 linearInterpScale; /* 3.0? */
    /* 0x490 */ f32 moveSpeed;
    /* 0x494 */ char unk_494[0x8];
    /* 0x49C */ f32 unk_49C;
    /* 0x4A0 */ char unk_4A0[0x10];
    /* 0x4B0 */ Vec3f movePos;
    /* 0x4BC */ char unk_4BC[28];
    /* 0x4D8 */ s32 controllerType;
    /* 0x4DC */ f32 controllerBoomLen;
    /* 0x4E0 */ f32 controllerBoomPitch;
    /* 0x4E4 */ Vec3f posA;
    /* 0x4F0 */ Vec3f posB;
    /* 0x4FC */ f32 controllerViewPitch;
    /* 0x500 */ s32 unk_500;
    /* 0x504 */ s16 boolTargetPlayer;
    /* 0x506 */ u16 unk_506;
    /* 0x508 */ f32 panPhase;
    /* 0x50C */ f32 leadAmount;
    /* 0x510 */ char unk_510[16];
    /* 0x520 */ f32 unk_520;
    /* 0x524 */ char unk_524[16];
    /* 0x534 */ struct ColliderBoundingBox* aabbForZoneBelow;
    /* 0x538 */ char unk_538[32];
} Camera; // size = 0x558

typedef struct BattleStatusUnkInner {
    /* 0x00 */ char unk_00[0x10];
    /* 0x10 */ s16 unk_10;
    /* 0x12 */ char unk_12[8];
    /* 0x1A */ s16 unk_1A;
    /* 0x1C */ char unk_1C[8];
    /* 0x24 */ s16 unk_24;
} BattleStatusUnkInner; // size = unknown

typedef struct BattleStatusUnk {
    /* 0x00 */ char unk_00[0xC];
    /* 0x0C */ BattleStatusUnkInner* unk_0C;
} BattleStatusUnk; // size = unknown

typedef struct FGModelData {
    /* 0x00 */ char unk_00[0x18];
    /* 0x18 */ s32* idList;
} FGModelData; // size = unknown

typedef struct BattleStatus {
    /* 0x000 */ s32 flags1;
    /* 0x004 */ s32 flags2;
    /* 0x008 */ s32 varTable[16];
    /* 0x048 */ u8 currentSubmenu;
    /* 0x049 */ char unk_49[3];
    /* 0x04C */ s8 unk_4C;
    /* 0x04D */ s8 unk_4D;
    /* 0x04E */ s8 unk_4E;
    /* 0x04F */ s8 unk_4F;
    /* 0x050 */ s8 unk_50;
    /* 0x051 */ s8 unk_51;
    /* 0x052 */ s8 unk_52;
    /* 0x053 */ s8 stratsLastCursorPos;
    /* 0x054 */ char unk_54[8];
    /* 0x05C */ s8 unk_5C;
    /* 0x05D */ s8 unk_5D;
    /* 0x05E */ char unk_5E[4];
    /* 0x062 */ s8 unk_62;
    /* 0x063 */ s8 unk_63;
    /* 0x064 */ char unk_64[12];
    /* 0x070 */ s16 unk_70;
    /* 0x072 */ char unk_72[2];
    /* 0x074 */ s32 unk_74;
    /* 0x078 */ u8 totalStarPoints;
    /* 0x079 */ u8 pendingStarPoints; /* how many to add */
    /* 0x07A */ u8 incrementStarPointDelay; /* related to star points, set to 0x28 when they are dropped */
    /* 0x07B */ u8 damageTaken;
    /* 0x07C */ u8 changePartnerAllowed;
    /* 0x07D */ char unk_7D[4];
    /* 0x081 */ s8 actionSuccess;
    /* 0x082 */ char unk_82;
    /* 0x083 */ s8 unk_83;
    /* 0x084 */ s8 unk_84;
    /* 0x085 */ s8 unk_85;
    /* 0x086 */ s8 unk_86;
    /* 0x087 */ s8 blockResult; /* 0 = fail, 1 = success, -1 = mashed */
    /* 0x088 */ u8 itemUsesLeft; /* set to 2 for doublke dip, 3 for triple */
    /* 0x089 */ u8 hpDrainCount;
    /* 0x08A */ char unk_8A;
    /* 0x08B */ u8 hustleTurns; /* numTurns from hustle drink, normally 0 */
    /* 0x08C */ char unk_8C;
    /* 0x08D */ s8 unk_8D;
    /* 0x08E */ u8 initialEnemyCount; /* used for SP award bonus */
    /* 0x08F */ char unk_8F[3];
    /* 0x092 */ s8 unk_92;
    /* 0x093 */ char unk_93;
    /* 0x094 */ s8 unk_94;
    /* 0x095 */ char unk_95;
    /* 0x096 */ s8 hammerCharge;
    /* 0x097 */ s8 jumpCharge;
    /* 0x098 */ char unk_98;
    /* 0x099 */ u8 dangerFlags; /* 1 = danger, 2 = peril */
    /* 0x09A */ s8 outtaSightActive;
    /* 0x09B */ s8 turboChargeTurnsLeft;
    /* 0x09C */ u8 turboChargeAmount; /* unused? */
    /* 0x09D */ s8 waterBlockTurnsLeft;
    /* 0x09E */ u8 waterBlockAmount; /* unused? */
    /* 0x09F */ char unk_9F;
    /* 0x0A0 */ s32* unk_A0;
    /* 0x0A4 */ s8 cloudNineTurnsLeft;
    /* 0x0A5 */ u8 cloudNineDodgeChance; /* = 50% */
    /* 0x0A6 */ char unk_A6[2];
    /* 0x0A8 */ s32 cloudNineEffect;
    /* 0x0AC */ char unk_AC[2];
    /* 0x0AE */ u8 hammerLossTurns;
    /* 0x0AF */ u8 jumpLossTurns;
    /* 0x0B0 */ u8 itemLossTurns;
    /* 0x0B1 */ char unk_B1[3];
    /* 0x0B4 */ UNK_FUN_PTR(preUpdateCallback);
    /* 0x0B8 */ char unk_B8[4];
    /* 0x0BC */ struct ScriptInstance* controlScript; /* control handed over to this when changing partners */
    /* 0x0C0 */ ScriptID controlScriptID;
    /* 0x0C4 */ struct ScriptInstance* camMovementScript;
    /* 0x0C8 */ ScriptID camMovementScriptID;
    /* 0x0CC */ char unk_CC[12];
    /* 0x0D8 */ struct Actor* playerActor;
    /* 0x0DC */ struct Actor* partnerActor;
    /* 0x0E0 */ struct Actor* enemyActors[24];
    /* 0x140 */ s16 enemyIDs[24];
    /* 0x170 */ char unk_170;
    /* 0x171 */ u8 numEnemyActors;
    /* 0x172 */ char unk_172[6];
    /* 0x178 */ u8 moveCategory;
    /* 0x179 */ char unk_179;
    /* 0x17A */ s16 selectedItemID;
    /* 0x17C */ s16 selectedMoveID;
    /* 0x17E */ s16 currentAttackDamage;
    /* 0x180 */ s16 lastAttackDamage;
    /* 0x182 */ char unk_182[2];
    /* 0x184 */ s32 currentTargetListFlags; /* set when creating a target list, also obtain from the flags field of moves */
    /* 0x188 */ s32 currentAttackElement;
    /* 0x18C */ s32 currentAttackEventSuppression;
    /* 0x190 */ s32 currentAttackStatus;
    /* 0x194 */ u8 statusChance;
    /* 0x195 */ u8 statusDuration;
    /* 0x196 */ char unk_196;
    /* 0x197 */ u8 targetHomeIndex; /* some sort of home idnex used for target list construction */
    /* 0x198 */ u8 powerBounceCounter;
    /* 0x199 */ s8 wasStatusInflicted; /* during last attack */
    /* 0x19A */ u8 unk_19A;
    /* 0x19B */ char unk_19B[5];
    /* 0x1A0 */ s16 currentTargetID; /* selected? */
    /* 0x1A2 */ u8 currentTargetPart; /* selected? */
    /* 0x1A3 */ char unk_1A3;
    /* 0x1A4 */ s16 currentTargetID2;
    /* 0x1A6 */ u8 currentTargetPart2;
    /* 0x1A7 */ s8 battlePhase;
    /* 0x1A8 */ s16 attackerActorID;
    /* 0x1AA */ char unk_1AA[4];
    /* 0x1AE */ s16 submenuIcons[24]; /* icon IDs */
    /* 0x1DE */ u8 submenuMoves[24]; /* move IDs */
    /* 0x1F6 */ u8 submenuEnabled[24];
    /* 0x20E */ u8 submenuMoveCount;
    /* 0x20F */ char unk_20F;
    /* 0x210 */ s32 currentButtonsDown;
    /* 0x214 */ s32 currentButtonsPressed;
    /* 0x218 */ s32 currentButtonsHeld;
    /* 0x21C */ s32 stickX;
    /* 0x220 */ s32 stickY;
    /* 0x224 */ s32 inputBitmask;
    /* 0x228 */ s32 dpadX; /* 0-360 */
    /* 0x22C */ s32 dpadY; /* 0-60 */
    /* 0x230 */ s32 holdInputBuffer[64];
    /* 0x330 */ s32 pushInputBuffer[64];
    /* 0x430 */ u8 holdInputBufferPos;
    /* 0x431 */ u8 inputBufferPos;
    /* 0x432 */ s8 unk_432;
    /* 0x433 */ char unk_433;
    /* 0x434 */ s32 unk_434;
    /* 0x438 */ FGModelData* foregroundModelData;
    /* 0x43C */ BattleStatusUnk* unk_43C;
    /* 0x440 */ u8 tattleFlags[27];
    /* 0x45B */ char unk_45B[5];
    /* 0x460 */ s32 unk_460;
    /* 0x464 */ s32 unk_464;
    /* 0x468 */ char unk_468[4];
    /* 0x46C */ s32 battleState; /* 0 = load assets, 1 = create actors, 4 = start scripts, 7 & 8 = unk */
    /* 0x470 */ s32 unk_470;
    /* 0x474 */ s32 unk_474;
    /* 0x478 */ s8 unk_478;
    /* 0x479 */ char unk_479;
    /* 0x47A */ u8 currentBattleSection;
    /* 0x47B */ u8 unk_47B;
    /* 0x47C */ s32 unk_47C;
    /* 0x480 */ s32 unk_480;
    /* 0x484 */ s32 unk_484;
    /* 0x488 */ s32 unk_488;
    /* 0x48C */ struct BattleList* unk_48C;
} BattleStatus; // size = 0x490

typedef struct TextureHeader {
    /* 0x00 */ s8 name[32];
    /* 0x20 */ s16 auxW;
    /* 0x22 */ s16 mainW;
    /* 0x24 */ s16 auxH;
    /* 0x26 */ s16 mainH;
    /* 0x28 */ char unk_28;
    /* 0x29 */ u8 extraTiles;
    /* 0x2A */ u8 colorCombine;
    /* 0x2B */ u8 fmt;
    /* 0x2C */ u8 bitDepth;
    /* 0x2D */ u8 wrapH;
    /* 0x2E */ u8 wrapV;
    /* 0x2F */ u8 filtering;
} TextureHeader; // size = 0x30

typedef struct StaticMove {
    /* 0x00 */ s32 moveNameID;
    /* 0x04 */ s32 flags;
    /* 0x08 */ s32 worldDescID;
    /* 0x0C */ s32 menuDescID;
    /* 0x10 */ u8 battleSubmenu;
    /* 0x11 */ u8 costFP;
    /* 0x12 */ u8 costBP;
    /* 0x13 */ u8 actionCommandID;
} StaticMove; // size = 0x14

typedef struct CollisionData {
    /* 0x00 */ f32* vertices;
    /* 0x04 */ Collider* collider_list;
    /* 0x08 */ struct ColliderBoundingBox** aabbs;
    /* 0x0C */ s16 numColliders;
    /* 0x0E */ char unk_0E[2];
} CollisionData; // size = 0x10

typedef struct Model {
    /* 0x00 */ u16 flags;
    /* 0x02 */ s16 modelID;
    /* 0x04 */ char unk_04[4];
    /* 0x08 */ s32* modelNode;
    /* 0x0C */ struct ModelGroupData* groupData;
    /* 0x10 */ s32* currentSpecialMatrix;
    /* 0x14 */ char unk_14[4];
    /* 0x18 */ struct Matrix4s specialMatrix;
    /* 0x58 */ Matrix4f transformMatrix;
    /* 0x98 */ f32 center[3];
    /* 0xA4 */ u8 texPannerID;
    /* 0xA5 */ u8 specialDisplayListID;
    /* 0xA6 */ u8 renderMode;
    /* 0xA7 */ char unk_A7;
    /* 0xA8 */ u8 textureID;
    /* 0xA9 */ u8 unk_A9;
    /* 0xAA */ char unk_AA[6];
} Model; // size = 0xB0

typedef Model* ModelList[MAX_MODELS];

typedef struct AnimatedMesh {
    /* 0x000 */ s32 flags;
    /* 0x004 */ u8 renderMode;
    /* 0x005 */ char unk_05[3];
    /* 0x008 */ u32* animation1;
    /* 0x00C */ u32* animation2;
    /* 0x010 */ char unk_10[136];
    /* 0x098 */ struct Matrix4s mtx;
    /* 0x0D8 */ char unk_D8[500];
    /* 0x2CC */ s32 time;
    /* 0x2D0 */ char unk_2D0[4];
    /* 0x2D4 */ s32 unk_2D4;
    /* 0x2D8 */ s32 unk_2D8;
    /* 0x2DC */ char unk_2DC[4];
} AnimatedMesh; // size = 0x2E0

typedef AnimatedMesh* AnimatedMeshList[MAX_ANIMATED_MESHES];

typedef struct PrintHandle {
    /* 0x000 */ char unk_00[16];
    /* 0x010 */ s8* printbuf;
    /* 0x014 */ char unk_14[1344];
} PrintHandle; // size = 0x554

typedef struct OtherPrint {
    /* 0x00 */ char unk_00[16];
    /* 0x10 */ f32 stringScaleH;
    /* 0x14 */ f32 stringScaleW;
    /* 0x18 */ f32 characterScaleH;
    /* 0x1C */ f32 characterScaleW;
    /* 0x20 */ char unk_20[32];
    /* 0x40 */ s32 currentPosX;
    /* 0x44 */ char unk_44[16];
} OtherPrint; // size = 0x54

typedef struct ColliderBoundingBox {
    /* 0x00 */ f32 min[3];
    /* 0x0C */ f32 max[3];
    /* 0x18 */ s32 flagsForCollider;
} ColliderBoundingBox; // size = 0x1C

typedef struct StaticItem {
    /* 0x00 */ s32 nameString;
    /* 0x04 */ s16 iconID;
    /* 0x06 */ s16 badgeSortPriority;
    /* 0x08 */ s32 targetFlags;
    /* 0x0C */ s16 sellValue;
    /* 0x0E */ char unk_0E[2];
    /* 0x10 */ s32 menuString;
    /* 0x14 */ s32 itemString;
    /* 0x18 */ s16 typeFlags;
    /* 0x1A */ u8 moveID;
    /* 0x1B */ s8 potencyA;
    /* 0x1C */ s8 potencyB;
    /* 0x1D */ char unk_1D[3];
} StaticItem; // size = 0x20

typedef struct EffectInstance {
    /* 0x00 */ s32 flags;
    /* 0x04 */ s32 effectIndex;
    /* 0x08 */ s32 totalMatricies;
    /* 0x0C */ struct EffectInstanceData* data;
    /* 0x10 */ struct Effect* effect;
} EffectInstance;

typedef struct EffectBlueprint {
    /* 0x00 */ s32 unk_00;
    /* 0x04 */ s32 effectIndex;
    /* 0x08 */ void (*init)(EffectInstance* effectInst);
    /* 0x0C */ void (*update)(EffectInstance* effectInst);
    /* 0x10 */ void (*renderWorld)(EffectInstance* effectInst);
    /* 0x14 */ void (*unk_14)(EffectInstance* effectInst);
} EffectBlueprint; // size = 0x18

typedef struct Effect {
    /* 0x00 */ s32 flags;
    /* 0x04 */ s32 effectIndex;
    /* 0x08 */ s32 instanceCounter;
    /* 0x0C */ s32 unk_0C;  //? Maybe EffectInstanceData too ?
    /* 0x10 */ void (*update)(EffectInstance* effectInst);
    /* 0x14 */ void (*renderWorld)(EffectInstance* effectInst);
    /* 0x18 */ void (*unk_18)(EffectInstance* effectInst);
    /* 0x1C */ void* unk_1C;
} Effect; // size = 0x20

typedef struct EffectTableEntry {
    /* 0x00 */ void (*entryPoint)(s32 arg0, s32 arg1, s32 arg2, s32 arg3, f32 x, f32 y, f32 z);
    /* 0x04 */ void* dmaStart;
    /* 0x08 */ void* dmaEnd;
    /* 0x0C */ void* dmaDest;
    /* 0x10 */ void* unkStartRom;
    /* 0x14 */ void* unkEndRom;
} EffectTableEntry; // size = 0x18

typedef struct ItemEntity {
    /* 0x00 */ s32 flags;
    /* 0x04 */ s16 boundVar; /* see make_item_entity */
    /* 0x06 */ char unk_06[2];
    /* 0x08 */ Vec3f position;
    /* 0x14 */ struct ItemEntityPhysicsData* physicsData;
    /* 0x18 */ s16 itemID; /* into item table, also worldIconID */
    /* 0x1A */ u8 state;
    /* 0x1B */ u8 type;
    /* 0x1C */ u8 pickupDelay; /* num frames before item can be picked up */
    /* 0x1D */ char unk_1D;
    /* 0x1E */ s16 wsFaceAngle; /* < 0 means none */
    /* 0x20 */ s16 shadowIndex;
    /* 0x22 */ char unk_22[2];
    /* 0x24 */ u32* readPos;
    /* 0x28 */ u32* savedReadPos;
    /* 0x2C */ char unk_2C[2];
    /* 0x2E */ u8 unkCounter;
    /* 0x2F */ s8 unk_2F;
    /* 0x30 */ f32 scale;
    /* 0x34 */ char unk_34[40];
} ItemEntity; // size = 0x5C

typedef struct ModelNode {
    /* 0x00 */ s32 type; /* 2 = model */
    /* 0x04 */ UNK_PTR displayList;
    /* 0x08 */ s32 numProperties;
    /* 0x0C */ UNK_PTR propertyList;
    /* 0x10 */ struct ModelGroupData* groupData;
} ModelNode; // size = 0x14

typedef struct StaticShadowData {
    /* 0x00 */ s16 flags;
    /* 0x02 */ char unk_02[34];
} StaticShadowData; // size = 0x24

typedef struct SpriteComponent {
    /* 0x00 */ char unk_00[8];
    /* 0x08 */ s16** readPos;
    /* 0x0C */ f32 waitTime;
    /* 0x10 */ s32 loopCounter;
    /* 0x14 */ s32 currentRaster;
    /* 0x18 */ s32 currentPalette;
    /* 0x1C */ Vec3f posOffset;
    /* 0x28 */ Vec3f compPos;
    /* 0x34 */ Vec3f rotation;
    /* 0x40 */ Vec3f scale;
    /* 0x4C */ char unk_4C[4];
} SpriteComponent; // size = 0x50

typedef struct PrintContext {
    /* 0x000 */ s8* string;
    /* 0x004 */ s16 bufPos;
    /* 0x006 */ char unk_06[2];
    /* 0x008 */ s32 stringID;
    /* 0x00C */ char unk_0C[4];
    /* 0x010 */ u8 buffer[1024];
    /* 0x410 */ char unk_410[68];
    /* 0x454 */ u8 font;
    /* 0x455 */ char unk_455;
    /* 0x456 */ s16 startPosX;
    /* 0x458 */ s16 startPosY;
    /* 0x45A */ char unk_45A[45];
    /* 0x487 */ u8 unkArraySize;
    /* 0x488 */ s16 unkArrayunkLength[4];
    /* 0x490 */ char unk_490[0x58];
    /* 0x4E8 */ u8 unk_4E8;
    /* 0x4E9 */ char unk_4E9[19];
    /* 0x4FC */ s32 stateFlags;
    /* 0x500 */ char unk_500[9];
    /* 0x509 */ u8 lerpElpasedTime;
    /* 0x50A */ s16 startX;
    /* 0x50C */ s16 startY;
    /* 0x50E */ char unk_50E[6];
    /* 0x514 */ s16 sizeY;
    /* 0x516 */ s16 sizeX;
    /* 0x518 */ char unk_518[19];
    /* 0x52B */ u8 currentImageIndex;
    /* 0x52C */ char unk_52C[10];
    /* 0x536 */ s16 height;
    /* 0x538 */ s16 width;
    /* 0x53A */ char unk_53A[30];
} PrintContext; // size = 0x558

typedef struct GameStatus {
    /* 0x000 */ u32 currentButtons;
    /* 0x004 */ u32 altCurrentButtons; /* input used for batte when flag 80000 set */
    /* 0x008 */ char unk_08[8];
    /* 0x010 */ u32 pressedButtons; /* bits = 1 for frame of button press */
    /* 0x014 */ u32 altPressedButtons; /* input used for batte when flag 80000 set */
    /* 0x018 */ char unk_18[8];
    /* 0x020 */ u32 heldButtons; /* bits = 1 every 4th frame during hold */
    /* 0x024 */ u32 altHeldButtons; /* input used for batte when flag 80000 set */
    /* 0x028 */ char unk_28[8];
    /* 0x030 */ u32 prevButtons; /* from previous frame */
    /* 0x034 */ char unk_34[12];
    /* 0x040 */ s8 stickX; /* with deadzone */
    /* 0x041 */ u8 altStickX; /* input used for batte when flag 80000 set */
    /* 0x042 */ char unk_42[2];
    /* 0x044 */ s8 stickY; /* with deadzone */
    /* 0x045 */ u8 altStickY; /* input used for batte when flag 80000 set */
    /* 0x046 */ char unk_46[2];
    /* 0x048 */ s16 unk_48[4];
    /* 0x050 */ s16 unk_50[4];
    /* 0x058 */ s16 unk_58;
    /* 0x05A */ char unk_5A[6];
    /* 0x060 */ s16 unk_60;
    /* 0x062 */ char unk_62[6];
    /* 0x068 */ s16 demoButtonInput;
    /* 0x06A */ s8 demoStickX;
    /* 0x06B */ s8 demoStickY;
    /* 0x06C */ ScriptID mainScriptID;
    /* 0x070 */ s8 isBattle;
    /* 0x071 */ s8 demoState; /* (0 = not demo, 1 = map demo, 2 = demo map changing) */
    /* 0x072 */ u8 nextDemoScene; /* which part of the demo to play next */
    /* 0x073 */ u8 contBitPattern;
    /* 0x074 */ char unk_74;
    /* 0x075 */ s8 unk_75;
    /* 0x076 */ s8 unk_76;
    /* 0x077 */ char unk_77;
    /* 0x078 */ s8 disableScripts;
    /* 0x079 */ char unk_79;
    /* 0x07A */ s8 musicEnabled;
    /* 0x07B */ char unk_7B;
    /* 0x07C */ s8 unk_7C;
    /* 0x07D */ s8 unk_7D;
    /* 0x07E */ u8 peachFlags; /* (1 = isPeach, 2 = isTransformed, 4 = hasUmbrella) */
    /* 0x07F */ s8 peachDisguise; /* (1 = koopatrol, 2 = hammer bros, 3 = clubba) */
    /* 0x080 */ u8 peachAnimIdx; ///< @see world_action_idle_peachAnims
    /* 0x081 */ s8 unk_81;
    /* 0x082 */ s8 unk_82;
    /* 0x083 */ s8 unk_83;
    /* 0x084 */ s8 unk_84;
    /* 0x085 */ char unk_85;
    /* 0x086 */ s16 areaID;
    /* 0x088 */ s16 prevArea;
    /* 0x08A */ s16 didAreaChange;
    /* 0x08C */ s16 mapID;
    /* 0x08E */ s16 entryID;
    /* 0x090 */ u16 unk_90;
    /* 0x092 */ u16 unk_92;
    /* 0x094 */ f32 exitAngle;
    /* 0x098 */ Vec3f playerPos;
    /* 0x0A4 */ f32 playerYaw;
    /* 0x0A8 */ s8 unk_A8;
    /* 0x0A9 */ s8 unk_A9;
    /* 0x0AA */ s8 unk_AA;
    /* 0x0AB */ s8 unk_AB;
    /* 0x0AC */ s8 loadMenuState;
    /* 0x0AD */ s8 menuCounter;
    /* 0x0AE */ s8 bSkipIntro;
    /* 0x0AF */ char unk_AF[0x7];
    /* 0x0B6 */ s16 bootAlpha;
    /* 0x0B8 */ s16 bootBlue;
    /* 0x0BA */ s16 bootGreen;
    /* 0x0BC */ s16 bootRed;
    /* 0x0BE */ char unk_BE[106];
    /* 0x128 */ Vec3f playerTraceNormal;
    /* 0x134 */ u16 frameCounter;
    /* 0x136 */ char unk_136[2];
    /* 0x138 */ s32 nextRNG;
    /* 0x13C */ s16 unk_13C;
    /* 0x13E */ char unk_13E[2];
    /* 0x140 */ s32* shopItemData;
    /* 0x144 */ struct Shop* mapShop;
    /* 0x148 */ s16 enableBackground; /* (bit 2 is also used for something) */
    /* 0x14A */ s16 backgroundMinW;
    /* 0x14C */ s16 backgroundMinH;
    /* 0x14E */ s16 backgroundMaxW;
    /* 0x150 */ s16 backgroundMaxH;
    /* 0x152 */ s16 backgroundXOffset; /* (used for parallax scroll) */
    /* 0x154 */ UNK_PTR backgroundRaster;
    /* 0x158 */ UNK_PTR backgroundPalette;
    /* 0x15C */ s16 unk_15C;
    /* 0x15E */ u16 unk_15E;
    /* 0x160 */ Vec3s savedPos;
    /* 0x166 */ u8 saveSlot;
    /* 0x167 */ u8 loadType; /* (0 = from map, 1 = from main menu) */
    /* 0x168 */ s32 saveCount;
    /* 0x16C */ char unk_16C[12];
} GameStatus; // size = 0x178

/*
still;
walk;
jump;
fall;
fly;
idle;
run;
talk;
hurt;
*/
typedef struct PartnerAnimations {
    /* 0x00 */ UNK_PTR anims[9];
} PartnerAnimations; // size = 0x24

typedef struct Shadow {
    /* 0x00 */ s32 flags;
    /* 0x04 */ char unk_04[2];
    /* 0x06 */ u8 unk_06;
    /* 0x07 */ char unk_07;
    /* 0x08 */ s16 unk_08; // entity model index?
    /* 0x0A */ char unk_0A[6];
    /* 0x10 */ struct Vec3f position;
    /* 0x1C */ struct Vec3f scale;
<<<<<<< HEAD
    /* 0x28 */ f32 unk_28;
    /* 0x2C */ char unk_2C[0x4];
    /* 0x30 */ f32 unk_30;
    /* 0x34 */ char unk_34[0x44];
=======
    /* 0x28 */ struct Vec3f unk_28;
    /* 0x34 */ char unk_34[68];
>>>>>>> 8e47263c
} Shadow; // size = 0x78

typedef Shadow* ShadowList[MAX_SHADOWS];

typedef struct PushBlockGrid {
    /* 0x00 */ s8* cells;
    /* 0x04 */ u8 numCellsX;
    /* 0x05 */ u8 numCellsZ;
    /* 0x06 */ char unk_06[2];
    /* 0x08 */ s32 centerPos[3];
    /* 0x14 */ UNK_FUN_PTR(dropCallback);
    /* 0x18 */ char unk_18[4];
} PushBlockGrid; // size = 0x1C

typedef struct ItemEntityPhysicsData {
    /* 0x00 */ f32 verticalVelocity;
    /* 0x04 */ f32 gravity; /* 2 = normal, 1 = low gravity, higher values never 'settle' */
    /* 0x08 */ char unk_08[4];
    /* 0x0C */ f32 constVelocity;
    /* 0x10 */ f32 velx;
    /* 0x14 */ f32 velz;
    /* 0x18 */ f32 moveAngle;
    /* 0x1C */ char unk_1C[8];
} ItemEntityPhysicsData; // size = 0x24

typedef struct RenderTask {
    /* 0x00 */ s32 renderMode;
    /* 0x04 */ s32 distance; /* value between 0 and -10k */
    /* 0x08 */ struct Model* model;
    /* 0x0C */ UNK_FUN_PTR(fpBuildDL); /* function for making display list for model */
} RenderTask; // size = 0x10

typedef struct SelectableTarget {
    /* 0x00 */ s16 actorID;
    /* 0x02 */ s16 partID; /* sometimes loaded as byte from 0x3 */
    /* 0x04 */ s16 pos[3];
    /* 0x0A */ char unk_0A[7];
    /* 0x11 */ u8 homeCol; /* from xpos --> 0-3 */
    /* 0x12 */ u8 homeRow; /* from ypos --> 0-3 */
    /* 0x13 */ u8 layer; /* from zpos? --> 0-1 */
} SelectableTarget; // size = 0x14

typedef struct ActorPartMovement {
    /* 0x00 */ char unk_00[12];
    /* 0x0C */ Vec3f goalPos;
    /* 0x18 */ char unk_18[12];
    /* 0x24 */ f32 jumpScale;
    /* 0x28 */ f32 moveSpeed;
    /* 0x2C */ char unk_2C[32];
    /* 0x4C */ s32 varTable[16];
} ActorPartMovement; // size = 0x8C

typedef struct ActorPart {
    /* 0x00 */ s32 flags;
    /* 0x04 */ s32 targetFlags; /* initialized to 0 */
    /* 0x08 */ struct ActorPartDesc* staticData;
    /* 0x0C */ struct ActorPart* nextPart;
    /* 0x10 */ struct ActorPartMovement* movement;
    /* 0x14 */ Vec3s partOffset;
    /* 0x1A */ Vec3s visualOffset;
    /* 0x20 */ Vec3f partOffsetFloat;
    /* 0x2C */ Vec3f absolutePosition;
    /* 0x38 */ Vec3f rotation;
    /* 0x44 */ Vec3s rotationPivotOffset;
    /* 0x4A */ char unk_4A[2];
    /* 0x4C */ Vec3f scale;
    /* 0x58 */ Vec3f currentPos;
    /* 0x64 */ f32 yaw;
    /* 0x68 */ s16 unkOffset[2];
    /* 0x6C */ Vec2s targetOffset;
    /* 0x70 */ s16 unk_70;
    /* 0x72 */ u8 size[2];
    /* 0x74 */ u8 verticalStretch;
    /* 0x75 */ s8 unk_75;
    /* 0x76 */ s8 unk_76;
    /* 0x77 */ char unk_77[1];
    /* 0x78 */ u32* defenseTable;
    /* 0x7C */ s32 eventFlags;
    /* 0x80 */ s32 partFlags3;
    /* 0x84 */ s32 unk_84;
    /* 0x88 */ s32 currentAnimation;
    /* 0x8C */ s32 unk_8C;
    /* 0x90 */ f32 animationRate;
    /* 0x94 */ u32* idleAnimations;
    /* 0x98 */ s16 opacity;
    /* 0x9A */ char unk_9A[2];
    /* 0x9C */ struct Shadow* shadow;
    /* 0xA0 */ f32 shadowScale;
    /* 0xA4 */ s32 partTypeData[6];
    /* 0xBC */ s16 actorTypeData2b[2];
    /* 0xC0 */ struct DecorationTable* decorationTable; /* initialized to 0 */
} ActorPart; // size = 0xC4

typedef struct ColliderTriangle {
    /* 0x00 */ f32* v1[3]; /* note: the order of v1,2,3 is reversed from the ijk in the hit file */
    /* 0x04 */ f32* v2[3];
    /* 0x08 */ f32* v3[3];
    /* 0x0C */ f32 e13[3]; /* = v3 - v1 */
    /* 0x18 */ f32 e21[3]; /* = v1 - v2 */
    /* 0x24 */ f32 e32[3]; /* = v2 - v3 */
    /* 0x30 */ f32 normal[3];
    /* 0x3C */ s16 oneSided; /* 1 = yes, 0 = no */
    /* 0x3E */ char unk_3E[2];
} ColliderTriangle; // size = 0x40

typedef struct StaticPartner {
    /* 0x00 */ s32 dmaStart;
    /* 0x04 */ s32 dmaEnd;
    /* 0x08 */ s32 dmaDest;
    /* 0x0C */ s32 isFlying;
    /* 0x10 */ UNK_FUN_PTR(fpInit);
    /* 0x14 */ Bytecode* spScriptA;
    /* 0x18 */ Bytecode* spScriptB;
    /* 0x1C */ Bytecode* spScriptC;
    /* 0x20 */ Bytecode* spScriptD;
    /* 0x24 */ s32 idleAnim;
    /* 0x28 */ UNK_FUN_PTR(fpFuncA);
    /* 0x2C */ UNK_FUN_PTR(fpFuncB);
    /* 0x30 */ UNK_FUN_PTR(fpFuncC);
    /* 0x34 */ UNK_FUN_PTR(fpFuncD);
    /* 0x38 */ UNK_FUN_PTR(fpFuncE);
    /* 0x3C */ Bytecode* spScriptX;
} StaticPartner; // size = 0x40

typedef struct FontRasterSet {
    /* 0x00 */ u8 sizeX;
    /* 0x01 */ u8 sizeY;
    /* 0x02 */ char unk_02[10];
} FontRasterSet; // size = 0x0C

typedef s32(*TriggerHandlerFunc)(struct Trigger*);

typedef struct TriggerDefinition {
    /* 0x00 */ s32 flags;
    /* 0x04 */ s16 colliderIndex;
    /* 0x06 */ char unk_06[2];
    /* 0x08 */ s32 flagIndex;
    /* 0x0C */ TriggerHandlerFunc function;
    /* 0x10 */ char unk_10[4];
    /* 0x14 */ s32 unk_14;
    /* 0x18 */ s32 inputArg3;
    /* 0x1C */ s32 unk_1C;
} TriggerDefinition; // size = 0x20

typedef struct CollisionStatus {
    /* 0x00 */ s16 pushingAgainstWall; /* FFFF = none for all below VVV */
    /* 0x02 */ s16 currentFloor; /* valid on touch */
    /* 0x04 */ s16 lastTouchedFloor; /* valid after jump */
    /* 0x06 */ s16 floorBelow;
    /* 0x08 */ s16 currentCeiling; /* valid on touching with head */
    /* 0x0A */ s16 unk_0A;
    /* 0x0C */ s16 unk_0C;
    /* 0x0E */ s16 unk_0E;
    /* 0x10 */ s16 unk_10;
    /* 0x12 */ s16 currentWall;
    /* 0x14 */ s16 lastWallHammered; /* valid when smashing */
    /* 0x16 */ s16 touchingWallTrigger; /* 0/1 */
    /* 0x18 */ s16 bombetteExploded; /* 0 = yes, FFFF = no */
    /* 0x1A */ char unk_1A[2];
    /* 0x1C */ f32 bombetteExplositionPos[3];
} CollisionStatus; // size = 0x28

typedef struct DecorationTable {
    /* 0x000 */ char unk_00[1729];
    /* 0x6C1 */ s8 unk_6C1;
    /* 0x6C2 */ char unk_6C2[11];
    /* 0x6CD */ s8 unk_6CD;
    /* 0x6CE */ char unk_6CE[6];
    /* 0x6D4 */ s32* unk_6D4;
    /* 0x6D8 */ char unk_6D8[120];
    /* 0x750 */ s8 unk_750;
    /* 0x751 */ s8 unk_751;
    /* 0x752 */ s8 unk_752;
    /* 0x753 */ char unk_753[17];
    /* 0x764 */ s8 unk_764;
    /* 0x765 */ s8 unk_765;
    /* 0x766 */ s8 unk_766;
    /* 0x767 */ s8 unk_767;
    /* 0x768 */ s8 unk_768;
    /* 0x769 */ char unk_769[3];
    /* 0x76C */ s16 unk_76C[16];
    /* 0x78C */ char unk_78C[76];
    /* 0x7D8 */ s8 unk_7D8;
    /* 0x7D9 */ s8 unk_7D9;
    /* 0x7DA */ char unk_7DA;
    /* 0x7DB */ s8 unk_7DB;
    /* 0x7DC */ s16 scale[16];
    /* 0x7FC */ s16 posX[16];
    /* 0x81C */ s16 posY[16];
    /* 0x83C */ s16 posZ[16];
    /* 0x85C */ u8 rotationPivotOffsetX[16];
    /* 0x86C */ u8 rotationPivotOffsetY[16];
    /* 0x87C */ u8 rotX[16];
    /* 0x88C */ u8 rotY[16];
    /* 0x89C */ u8 rotZ[16];
    /* 0x8AC */ u8 effectType; /* 0 =  blur, 14 = none? */
    /* 0x8AD */ char unk_8AD[3];
    /* 0x8B0 */ struct Temp8025D160* unk_8B0[2];
    /* 0x8B8 */ u8 decorationType[2];
    /* 0x8BA */ u8 unk_8BA[2];
    /* 0x8BC */ u8 unk_8BC[2];
    /* 0x8C0 */ s16 unk_8C0[6];
    /* 0x8BE */ char unk_8BE[30];
} DecorationTable; // size = 0x8E8

typedef struct Shop {
    /* 0x000 */ char unk_00[16];
    /* 0x010 */ UNK_PTR owner;
    /* 0x014 */ UNK_PTR staticItemPositions;
    /* 0x018 */ UNK_PTR staticInventory;
    /* 0x01C */ UNK_PTR staticPriceList;
    /* 0x020 */ char unk_20[828];
} Shop; // size = 0x35C

typedef struct Encounter {
    /* 0x00 */ s32 count;
    /* 0x04 */ struct Enemy* enemy[16];
    /* 0x44 */ s16 battle;
    /* 0x46 */ s16 stage;
    /* 0x48 */ s16 encounterID;
    /* 0x4A */ char unk_4C[0x12];
} Encounter; // size = 0x5C

typedef struct PlayerPathElement {
    /* 0x00 */ char unk_00[4];
    /* 0x04 */ Vec3f pos;
} PlayerPathElement; // size = 0x10

typedef struct AnimatedModel {
    /* 0x00 */ s32 animModelID;
    /* 0x04 */ Vec3f pos;
    /* 0x10 */ Vec3f rot;
    /* 0x1C */ Vec3f scale;
    /* 0x28 */ struct Matrix4s* mtx;
    /* 0x2C */ char unk_2C[60];
    /* 0x68 */ u32 currentAnimData;
    /* 0x6C */ char unk_6C[4];
} AnimatedModel; // size = 0x70

typedef AnimatedModel* AnimatedModelList[MAX_ANIMATED_MODELS];

typedef struct CollisionHeader {
    /* 0x00 */ s16 numColliders;
    /* 0x02 */ char unk_02[2];
    /* 0x04 */ s32 treeOffset;
    /* 0x08 */ s16 numVerts;
    /* 0x0A */ char unk_0A[2];
    /* 0x0C */ s32 triangleTableOffset;
    /* 0x10 */ s16 bbTableSize;
    /* 0x12 */ char unk_12[2];
    /* 0x14 */ s32 bbTableOffset;
    /* 0x18 */ char unk_18[8];
} CollisionHeader; // size = 0x20

typedef struct Zone {
    /* 0x00 */ s32 type;
    /* 0x04 */ f32 boomLength;
    /* 0x08 */ f32 boomPitch;
    /* 0x0C */ f32 pos[6];
    /* 0x24 */ f32 viewPitch;
    /* 0x28 */ s32 flag;
} Zone; // size = 0x2C

typedef struct ActorMovement {
    /* 0x00 */ Vec3f currentPos;
    /* 0x0C */ Vec3f goalPos;
    /* 0x18 */ Vec3f unk_18;
    /* 0x24 */ char unk_24[24];
    /* 0x3C */ f32 acceleration;
    /* 0x40 */ f32 speed;
    /* 0x44 */ f32 velocity;
    /* 0x48 */ f32 angle;
    /* 0x4C */ f32 distance;
} ActorMovement; // size = 0x50;

typedef struct Actor {
    /* 0x000 */ s32 flags;
    /* 0x004 */ char unk_04[4];
    /* 0x008 */ struct ActorDesc* staticActorData;
    /* 0x00C */ ActorMovement walk;
    /* 0x05C */ f32 bounceDivisor;
    /* 0x060 */ char unk_60[4];
    /* 0x064 */ s32 animJumpRise;
    /* 0x068 */ s32 animJumpFall;
    /* 0x06C */ s32 animJumpLand;
    /* 0x070 */ s16 moveTime;
    /* 0x072 */ s16 moveArcAmplitude;
    /* 0x074 */ char unk_74[3];
    /* 0x077 */ u8 jumpPartIndex;
    /* 0x078 */ char unk_78[16];
    /* 0x088 */ s32 varTable[16];
    /* 0x0C8 */ ActorMovement fly;
    /* 0x118 */ f32 flyElapsed;
    /* 0x11C */ char unk_11C[4];
    /* 0x120 */ s16 flyTime;
    /* 0x122 */ s16 flyArcAmplitude;
    /* 0x124 */ char unk_124[17];
    /* 0x135 */ u8 footStepCounter;
    /* 0x136 */ u8 actorType;
    /* 0x137 */ char unk_137;
    /* 0x138 */ Vec3f homePos;
    /* 0x144 */ Vec3f currentPos;
    /* 0x150 */ Vec3s headOffset;
    /* 0x156 */ Vec3s healthBarPosition;
    /* 0x15C */ Vec3f rotation;
    /* 0x168 */ Vec3s rotationPivotOffset;
    /* 0x16E */ char unk_16E[2];
    /* 0x170 */ Vec3f scale;
    /* 0x17C */ Vec3f scaleModifier; /* multiplies normal scale factors componentwise */
    /* 0x188 */ f32 scalingFactor;
    /* 0x18C */ f32 yaw;
    /* 0x190 */ Vec2bu size;
    /* 0x192 */ s16 actorID;
    /* 0x194 */ s8 unk_194;
    /* 0x195 */ s8 unk_195;
    /* 0x196 */ s8 unk_196;
    /* 0x197 */ s8 unk_197;
    /* 0x198 */ Vec2b unk_198;
    /* 0x19A */ s8 unk_19A;
    /* 0x19B */ char unk_19B[1];
    /* 0x19C */ s32 actorTypeData1[6]; /* 4 = jump sound */
    /* 0x1B4 */ s16 actorTypeData1b[2];
    /* 0x1B8 */ s8 currentHP;
    /* 0x1B9 */ s8 maxHP;
    /* 0x1BA */ char unk_1BA[2];
    /* 0x1BC */ u8 hpFraction; /* used to render HP bar */
    /* 0x1BD */ char unk_1BD[3];
    /* 0x1C0 */ Bytecode* idleCode;
    /* 0x1C4 */ Bytecode* takeTurnCode;
    /* 0x1C8 */ Bytecode* onHitCode;
    /* 0x1CC */ Bytecode* onTurnChangeCode;
    /* 0x1D0 */ struct ScriptInstance* idleScript;
    /* 0x1D4 */ struct ScriptInstance* takeTurnScript;
    /* 0x1D8 */ struct ScriptInstance* onHitScript;
    /* 0x1DC */ struct ScriptInstance* onTurnChangeScript;
    /* 0x1E0 */ ScriptID idleScriptID;
    /* 0x1E4 */ ScriptID takeTurnID;
    /* 0x1E8 */ ScriptID onHitID;
    /* 0x1EC */ ScriptID onTurnChangeID;
    /* 0x1F0 */ s8 lastEventType;
    /* 0x1F1 */ u8 turnPriority;
    /* 0x1F2 */ u8 enemyIndex; /* actorID = this | 200 */
    /* 0x1F3 */ u8 numParts;
    /* 0x1F4 */ struct ActorPart* partsTable;
    /* 0x1F8 */ s16 lastDamageTaken;
    /* 0x1FA */ s16 hpChangeCounter;
    /* 0x1FC */ s16 damageCounter;
    /* 0x1FE */ char unk_1FE[2];
    /* 0x200 */ s32** unk_200; // Probably a struct but not sure what yet
    /* 0x204 */ char unk_204[3];
    /* 0x207 */ u8 extraCoinBonus;
    /* 0x208 */ s8 unk_208;
    /* 0x209 */ char unk_209[3];
    /* 0x20C */ u32* statusTable;
    /* 0x210 */ Status debuff;
    /* 0x211 */ s8 debuffDuration;
    /* 0x212 */ s8 staticStatus; /* 0B = yes */
    /* 0x213 */ s8 staticDuration;
    /* 0x214 */ s8 stoneStatus; /* 0C = yes */
    /* 0x215 */ s8 stoneDuration;
    /* 0x216 */ s8 koStatus; /* 0D = yes */
    /* 0x217 */ s8 koDuration;
    /* 0x218 */ s8 transStatus; /* 0E = yes */
    /* 0x219 */ s8 transDuration;
    /* 0x21A */ char unk_21A[2];
    /* 0x21C */ u8 status;
    /* 0x21D */ char unk_21D[3];
    /* 0x220 */ s8 isGlowing;
    /* 0x221 */ u8 attackBoost;
    /* 0x222 */ s8 defenseBoost;
    /* 0x223 */ u8 chillOutAmount; /* attack reduction */
    /* 0x224 */ u8 chillOutTurns;
    /* 0x225 */ char unk_225[7];
    /* 0x22C */ struct SelectableTarget targetData[24];
    /* 0x40C */ s8 targetListLength;
    /* 0x40D */ s8 targetIndexList[24]; /* into targetData */
    /* 0x425 */ s8 selectedTargetIndex; /* into target index list */
    /* 0x426 */ s8 targetPartIndex;
    /* 0x427 */ char unk_427;
    /* 0x428 */ s16 targetActorID;
    /* 0x42A */ char unk_42A[2];
    /* 0x42C */ struct Shadow* shadow; /* might be shadow ID */
    /* 0x430 */ f32 shadowScale; /* = actor size / 24.0 */
    /* 0x434 */ s16 renderMode; /* initially 0xD, set to 0x22 if any part is transparent */
    /* 0x436 */ s16 unk_436;
    /* 0x438 */ s32 x[2]; /* ??? see FUN_80253974 */
    /* 0x440 */ struct MenuIcon* ptrDefuffIcon;
} Actor; // size = 0x444

typedef struct TileDescriptor {
    /* 0x00 */ s8 name[32];
    /* 0x20 */ s16 auxW;
    /* 0x22 */ s16 mainW;
    /* 0x24 */ s16 auxH;
    /* 0x26 */ s16 mainH;
    /* 0x28 */ char unk_28;
    /* 0x29 */ u8 extraTiles;
    /* 0x2A */ u8 colorCombine;
    /* 0x2B */ u8 fmt;
    /* 0x2C */ u8 bitDepth;
    /* 0x2D */ u8 wrapH;
    /* 0x2E */ u8 wrapV;
    /* 0x2F */ u8 filtering;
} TileDescriptor; // size = 0x30

typedef struct BackgroundHeader {
    /* 0x00 */ void* raster;
    /* 0x04 */ void* palette;
    /* 0x08 */ u16 startX;
    /* 0x0A */ u16 startY;
    /* 0x0C */ u16 width;
    /* 0x0E */ u16 height;
} BackgroundHeader; // size = 0x10

typedef struct ModelGroupData {
    /* 0x00 */ UNK_PTR transformMatrix;
    /* 0x04 */ UNK_PTR lightingGroup;
    /* 0x08 */ s32 numLights;
    /* 0x0C */ s32 numChildren;
    /* 0x10 */ struct ModelNode** childList;
} ModelGroupData; // size = 0x14

typedef struct FontData {
    /* 0x00 */ char unk_00[24];
} FontData; // size = 0x18

typedef struct Crash {
    /* 0x000 */ char unk_00[20];
    /* 0x014 */ s32 threadID;
    /* 0x018 */ char unk_18[12];
    /* 0x024 */ s64 AT;
    /* 0x02C */ s64 V0;
    /* 0x034 */ s64 V1;
    /* 0x03C */ s64 A0;
    /* 0x044 */ s64 A1;
    /* 0x04C */ s64 A2;
    /* 0x054 */ s64 A3;
    /* 0x05C */ char unk_5C[16];
    /* 0x06C */ s32 T2;
    /* 0x070 */ char unk_70[168];
    /* 0x118 */ s32 SR;
    /* 0x11C */ s32 PC;
    /* 0x120 */ s32 interrupt;
    /* 0x124 */ s32 VA;
    /* 0x128 */ char unk_128[208];
} Crash; // size = 0x1F8

typedef struct PlayerStatus {
    /* 0x000 */ s32 flags;
    /* 0x004 */ u32 animFlags;
    /* 0x008 */ s16 framesOnGround; /* Number of frames since last jump landed */
    /* 0x00A */ char unk_0A[2];
<<<<<<< HEAD
    /* 0x00C */ u8 peachDisguise;
    /* 0x00D */ s8 unk_0D;
=======
    /* 0x00C */ s8 peachDisguise;
    /* 0x00D */ char unk_0D[1];
>>>>>>> 8e47263c
    /* 0x00E */ u8 unk_0E;
    /* 0x00F */ u8 unk_0F;
    /* 0x010 */ s16 unk_10;
    /* 0x012 */ s16 moveFrames;
    /* 0x014 */ s8 enableCollisionOverlapsCheck;
    /* 0x015 */ s8 statusMenuCounterinputEnabledCounter; /* whether the C-up menu can appear */
    /* 0x016 */ Vec3s lastGoodPosition;
    /* 0x01C */ Vec3f extraVelocity;
    /* 0x028 */ Vec3f position;
    /* 0x034 */ char unk_34[16];
    /* 0x044 */ f32 decorationPos[2];
    /* 0x04C */ char unk_4C[4];
    /* 0x050 */ f32 jumpApexHeight;
    /* 0x054 */ f32 currentSpeed;
    /* 0x058 */ f32 walkSpeed;
    /* 0x05C */ f32 runSpeed;
    /* 0x060 */ char unk_60[4];
    /* 0x064 */ f32 unk_64;
    /* 0x068 */ f32 normalPitch;
    /* 0x06C */ f32 unk_6C;
    /* 0x070 */ f32 gravityIntegrator[4];
    /* 0x080 */ f32 targetYaw;
    /* 0x084 */ f32 currentYaw;
    /* 0x088 */ f32 unk_88;
    /* 0x08C */ s32 unk_8C;
    /* 0x090 */ f32 unk_90;
    /* 0x094 */ s32 unk_94;
    /* 0x098 */ s32 unk_98;
    /* 0x09C */ s32 unk_9C;
    /* 0x0A0 */ f32 heading;
    /* 0x0A4 */ char unk_A4[4];
    /* 0x0A8 */ f32 spriteFacingAngle; /* angle of sprite, relative to camera, from 0 to 180 */
    /* 0x0AC */ char unk_AC[4];
    /* 0x0B0 */ s16 colliderHeight;
    /* 0x0B2 */ s16 colliderDiameter;
    /* 0x0B4 */ s8 actionState;
    /* 0x0B5 */ u8 prevActionState;
    /* 0x0B6 */ s8 fallState; ///< Also used as sleep state in Peach idle action
    /* 0x0B7 */ char unk_B7;
    /* 0x0B8 */ s32 anim;
    /* 0x0BC */ u16 unk_BC;
    /* 0x0BE */ u8 renderMode;
    /* 0x0BF */ s8 unk_BF;
    /* 0x0C0 */ s16 decorationList;
    /* 0x0C2 */ s16 unk_C2;
    /* 0x0C4 */ char unk_C4;
    /* 0x0C5 */ s8 unk_C5;
    /* 0x0C6 */ s16 unk_C6;
    /* 0x0C8 */ s32* unk_C8;
    /* 0x0CC */ s32 shadowID;
    /* 0x0D0 */ char unk_D0[8];
    /* 0x0D8 */ UNK_PTR** unk_D8;
    /* 0x0DC */ s32 currentButtons;
    /* 0x0E0 */ s32 pressedButtons;
    /* 0x0E4 */ s32 heldButtons;
    /* 0x0E8 */ s32 stickAxis[2];
    /* 0x0F0 */ s32 currentButtonsBuffer[10];
    /* 0x118 */ s32 pressedButtonsBuffer[10];
    /* 0x140 */ s32 heldButtonsBuffer[10];
    /* 0x168 */ s32 stickXBuffer[10];
    /* 0x190 */ s32 stickYBuffer[10];
    /* 0x1B8 */ s32 inputBufPos;
    /* 0x1BC */ char unk_1BC[204];
} PlayerStatus; // size = 0x288

typedef struct AnimatedModelNode {
    /* 0x00 */ u32* displayList;
    /* 0x04 */ s16 rot[3]; /* range = -180,180 */
    /* 0x0A */ char unk_0A[34];
} AnimatedModelNode; // size = 0x2C

typedef struct EncounterStatus {
    /* 0x000 */ s32 flags;
    /* 0x004 */ u8 eFirstStrike; /* 0 = none, 1 = player, 2 = enemy */
    /* 0x005 */ s8 hitType; /* 1 = none/enemy, 2 = jump */
    /* 0x006 */ s8 hitTier; /* 0 = normal, 1 = super, 2 = ultra */
    /* 0x007 */ char unk_07;
    /* 0x008 */ s8 unk_08;
    /* 0x009 */ s8 battleOutcome; /* 0 = won, 1 = lost */
    /* 0x00A */ s8 unk_0A;
    /* 0x00B */ s8 merleeCoinBonus; /* triple coins when != 0 */
    /* 0x00C */ u8 damageTaken; /* valid after battle */
    /* 0x00D */ char unk_0D;
    /* 0x00E */ s16 coinsEarned; /* valid after battle */
    /* 0x010 */ char unk_10;
    /* 0x011 */ u8 allowFleeing;
    /* 0x012 */ s8 unk_12;
    /* 0x013 */ u8 dropWhackaBump;
    /* 0x014 */ s32 songID;
    /* 0x018 */ s32 unk_18;
    /* 0x01C */ s8 numEncounters; /* number of encounters for current map (in list) */
    /* 0x01D */ s8 currentAreaIndex;
    /* 0x01E */ u8 currentMapIndex;
    /* 0x01F */ u8 currentEntryIndex;
    /* 0x020 */ u8 mapID;
    /* 0x021 */ s8 resetMapEncounterFlags;
    /* 0x021 */ char unk_22[2];
    /* 0x024 */ s32* npcGroupList;
    /* 0x028 */ struct Encounter* encounterList[24];
    /* 0x088 */ struct Encounter* currentEncounter;
    /* 0x08C */ struct Enemy* currentEnemy;
    /* 0x090 */ s32 fadeOutAmount;
    /* 0x094 */ s32 unk_94;
    /* 0x098 */ s32 fadeOutAccel;
    /* 0x09C */ s32 battleStartCountdown;
    /* 0x0A0 */ char unk_A0[16];
    /* 0x0B0 */ s32 defeatFlags[60][12];
    /* 0xFB0 */ s16 recentMaps[2];
    /* 0xFB4 */ char unk_FB4[4];
} EncounterStatus; // size = 0xFB8

typedef struct SaveData {
    /* 0x0000 */ char magicString[16]; /* "Mario Story 006" string */
    /* 0x0010 */ s8 pad[32]; /* always zero */
    /* 0x0030 */ s32 crc1;
    /* 0x0034 */ s32 crc2;
    /* 0x0038 */ s32 saveSlot;
    /* 0x003C */ s32 saveCount;
    /* 0x0040 */ struct PlayerData player;
    /* 0x0380 */ char unk_380[0xE0];
    /* 0x0460 */ s32 starPoints;
    /* 0x0464 */ char unk_464[4];
    /* 0x0468 */ s16 areaID;
    /* 0x046A */ s16 mapID;
    /* 0x046C */ s16 entryID;
    /* 0x046E */ char unk_46E[2];
    /* 0x0470 */ s32 enemyDefeatFlags[720];
    /* 0x0FB0 */ s32 globalFlags[64];
    /* 0x10B0 */ s8 globalBytes[512];
    /* 0x12B0 */ s32 areaFlags[8];
    /* 0x12D0 */ s8 areaBytes[16];
    /* 0x12E0 */ char unk_12E0[6];
    /* 0x12E6 */ s16 savePos[3];
    /* 0x12EC */ s32 unk_12EC;
    /* 0x12F0 */ s8 unk_12F0[12]; /* player name starts at 4th char */
    /* 0x12FC */ s32 unk_12FC;
    /* 0x1300 */ s32 unk_1300;
    /* 0x1304 */ char unk_1304[0x7C];
} SaveData; // size = 0x1380

typedef struct {
    /* 0x00 */ s32 numVectors;
    /* 0x04 */ s32 unk_04;
    /* 0x08 */ Vec3f* staticVectorList;
    /* 0x0C */ Vec3f* vectors;
    /* 0x10 */ s32 timeElapsed;
    /* 0x14 */ s32 timeLeft;
    /* 0x18 */ s32 easingType;
} Path; // size = 0x1C

typedef struct {
    /* 0x00 */ s8 enabled;
    /* 0x01 */ u8 listStart;
    /* 0x02 */ u8 numCols;
    /* 0x03 */ u8 numRows;
    /* 0x04 */ s32 startIndex;
    /* 0x08 */ s32 count;
} PauseItemPage; // size = 0xC

typedef struct {
    /* 0x00 */ char unk_00[8];
    /* 0x08 */ s8* unk_08;
    /* 0x0C */ void* fpInit;
    /* 0x10 */ void* fpHandleInput;
    /* 0x14 */ void* fpUpdate;
    /* 0x18 */ void* fpCleanup;
} MenuTab; // size = 0x1C

typedef struct {
    /* 0x00 */ s8 flags;
    /* 0x01 */ char unk_01;
    /* 0x02 */ s8 unk_02; // related to heirarchy somehow - sibling? group?
    /* 0x03 */ s8 parent; // ?
    /* 0x04 */ s32 unk_04;
    /* 0x08 */ UNK_PTR unk_08;
    /* 0x0C */ s16 posX;
    /* 0x0E */ s16 posY;
    /* 0x10 */ s16 width;
    /* 0x12 */ s16 height;
    /* 0x14 */ UNK_PTR fpDrawContents;
    /* 0x18 */ s32 unk_18; // MenuTab pointer for pause menu tabs
    /* 0x1C */ s8 unk_1C;
    /* 0x1D */ char unk_1D[3];
} UIPanel; // size = 0x20

// BEGIN ENTITY-SPECIFIC STRUCTS

typedef struct struct802E2BA4 {
    /* 0x00 */ char unk_00[2];
    /* 0x02 */ u16 unk_02[24][2];
} struct802E2BA4;

// from 102c80, size unknown.
typedef struct struct802E1400 {
    /* 0x000 */ Vec3f unk_00;
    /* 0x00C */ char unk_0C[4];
    /* 0x010 */ s8 unk_10;
    /* 0x011 */ s8 unk_11;
    /* 0x014 */ Vec3f unk_14;
    /* 0x020 */ u16 unk_20;
    /* 0x022 */ s16 unk_22;
    /* 0x024 */ s16 unk_24;
    /* 0x028 */ Entity* attachedEntity;
    /* 0x02C */ char unk_2C[8];
    /* 0x034 */ struct802E2BA4* unk_34;
    /* 0x038 */ f32 unk_38;
    /* 0x03C */ union {
        /*       */     s16 s;
        /*       */     s8 b[2];
    } unk_3C;
    /* 0x03E */ char unk_3E[0x4D];
    /* 0x08B */ u8 unk_8B[24];
    /* 0x0A3 */ char unk_A3; // padding?
    /* 0x0A4 */ u8 unk_A4[24];
    /* 0x0BC */ char unk_BC[4];
    /* 0x0C0 */ f32 unk_C0[24];
    /* 0x120 */ char unk_120[4];
    /* 0x124 */ f32 unk_124[24];
    /* 0x184 */ char unk_184[4];
    /* 0x188 */ f32 unk_188[24];
} struct802E1400;

// from 104940_len_dc0, size unknown
// appears to belong to the hammer blocks(?)
typedef struct struct802E3650 {
    /* 0x000 */ u8 unk_00;
    /* 0x001 */ char unk_01[2];
    /* 0x003 */ s8 unk_03;
    /* 0x004 */ s16 unk_04;
    /* 0x006 */ s16 unk_06;
    /* 0x008 */ char unk_08[2];
    /* 0x00A */ u16 unk_0A;
    /* 0x00C */ char unk_0C[2];
    /* 0x00E */ s16 unk_0E;
    /* 0x010 */ s16 unk_10;
    /* 0x012 */ s16 unk_12;
    /* 0x014 */ f32 unk_14;
    /* 0x018 */ f32 unk_18;
    /* 0x01C */ char unk_1C[0x10C];
    /* 0x128 */ UNK_PTR unk_128;
    /* 0x12C */ UNK_PTR unk_12C;
} struct802E3650;

// size unknown
typedef struct struct802E4B10 {
    /* 0x00 */ u8 unk_00;
    /* 0x01 */ u8 unk_01;
    /* 0x02 */ s8 unk_02;
    /* 0x03 */ char unk_03[6];
    /* 0x09 */ u8 unk_09;
    /* 0x0A */ u8 unk_0A;
    /* 0x0B */ char unk_0B; // padding?
    /* 0x0C */ s32 unk_0C;
    /* 0x10 */ s32 unk_10;
    /* 0x14 */ char unk_14[0xBC];
    /* 0xD0 */ u16 unk_D0;
    /* 0xD4 */ f32 unk_D4[0];
} struct802E4B10;

// END ENTITY-SPECIFIC STRUCTS

typedef struct {
    /* 0x00000 */ LookAt lookAt[2];
    /* 0x00030 */ Matrix4s camPerspMatrix[8]; // could only be length 4, unsure
    /* 0x00230 */ Gfx mainGfx[0x2080];
    /* 0x10630 */ Gfx backgroundGfx[0x200]; // used by gfx_task_background
    /* 0x11630 */ Matrix4s matrixStack[0x200];
} DisplayContext; // size = 0x19630

typedef struct EffectInstanceData {
    /* 0x00 */ s32 unk_00;
    /* 0x04 */ Vec3f pos;
    /* 0x10 */ Vec3f rotation;
    /* 0x1C */ Vec3f scale;
    /* 0x28 */ char unk_28[0x4];
    /* 0x2C */ s32 unk_2C;
    /* 0x30 */ f32 unk_30;
    /* 0x34 */ char unk_34[0x4C];
} EffectInstanceData; // size = 0x80

typedef struct Temp8010F250 {
    /* 0x00 */ s8 unk_00;
    /* 0x01 */ s8 unk_01;
    /* 0x02 */ char unk_02[5];
    /* 0x07 */ s8 unk_07;
    /* 0x08 */ s32 unk_08;
    /* 0x0C */ s32 unk_0C;
    /* 0x10 */ char unk_10[0x20];
    /* 0x30 */ SoundID unk_30;
} Temp8010F250; // size = 0x34

typedef struct Temp8010EBB0 {
    /* 0x000 */ s8 unk_00;
    /* 0x001 */ s8 unk_01;
    /* 0x002 */ s8 unk_02;
    /* 0x003 */ s8 unk_03;
    /* 0x004 */ char unk_04[0x4];
    /* 0x008 */ s32 unk_08;
    /* 0x009 */ s32 unk_0C;
    /* 0x010 */ char unk_10[0x4];
    /* 0x014 */ s8 unk_14;
    /* 0x015 */ char unk_15[0x343];
    /* 0x358 */ s32 unk_358;
    /* 0x35C */ char unk_35C[0x4];
} Temp8010EBB0; // size = 0x360

typedef struct Temp8025D160 {
    /* 0x00 */ s32 unk_00;
    /* 0x04 */ char unk_04[8];
    /* 0x0C */ struct Temp8025D160_2* unk_0C;
} Temp8025D160; // size = 0x10 (?)

typedef struct Temp8025D160_2 {
    /* 0x00 */ s32 unk_00;
    /* 0x04 */ f32 unk_04;
    /* 0x08 */ f32 unk_08;
    /* 0x0C */ f32 unk_0C;
    /* 0x10 */ char unk_10[12];
    /* 0x1C */ s32 unk_1C;
    /* 0x20 */ s32 unk_20;
    /* 0x24 */ char unk_24[8];
    /* 0x2C */ s32 unk_2C;
} Temp8025D160_2; // size = 0x30 (?)

typedef struct EntityModel {
    /* 0x00 */ s32 flags;
    /* 0x04 */ u8 renderMode;
    /* 0x05 */ u8 unk_05;
    /* 0x06 */ u8 unk_06;
    /* 0x07 */ u8 unk_07;
    /* 0x08 */ f32 nextFrameTime; ///< Set to 1.0 after each update
    /* 0x0C */ f32 timeScale; ///< Default is 1.0
    /* 0x10 */ s32* cmdListReadPos;
    /* 0x14 */ Gfx* displayList;
    /* 0x18 */ Matrix4s transform;
    /* 0x58 */ s32 cmdListSavedPos;
    /* 0x5C */ Vtx* vertexArray;
    /* 0x60 */ UNK_FUN_PTR(fpSetupGfxCallback);
    /* 0x64 */ s32 setupGfxCallbackArg0;
} EntityModel; // size = 0x68

typedef EntityModel* EntityModelList[MAX_ENTITY_MODELS];

#endif<|MERGE_RESOLUTION|>--- conflicted
+++ resolved
@@ -1079,15 +1079,8 @@
     /* 0x0A */ char unk_0A[6];
     /* 0x10 */ struct Vec3f position;
     /* 0x1C */ struct Vec3f scale;
-<<<<<<< HEAD
-    /* 0x28 */ f32 unk_28;
-    /* 0x2C */ char unk_2C[0x4];
-    /* 0x30 */ f32 unk_30;
+    /* 0x28 */ struct Vec3f unk_28;
     /* 0x34 */ char unk_34[0x44];
-=======
-    /* 0x28 */ struct Vec3f unk_28;
-    /* 0x34 */ char unk_34[68];
->>>>>>> 8e47263c
 } Shadow; // size = 0x78
 
 typedef Shadow* ShadowList[MAX_SHADOWS];
@@ -1540,13 +1533,8 @@
     /* 0x004 */ u32 animFlags;
     /* 0x008 */ s16 framesOnGround; /* Number of frames since last jump landed */
     /* 0x00A */ char unk_0A[2];
-<<<<<<< HEAD
-    /* 0x00C */ u8 peachDisguise;
+    /* 0x00C */ s8 peachDisguise;
     /* 0x00D */ s8 unk_0D;
-=======
-    /* 0x00C */ s8 peachDisguise;
-    /* 0x00D */ char unk_0D[1];
->>>>>>> 8e47263c
     /* 0x00E */ u8 unk_0E;
     /* 0x00F */ u8 unk_0F;
     /* 0x010 */ s16 unk_10;
