#ifndef _COMMON_STRUCTS_H_
#define _COMMON_STRUCTS_H_

#include "macros.h"
#include "ultra64.h"
#include "types.h"
#include "si.h"
#include "enums.h"

struct ScriptInstance;

typedef ApiStatus(*ApiFunc)(struct ScriptInstance*, s32);

typedef struct Vec2b {
    /* 0x00 */ u8 x;
    /* 0x01 */ u8 y;
} Vec2b; // size = 0x02

typedef struct Vec3f {
    /* 0x00 */ f32 x;
    /* 0x04 */ f32 y;
    /* 0x08 */ f32 z;
} Vec3f; // size = 0x0C

typedef struct Vec3s {
    /* 0x00 */ s16 x;
    /* 0x02 */ s16 y;
    /* 0x04 */ s16 z;
} Vec3s; // size = 0x06

typedef struct Vec4f {
    /* 0x00 */ f32 x;
    /* 0x04 */ f32 y;
    /* 0x08 */ f32 z;
    /* 0x0C */ f32 yaw;
} Vec4f; // size = 0x10

typedef struct Matrix4f {
    /* 0x00 */ f32 mtx[4][4];
} Matrix4f; // size = 0x40

typedef struct Matrix4s {
    /* 0x00 */ s16 whole[4][4];
    /* 0x20 */ s16 frac[4][4];
} Matrix4s; // size = 0x40

typedef struct CamPosSettings {
    /* 0x00 */ f32 boomYaw;
    /* 0x04 */ f32 boomLength;
    /* 0x08 */ f32 boomPitch;
    /* 0x0C */ f32 viewPitch;
    /* 0x10 */ Vec3f position;
} CamPosSettings; // size = 0x1C

typedef struct PartnerData {
    /* 0x00 */ u8 enabled;
    /* 0x01 */ u8 level;
    /* 0x02 */ s16 unk_02[3];
} PartnerData; // size = 0x08

typedef struct HeapNode {
    /* 0x00 */ UNK_PTR next;
    /* 0x04 */ s32 length;
    /* 0x08 */ s16 allocated;
    /* 0x0A */ s16 entryID;
    /* 0x0C */ s32 capacity;
} HeapNode; // size = 0x10

typedef struct NpcBlurData {
    /* 0x00 */ char unk_00;
    /* 0x01 */ s8 unk_01;
    /* 0x02 */ char unk_02[2];
    /* 0x04 */ f32 xpos[20];
    /* 0x54 */ f32 ypos[20];
    /* 0xA4 */ f32 zpos[20];
} NpcBlurData; // size = 0xF4

typedef struct Npc {
    /* 0x000 */ s32 flags;
    /* 0x004 */ UNK_PTR onUpdate; /* run before anything else for this npc in the npc update step */
    /* 0x008 */ UNK_PTR onRender; /* run after the display list for this npc is built */
    /* 0x00C */ f32 yaw;
    /* 0x010 */ f32 planarFlyDist; /* also used for speech, temp0? */
    /* 0x014 */ f32 jumpScale; /* also used for speech, temp1? */
    /* 0x018 */ f32 moveSpeed;
    /* 0x01C */ f32 jumpVelocity;
    /* 0x020 */ struct NpcBlurData* blurData; /* related to movement somehow... */
    /* 0x024 */ char unk_24[4];
    /* 0x028 */ u32 currentAnim;
    /* 0x02C */ char unk_2C[4];
    /* 0x030 */ f32 animationSpeed;
    /* 0x034 */ char unk_34[4];
    /* 0x038 */ Vec3f pos;
    /* 0x044 */ Vec3f rotation;
    /* 0x050 */ f32 unk_50;
    /* 0x054 */ Vec3f scale;
    /* 0x060 */ Vec3f moveToPos;
    /* 0x06C */ Vec3f colliderPos; /* used during collision with player */
    /* 0x078 */ s32 shadowIndex;
    /* 0x07C */ f32 shadowScale;
    /* 0x080 */ s32 unk_80;
    /* 0x084 */ char unk_84[4];
    /* 0x088 */ s16 isFacingAway;
    /* 0x08A */ s16 yawCamOffset;
    /* 0x08C */ char unk_8C[2];
    /* 0x08E */ s16 duration; /* formerly interp_counter */
    /* 0x090 */ Vec3s homePos;
    /* 0x096 */ char unk_96[12];
    /* 0x0A2 */ u16 unk_A2;
    /* 0x0A4 */ u8 npcID;
    /* 0x0A5 */ char unk_A5;
    /* 0x0A6 */ s16 collisionRadius;
    /* 0x0A8 */ s16 collisionHeight;
    /* 0x0AA */ u8 renderMode;
    /* 0x0AB */ u8 unk_AB;
    /* 0x0AC */ u8 unk_AC;
    /* 0x0AD */ char unk_AD[659];
} Npc; // size = 0x340

typedef Npc* NpcList[MAX_NPCS];

typedef struct PlayerData {
    /* 0x000 */ s8 bootsLevel;
    /* 0x001 */ s8 hammerLevel;
    /* 0x002 */ s8 curHP;
    /* 0x003 */ s8 curMaxHP;
    /* 0x004 */ u8 hardMaxHP;
    /* 0x005 */ s8 curFP;
    /* 0x006 */ s8 curMaxFP;
    /* 0x007 */ u8 hardMaxFP;
    /* 0x008 */ u8 maxBP;
    /* 0x009 */ u8 level;
    /* 0x00A */ s8 hasActionCommands;
    /* 0x00B */ char unk_0B;
    /* 0x00C */ s16 coins;
    /* 0x00E */ s8 fortressKeyCount;
    /* 0x00F */ u8 starPieces;
    /* 0x010 */ s8 starPoints;
    /* 0x011 */ char unk_11;
    /* 0x012 */ s8 currentPartner;
    /* 0x013 */ char unk_13;
    /* 0x014 */ struct PartnerData partners[12];
    /* 0x074 */ s16 keyItems[32];
    /* 0x0B4 */ s16 badges[128];
    /* 0x1B4 */ s16 invItems[10];
    /* 0x1C8 */ s16 storedItems[32];
    /* 0x208 */ s16 equippedBadges[64];
    /* 0x288 */ char unk_288;
    /* 0x289 */ u8 merleeSpellType;
    /* 0x28A */ s8 merleeCastsLeft;
    /* 0x28B */ char unk_28B;
    /* 0x28C */ s16 merleeTurnCount;
    /* 0x28E */ s8 maxStarPower;
    /* 0x28F */ char unk_28F;
    /* 0x290 */ s16 specialBarsFilled;
    /* 0x292 */ char unk_292[2];
    /* 0x294 */ s16 otherHitsTaken;
    /* 0x296 */ s16 unk_296;
    /* 0x298 */ s16 hitsTaken;
    /* 0x29A */ s16 hitsBlocked;
    /* 0x29C */ s16 playerFirstStrikes;
    /* 0x29E */ s16 enemyFirstStrikes;
    /* 0x2A0 */ s16 powerBounces;
    /* 0x2A2 */ s16 battlesCount;
    /* 0x2A4 */ s16 unk_2A4[4];
    /* 0x2AC */ s32 unk_2AC;
    /* 0x2B0 */ s32 unk_2B0;
    /* 0x2B4 */ u32 totalCoinsEarned;
    /* 0x2B8 */ s16 idleFrameCounter; /* frames with no inputs, overflows ever ~36 minutes of idling */
    /* 0x2BA */ char unk_2BA[2];
    /* 0x2BC */ s32 frameCounter; /* increases by 2 per frame */
    /* 0x2C0 */ s16 quizzesAnswered;
    /* 0x2C2 */ s16 quizzesCorrect;
    /* 0x2C4 */ s32 unk_2C4[12];
    /* 0x2F4 */ s32 unk_2F4[12];
    /* 0x324 */ s32 tradeEventStartTime;
    /* 0x328 */ s32 unk_328;
    /* 0x32C */ s16 starPiecesCollected;
    /* 0x32E */ s16 jumpGamePlays;
    /* 0x330 */ s32 jumpGameTotal; /* all-time winnings, max = 99999 */
    /* 0x334 */ s16 jumpGameRecord;
    /* 0x336 */ s16 smashGamePlays;
    /* 0x338 */ s32 smashGameTotal; /* all-time winnings, max = 99999 */
    /* 0x33C */ s16 smashGameRecord;
    /* 0x33E */ char unk_33E[2];
} PlayerData; // size = 0x340

typedef union {
    struct {
        /* 0x0 */ s16 genericFlagIndex;
        /* 0x2 */ char unk_2;
    } bytes;
    s32 flags;
} TriggerFlags;

typedef union {
    struct {
        /* 0x0 */ s16 unkParams;
        /* 0x2 */ char unk_2;
    } bytes;
    s32 params;
} TriggerParams;

typedef union {
    u16 s[6];
    s32 w[3];
} ScriptVariables;

typedef struct Trigger {
    /* 0x00 */ TriggerFlags flags;
    /* 0x04 */ TriggerParams params1;
    /* 0x08 */ TriggerParams params2;
    /* 0x0C */ UNK_FUN_PTR(functionHandler);
    /* 0x10 */ Bytecode* scriptStart;
    /* 0x14 */ struct ScriptInstance* runningScript;
    /* 0x18 */ s32 priority;
    /* 0x1C */ ScriptVariables scriptVars;
    /* 0x28 */ char unk_2C[8];
    /* 0x30 */ u8 unk_30;
    /* 0x31 */ char unk_31[3];
    /* 0x34 */ ScriptID runningScriptID;
} Trigger; // size = 0x38

typedef Trigger* TriggerList[MAX_TRIGGERS];

typedef struct ScriptInstance {
    /* 0x000 */ u8 state;
    /* 0x001 */ u8 currentArgc;
    /* 0x002 */ u8 currentOpcode;
    /* 0x003 */ u8 priority;
    /* 0x004 */ u8 groupFlags;
    /* 0x005 */ s8 blocked; /* 1 = blocking */
    /* 0x006 */ s8 loopDepth; /* how many nested loops we are in, >= 8 hangs forever */
    /* 0x007 */ s8 switchDepth; /* how many nested switches we are in, max = 8 */
    /* 0x008 */ Bytecode* ptrNextLine;
    /* 0x00C */ Bytecode* ptrReadPos;
    /* 0x010 */ s8 labelIndices[16];
    /* 0x020 */ UNK_PTR labelPositions[16];
    /* 0x060 */ UNK_PTR unk_60; /* unknown pointer; allocated on the heap, free'd in kill_script() */
    /* 0x064 */ struct ScriptInstance* blockingParent; /* parent? */
    /* 0x068 */ struct ScriptInstance* childScript;
    /* 0x06C */ struct ScriptInstance* parentScript; /* brother? */
    /* 0x070 */ union {
        s32 s;
        f32 f;
    } functionTemp[4];
    /* 0x080 */ ApiFunc callFunction;
    /* 0x084 */ s32 varTable[16];
    /* 0x0C4 */ s32 varFlags[3];
    /* 0x0D0 */ s32 loopStartTable[8];
    /* 0x0F0 */ s32 loopCounterTable[8];
    /* 0x110 */ s8 switchBlockState[8];
    /* 0x118 */ s32 switchBlockValue[8];
    /* 0x138 */ s32* buffer;
    /* 0x13C */ s32* array;
    /* 0x140 */ s32* flagArray;
    /* 0x144 */ ScriptID id;
    /* 0x148 */ union {
        s32 enemyID;
        s32 actorID;
        struct Enemy* enemy; ///< For overworld scripts owned by an Npc
        struct Actor* actor; ///< For battle scripts
    } owner1;                ///< Initially -1
    /* 0x14C */ union {
        NpcId npcID;
        s32 triggerID;
        struct Npc* npc;            ///< For overworld scripts owned by an Npc
        struct Trigger* trigger;
    } owner2;                       ///< Initially -1
    /* 0x150 */ f32 timeScale;
    /* 0x154 */ f32 frameCounter;
    /* 0x158 */ s32 unk_158;
    /* 0x15C */ Bytecode* ptrFirstLine;
    /* 0x160 */ Bytecode* ptrSavedPosition;
    /* 0x164 */ Bytecode* ptrCurrentLine;
} ScriptInstance; // size = 0x168

typedef ScriptInstance* ScriptList[MAX_SCRIPTS];

typedef struct Entity {
    /* 0x00 */ s32 flags;
    /* 0x04 */ s8 listIndex;
    /* 0x05 */ char unk_05;
    /* 0x06 */ s8 unk_06;
    /* 0x07 */ char unk_07[4];
    /* 0x0B */ u8 alpha; /* reported by rain */
    /* 0x0C */ s16 aabb[3];
    /* 0x12 */ char unk_12[2];
<<<<<<< HEAD
    /* 0x14 */ s16 virtualModelIndex;
=======
    /* 0x14 */ s16 unk_14;
>>>>>>> adf6b96c
    /* 0x16 */ s16 shadowIndex;
    /* 0x18 */ char unk_18[8];
    /* 0x20 */ UNK_PTR buildMatrixOverride;
    /* 0x24 */ char unk_24[4];
    /* 0x28 */ Bytecode* boundScript;
    /* 0x2C */ char unk_2C[12];
    /* 0x38 */ struct StaticEntityData* static_data;
    /* 0x3C */ UNK_PTR unk_3C;
    /* 0x40 */ struct Trigger* trigger;
    /* 0x44 */ s32* vertexData;
    /* 0x48 */ Vec3f position;
    /* 0x54 */ Vec3f scale;
    /* 0x60 */ Vec3f rotation;
    /* 0x6C */ char unk_6C[4];
    /* 0x70 */ struct Matrix4f* inverseTransformMatrix; /* world-to-local */
    /* 0x74 */ char unk_74[60];
    /* 0xB0 */ float effectiveSize;
    /* 0xB4 */ char unk_B4[4];
    /* 0xB8 */ Matrix4s transformMatrix;
} Entity; // size = 0xF8

typedef Entity* EntityList[MAX_ENTITIES];

typedef UNK_TYPE* DynamicEntityList[MAX_DYNAMIC_ENTITIES];

typedef struct StaticEntityData {
    /* 0x00 */ s16 flags;
    /* 0x02 */ s16 argSize;
    /* 0x04 */ char unk_04[8];
    /* 0x0C */ UNK_FUN_PTR(unk_data_func);
    /* 0x10 */ UNK_PTR unk_data_ptr1;
    /* 0x14 */ UNK_PTR unk_data_ptr2;
    /* 0x18 */ s32 dmaStart;
    /* 0x1C */ s32 dmaEnd;
    /* 0x20 */ char unk_20[4];
} StaticEntityData; // size = 0x24

typedef struct MusicPlayer {
    /* 0x00 */ u16 flags;
    /* 0x02 */ u16 unk_02;
    /* 0x04 */ s32 fadeOutTime;
    /* 0x08 */ s32 fadeInTime;
    /* 0x0C */ s16 unk_0C;
    /* 0x0E */ s16 unk_0E;
    /* 0x10 */ s32 songID;
    /* 0x14 */ s32 variation;
    /* 0x18 */ s32 unk_18;
    /* 0x1C */ s32 unk_1C;
    /* 0x20 */ s32 unk_20;
    /* 0x24 */ char unk_24[12];
} MusicPlayer; // size = 0x30

typedef struct MenuIcon {
    /* 0x00 */ u32 flags;
    /* 0x04 */ u32* readPos;
    /* 0x08 */ u32* startReadPos;
    /* 0x0C */ u32* ptrPropertyList;
    /* 0x10 */ u32* imageAddr;
    /* 0x14 */ u32* paletteAddr;
    /* 0x18 */ u32 memOffset;
    /* 0x1C */ char unk_1C[24];
    /* 0x34 */ f32 widthScaleF; /* X.10 fmt (divide by 1024.0 to get float) */
    /* 0x38 */ f32 heightScaleF; /* X.10 fmt (divide by 1024.0 to get float) */
    /* 0x3C */ s16 renderPosX;
    /* 0x3E */ s16 renderPosY;
    /* 0x40 */ u8 screenPosOffset[2];
    /* 0x42 */ u8 worldPosOffset[3];
    /* 0x45 */ char unk_45[2];
    /* 0x47 */ u8 updateTimer;
    /* 0x48 */ u8 sizeX; /* screen size? */
    /* 0x49 */ u8 sizeY; /* screen size? */
    /* 0x4A */ char unk_4A[10];
} MenuIcon; // size = 0x54

typedef struct UiStatus {
    /* 0x00 */ s32 hpIconIndexes[2];
    /* 0x08 */ s32 fpIconIndexes[2];
    /* 0x10 */ s32 coinIconIndex;
    /* 0x14 */ s32 coinIconIndex2; /* purpose? */
    /* 0x18 */ s32 starpointsIconIndex;
    /* 0x1C */ s32 starpointsIconIndex2; /* purpose? */
    /* 0x20 */ s32 iconIndex8;
    /* 0x24 */ s32 iconIndex9;
    /* 0x28 */ s32 iconIndexA;
    /* 0x2C */ s32 iconIndexB;
    /* 0x30 */ s32 iconIndexC;
    /* 0x34 */ s16 drawPosX; /* overall x-offset for whole UI */
    /* 0x36 */ s16 drawPosY; /* modulated as it appears, goes away */
    /* 0x38 */ s16 showTimer;
    /* 0x3A */ s8 hidden;
    /* 0x3B */ s8 unk_3B[2];
    /* 0x3D */ u8 displayHP;
    /* 0x3E */ u8 displayFP;
    /* 0x3F */ char unk_3F;
    /* 0x40 */ s16 displayCoins;
    /* 0x42 */ s16 displayStarpoints;
    /* 0x44 */ s8 ignoreChanges; /* set != 0 to prevent automatic opening from HP/FP changes */
    /* 0x45 */ s8 unk_45[2];
    /* 0x47 */ s8 disabled; /* set != 0 for menu to be disabled completely */
    /* 0x48 */ s16 displaySP;
    /* 0x4A */ s8 hpBlinking; /* bool */
    /* 0x4B */ u8 hpBlinkCounter;
    /* 0x4C */ u8 hpBlinkTimer; /* until stop */
    /* 0x4D */ s8 fpBlinking; /* bool */
    /* 0x4E */ u8 fpBlinkCounter;
    /* 0x4F */ u8 fpBlinkTimer; /* until stop */
    /* 0x50 */ s8 spBlinking;
    /* 0x51 */ u8 spBlinkCounter;
    /* 0x52 */ s8 starpointsBlinking; /* bool */
    /* 0x53 */ u8 starpointsBlinkCounter;
    /* 0x54 */ s8 coinsBlinking; /* bool */
    /* 0x55 */ u8 coinsBlinkCounter;
    /* 0x56 */ u8 coinsBlinkTimer; /* until stop */
    /* 0x57 */ char unk_57[3];
    /* 0x5A */ u8 spBarsToBlink; /* how many sp bars to blink */
    /* 0x5B */ char unk_5B;
    /* 0x5C */ s32 iconIndex10;
    /* 0x60 */ s32 iconIndex11;
    /* 0x64 */ s32 iconIndex12;
    /* 0x68 */ s32 iconIndex13;
    /* 0x6C */ s8 unk_6C[4];
} UiStatus; // size = 0x70

typedef struct Collider {
    /* 0x00 */ s32 flags;
    /* 0x04 */ s16 nextSibling;
    /* 0x06 */ s16 firstChild;
    /* 0x08 */ s16 parentModelIndex;
    /* 0x0A */ s16 numTriangles;
    /* 0x0C */ struct ColliderTriangle* triangleTable;
    /* 0x10 */ struct ColliderBoundingBox* aabb;
    /* 0x14 */ char unk_14[4];
    /* 0x18 */ f32* vertexTable[3];
} Collider; // size = 0x1C

typedef struct Camera {
    /* 0x000 */ s16 flags;
    /* 0x002 */ s16 moveFlags;
    /* 0x004 */ s16 mode;
    /* 0x006 */ u16 unk_06;
    /* 0x008 */ u16 unk_08;
    /* 0x00A */ s16 viewportW;
    /* 0x00C */ s16 viewportH;
    /* 0x00E */ s16 viewportStartX;
    /* 0x010 */ s16 viewportStartY;
    /* 0x012 */ s16 nearClip;
    /* 0x014 */ s16 farClip;
    /* 0x016 */ char unk_16[2];
    /* 0x018 */ f32 vfov;
    /* 0x01C */ s16 unk_1C;
    /* 0x01E */ s16 unk_1E;
    /* 0x020 */ s16 unk_20;
    /* 0x022 */ s16 unk_22;
    /* 0x024 */ s16 unk_24;
    /* 0x026 */ s16 unk_26;
    /* 0x028 */ s16 unk_28;
    /* 0x02A */ s16 zoomPercent;
    /* 0x02C */ s16 backgroundColor[3];
    /* 0x032 */ s16 targetScreenCoords[3];
    /* 0x038 */ s16 perspNorm;
    /* 0x03A */ char unk_3A[2];
    /* 0x03C */ f32 lookAt_eye[3];
    /* 0x048 */ Vec3f lookAt_obj;
    /* 0x054 */ f32 unk_54;
    /* 0x058 */ f32 unk_58;
    /* 0x05C */ f32 unk_5C;
    /* 0x060 */ Vec3f targetPos;
    /* 0x06C */ f32 currentYaw;
    /* 0x070 */ char unk_70[4];
    /* 0x074 */ f32 currentBoomYaw;
    /* 0x078 */ f32 currentBoomLength;
    /* 0x07C */ f32 currentYOffset;
    /* 0x080 */ char unk_80[4];
    /* 0x084 */ f32 trueRotation[3];
    /* 0x090 */ f32 currentBlendedYawNegated;
    /* 0x094 */ f32 currentPitch;
    /* 0x098 */ char unk_98[60];
    /* 0x0D4 */ struct Matrix4f perspectiveMatrix;
    /* 0x114 */ struct Matrix4f viewMtxPlayer; /* centers on player */
    /* 0x154 */ struct Matrix4f viewMtxLeading; /* leads player slightly */
    /* 0x194 */ struct Matrix4f viewMtxShaking; /* used while ShakeCam is active */
    /* 0x1D4 */ char unk_1D4[48];
    /* 0x204 */ struct Matrix4s* unkMatrix;
    /* 0x208 */ char unk_208[572];
    /* 0x444 */ struct Zone* prevZone;
    /* 0x448 */ struct Zone* currentZone;
    /* 0x44C */ struct CamPosSettings initialSettings; /* for start of blend between zones */
    /* 0x468 */ struct CamPosSettings targetSettings; /* goal for blend between zones */
    /* 0x484 */ f32 sinInterpAlpha;
    /* 0x488 */ f32 linearInterp;
    /* 0x48C */ f32 linearInterpScale; /* 3.0? */
    /* 0x490 */ f32 moveSpeed;
    /* 0x494 */ char unk_494[28];
    /* 0x4B0 */ Vec3f movePos;
    /* 0x4BC */ char unk_4BC[28];
    /* 0x4D8 */ s32 controllerType;
    /* 0x4DC */ f32 controllerBoomLen;
    /* 0x4E0 */ f32 controllerBoomPitch;
    /* 0x4E4 */ Vec3f posA;
    /* 0x4F0 */ Vec3f posB;
    /* 0x4FC */ f32 controllerViewPitch;
    /* 0x500 */ s32 unk_500;
    /* 0x504 */ s16 boolTargetPlayer;
    /* 0x506 */ u16 unk_506;
    /* 0x508 */ f32 panPhase;
    /* 0x50C */ f32 leadAmount;
    /* 0x510 */ char unk_510[16];
    /* 0x520 */ f32 unk_520;
    /* 0x524 */ char unk_524[16];
    /* 0x534 */ struct ColliderBoundingBox* aabbForZoneBelow;
    /* 0x538 */ char unk_538[32];
} Camera; // size = 0x558

typedef struct BattleStatusUnkInner {
    /* 0x00 */ char unk_00[0x10];
    /* 0x10 */ s16 unk_10;
    /* 0x12 */ char unk_12[8];
    /* 0x1A */ s16 unk_1A;
    /* 0x1C */ char unk_1C[8];
    /* 0x24 */ s16 unk_24;
} BattleStatusUnkInner; // size = unknown

typedef struct BattleStatusUnk {
    /* 0x00 */ char unk_00[0xC];
    /* 0x0C */ BattleStatusUnkInner* unk_0C;
} BattleStatusUnk; // size = unknown

typedef struct FGModelData {
    /* 0x00 */ char unk_00[0x18];
    /* 0x18 */ s32* idList;
} FGModelData; // size = unknown

typedef struct BattleStatus {
    /* 0x000 */ s32 flags1;
    /* 0x004 */ s32 flags2;
    /* 0x008 */ s32 varTable[16];
    /* 0x048 */ u8 currentSubmenu;
    /* 0x049 */ char unk_49[10];
    /* 0x053 */ u8 stratsLastCursorPos;
    /* 0x054 */ char unk_54[32];
    /* 0x074 */ s32 unk_74;
    /* 0x078 */ u8 totalStarPoints;
    /* 0x079 */ u8 pendingStarPoints; /* how many to add */
    /* 0x07A */ u8 incrementStarPointDelay; /* related to star points, set to 0x28 when they are dropped */
    /* 0x07B */ u8 damageTaken;
    /* 0x07C */ u8 changePartnerAllowed;
    /* 0x07D */ char unk_7D[4];
    /* 0x081 */ s8 actionSuccess;
    /* 0x082 */ char unk_82;
    /* 0x083 */ s8 unk_83;
    /* 0x084 */ s8 unk_84;
    /* 0x085 */ s8 unk_85;
    /* 0x086 */ s8 unk_86;
    /* 0x087 */ s8 blockResult; /* 0 = fail, 1 = success, -1 = mashed */
    /* 0x088 */ u8 itemUsesLeft; /* set to 2 for doublke dip, 3 for triple */
    /* 0x089 */ u8 hpDrainCount;
    /* 0x08A */ char unk_8A;
    /* 0x08B */ u8 hustleTurns; /* numTurns from hustle drink, normally 0 */
    /* 0x08C */ char unk_8C[2];
    /* 0x08E */ u8 initialEnemyCount; /* used for SP award bonus */
    /* 0x08F */ char unk_8F[7];
    /* 0x096 */ s8 hammerCharge;
    /* 0x097 */ s8 jumpCharge;
    /* 0x098 */ char unk_98;
    /* 0x099 */ u8 dangerFlags; /* 1 = danger, 2 = peril */
    /* 0x09A */ u8 outtaSightActive;
    /* 0x09B */ s8 turboChargeTurnsLeft;
    /* 0x09C */ u8 turboChargeAmount; /* unused? */
    /* 0x09D */ s8 waterBlockTurnsLeft;
    /* 0x09E */ u8 waterBlockAmount; /* unused? */
    /* 0x09F */ char unk_9F;
    /* 0x0A0 */ s32* unk_A0;
    /* 0x0A4 */ s8 cloudNineTurnsLeft;
    /* 0x0A5 */ u8 cloudNineDodgeChance; /* = 50% */
    /* 0x0A6 */ char unk_A6[2];
    /* 0x0A8 */ s32 cloudNineEffect;
    /* 0x0AC */ char unk_AC[2];
    /* 0x0AE */ u8 hammerLossTurns;
    /* 0x0AF */ u8 jumpLossTurns;
    /* 0x0B0 */ u8 itemLossTurns;
    /* 0x0B1 */ char unk_B1[3];
    /* 0x0B4 */ UNK_FUN_PTR(preUpdateCallback);
    /* 0x0B8 */ char unk_B8[4];
    /* 0x0BC */ struct ScriptInstance* controlScript; /* control handed over to this when changing partners */
    /* 0x0C0 */ ScriptID controlScriptID;
    /* 0x0C4 */ struct ScriptInstance* camMovementScript;
    /* 0x0C8 */ ScriptID camMovementScriptID;
    /* 0x0CC */ char unk_CC[12];
    /* 0x0D8 */ struct Actor* playerActor;
    /* 0x0DC */ struct Actor* partnerActor;
    /* 0x0E0 */ struct Actor* enemyActors[24];
    /* 0x140 */ s16 enemyIDs[24];
    /* 0x170 */ char unk_170;
    /* 0x171 */ u8 numEnemyActors;
    /* 0x172 */ char unk_172[6];
    /* 0x178 */ u8 moveCategory;
    /* 0x179 */ char unk_179;
    /* 0x17A */ s16 selectedItemID;
    /* 0x17C */ s16 selectedMoveID;
    /* 0x17E */ s16 currentAttackDamage;
    /* 0x180 */ s16 lastAttackDamage;
    /* 0x182 */ char unk_182[2];
    /* 0x184 */ s32 currentTargetListFlags; /* set when creating a target list, also obtain from the flags field of moves */
    /* 0x188 */ s32 currentAttackElement;
    /* 0x18C */ s32 currentAttackEventSuppression;
    /* 0x190 */ s32 currentAttackStatus;
    /* 0x194 */ u8 statusChance;
    /* 0x195 */ u8 statusDuration;
    /* 0x196 */ char unk_196;
    /* 0x197 */ u8 targetHomeIndex; /* some sort of home idnex used for target list construction */
    /* 0x198 */ u8 powerBounceCounter;
    /* 0x199 */ u8 wasStatusInflicted; /* during last attack */
    /* 0x19A */ s8 unk_19A;
    /* 0x19B */ char unk_19B[5];
    /* 0x1A0 */ s16 currentTargetID; /* selected? */
    /* 0x1A2 */ u8 currentTargetPart; /* selected? */
    /* 0x1A3 */ char unk_1A3;
    /* 0x1A4 */ s16 currentTargetID2;
    /* 0x1A6 */ u8 currentTargetPart2;
    /* 0x1A7 */ s8 battlePhase;
    /* 0x1A8 */ s16 attackerActorID;
    /* 0x1AA */ char unk_1AA[4];
    /* 0x1AE */ s16 submenuIcons[24]; /* icon IDs */
    /* 0x1DE */ u8 submenuMoves[24]; /* move IDs */
    /* 0x1F6 */ u8 submenuEnabled[24];
    /* 0x20E */ u8 submenuMoveCount;
    /* 0x20F */ char unk_20F;
    /* 0x210 */ s32 currentButtonsDown;
    /* 0x214 */ s32 currentButtonsPressed;
    /* 0x218 */ s32 currentButtonsHeld;
    /* 0x21C */ f32 stickX;
    /* 0x220 */ f32 stickY;
    /* 0x224 */ s32 inputBitmask;
    /* 0x228 */ s32 dpadX; /* 0-360 */
    /* 0x22C */ s32 dpadY; /* 0-60 */
    /* 0x230 */ s32 holdInputBuffer[64];
    /* 0x330 */ s32 pushInputBuffer[64];
    /* 0x430 */ u8 holdInputBufferPos;
    /* 0x431 */ u8 inputBufferPos;
    /* 0x432 */ char unk_432[2];
    /* 0x434 */ s32 unk_434;
    /* 0x438 */ FGModelData* foregroundModelData;
    /* 0x43C */ BattleStatusUnk* unk_43C;
    /* 0x440 */ u8 tattleFlags[27];
    /* 0x45B */ char unk_45B[17];
    /* 0x46C */ s32 battleState; /* 0 = load assets, 1 = create actors, 4 = start scripts, 7 & 8 = unk */
    /* 0x470 */ char unk_470[10];
    /* 0x47A */ u8 currentBattleSection;
    /* 0x47B */ char unk_47B[21];
} BattleStatus; // size = 0x490

typedef struct TextureHeader {
    /* 0x00 */ s8 name[32];
    /* 0x20 */ s16 auxW;
    /* 0x22 */ s16 mainW;
    /* 0x24 */ s16 auxH;
    /* 0x26 */ s16 mainH;
    /* 0x28 */ char unk_28;
    /* 0x29 */ u8 extraTiles;
    /* 0x2A */ u8 colorCombine;
    /* 0x2B */ u8 fmt;
    /* 0x2C */ u8 bitDepth;
    /* 0x2D */ u8 wrapH;
    /* 0x2E */ u8 wrapV;
    /* 0x2F */ u8 filtering;
} TextureHeader; // size = 0x30

typedef struct StaticActorData {
    /* 0x00 */ s32 flags;
    /* 0x04 */ char unk_04;
    /* 0x05 */ u8 type;
    /* 0x06 */ u8 level;
    /* 0x07 */ u8 maxHP;
    /* 0x08 */ s16 partCount;
    /* 0x0A */ char unk_0A[2];
    /* 0x0C */ struct StaticActorPart** partsData;
    /* 0x10 */ UNK_PTR script;
    /* 0x14 */ UNK_PTR statusTable;
    /* 0x18 */ u8 escapeChance;
    /* 0x19 */ u8 airLiftChance;
    /* 0x1A */ u8 spookChance;
    /* 0x1B */ u8 baseStatusChance;
    /* 0x1C */ u8 upAndAwayChance;
    /* 0x1D */ u8 spinSmashReq;
    /* 0x1E */ u8 powerBounceChance;
    /* 0x1F */ u8 coinReward;
    /* 0x20 */ u8 size[2];
    /* 0x22 */ u8 hpBarOffset[2];
    /* 0x24 */ u8 statusIconOffset[2];
    /* 0x26 */ u8 statusMessageOffset[2];
} StaticActorData; // size = 0x28

typedef struct StaticMove {
    /* 0x00 */ s32 moveNameID;
    /* 0x04 */ s32 flags;
    /* 0x08 */ s32 worldDescID;
    /* 0x0C */ s32 menuDescID;
    /* 0x10 */ u8 battleSubmenu;
    /* 0x11 */ u8 costFP;
    /* 0x12 */ u8 costBP;
    /* 0x13 */ u8 actionCommandID;
} StaticMove; // size = 0x14

typedef struct CollisionData {
    /* 0x00 */ f32* vertices[3];
    /* 0x04 */ struct Collider* collider_list;
    /* 0x08 */ struct ColliderBoundingBox** aabbs;
    /* 0x0C */ s16 numColliders;
    /* 0x0E */ char unk_0E[2];
} CollisionData; // size = 0x10

typedef struct Model {
    /* 0x00 */ u16 flags;
    /* 0x02 */ s16 modelID;
    /* 0x04 */ char unk_04[4];
    /* 0x08 */ s32* modelNode;
    /* 0x0C */ struct ModelGroupData* groupData;
    /* 0x10 */ s32* currentSpecialMatrix;
    /* 0x14 */ char unk_14[4];
    /* 0x18 */ struct Matrix4s specialMatrix;
    /* 0x58 */ struct Matrix4f transformMatrix;
    /* 0x98 */ f32 center[3]; /* Created by retype action */
    /* 0xA4 */ u8 texPannerID;
    /* 0xA5 */ u8 specialDisplayListID;
    /* 0xA6 */ u8 renderMode; /* Created by retype action */
    /* 0xA7 */ char unk_A7;
    /* 0xA8 */ u8 textureID;
    /* 0xA9 */ u8 unk_A9;
    /* 0xAA */ char unk_AA[6];
} Model; // size = 0xB0

typedef Model* ModelList[MAX_MODELS];

typedef struct AnimatedMesh {
    /* 0x000 */ s32 flags;
    /* 0x004 */ u8 renderMode;
    /* 0x005 */ char unk_05[3];
    /* 0x008 */ u32* animation1;
    /* 0x00C */ u32* animation2;
    /* 0x010 */ char unk_10[136];
    /* 0x098 */ struct Matrix4s mtx;
    /* 0x0D8 */ char unk_D8[500];
    /* 0x2CC */ s32 time;
    /* 0x2D0 */ char unk_2D0[16];
} AnimatedMesh; // size = 0x2E0

typedef struct PrintHandle {
    /* 0x000 */ char unk_00[16];
    /* 0x010 */ s8* printbuf; /* Created by retype action */
    /* 0x014 */ char unk_14[1344];
} PrintHandle; // size = 0x554

typedef struct OtherPrint {
    /* 0x00 */ char unk_00[16];
    /* 0x10 */ f32 stringScaleH;
    /* 0x14 */ f32 stringScaleW;
    /* 0x18 */ f32 characterScaleH;
    /* 0x1C */ f32 characterScaleW;
    /* 0x20 */ char unk_20[32];
    /* 0x40 */ s32 currentPosX;
    /* 0x44 */ char unk_44[16];
} OtherPrint; // size = 0x54

typedef struct ColliderBoundingBox {
    /* 0x00 */ f32 min[3];
    /* 0x0C */ f32 max[3];
    /* 0x18 */ s32 flagsForCollider;
} ColliderBoundingBox; // size = 0x1C

typedef struct StaticItem {
    /* 0x00 */ s32 nameString;
    /* 0x04 */ s16 iconID;
    /* 0x06 */ s16 badgeSortPriority;
    /* 0x08 */ s32 targetFlags;
    /* 0x0C */ s16 sellValue;
    /* 0x0E */ char unk_0E[2];
    /* 0x10 */ s32 menuString;
    /* 0x14 */ s32 itemString;
    /* 0x18 */ s16 typeFlags;
    /* 0x1A */ u8 moveID;
    /* 0x1B */ s8 potencyA;
    /* 0x1C */ s8 potencyB;
    /* 0x1D */ char unk_1D[3];
} StaticItem; // size = 0x20

typedef struct Effect {
    /* 0x00 */ char unk_00[32];
} Effect; // size = 0x20

typedef struct EffectTableEntry {
    /* 0x00 */ s32 dmaStart;
    /* 0x04 */ s32 dmaEnd;
    /* 0x08 */ s32 dmaDest;
    /* 0x0C */ s32 unkStartRom;
    /* 0x10 */ s32 unkEndRom;
    /* 0x14 */ UNK_FUN_PTR(delegate);
} EffectTableEntry; // size = 0x18


typedef struct ItemEntity {
    /* 0x00 */ s32 flags;
    /* 0x04 */ s16 boundVar; /* see make_item_entity */
    /* 0x06 */ char unk_06[2];
    /* 0x08 */ Vec3f position;
    /* 0x14 */ struct ItemEntityPhysicsData* physicsData;
    /* 0x18 */ s16 itemID; /* into item table, also worldIconID */
    /* 0x1A */ u8 state;
    /* 0x1B */ u8 type;
    /* 0x1C */ u8 pickupDelay; /* num frames before item can be picked up */
    /* 0x1D */ char unk_1D;
    /* 0x1E */ s16 wsFaceAngle; /* < 0 means none */
    /* 0x20 */ s16 shadowIndex;
    /* 0x22 */ char unk_22[2];
    /* 0x24 */ u32* readPos;
    /* 0x28 */ u32* savedReadPos;
    /* 0x2C */ char unk_2C[2];
    /* 0x2E */ u8 unkCounter;
    /* 0x2F */ s8 unk_2F;
    /* 0x30 */ f32 scale;
    /* 0x34 */ char unk_34[40];
} ItemEntity; // size = 0x5C

typedef struct ModelNode {
    /* 0x00 */ s32 type; /* 2 = model */
    /* 0x04 */ UNK_PTR displayList;
    /* 0x08 */ s32 numProperties;
    /* 0x0C */ UNK_PTR propertyList;
    /* 0x10 */ struct ModelGroupData* groupData;
} ModelNode; // size = 0x14

typedef struct StaticShadowData {
    /* 0x00 */ s16 flags;
    /* 0x02 */ char unk_02[34];
} StaticShadowData; // size = 0x24

typedef struct SpriteComponent {
    /* 0x00 */ char unk_00[8];
    /* 0x08 */ s16** readPos;
    /* 0x0C */ f32 waitTime;
    /* 0x10 */ s32 loopCounter;
    /* 0x14 */ s32 currentRaster;
    /* 0x18 */ s32 currentPalette;
    /* 0x1C */ Vec3f posOffset;
    /* 0x28 */ Vec3f compPos;
    /* 0x34 */ Vec3f rotation;
    /* 0x40 */ Vec3f scale;
    /* 0x4C */ char unk_4C[4];
} SpriteComponent; // size = 0x50

typedef struct PrintContext {
    /* 0x000 */ s8* string;
    /* 0x004 */ s16 bufPos;
    /* 0x006 */ char unk_06[2];
    /* 0x008 */ s32 stringID;
    /* 0x00C */ char unk_0C[4];
    /* 0x010 */ u8 buffer[1024];
    /* 0x410 */ char unk_410[68];
    /* 0x454 */ u8 font;
    /* 0x455 */ char unk_455;
    /* 0x456 */ s16 startPosX;
    /* 0x458 */ s16 startPosY;
    /* 0x45A */ char unk_45A[45];
    /* 0x487 */ u8 unkArraySize;
    /* 0x488 */ s16 unkArrayunkLength[4];
    /* 0x490 */ char unk_490[0x58];
    /* 0x4E8 */ u8 unk_4E8;
    /* 0x4E9 */ char unk_4E9[19];
    /* 0x4FC */ s32 stateFlags;
    /* 0x500 */ char unk_500[9];
    /* 0x509 */ u8 lerpElpasedTime;
    /* 0x50A */ s16 startX;
    /* 0x50C */ s16 startY;
    /* 0x50E */ char unk_50E[6];
    /* 0x514 */ s16 sizeY;
    /* 0x516 */ s16 sizeX;
    /* 0x518 */ char unk_518[19];
    /* 0x52B */ u8 currentImageIndex;
    /* 0x52C */ char unk_52C[10];
    /* 0x536 */ s16 height;
    /* 0x538 */ s16 width;
    /* 0x53A */ char unk_53A[30];
} PrintContext; // size = 0x558

typedef struct GameStatus {
    /* 0x000 */ u32 currentButtons;
    /* 0x004 */ u32 altCurrentButtons; /* input used for batte when flag 80000 set */
    /* 0x008 */ char unk_08[8];
    /* 0x010 */ u32 pressedButtons; /* bits = 1 for frame of button press */
    /* 0x014 */ u32 altPressedButtons; /* input used for batte when flag 80000 set */
    /* 0x018 */ char unk_18[8];
    /* 0x020 */ u32 heldButtons; /* bits = 1 every 4th frame during hold */
    /* 0x024 */ u32 altHeldButtons; /* input used for batte when flag 80000 set */
    /* 0x028 */ char unk_28[8];
    /* 0x030 */ u32 prevButtons; /* from previous frame */
    /* 0x034 */ char unk_34[12];
    /* 0x040 */ s8 stickX; /* with deadzone */
    /* 0x041 */ u8 altStickX; /* input used for batte when flag 80000 set */
    /* 0x042 */ char unk_42[2];
    /* 0x044 */ s8 stickY; /* with deadzone */
    /* 0x045 */ u8 altStickY; /* input used for batte when flag 80000 set */
    /* 0x046 */ char unk_46[2];
    /* 0x048 */ s16 unk_48[4];
    /* 0x050 */ s16 unk_50[4];
    /* 0x058 */ s16 unk_58;
    /* 0x05A */ char unk_5A[6];
    /* 0x060 */ s16 unk_60;
    /* 0x062 */ char unk_62[6];
    /* 0x068 */ s16 demoButtonInput;
    /* 0x06A */ s8 demoStickX;
    /* 0x06B */ s8 demoStickY;
    /* 0x06C */ ScriptID mainScriptID;
    /* 0x070 */ s8 isBattle;
    /* 0x071 */ s8 demoState; /* (0 = not demo, 1 = map demo, 2 = demo map changing) */
    /* 0x072 */ u8 nextDemoScene; /* which part of the demo to play next */
    /* 0x073 */ u8 contBitPattern;
    /* 0x074 */ char unk_74;
    /* 0x075 */ s8 unk_75;
    /* 0x076 */ s8 unk_76;
    /* 0x077 */ char unk_77;
    /* 0x078 */ s8 disableScripts;
    /* 0x079 */ char unk_79;
    /* 0x07A */ s8 musicEnabled;
    /* 0x07B */ char unk_7B[2];
    /* 0x07D */ s8 unk_7D;
    /* 0x07E */ u8 peachFlags; /* (1 = isPeach, 2 = isTransformed, 4 = hasUmbrella) */
    /* 0x07F */ u8 peachDisguise; /* (1 = koopatrol, 2 = hammer bros, 3 = clubba) */
    /* 0x080 */ char unk_80[6];
    /* 0x086 */ s16 areaID; /* Created by retype action */
    /* 0x088 */ s16 prevArea;
    /* 0x08A */ s16 changedArea; /* (1 = yes) */
    /* 0x08C */ s16 mapID;
    /* 0x08E */ s16 entryID;
    /* 0x090 */ char unk_90[4];
    /* 0x094 */ f32 exitAngle;
    /* 0x098 */ Vec3f playerPos;
    /* 0x0A4 */ f32 playerYaw;
    /* 0x0A8 */ s8 unk_A8;
    /* 0x0A9 */ s8 unk_A9;
    /* 0x0AA */ s8 unk_AA;
    /* 0x0AB */ s8 unk_AB;
    /* 0x0AC */ s8 loadMenuState;
    /* 0x0AD */ u8 menuCounter;
    /* 0x0AE */ char unk_AE[8];
    /* 0x0B6 */ s16 bootAlpha;
    /* 0x0B8 */ s16 bootBlue;
    /* 0x0BA */ s16 bootGreen;
    /* 0x0BC */ s16 bootRed;
    /* 0x0BE */ char unk_BE[106];
    /* 0x128 */ Vec3f playerTraceNormal;
    /* 0x134 */ u16 frameCounter;
    /* 0x136 */ char unk_136[2];
    /* 0x138 */ s32 nextRNG;
    /* 0x13C */ char unk_13C[4];
    /* 0x140 */ s32* shopItemData;
    /* 0x144 */ struct Shop* mapShop;
    /* 0x148 */ s16 enableBackground; /* (bit 2 is also used for something) */
    /* 0x14A */ s16 backgroundMinW;
    /* 0x14C */ s16 backgroundMinH;
    /* 0x14E */ s16 backgroundMaxW;
    /* 0x150 */ s16 backgroundMaxH;
    /* 0x152 */ s16 backgroundXOffset; /* (used for parallax scroll) */
    /* 0x154 */ UNK_PTR backgroundRaster;
    /* 0x158 */ UNK_PTR backgroundPalette;
    /* 0x15C */ s16 unk_15C;
    /* 0x15E */ char unk_15E[0x2];
    /* 0x160 */ s16 savedPos[3];
    /* 0x166 */ u8 saveSlot;
    /* 0x167 */ u8 loadType; /* (0 = from map, 1 = from main menu) */
    /* 0x168 */ s32 saveCount;
    /* 0x16C */ char unk_16C[12];
} GameStatus; // size = 0x178

typedef struct PartnerAnimations {
    /* 0x00 */ char unk_00[36];
} PartnerAnimations; // size = 0x24

typedef struct Shadow {
    /* 0x00 */ s32 flags;
    /* 0x04 */ char unk_04[2];
    /* 0x06 */ u8 unk_06;
    /* 0x07 */ char unk_07[9];
    /* 0x10 */ struct Vec3f position;
    /* 0x1C */ struct Vec3f scale;
    /* 0x28 */ char unk_28[80];
} Shadow; // size = 0x78

typedef Shadow* ShadowList[MAX_SHADOWS];

typedef struct PushBlockGrid {
    /* 0x00 */ s8* cells;
    /* 0x04 */ u8 numCellsX;
    /* 0x05 */ u8 numCellsZ;
    /* 0x06 */ char unk_06[2];
    /* 0x08 */ s32 centerPos[3];
    /* 0x14 */ UNK_FUN_PTR(dropCallback);
    /* 0x18 */ char unk_18[4];
} PushBlockGrid; // size = 0x1C

typedef struct ItemEntityPhysicsData {
    /* 0x00 */ f32 verticalVelocity;
    /* 0x04 */ f32 gravity; /* 2 = normal, 1 = low gravity, higher values never 'settle' */
    /* 0x08 */ char unk_08[4];
    /* 0x0C */ f32 constVelocity;
    /* 0x10 */ f32 velx;
    /* 0x14 */ f32 velz;
    /* 0x18 */ f32 moveAngle;
    /* 0x1C */ char unk_1C[8];
} ItemEntityPhysicsData; // size = 0x24

typedef struct RenderTask {
    /* 0x00 */ s32 renderMode;
    /* 0x04 */ s32 dist; /* value between 0 and -10k */
    /* 0x08 */ struct Model* model;
    /* 0x0C */ UNK_FUN_PTR(fpBuildDL); /* function for making display list for model */
} RenderTask; // size = 0x10

typedef struct SelectableTarget {
    /* 0x00 */ s16 actorID;
    /* 0x02 */ s16 partID; /* sometimes loaded as byte from 0x3 */
    /* 0x04 */ s16 pos[3];
    /* 0x0A */ char unk_0A[7];
    /* 0x11 */ u8 homeCol; /* from xpos --> 0-3 */
    /* 0x12 */ u8 homeRow; /* from ypos --> 0-3 */
    /* 0x13 */ u8 layer; /* from zpos? --> 0-1 */
} SelectableTarget; // size = 0x14

typedef struct ActorPartMovement {
    /* 0x00 */ char unk_00[12];
    /* 0x0C */ f32 goalPos[3];
    /* 0x18 */ char unk_18[12];
    /* 0x24 */ f32 jumpScale;
    /* 0x28 */ f32 moveSpeed;
    /* 0x2C */ char unk_2C[32];
    /* 0x4C */ s32 varTable[16];
} ActorPartMovement; // size = 0x8C

typedef struct ActorPart {
    /* 0x00 */ s32 flags;
    /* 0x04 */ s32 targetFlags; /* initialized to 0 */
    /* 0x08 */ struct StaticActorPart* staticData;
    /* 0x0C */ struct ActorPart* nextPart;
    /* 0x10 */ struct ActorPartMovement* movement;
    /* 0x14 */ s16 partOffset[3];
    /* 0x1A */ s16 visualOffset[3];
    /* 0x20 */ Vec3f partOffsetFloat;
    /* 0x2C */ Vec3f absolutePosition;
    /* 0x38 */ Vec3f rotation;
    /* 0x44 */ s16 rotationPivotOffset[3];
    /* 0x4A */ char unk_4A[2];
    /* 0x4C */ f32 scale[3];
    /* 0x58 */ Vec3f currentPos;
    /* 0x64 */ f32 yaw;
    /* 0x68 */ s16 unkOffset[2];
    /* 0x6C */ s16 targetOffset[2];
    /* 0x70 */ s16 unk;
    /* 0x72 */ u8 size[2];
    /* 0x74 */ u8 verticalStretch;
    /* 0x75 */ char unk_75[3];
    /* 0x78 */ u32* defenseTable;
    /* 0x7C */ s32 eventFlags;
    /* 0x80 */ s32 partFlags3;
    /* 0x84 */ char unk_84[4];
    /* 0x88 */ s32 currentAnimation;
    /* 0x8C */ char unk_8C[4];
    /* 0x90 */ f32 animationRate;
    /* 0x94 */ u32* idleAnimations;
    /* 0x98 */ s16 opacity;
    /* 0x9A */ char unk_9A[2];
    /* 0x9C */ struct Shadow* shadow;
    /* 0xA0 */ f32 shadowScale;
    /* 0xA4 */ s32 partTypeData[6];
    /* 0xBC */ s16 actorTypeData2b[2];
    /* 0xC0 */ struct DecorationTable* decorationTable; /* initialized to 0 */
} ActorPart; // size = 0xC4

typedef struct ColliderTriangle {
    /* 0x00 */ f32* v1[3]; /* note: the order of v1,2,3 is reversed from the ijk in the hit file */
    /* 0x04 */ f32* v2[3];
    /* 0x08 */ f32* v3[3];
    /* 0x0C */ f32 e13[3]; /* = v3 - v1 */
    /* 0x18 */ f32 e21[3]; /* = v1 - v2 */
    /* 0x24 */ f32 e32[3]; /* = v2 - v3 */
    /* 0x30 */ f32 normal[3];
    /* 0x3C */ s16 oneSided; /* 1 = yes, 0 = no */
    /* 0x3E */ char unk_3E[2];
} ColliderTriangle; // size = 0x40

typedef struct StaticPartner {
    /* 0x00 */ s32 dmaStart;
    /* 0x04 */ s32 dmaEnd;
    /* 0x08 */ s32 dmaDest;
    /* 0x0C */ s32 isFlying;
    /* 0x10 */ UNK_FUN_PTR(fpInit);
    /* 0x14 */ Bytecode* spScriptA;
    /* 0x18 */ Bytecode* spScriptB;
    /* 0x1C */ Bytecode* spScriptC;
    /* 0x20 */ Bytecode* spScriptD;
    /* 0x24 */ s32 idleAnim;
    /* 0x28 */ UNK_FUN_PTR(fpFuncA);
    /* 0x2C */ UNK_FUN_PTR(fpFuncB);
    /* 0x30 */ UNK_FUN_PTR(fpFuncC);
    /* 0x34 */ UNK_FUN_PTR(fpFuncD);
    /* 0x38 */ UNK_FUN_PTR(fpFuncE);
    /* 0x3C */ Bytecode* spScriptX;
} StaticPartner; // size = 0x40

typedef struct FontRasterSet {
    /* 0x00 */ u8 sizeX;
    /* 0x01 */ u8 sizeY;
    /* 0x02 */ char unk_02[10];
} FontRasterSet; // size = 0x0C

typedef s32(*TriggerHandlerFunc)(struct Trigger*);

typedef struct TriggerDefinition {
    /* 0x00 */ s32 flags;
    /* 0x04 */ s16 colliderIndex;
    /* 0x06 */ char unk_06[2];
    /* 0x08 */ s32 flagIndex;
    /* 0x0C */ TriggerHandlerFunc function;
    /* 0x10 */ char unk_10[4];
    /* 0x14 */ s32 unk_14;
    /* 0x18 */ s32 inputArg3;
    /* 0x1C */ s32 unk_1C;
} TriggerDefinition; // size = 0x20

typedef struct CollisionStatus {
    /* 0x00 */ s16 pushingAgainstWall; /* FFFF = none for all below VVV */
    /* 0x02 */ s16 currentFloor; /* valid on touch */
    /* 0x04 */ s16 lastTouchedFloor; /* valid after jump */
    /* 0x06 */ s16 floorBelow;
    /* 0x08 */ s16 currentCeiling; /* valid on touching with head */
    /* 0x0A */ char unk_0A[8];
    /* 0x12 */ s16 currentWall;
    /* 0x14 */ s16 lastWallHammered; /* valid when smashing */
    /* 0x16 */ s16 touchingWallTrigger; /* 0/1 */
    /* 0x18 */ s16 bombetteExploded; /* 0 = yes, FFFF = no */
    /* 0x1A */ char unk_1A[2];
    /* 0x1C */ f32 bombetteExplositionPos[3];
} CollisionStatus; // size = 0x28

typedef struct DecorationTable {
    /* 0x000 */ char unk_00[2012];
    /* 0x7DC */ s16 scale[16];
    /* 0x7FC */ s16 posX[16];
    /* 0x81C */ s16 posY[16];
    /* 0x83C */ s16 posZ[16];
    /* 0x85C */ u8 rotationPivotOffsetX[16];
    /* 0x86C */ u8 rotationPivotOffsetY[16];
    /* 0x87C */ u8 rotX[16];
    /* 0x88C */ u8 rotY[16];
    /* 0x89C */ u8 rotZ[16];
    /* 0x8AC */ u8 effectType; /* 0 =  blur, 14 = none? */
    /* 0x8AD */ char unk_8AD[11];
    /* 0x8B8 */ u8 decorationType[2];
    /* 0x8BA */ u8 unk_8BA;
    /* 0x8BB */ u8 unk_8BB;
    /* 0x8BC */ u8 unk_8BC;
    /* 0x8BD */ char unk_8BD[43];
} DecorationTable; // size = 0x8E8

typedef struct Shop {
    /* 0x000 */ char unk_00[20];
    /* 0x014 */ UNK_PTR staticItemPositions;
    /* 0x018 */ UNK_PTR staticInventory;
    /* 0x01C */ UNK_PTR staticPriceList;
    /* 0x020 */ char unk_20[828];
} Shop; // size = 0x35C

typedef struct Encounter {
    /* 0x00 */ s32 count;
    /* 0x04 */ struct Enemy* enemy[16];
    /* 0x44 */ s16 battle;
    /* 0x46 */ s16 stage;
    /* 0x48 */ s16 encounterID;
    /* 0x4A */ char unk_4A[2];
} Encounter; // size = 0x4C

typedef struct PlayerPathElement {
    /* 0x00 */ char unk_00[4];
    /* 0x04 */ Vec3f pos;
} PlayerPathElement; // size = 0x10

typedef struct AnimatedModel {
    /* 0x00 */ s32 animModelID;
    /* 0x04 */ Vec3f pos; /* Created by retype action */
    /* 0x10 */ Vec3f rot;
    /* 0x1C */ Vec3f scale;
    /* 0x28 */ struct Matrix4s* mtx;
    /* 0x2C */ char unk_2C[60];
    /* 0x68 */ u32 currentAnimData;
    /* 0x6C */ char unk_6C[4];
} AnimatedModel; // size = 0x70

typedef struct CollisionHeader {
    /* 0x00 */ s16 numColliders;
    /* 0x02 */ char unk_02[2];
    /* 0x04 */ s32 treeOffset;
    /* 0x08 */ s16 numVerts;
    /* 0x0A */ char unk_0A[2];
    /* 0x0C */ s32 triangleTableOffset;
    /* 0x10 */ s16 bbTableSize;
    /* 0x12 */ char unk_12[2];
    /* 0x14 */ s32 bbTableOffset;
    /* 0x18 */ char unk_18[8];
} CollisionHeader; // size = 0x20

typedef struct Zone {
    /* 0x00 */ s32 type;
    /* 0x04 */ f32 boomLength;
    /* 0x08 */ f32 boomPitch;
    /* 0x0C */ f32 pos[6];
    /* 0x24 */ f32 viewPitch;
    /* 0x28 */ s32 flag;
} Zone; // size = 0x2C

typedef struct Actor {
    /* 0x000 */ s32 flags;
    /* 0x004 */ char unk_04[4];
    /* 0x008 */ struct StaticActorData* staticActorData;
    /* 0x00C */ Vec3f moveCurrentPos;
    /* 0x018 */ Vec3f moveGoalPos;
    /* 0x024 */ Vec3f moveEndPos; /* where other actors should target this one at. saved before partner switching */
    /* 0x030 */ char unk_30[24];
    /* 0x048 */ f32 jumpAccel;
    /* 0x04C */ f32 moveSpeed;
    /* 0x050 */ f32 jumpVelocity;
    /* 0x054 */ f32 moveAngle;
    /* 0x058 */ f32 moveDistance; /* 2D projection, used for jump */
    /* 0x05C */ f32 bounceDivisor;
    /* 0x060 */ char unk_60[4];
    /* 0x064 */ s32 animJumpRise;
    /* 0x068 */ s32 animJumpFall;
    /* 0x06C */ s32 animJumpLand;
    /* 0x070 */ s16 moveTime;
    /* 0x072 */ s16 moveArcAmplitude;
    /* 0x074 */ char unk_74[3];
    /* 0x077 */ u8 jumpPartIndex;
    /* 0x078 */ char unk_78[16];
    /* 0x088 */ s32 varTable[16];
    /* 0x0C8 */ Vec3f flyCurrentPos;
    /* 0x0D4 */ Vec3f flyGoalPos;
    /* 0x0E0 */ Vec3f flyTempPos; /* used for start in fly functions, end in flyrun functions */
    /* 0x0EC */ char unk_EC[24];
    /* 0x104 */ f32 flyJumpAccel;
    /* 0x108 */ f32 flySpeed;
    /* 0x10C */ f32 flyJumpVelocity;
    /* 0x110 */ f32 flyAngleYaw;
    /* 0x114 */ f32 flyDistance;
    /* 0x118 */ f32 flyElapsed;
    /* 0x11C */ char unk_11C[4];
    /* 0x120 */ s16 flyTime;
    /* 0x122 */ s16 flyArcAmplitude;
    /* 0x124 */ char unk_124[17];
    /* 0x135 */ u8 footStepCounter;
    /* 0x136 */ u8 actorType;
    /* 0x137 */ char unk_137;
    /* 0x138 */ Vec3f homePos;
    /* 0x144 */ Vec3f currentPos;
    /* 0x150 */ Vec3s headOffset;
    /* 0x156 */ s16 healthBarPosition[3];
    /* 0x15C */ f32 rotation[3];
    /* 0x168 */ s16 rotationPivotOffset[3];
    /* 0x16E */ char unk_16E[2];
    /* 0x170 */ f32 scale[3];
    /* 0x17C */ f32 scaleModifier[3]; /* multiplies normal scale factors componentwise */
    /* 0x188 */ f32 scalingFactor;
    /* 0x18C */ f32 yaw;
    /* 0x190 */ Vec2b size;
    /* 0x192 */ s16 actorID;
    /* 0x194 */ char unk_194[8];
    /* 0x19C */ s32 actorTypeData1[6]; /* 4 = jump sound */
    /* 0x1B4 */ s16 actorTypeData1b[2];
    /* 0x1B8 */ u8 currentHP;
    /* 0x1B9 */ s8 maxHP;
    /* 0x1BA */ char unk_1BA[2];
    /* 0x1BC */ u8 hpFraction; /* used to render HP bar */
    /* 0x1BD */ char unk_1BD[3];
    /* 0x1C0 */ Bytecode* idleCode;
    /* 0x1C4 */ Bytecode* takeTurnCode;
    /* 0x1C8 */ Bytecode* onHitCode;
    /* 0x1CC */ Bytecode* onTurnChangeCode;
    /* 0x1D0 */ struct ScriptInstance* idleScript;
    /* 0x1D4 */ struct ScriptInstance* takeTurnScript;
    /* 0x1D8 */ struct ScriptInstance* onHitScript;
    /* 0x1DC */ struct ScriptInstance* onTurnChangeScript;
    /* 0x1E0 */ ScriptID idleScriptID;
    /* 0x1E4 */ ScriptID takeTurnID;
    /* 0x1E8 */ ScriptID onHitID;
    /* 0x1EC */ ScriptID onTurnChangeID;
    /* 0x1F0 */ s8 lastEventType;
    /* 0x1F1 */ u8 turnPriority;
    /* 0x1F2 */ u8 enemyIndex; /* actorID = this | 200 */
    /* 0x1F3 */ u8 numParts;
    /* 0x1F4 */ struct ActorPart* partsTable;
    /* 0x1F8 */ s16 lastDamageTaken;
    /* 0x1FA */ s16 hpChangeCounter;
    /* 0x1FC */ s16 damageCounter;
    /* 0x1FE */ char unk_1FE[9];
    /* 0x207 */ u8 extraCoinBonus;
    /* 0x208 */ s8 unk_208;
    /* 0x209 */ char unk_209[3];
    /* 0x20C */ u32* statusTable;
    /* 0x210 */ u8 debuff;
    /* 0x211 */ s8 debuffDuration;
    /* 0x212 */ s8 staticStatus; /* 0B = yes */
    /* 0x213 */ s8 staticDuration;
    /* 0x214 */ s8 stoneStatus; /* 0C = yes */
    /* 0x215 */ s8 stoneDuration;
    /* 0x216 */ s8 koStatus; /* 0D = yes */
    /* 0x217 */ s8 koDuration;
    /* 0x218 */ s8 transStatus; /* 0E = yes */
    /* 0x219 */ s8 transDuration;
    /* 0x21A */ char unk_21A[2];
    /* 0x21C */ u8 status;
    /* 0x21D */ char unk_21D[3];
    /* 0x220 */ u8 isGlowing;
    /* 0x221 */ u8 attackBoost;
    /* 0x222 */ s8 defenseBoost;
    /* 0x223 */ u8 chillOutAmount; /* attack reduction */
    /* 0x224 */ u8 chillOutTurns;
    /* 0x225 */ char unk_225[7];
    /* 0x22C */ struct SelectableTarget targetData[24];
    /* 0x40C */ u8 targetListLength;
    /* 0x40D */ u8 targetIndexList[24]; /* into targetData */
    /* 0x425 */ u8 selectedTargetIndex; /* into target index list */
    /* 0x426 */ u8 targetPartIndex;
    /* 0x427 */ char unk_427;
    /* 0x428 */ s16 targetActorID;
    /* 0x42A */ char unk_42A[2];
    /* 0x42C */ struct Shadow* shadow; /* might be shadow ID */
    /* 0x430 */ f32 shadowScale; /* = actor size / 24.0 */
    /* 0x434 */ s16 renderMode; /* initially 0xD, set to 0x22 if any part is transparent */
    /* 0x436 */ s16 unk_436;
    /* 0x438 */ s32 x[2]; /* ??? see FUN_80253974 */
    /* 0x440 */ struct MenuIcon* ptrDefuffIcon;
} Actor; // size = 0x444

typedef struct StaticActorPart {
    /* 0x00 */ s32 flags;
    /* 0x04 */ s8 index;
    /* 0x05 */ u8 posOffset[3];
    /* 0x08 */ u8 targetOffset[2];
    /* 0x0A */ s16 opacity;
    /* 0x0C */ u32* idleAnimations;
    /* 0x10 */ u32* defenseTable;
    /* 0x14 */ s32 eventFlags;
    /* 0x18 */ s32 flags3;
    /* 0x1C */ char unk_1C[8];
} StaticActorPart; // size = 0x24

typedef struct TileDescriptor {
    /* 0x00 */ s8 name[32];
    /* 0x20 */ s16 auxW;
    /* 0x22 */ s16 mainW;
    /* 0x24 */ s16 auxH;
    /* 0x26 */ s16 mainH;
    /* 0x28 */ char unk_28;
    /* 0x29 */ u8 extraTiles;
    /* 0x2A */ u8 colorCombine;
    /* 0x2B */ u8 fmt;
    /* 0x2C */ u8 bitDepth;
    /* 0x2D */ u8 wrapH;
    /* 0x2E */ u8 wrapV;
    /* 0x2F */ u8 filtering;
} TileDescriptor; // size = 0x30

typedef struct BackgroundHeader {
    /* 0x00 */ UNK_PTR raster;
    /* 0x04 */ UNK_PTR palette;
    /* 0x08 */ u16 startX;
    /* 0x0A */ u16 startY;
    /* 0x0C */ u16 width;
    /* 0x0E */ u16 height;
} BackgroundHeader; // size = 0x10

typedef struct ModelGroupData {
    /* 0x00 */ UNK_PTR transformMatrix;
    /* 0x04 */ UNK_PTR lightingGroup;
    /* 0x08 */ s32 numLights;
    /* 0x0C */ s32 numChildren;
    /* 0x10 */ struct ModelNode** childList;
} ModelGroupData; // size = 0x14

typedef struct FontData {
    /* 0x00 */ char unk_00[24];
} FontData; // size = 0x18

typedef struct Crash {
    /* 0x000 */ char unk_00[20];
    /* 0x014 */ s32 threadID;
    /* 0x018 */ char unk_18[12];
    /* 0x024 */ s64 AT; /* Created by retype action */
    /* 0x02C */ s64 V0; /* Created by retype action */
    /* 0x034 */ s64 V1; /* Created by retype action */
    /* 0x03C */ s64 A0; /* Created by retype action */
    /* 0x044 */ s64 A1; /* Created by retype action */
    /* 0x04C */ s64 A2; /* Created by retype action */
    /* 0x054 */ s64 A3;
    /* 0x05C */ char unk_5C[16];
    /* 0x06C */ s32 T2;
    /* 0x070 */ char unk_70[168];
    /* 0x118 */ s32 SR; /* Created by retype action */
    /* 0x11C */ s32 PC;
    /* 0x120 */ s32 interrupt;
    /* 0x124 */ s32 VA; /* Created by retype action */
    /* 0x128 */ char unk_128[208];
} Crash; // size = 0x1F8

typedef struct PlayerStatus {
    /* 0x000 */ s32 flags;
    /* 0x004 */ u32 animFlags;
    /* 0x008 */ s16 framesOnGround; /* Number of frames since last jump landed */
    /* 0x00A */ char unk_0A[2];
    /* 0x00C */ u8 peachDisguise;
    /* 0x00D */ char unk_0D[5];
    /* 0x012 */ s16 moveFrames;
    /* 0x014 */ s8 enableCollisionOverlapsCheck;
    /* 0x015 */ s8 statusMenuCounterinputEnabledCounter; /* whether the C-up menu can appear */
    /* 0x016 */ Vec3s lastGoodPosition;
    /* 0x01C */ Vec3f extraVelocity;
    /* 0x028 */ Vec3f position;
    /* 0x034 */ char unk_34[16];
    /* 0x044 */ f32 decorationPos[2];
    /* 0x04C */ char unk_4C[4];
    /* 0x050 */ f32 jumpApexHeight;
    /* 0x054 */ f32 currentSpeed;
    /* 0x058 */ f32 walkSpeed;
    /* 0x05C */ f32 runSpeed;
    /* 0x060 */ char unk_60[8];
    /* 0x068 */ f32 normalPitch;
    /* 0x06C */ char unk_6C[4];
    /* 0x070 */ f32 gravityIntegrator[4];
    /* 0x080 */ f32 targetYaw;
    /* 0x084 */ f32 currentYaw;
    /* 0x088 */ char unk_88[24];
    /* 0x0A0 */ f32 heading;
    /* 0x0A4 */ char unk_A4[4];
    /* 0x0A8 */ f32 spriteFacingAngle; /* angle of sprite, relative to camera, from 0 to 180 */
    /* 0x0AC */ char unk_AC[4];
    /* 0x0B0 */ s16 colliderHeight;
    /* 0x0B2 */ s16 colliderDiameter;
    /* 0x0B4 */ s8 actionState;
    /* 0x0B5 */ u8 prevActionState;
    /* 0x0B6 */ u8 fallState;
    /* 0x0B7 */ char unk_B7;
    /* 0x0B8 */ s32 anim;
    /* 0x0BC */ char unk_BC[2];
    /* 0x0BE */ u8 renderMode;
    /* 0x0BF */ s8 unk_BF;
    /* 0x0C0 */ u32* decorationList;
    /* 0x0C4 */ char unk_C4[4];
    /* 0x0C8 */ UNK_PTR unk_C8;
    /* 0x0CC */ s32 shadowID;
    /* 0x0D0 */ char unk_D0[8];
    /* 0x0D8 */ UNK_PTR** unk_D8;
    /* 0x0DC */ s32 currentButtons;
    /* 0x0E0 */ s32 pressedButtons;
    /* 0x0E4 */ s32 heldButtons;
    /* 0x0E8 */ s32 stickAxis[2];
    /* 0x0F0 */ s32 currentButtonsBuffer[10];
    /* 0x118 */ s32 pressedButtonsBuffer[10];
    /* 0x140 */ s32 heldButtonsBuffer[10];
    /* 0x168 */ f32 stickXBuffer[10];
    /* 0x190 */ f32 stickYBuffer[10];
    /* 0x1B8 */ s32 inputBufPos;
    /* 0x1BC */ char unk_1BC[204];
} PlayerStatus; // size = 0x288

typedef struct AnimatedModelNode {
    /* 0x00 */ u32* displayList;
    /* 0x04 */ s16 rot[3]; /* range = -180,180 */
    /* 0x0A */ char unk_0A[34];
} AnimatedModelNode; // size = 0x2C

typedef struct EncounterStatus {
    /* 0x00 */ s32 flags;
    /* 0x04 */ u8 eFirstStrike; /* 0 = none, 1 = player, 2 = enemy */
    /* 0x05 */ s8 hitType; /* 1 = none/enemy, 2 = jump */
    /* 0x06 */ s8 hitTier; /* 0 = normal, 1 = super, 2 = ultra */
    /* 0x07 */ char unk_07;
    /* 0x08 */ s8 unk_08;
    /* 0x09 */ s8 battleOutcome; /* 0 = won, 1 = lost */
    /* 0x0A */ char unk_0A;
    /* 0x0B */ s8 merleeCoinBonus; /* triple coins when != 0 */
    /* 0x0C */ u8 damageTaken; /* valid after battle */
    /* 0x0D */ char unk_0D;
    /* 0x0E */ s16 coinsEarned; /* valid after battle */
    /* 0x10 */ char unk_10;
    /* 0x11 */ u8 allowFleeing;
    /* 0x12 */ s8 unk_12;
    /* 0x13 */ u8 dropWhackaBump;
    /* 0x14 */ s32 songID;
    /* 0x18 */ s32 unk_18;
    /* 0x1C */ u8 numEncounters; /* number of encounters for current map (in list) */
    /* 0x1D */ s8 currentAreaIndex;
    /* 0x1E */ u8 currentMapIndex;
    /* 0x1F */ u8 currentEntryIndex;
    /* 0x20 */ u8 mapID;
    /* 0x21 */ char unk_21[3];
    /* 0x24 */ s32* npcGroupList;
    /* 0x28 */ struct Encounter* enounterList[24];
    /* 0x88 */ struct Encounter* currentEncounter;
    /* 0x8C */ struct Enemy* currentEnemy;
    /* 0x90 */ s32 unk_90;
    /* 0x94 */ s32 unk_94;
    /* 0x98 */ s32 unk_98;
    /* 0x9C */ char unk_9C[20];
    /* 0xB0 */ s32 defeatFlags[60][12];
} EncounterStatus; // size = 0xE0

typedef struct SaveData {
    /* 0x0000 */ char magicString[16]; /* "Mario Story 006" string */
    /* 0x0010 */ s8 pad[32]; /* always zero */
    /* 0x0030 */ s32 crc1;
    /* 0x0034 */ s32 crc2;
    /* 0x0038 */ s32 saveSlot;
    /* 0x003C */ s32 saveCount;
    /* 0x0040 */ struct PlayerData player;
    /* 0x0380 */ char unk_380[0xE0];
    /* 0x0460 */ s32 starPoints;
    /* 0x0464 */ char unk_464[4];
    /* 0x0468 */ s16 areaID;
    /* 0x046A */ s16 mapID;
    /* 0x046C */ s16 entryID;
    /* 0x046E */ char unk_46E[2];
    /* 0x0470 */ s32 enemyDefeatFlags[720];
    /* 0x0FB0 */ s32 globalFlags[64];
    /* 0x10B0 */ s8 globalBytes[512];
    /* 0x12B0 */ s32 areaFlags[8];
    /* 0x12D0 */ s8 areaBytes[16];
    /* 0x12E0 */ char unk_12E0[6];
    /* 0x12E6 */ s16 savePos[3];
    /* 0x12EC */ s32 unk_12EC;
    /* 0x12F0 */ s8 unk_12F0[12]; /* player name starts at 4th char */
    /* 0x12FC */ s32 unk_12FC;
    /* 0x1300 */ s32 unk_1300;
    /* 0x1304 */ char unk_1304[0x7C];
} SaveData; // size = 0x1380

typedef struct {
    /* 0x00 */ s32 numVectors;
    /* 0x04 */ s32 unk_04;
    /* 0x08 */ Vec3f* staticVectorList;
    /* 0x0C */ Vec3f* vectors;
    /* 0x10 */ s32 timeElapsed;
    /* 0x14 */ s32 timeLeft;
    /* 0x18 */ s32 easingType;
} Path; // size = 0x1C

#endif<|MERGE_RESOLUTION|>--- conflicted
+++ resolved
@@ -286,11 +286,7 @@
     /* 0x0B */ u8 alpha; /* reported by rain */
     /* 0x0C */ s16 aabb[3];
     /* 0x12 */ char unk_12[2];
-<<<<<<< HEAD
     /* 0x14 */ s16 virtualModelIndex;
-=======
-    /* 0x14 */ s16 unk_14;
->>>>>>> adf6b96c
     /* 0x16 */ s16 shadowIndex;
     /* 0x18 */ char unk_18[8];
     /* 0x20 */ UNK_PTR buildMatrixOverride;
