--- conflicted
+++ resolved
@@ -2121,14 +2121,8 @@
 
 typedef struct WindowBackground {
     /* 0x00 */ IMG_PTR imgData;
-<<<<<<< HEAD
     /* 0x04 */ u8 packedTileFormatHigh : 4; // upper = fmt, lower = depth; e.g., 31 = CI-8
     /* 0x04 */ u8 packedTileFormatLow : 4;
-=======
-    /* 0x04 */ s8 packedTileFormat; // upper = fmt, lower = depth; e.g., 31 = CI-8
-//     /* 0x04 */ u8 packedTileFormatHigh : 4;
-//     /* 0x04 */ u8 packedTileFormatLow : 4;
->>>>>>> 207f4400
     /* 0x05 */ u8 width;
     /* 0x06 */ u8 height;
     /* 0x07 */ char unk_07[4];
@@ -2137,22 +2131,12 @@
 
 typedef struct WindowCorners {
     /* 0x00 */ IMG_PTR imgData;
-<<<<<<< HEAD
     /* 0x04 */ u8 packedTileFormatHigh : 4; // upper = fmt, lower = depth; e.g., 31 = CI-8
     /* 0x04 */ u8 packedTileFormatLow : 4;
     /* 0x05 */ Vec2bu size1;
     /* 0x07 */ Vec2bu size2;
     /* 0x09 */ Vec2bu size3;
     /* 0x0B */ Vec2bu size4;
-=======
-    /* 0x04 */ s8 packedTileFormat; // upper = fmt, lower = depth; e.g., 31 = CI-8
-//     /* 0x04 */ u8 packedTileFormatHigh : 4;
-//     /* 0x04 */ u8 packedTileFormatLow : 4;
-    /* 0x05 */ Vec2b size1;
-    /* 0x07 */ Vec2b size2;
-    /* 0x09 */ Vec2b size3;
-    /* 0x0B */ Vec2b size4;
->>>>>>> 207f4400
     /* 0x0D */ char unk_0D[3];
 } WindowCorners; // size = 0x10
 
