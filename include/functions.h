--- conflicted
+++ resolved
@@ -102,11 +102,8 @@
 void entity_BlueSwitch_init(Entity* entity);
 void entity_HugeBlueSwitch_init(Entity* entity);
 
-<<<<<<< HEAD
-=======
 s32 dispatch_damage_event_actor_0(Actor* actor, s32 damageAmount, s32 event);
 
->>>>>>> 3dc269da
 // todo remove once we have libultra's def
 extern void guOrtho(Mtx *m, float l, float r, float b, float t,
 		    float n, float f, float scale);
