#ifndef _FUNCTIONS_H_
#define _FUNCTIONS_H_

#include "ultra64.h"
#include "common.h"
#include "map.h"
#include "enums.h"
#include "stdlib/stdarg.h"

f32 fabsf(f32 f);
f64 fabs(f64 f);
f32 cosine(s16 arg0);

s32 strcmp(const char* str1, const char* str2);

void nuBoot(void);
void boot_idle(void);
void boot_main(void);

f32 signF(f32 val);

void* heap_malloc(s32 size);
void* _heap_malloc(HeapNode* head, u32 size);
u32 _heap_free(HeapNode* heapNodeList, void* addrToFree);
void* _heap_realloc(HeapNode* heapNodeList, void* addr, u32 newSize);
HeapNode* _heap_create(HeapNode* addr, u32 size);
s32 dma_copy(Addr romStart, Addr romEnd, void* vramDest);
void copy_matrix(Matrix4f src, Matrix4f dest);

s32 _Printf(PrintCallback pfn, char* arg, const char* fmt, va_list ap);

s32 get_global_byte(s32 index);
s32 get_global_flag(s32 index);
s32 get_area_byte(s32 index);
s32 get_area_flag(s32 index);

Shadow* get_shadow_by_index(s32 index);
s32 get_time_freeze_mode(void);
void render_player_model(void);
s16 get_game_mode(void);
s32 is_picking_up_item(void);

f32 integrate_gravity(void);
void gravity_use_fall_parms(void);
f32 get_clamped_angle_diff(f32, f32);
s32 intro_logos_fade_out(s16 addAlpha);

u32 get_entity_type(s32 arg0);
Entity* get_entity_by_index(s32 index);
s32 create_entity(EntityBlueprint*, s32, s32, s32, s32, ...);
void entity_shattering_idle(Entity* entity);
void func_802666E4(Actor* actor, f32 x, f32 y, f32 z, s32 damage);

void step_game_loop(void);
s32 resume_all_group(s32 groupFlags);
f32 length2D(f32 x, f32 y);
void player_input_to_move_vector(f32* angle, f32* magnitude);
void game_input_to_move_vector(f32* x, f32* y);
void exec_ShakeCamX(s32 arg0, s32 arg1, s32 arg2, f32 arg3);
void exec_ShakeCam1(s32 arg0, s32 arg1, s32 arg2);
f32 func_800E5348(void);

void draw_number(s32 value, s32 x, s32 y, s32 arg3, s32 palette, s32 opacity, s32 style);

void set_entity_model_render_command_list(s32 idx, u32* commandList);
void set_entity_model_flags(s32 idx, s32 newFlags);
void clear_entity_model_flags(s32 idx, s32 newFlags);
void exec_entity_model_commandlist(s32 idx);
s32 load_entity_model(s32* cmdList);
RenderTask* queue_render_task(RenderTask* task);

void setup_pause_menu_tab(MenuWindowBP* bpArray, s32 arraySize);

s32 draw_ci_image_with_clipping(s32* raster, s32 width, s32 height, s32 fmt, s32 bitDepth, s32* palette, s16 posX,
                                s16 posY, u16 clipULx, u16 clipULy, u16 clipLRx, u16 clipRLy, u8 opacity);

// file menu stuff
void filemenu_set_cursor_goal_pos(s32 windowIndex, s32 posX, s32 posY);
s8* filemenu_get_menu_message(s32 idx);
void filemenu_draw_message(s8*, s32 posX, s32 posY, s32 alpha, s32 color, s32 flags);

void update_enemy_shadows(void);
void update_hero_shadows(void);

// append gfx funcs
void func_80257B28(void*);
void func_8025595C(void*);
void func_80257B68(void*);
void func_80257B48(void*);
void func_8025599C(void*);
void func_80257B88(void*);
void func_80257DA4(void*);
void func_80254C50(Actor*);
void func_80258E14(void*);

f32 func_800E34D8(void);
void func_800E4AD8(s32 arg0);
f32 player_check_collision_below(f32, s32* colliderID);
s32 can_trigger_loading_zone(void);
void func_80266684(void);
void func_802667F0(s32, Actor*, f32, f32, f32);
void func_802591EC(s32, ActorPart*, s32, Matrix4f*, s32);

HeapNode* general_heap_create(void);
void* general_heap_malloc(s32 size);
s32 general_heap_free(void* data);

s32 integer_log(s32 number, u32 base);

void set_battle_formation(s32);
void set_battle_stage(s32);
void load_battle(s32);

void entity_Shadow_init(Shadow* entity);
void entity_SaveBlock_idle(Entity* entity);
void entity_SaveBlock_pause_game(void);
void entity_SaveBlock_resume_game(void);
void entity_SaveBlock_save_data(void);
void entity_SaveBlock_show_tutorial_message(Entity* entity);
void entity_SaveBlock_wait_for_close_tutorial(Entity* entity);
void entity_SaveBlock_show_choice_message(void);
void entity_SaveBlock_show_result_message(void);
void entity_SaveBlock_wait_for_close_result(Entity* entity);
void entity_SaveBlock_wait_for_close_choice(Entity* entity);
void entity_SaveBlock_init(Entity* entity);
void entity_GreenStompSwitch_idle(Entity* entity);
void entity_GreenStompSwitch_retract(Entity* entity);
void entity_GreenStompSwitch_extend(Entity* entity);
void entity_HugeBlueSwitch_idle(Entity* entity);
void entity_small_switch_idle(Entity* entity);
void entity_RedSwitch_wait_and_reset(Entity* entity);
void entity_base_switch_anim_init(Entity* entity);
s32 entity_RedSwitch_animate_scale(Entity* entity);
void entity_base_switch_start_bound_script(Entity* entity);
void entity_base_switch_animate_scale(Entity* entity);
void entity_base_switch_init(Entity* entity);
f32 entity_block_hit_init_scale(Entity* entity);
void entity_block_hit_animate_scale(Entity* entity);
s32 entity_block_handle_collision(Entity* entity);
void entity_BlueSwitch_init(Entity* entity);
void entity_HugeBlueSwitch_init(Entity* entity);

s32 dispatch_damage_event_actor_0(Actor* actor, s32 damageAmount, s32 event);

// Text
MessagePrintState* msg_get_printer_for_msg(s32 msgID, s32* a1);

void get_screen_coords(s32 camID, f32 x, f32 y, f32 z, s32* screenX, s32* screenY, s32* screenZ);

void parent_collider_to_model(s16 colliderID, s16 modelIndex);
void clone_model(u16 srcModelID, u16 newModelID);
struct Model* get_model_from_list_index(s32 listIndex);
s32 get_model_list_index_from_tree_index(s32 treeIndex);
s32 get_transform_group_index(s32);
void get_model_center_and_size(u16 modelID, f32* centerX, f32* centerY, f32* centerZ, f32* sizeX, f32* sizeY,
                               f32* sizeZ);
s32 collision_main_above(void);
s32 collision_lava_reset_check_additional_overlaps(void);
s32 player_test_lateral_overlap(s32, PlayerStatus*, f32*, f32*, f32*, f32, f32);
Npc* peach_make_disguise_npc(s32 peachDisguise);
void peach_set_disguise_anim(s32);

void draw_box(s32 flags, WindowStyleCustom* windowStyle, s32 posX, s32 posY, s32 posZ, s32 width, s32 height, u8 opacity,
              u8 darkening, f32 scaleX, f32 scaleY, f32 rotX, f32 rotY, f32 rotZ, void (*fpDrawContents)(s32),
              void* drawContentsArg0, Matrix4f rotScaleMtx, s32 translateX, s32 translateY, Matrix4f* outMtx);
s32 get_msg_width(s32 msgID, u16 charset);

s32 partner_player_can_pause(void);
s32 disable_player_static_collisions(void);
s32 disable_player_input(void);
void func_80027088(s32);
void set_time_freeze_mode(s32);

s32 get_map_IDs_by_name(const char* mapName, s16* areaID, s16* mapID);

void get_dpad_input_radial(f32* angle, f32* magnitude);
void transform_point(Matrix4f mtx, f32 inX, f32 inY, f32 inZ, f32 inS, f32* outX, f32* outY, f32* outZ, f32* outS);
void try_player_footstep_sounds(s32 arg0);
void phys_update_interact_collider(void);
void phys_adjust_cam_on_landing(void);
void phys_init_integrator_for_current_state(void);
void phys_player_land(void);
void phys_main_collision_below(void);

void create_popup_menu(PopupMenu*);
s32 npc_test_move_simple_without_slipping(s32, f32*, f32*, f32*, f32, f32, f32, f32);

void update_collider_transform(s16 colliderID);
void get_collider_center(s32 colliderID, f32* x, f32* y, f32* z);

s32 is_another_trigger_bound(Trigger*, EvtScript* script);
Trigger* create_trigger(TriggerBlueprint* def);
s32 evt_trigger_on_activate_exec_script(Trigger* trigger);
Trigger* get_trigger_by_id(s32 triggerID);

Actor* get_actor(s32 actorID);
ActorPart* get_actor_part(Actor* actor, s32 partIndex);
s32 add_coins(s32 amt);

s32 phys_can_player_interact(void);

void ai_enemy_play_sound(Npc* npc, s32 arg1, s32 arg2);

s32 player_test_move_without_slipping(PlayerStatus*, f32*, f32*, f32*, f32, f32, s32*);
s32 player_test_move_with_slipping(PlayerStatus* playerStatus, f32* posX, f32* posY, f32* posZ, f32 speed, f32 heading);

s32 evt_get_variable(Evt* script, Bytecode var);
s32 evt_set_variable(Evt* script, Bytecode var, s32 value);
f32 evt_get_float_variable(Evt* script, Bytecode var);
f32 evt_set_float_variable(Evt* script, Bytecode var, f32 value);
void set_script_timescale(Evt* script, f32 timescale);
f32 sin_deg(f32 x);
f32 cos_deg(f32 x);
f32 sin_rad(f32 x);
f32 cos_rad(f32 x);
s32 round(f32);
f32 atan2(f32 startX, f32 startZ, f32 endX, f32 endZ);
f32 clamp_angle(f32 theta);
s32 sign(s32 value);
s32 func_80055448(s32);
s32 func_80055464(s32, s32);
s32 func_800E0208(void);

s32 battle_heap_create(void);
void filemenu_init(s32);

s32 test_ray_zones(f32 startX, f32 startY, f32 startZ, f32 dirX, f32 dirY, f32 dirZ, f32* hitX, f32* hitY, f32* hitZ,
                   f32* hitDepth, f32* nx, f32* ny, f32* nz);
s32 test_ray_colliders(s32 ignoreFlags, f32 startX, f32 startY, f32 startZ, f32 dirX, f32 dirY, f32 dirZ, f32* hitX,
                       f32* hitY, f32* hitZ, f32* hitDepth, f32* hitNx, f32* hitNy, f32* hitNz);
s32 test_ray_entities(f32 startX, f32 startY, f32 startZ, f32 dirX, f32 dirY, f32 dirZ, f32* hitX, f32* hitY, f32* hitZ,
                      f32* hitDepth, f32* hitNx, f32* hitNy, f32* hitNz);

void mem_clear(void* data, s32 numBytes);

void intro_logos_set_fade_color(s16 color);
void intro_logos_set_fade_alpha(s16 alpha);

void set_game_mode(s16 idx);

f32 get_xz_dist_to_player(f32, f32);
void func_800E06C0(s32);
void close_status_menu(void);
Evt* func_802C39F8(Evt* parentScript, Bytecode* nextLine, s32 newState);
Evt* start_child_script(Evt* parentScript, EvtScript* source, s32 initialState);
Evt* restart_script(Evt* script);
void clear_virtual_entity_list(void);
void reset_model_animators(void);
void init_virtual_entity_list(void);
void init_model_animators(void);
s32 heap_free(void* ptr);

void btl_state_update_normal_start(void);
void btl_state_draw_normal_start(void);
void btl_state_update_begin_turn(void);
void btl_state_draw_begin_turn(void);
void btl_state_update_begin_player_turn(void);
void btl_state_draw_begin_player_turn(void);
void btl_state_update_switch_to_player(void);
void btl_state_draw_switch_to_player(void);
void btl_state_update_begin_partner_turn(void);
void btl_state_draw_begin_partner_turn(void);
void btl_state_update_switch_to_partner(void);
void btl_state_draw_switch_to_partner(void);
void func_80242FE0(void);
void func_80243910(void);
void btl_state_update_prepare_menu(void);
void btl_state_draw_prepare_menu(void);
void btl_state_update_end_turn(void);
void btl_state_draw_end_turn(void);
void btl_state_update_1C(void);
void btl_state_draw_1C(void);
void btl_state_update_victory(void);
void btl_state_draw_victory(void);
void btl_state_update_end_training_battle(void);
void btl_state_draw_end_training_battle(void);
void btl_state_update_end_battle(void);
void btl_state_draw_end_battle(void);
void btl_state_update_defend(void);
void btl_state_draw_defend(void);
void btl_state_update_run_away(void);
void btl_state_draw_run_away(void);
void btl_state_update_defeat(void);
void btl_state_draw_defeat(void);
void btl_state_update_change_partner(void);
void btl_state_draw_change_partner(void);
void btl_state_update_player_move(void);
void btl_state_draw_player_move(void);
void btl_state_update_end_player_turn(void);
void btl_state_update_partner_move(void);
void btl_state_draw_partner_move(void);
void btl_state_update_end_partner_turn(void);
void btl_state_draw_end_partner_turn(void);
void btl_state_update_next_enemy(void);
void btl_state_draw_next_enemy(void);
void btl_state_update_enemy_move(void);
void btl_state_draw_enemy_move(void);
void btl_state_update_first_strike(void);
void btl_state_draw_first_stike(void);
void btl_state_update_partner_striking_first(void);
void btl_state_draw_partner_striking_first(void);
void btl_state_update_enemy_striking_first(void);
void btl_state_draw_enemy_striking_first(void);
void btl_state_update_end_demo_battle(void);
void btl_state_draw_end_demo_battle(void);

void btl_state_update_player_menu(void);
void btl_state_draw_player_menu(void);
void btl_state_update_partner_menu(void);
void btl_state_draw_partner_menu(void);
void btl_state_update_peach_menu(void);
void btl_state_draw_peach_menu(void);
void btl_state_update_twink_menu(void);
void btl_state_draw_twink_menu(void);
void btl_state_update_select_target(void);
void btl_state_draw_select_target(void);
void btl_state_update_22(void);
void btl_state_draw_22(void);

void btl_state_update_celebration(void);
void btl_draw_upgrade_windows(void);
void btl_state_draw_celebration(void);

void func_8024F7C8(void);
void func_80266978(void);
void func_80266B14(void);
void func_8024EE48(void);
void func_8024EEA8(void);
void func_80255FD8(void);

void func_80266EE8(Actor* actor, s32 arg1);

void btl_set_popup_duration(s32 duration);
void switch_to_partner(s32 arg0);

void delete_trigger(Trigger* toDelete);
void kill_script_by_ID(s32 id);
void set_script_priority(Evt* script, s32 priority);
void set_script_group(Evt* script, s32 groupFlags);
void suspend_group_others(Evt* script, s32 groupFlags);
void resume_group_others(Evt* script, s32 groupFlags);
s32 suspend_all_script(s32 id);
s32 resume_all_script(s32 id);

s32 create_shadow_type(s32 type, f32 x, f32 y, f32 z);
s32 is_point_within_region(s32 shape, f32 pointX, f32 pointY, f32 centerX, f32 centerY, f32 sizeX, f32 sizeZ);
PlayerData* get_player_data(void);

// Pause
s32 pause_interp_vertical_scroll(s32 deltaBefore);
void pause_draw_rect(s32 ulx, s32 uly, s32 lrx, s32 lry, s32 tileDescriptor, s32 uls, s32 ult, s32 dsdx, s32 dtdy);
s32 pause_get_total_equipped_bp_cost(void);
s32 pause_get_menu_msg(s32 index);
void pause_sort_item_list(s16* arr, s32 len, s32 (*compare)(s16*, s16 *));

s32 npc_raycast_down_around(s32, f32*, f32*, f32*, f32*, f32, f32);
s32 npc_raycast_down_sides(s32, f32*, f32*, f32*, f32*);
s32 player_raycast_below_cam_relative(PlayerStatus*, f32*, f32*, f32*, f32*, f32*, f32*, f32*, f32*);
s32 npc_test_move_taller_with_slipping(s32, f32*, f32*, f32*, f32, f32, f32, f32);
s32 npc_test_move_simple_with_slipping(s32, f32*, f32*, f32*, f32, f32, f32, f32);
s32 npc_test_move_complex_with_slipping(s32, f32*, f32*, f32*, f32, f32, f32, f32);

// Partner
void partner_walking_update_player_tracking(Npc* partner);
void partner_walking_update_motion(Npc* partner);
void enable_partner_ai(void);
void partner_walking_enable(Npc* partner, s32 val);
void partner_flying_enable(Npc* partner, s32 val);
void partner_flying_update_player_tracking(Npc* partner);
s32 partner_is_flying(void);
void partner_flying_update_motion(Npc* partner);
void partner_clear_player_tracking(Npc* partner);

void set_background_color_blend(u8 r, u8 g, u8 b, u8 a);

void partner_set_tether_distance(f32);
s32 does_script_exist(s32 id);
s32 does_script_exist_by_ref(Evt* script);
Evt* start_script(EvtScript* source, s32 priority, s32 initialState);
Evt* start_script_in_group(EvtScript* source, u8 priority, u8 initialState, u8 groupFlags);
f32 get_player_normal_yaw(void);
void set_standard_shadow_scale(Shadow* shadow, f32 scale);
void set_peach_shadow_scale(Shadow* shadow, f32 scale);
void set_animation(s32 actorID, s32, s32 animationIndex);
void set_animation_rate(s32 actorID, s32 partIndex, f32 rate);
void func_8011B7C0(u16, s32, s32);
ModelAnimator* get_animator_by_index(s32 arg0);
void set_screen_overlay_params_front(u8, f32);
void set_screen_overlay_params_back(u8, f32);
void set_screen_overlay_alpha(s32, f32);
void get_screen_overlay_params(s32, u8*, f32*);
void set_screen_overlay_color(s32, u8, u8, u8);
void set_screen_overlay_center(s32, s32, s32, s32);
s32 rand_int(s32);
void sort_items(void);
s32 is_ability_active(s32 arg0);
s32 is_starting_conversation(void);
f32 update_lerp(s32 easing, f32 start, f32 end, s32 elapsed, s32 duration);
void sin_cos_deg(f32 rad, f32* outSinTheta, f32* outCosTheta);

void set_main_pan_u(s32 texPannerID, s32 value);
void set_main_pan_v(s32 texPannerID, s32 value);
void set_aux_pan_u(s32 texPannerID, s32 value);
void set_aux_pan_v(s32 texPannerID, s32 value);

void enable_world_fog(void);
void set_world_fog_dist(s32 start, s32 end);
void set_world_fog_color(s32 r, s32 g, s32 b, s32 a);
void enable_entity_fog(void);
void set_entity_fog_dist(s32 start, s32 end);
void set_entity_fog_color(s32 r, s32 g, s32 b, s32 a);

struct ModelTransformGroup* get_transform_group(s32 index);

s32 make_item_entity(s32 itemID, f32 x, f32 y, f32 z, s32 itemSpawnMode, s32 pickupDelay, s32 facingAngleSign,
                     s32 pickupVar);
s32 make_item_entity_delayed(s32 itemID, f32 x, f32 y, f32 z, s32 itemSpawnMode, s32 pickupDelay, s32 pickupVar);
void set_item_entity_position(s32 itemEntityIndex, f32 x, f32 y, f32 z);
ItemEntity* get_item_entity(s32 itemEntityIndex);
s32 make_item_entity_nodelay(s32 itemID, f32 x, f32 y, f32 z, s32 itemSpawnMode, s32 pickupVar);
void set_item_entity_flags(s32 itemEntityIndex, s32 flag);

s32 create_generic_entity_frontUI(void (*updateFunc)(void), void (*drawFunc)(void));
DynamicEntity* get_generic_entity(s32 idx);
Trigger* bind_trigger_1(EvtScript* script, s32 flags, s32 triggerFlagIndex, s32 triggerVar0, s32 triggerVar1, s32 priority);

void set_cam_viewport(s16 id, s16 x, s16 y, s16 width, s16 height);

void disable_player_shadow(void);
void move_player(s32 duration, f32 heading, f32 speed);
s32 enable_player_input(void);
s32 enable_player_static_collisions(void);
s32 check_input_jump(void);
s32 check_input_hammer(void);

Npc* resolve_npc(Evt* script, s32 npcIdOrPtr);
void enable_npc_blur(Npc* npc);
void disable_npc_blur(Npc* npc);

f32 dist2D(f32 ax, f32 ay, f32 bx, f32 by);
f32 dist3D(f32 ax, f32 ay, f32 az, f32 bx, f32 by, f32 bz);
void add_vec2D_polar(f32* x, f32* y, f32 r, f32 theta);

s32 sfx_adjust_env_sound_pos(s32 soundID, s32 arg1, f32 arg2, f32 arg3, f32 arg4);
void sfx_play_sound(s32 soundID);
void sfx_play_sound_at_position(s32 soundID, s32 value2, f32 posX, f32 posY, f32 posZ);
void sfx_play_sound_at_player(s32 soundID, s32 arg0);
void sfx_play_sound_at_npc(s32 soundID, s32 arg1, s32 npcID);
s32 bgm_set_song(s32 playerIndex, s32 songID, s32 variation, s32 fadeOutTime, s16 volume);
void bgm_set_battle_song(s32, s32);
void bgm_push_battle_song(void);
void func_801497FC(s32 arg0);
s32 func_8014AA54(s32 playerIndex, s32 arg1, s16 arg2);

void basic_window_update(s32 windowIndex, s32* flags, s32* posX, s32* posY, s32* posZ, s32* scaleX, s32* scaleY,
                   f32* rotX, f32* rotY, f32* rotZ, s32* darkening, s32* opacity);
void basic_hidden_window_update(s32 windowIndex, s32* flags, s32* posX, s32* posY, s32* posZ, s32* scaleX, s32* scaleY,
                   f32* rotX, f32* rotY, f32* rotZ, s32* darkening, s32* opacity);

void player_create_target_list(Actor* actor);
void enemy_create_target_list(Actor* actor);

void set_actor_yaw(s32 actorID, s32 yaw);
void set_part_yaw(s32 actorID, s32 partIndex, s32 value);

void add_part_decoration(ActorPart* part, s32 decorationIndex, s32 decorationType);
void add_actor_decoration(Actor* actor, s32 decorationIndex, s32 decorationType);
void remove_part_decoration(ActorPart* part, s32 decorationIndex);
void remove_actor_decoration(Actor* actor, s32 decorationIndex);

s32 player_team_is_ability_active(Actor* actor, s32 ability);

void create_part_shadow(s32 actorID, s32 partIndex);
void remove_part_shadow(s32 actorID, s32 partIndex);
void create_part_shadow_by_ref(s32 arg0, ActorPart* part);

void func_80266D6C(ActorPart*, s32);
char* int_to_string(s32, char*, s32);

Evt* get_script_by_index(s32 index);

s32 get_lava_reset_pos(f32* x, f32* y, f32* z);
void start_rumble(s32, s32);
void start_falling(void);

void set_action_state(s32 actionState);
s32 get_collider_type_by_id(s32 colliderID);
void suggest_player_anim_setUnkFlag(s32 arg0);
void suggest_player_anim_clearUnkFlag(s32 arg0);
void subtract_hp(s32 amt);
void open_status_menu_long(void);

void suspend_all_group(s32 groupFlags);
void kill_script(Evt* instanceToKill);
void exec_entity_commandlist(Entity* entity);

void sfx_reset_door_sounds(void);

void func_802D7460(f32 x, f32 y, f32 z, s32 arg3);
void func_802D74C0(f32 x, f32 y, f32 z, s32 arg3);

void show_damage_popup(f32 x, f32 y, f32 z, s32 damageAmount, s32);
void add_xz_vec3f(Vec3f* vector, f32 speed, f32 angleDeg);
void add_xz_vec3f_copy1(Vec3f* vector, f32 speed, f32 angleDeg);
void play_movement_dust_effects(s32 var0, f32 xPos, f32 yPos, f32 zPos, f32 angleDeg);

void func_80138D88(s32, s32, s32, s32, f32);
void func_8013A4D0(void);

void btl_cam_set_target_pos(f32, f32, f32);
void deduct_current_move_fp(void);
void load_partner_actor(void);
void dispatch_event_partner(s32);
void dispatch_event_player(s32);
s32 btl_are_all_enemies_defeated(void);
s32 btl_check_player_defeated(void);
void btl_show_battle_message(s32, s32);
void btl_update_ko_status(void);
void reset_actor_turn_info(void);
void reset_all_actor_sounds(Actor*);
void decrement_status_menu_disabled(void);
void increment_status_menu_disabled(void);
void btl_delete_actor(Actor* actor);
void create_status_debuff(s32, s32);
void create_status_static(s32, s32);
void create_status_transparent(s32, s32);
void remove_status_chill_out(s32);
void remove_status_debuff(s32);
void remove_status_icon_boost_hammer(s32);
void remove_status_icon_boost_jump(s32);
void remove_status_icon_boost_partner(s32);
void remove_status_icon_danger(s32);
void remove_status_icon_peril(s32);
void remove_status_icon_surprise(s32);
void remove_status_static(s32);
void remove_status_transparent(s32);
void remove_all_status_icons(s32);
s32 create_status_icon_set(void);
s32 find_item(s32);

void enable_background_wave(void);

// State funcs
void state_init_startup(void);
void state_step_startup(void);
void state_drawUI_startup(void);
void state_init_logos(void);
void state_step_logos(void);
void state_drawUI_logos(void);
void state_init_title_screen(void);
void state_step_title_screen(void);
void state_drawUI_title_screen(void);
void state_init_enter_demo(void);
void state_step_enter_world(void);
void state_init_change_map(void);
void state_step_change_map(void);
void state_drawUI_change_map(void);
void func_80036430(void);
void func_8003646C(void);
void func_80036640(void);
void state_init_enter_world(void);
void state_drawUI_enter_world(void);
void state_init_world(void);
void state_step_world(void);
void state_drawUI_world(void);
void state_init_battle(void);
void state_step_battle(void);
void state_drawUI_battle(void);
void state_init_end_battle(void);
void state_step_end_battle(void);
void state_drawUI_end_battle(void);
void state_init_pause(void);
void state_step_pause(void);
void state_drawUI_pause(void);
void state_init_unpause(void);
void state_step_unpause(void);
void state_drawUI_unpause(void);
void state_init_language_select(void);
void state_step_language_select(void);
void state_drawUI_language_select(void);
void state_init_exit_language_select(void);
void state_step_exit_language_select(void);
void state_drawUI_exit_language_select(void);
void state_init_file_select(void);
void state_step_file_select(void);
void state_drawUI_file_select(void);
void state_init_exit_file_select(void);
void state_step_exit_file_select(void);
void state_drawUI_exit_file_select(void);
void state_init_intro(void);
void state_step_intro(void);
void state_drawUI_intro(void);
void state_init_demo(void);
void state_step_demo(void);
void state_drawUI_demo(void);
void game_mode_set_fpDrawAuxUI(s32 i, void (*fn)(void));

void func_802B2078(void);

void initialize_curtains(void);
void update_curtains(void);
// render_curtains
void set_curtain_scale_goal(f32 scale);
void set_curtain_scale(f32 scale);
void set_curtain_draw_callback(UNK_FUN_PTR(callback));
void set_curtain_fade_goal(f32 fade);
void set_curtain_fade(f32 fade);

void crash_screen_init(void);
void crash_screen_set_draw_info(u16* frameBufPtr, s16 width, s16 height);

void func_800495A0(Evt* script, NpcAISettings* npcAISettings, EnemyTerritoryThing* territory);
void func_800496B8(Evt* script, NpcAISettings* npcAISettings, EnemyTerritoryThing* territory);
void func_80049C04(Evt* script, NpcAISettings* npcAISettings, EnemyTerritoryThing* territory);
void func_80049E3C(Evt* script, NpcAISettings* npcAISettings, EnemyTerritoryThing* territory);
void func_80049ECC(Evt* script, NpcAISettings* npcAISettings, EnemyTerritoryThing* territory);
void func_80049F7C(Evt* script, NpcAISettings* npcAISettings, EnemyTerritoryThing* territory);
void func_8004A124(Evt* script, NpcAISettings* npcAISettings, EnemyTerritoryThing* territory);
void func_8004A3E8(Evt* script, NpcAISettings* npcAISettings, EnemyTerritoryThing* territory);
void func_8004A73C(Evt* script);

// This legally allows all functions to be pointers without warnings.
// Perhaps the void arg functions can be changed later to remove this need.
typedef union {
  void (*func1)(Evt*, s32);
  void (*func2)(void);
} WorldArgs TRANSPARENT_UNION;

s32 create_generic_entity_world(WorldArgs, WorldArgs);

EntityModel* get_entity_model(s32 idx);
f32 phys_get_spin_history(s32 lag, s32* x, s32* y, s32* z);
void fold_update(u32, s32, s32, s32, s32, s32, s32);
s32 func_8013A704(s32);
void free_generic_entity(s32);

void sfx_get_spatialized_sound_params(f32 arg0, f32 arg1, f32 arg2, s16* arg3, s16* arg4, s32 arg5);
void sfx_play_sound_with_params(s32 arg0, u8 arg1, u8 arg2, s16 arg3);
s32 func_8004A784(Npc* npc, f32 arg1, f32* arg2, f32* arg3, f32* arg4, f32* arg5);
void base_UnkNpcAIFunc1(Evt* script, NpcAISettings* aiSettings, EnemyTerritoryThing* territory);
void UnkNpcAIFunc1(Evt* script, NpcAISettings* aiSettings, EnemyTerritoryThing* territory);
void func_80266AF8(Actor*);
void func_80266EA8(ActorPart*, s32);
void func_80266E40(Actor*);
void remove_player_buffs(s32);
s32 is_actor_hp_bar_visible(Actor*);

void sin_cos_rad(f32 rad, f32* outSinTheta, f32* outCosTheta);

void load_font(s32 font);

void* load_asset_by_name(const char* assetName, u32* decompressedSize);

void mdl_draw_hidden_panel_surface(Gfx** arg0, u16 treeIndex);
s32 func_8011CFBC(void);
void set_screen_overlay_center_worldpos(s32 idx, s32 posIdx, s32 x, s32 y, s32 z);
s32 mdl_get_next_texture_address(s32);
void draw_msg(s32 msgID, s32 posX, s32 posY, s32 opacity, s32 palette, u8 style);
void get_background_color_blend(u8* r, u8* g, u8* b, u8* a);

s8 set_global_byte(s32 index, s32 value);

s32 entity_base_block_idle(Entity* entity);
s32 recover_hp(s32 amt);
s32 recover_fp(s32 amt);
void entity_set_render_script(Entity* entity, u32* commandList);
s32 entity_can_collide_with_jumping_player(Entity* entity);
s32 set_global_flag(s32 index);
void entity_base_block_init(Entity* entity);
s32 entity_start_script(Entity* entity);
void remove_item_entity_by_index(s32 index);
void set_entity_commandlist(Entity* entity, s32* entityScript);
void func_800EF3E4(void);
void func_80268858(void);
void func_80269118(void);
s32 func_80268224(s32);
void func_80149A6C(s32, s32);
void func_800EF300(void);
void enable_player_shadow(void);
s32 get_msg_lines(s32 messageID);
void set_window_properties(s32 panelID, s32 posX, s32 posY, s32 width, s32 height, s32, void* drawContents, PopupMessage* popup, s32 parent);
<<<<<<< HEAD
void set_window_update(s32 panelID, WindowUpdateFunc);
=======
void set_window_update(s32 panelID, s32);

>>>>>>> 9394e1ee
void snd_stop_sound(s32 soundID);
void snd_start_sound_with_shift(s32 soundID, u8 volume, u8 pan, s16 pitchShift);
void snd_adjust_sound_with_shift(s32 soundID, u8 volume, u8 pan, s16 pitchShift);

void sfx_adjust_env_sound_params(s32 soundID, u8 volume, u8 pan, s16 pitchShift);
void sfx_stop_sound(s32 soundID);

void partner_disable_input(void);
void func_80268798(s32, s32, s32, s32);
void func_8026880C(s32, s32, s32);
void func_802687E4(s32 arg0, s32 arg1, s32 arg2, s32 arg3, s32 arg4);
void close_message(MessagePrintState* msgPrintState);
void show_foreground_models_unchecked(void);
void hide_foreground_models_unchecked(void);
void show_foreground_models(void);
void hide_foreground_models(void);
void btl_set_state(s32 battleState);
void draw_entity_model_E(s32, Mtx*);
void draw_entity_model_A(s32, Mtx*);
void free_entity_model_by_index(s32 idx);
void func_8024E40C(s32);
void btl_cam_set_zoffset(s16);
void btl_cam_target_actor(s32);
void btl_cam_set_zoom(s16);
void btl_cam_move(s16);
void func_8024E60C(void);
void dispatch_event_actor(Actor*, s32);
void btl_show_variable_battle_message(s32, s32, s32);
s32 btl_is_popup_displayed(void);
void func_8024E3D8(s32);
s32 inflict_status(Actor*, s32, s32);
s32 try_inflict_status(Actor*, s32, s32);
void mdl_set_all_fog_mode(s32);
void load_model_animator_tree(s32, StaticAnimatorNode**);

void func_8024EDC0(void);

void update_effects(void);
void update_cameras(void);
void clear_render_tasks(void);
void clear_generic_entity_list(void);
void clear_printers(void);
void clear_item_entity_data(void);
void clear_player_data(void);

void enforce_hpfp_limits(void);
s32 should_collider_allow_interact(s32);
void func_800E98EC(void);
void func_800E9900(void);
void show_coin_counter(void);
s32 add_item(s32 itemID);
s32 add_badge(s32 itemID);
void func_800E96C8(void);
void hide_popup_menu(void);
void destroy_popup_menu(void);
void func_800E98C4(void);
s32 get_item_count(void);
s32 get_stored_empty_count(void);
s32 get_stored_count(void);
s32 get_item_empty_count(void);
void shop_open_item_select_popup(s32 mode);
void hide_coin_counter(void);
void set_message_msg(s32 msgID, s32 index);
void set_message_value(s32 value, s32 index);
s32 store_item(s32 itemID);
void open_status_menu_short(void);
void func_8024EFE0(f32 x, f32 y, f32 z, s32, s32, s32);
void func_802664DC(f32 x, f32 y, f32 z, s32 attack, s32 a);
s32 dispatch_damage_event_partner(s32 damageAmount, s32 event, s32 stopMotion);
s32 calc_partner_test_enemy(void);
void reset_actor_blur(Actor*);
s32 func_8025C8A0(s32, ActorPart*);
void func_8025CD28(s32, ActorPart*);
void func_8025D158(ActorPart*, s32);
void func_8025D290(ActorPart*, s32);
void func_8025D3C4(ActorPart*, s32);
void func_8025D4A0(ActorPart*, s32);
void func_8025D620(ActorPart*, s32);
void func_8025D6FC(ActorPart*, s32);
void func_8025D810(ActorPart*, s32);
void func_8025D8EC(ActorPart*, s32);
void func_8025DA60(ActorPart*, s32);
void func_8025DBC8(ActorPart*, s32);
void func_8025DD40(ActorPart*, s32);
void func_8025DE88(ActorPart*, s32);
void func_800E9894(void);
void func_8013A854(u32);

void init_encounters_ui(void);
void initialize_collision(void);
void render_entities(void);
void render_player(void);
void render_generic_entities_world(void);
void render_effects_world(void);
s32 get_asset_offset(char*, s32*);
void initialize_status_menu(void);
void status_menu_start_blinking_fp(void);
void status_menu_start_blinking_hp(void);
void status_menu_start_blinking_sp(void);
void status_menu_stop_blinking_fp(void);
void status_menu_stop_blinking_hp(void);
void status_menu_stop_blinking_sp(void);
void set_background_size(s16, s16, s16, s16);
void read_background_size(BackgroundHeader*);
void set_max_SP(s8);
void sync_status_menu(void);
void create_cameras_a(void);
void func_80045AC0(void);
void create_encounters(void);
void update_encounters_neutral(void);
void update_encounters_pre_battle(void);
void update_encounters_conversation(void);
void update_encounters_post_battle(void);
void reset_background_settings(void);
void func_80138188(void);
void func_80268770(s32, s32, s32);
void func_80268C9C(void);
void func_802B6CF0_E2B3A0(void);
void func_80269160(void);
void func_800E24F8(void);
void load_tattle_flags(s32);
void remove_consumable(void);
void delete_shadow(s32);
void repartner_set_tether_distance(void);
void save_tattle_flags(s32);
void update_merlee_messages(void);
void draw_merlee_messages(void);
void show_merlee_message(s16, s16);
s32 is_merlee_message_done(void);
void draw_encounters_conversation(void);
void draw_encounters_post_battle(void);
void draw_encounters_pre_battle(void);
void draw_encounters_neutral(void);
void show_first_strike_message(void);
void entity_upgrade_block_hide_content(s32);
s32 lookup_defense(s32*, s32);
void peach_check_for_parasol_input(void);
void peach_sync_disguise_npc(void);
s32 check_conversation_trigger(void);

void clear_player_status(void);
void clear_entity_models(void);
void clear_animator_list(void);
void clear_model_data(void);
void clear_sprite_shading_data(void);
void clear_character_set(void);
void clear_game_modes(void);
void clear_trigger_data(void);
void clear_script_list(void);
void clear_entity_data(s32);
void clear_effect_data(void);
void clear_area_flags(void);

#endif<|MERGE_RESOLUTION|>--- conflicted
+++ resolved
@@ -679,12 +679,7 @@
 void enable_player_shadow(void);
 s32 get_msg_lines(s32 messageID);
 void set_window_properties(s32 panelID, s32 posX, s32 posY, s32 width, s32 height, s32, void* drawContents, PopupMessage* popup, s32 parent);
-<<<<<<< HEAD
 void set_window_update(s32 panelID, WindowUpdateFunc);
-=======
-void set_window_update(s32 panelID, s32);
-
->>>>>>> 9394e1ee
 void snd_stop_sound(s32 soundID);
 void snd_start_sound_with_shift(s32 soundID, u8 volume, u8 pan, s16 pitchShift);
 void snd_adjust_sound_with_shift(s32 soundID, u8 volume, u8 pan, s16 pitchShift);
