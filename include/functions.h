#ifndef _FUNCTIONS_H_
#define _FUNCTIONS_H_

#include "ultra64.h"
#include "common.h"
#include "map.h"
#include "enums.h"
#include "stdlib/stdarg.h"

f32 fabsf(f32 f);
f32 cosine(s16 arg0);

s32 strcmp(const char* str1, const char* str2);

void nuBoot(void);
void boot_idle(void);
void boot_main(void);

void osCleanupThread(void);
OSThread* osGetActiveQueue(void);

f32 signF(f32 val);

void* heap_malloc(s32 size);
void* _heap_malloc(HeapNode* head, u32 size);
u32 _heap_free(HeapNode* heapNodeList, void* addrToFree);
void* _heap_realloc(HeapNode* heapNodeList, void* addr, u32 newSize);
HeapNode* _heap_create(HeapNode* addr, u32 size);
s32 dma_copy(Addr romStart, Addr romEnd, void* vramDest);
void copy_matrix(Matrix4f src, Matrix4f dest);

s32 _Printf(PrintCallback pfn, void* arg, const char* fmt, va_list ap);

s32 get_global_byte(s32 index);
s32 get_global_flag(s32 index);
s32 get_area_byte(s32 index);
s32 get_area_flag(s32 index);

Shadow* get_shadow_by_index(s32 index);
s32 get_time_freeze_mode(void);
void render_player_model(void);
s16 get_game_mode(void);
s32 is_picking_up_item(void);

f32 integrate_gravity(void);
void gravity_use_fall_parms(void);
f32 get_clamped_angle_diff(f32, f32);
s32 intro_logos_fade_out(s16 addAlpha);

u32 get_entity_type(s32 arg0);
Entity* get_entity_by_index(s32 index);
s32 create_entity(StaticEntityData*, s32, s32, s32, s32, ...);
void entity_shattering_idle(Entity* entity);
void func_802666E4(Actor* actor, f32 x, f32 y, f32 z, s16 damage);

void step_game_loop(void);
s32 resume_all_group(s32 groupFlags);
f32 length2D(f32 x, f32 y);
void player_input_to_move_vector(f32* angle, f32* magnitude);
void game_input_to_move_vector(f32* x, f32* y);
void exec_ShakeCamX(s32 arg0, s32 arg1, s32 arg2, f32 arg3);
void exec_ShakeCam1(s32 arg0, s32 arg1, s32 arg2);
f32 func_800E5348(void);

void draw_number(s32 value, s32 x, s32 y, s32 arg3, s32 palette, s32 opacity, s32 style);

void set_entity_model_render_command_list(s32 idx, u32* commandList);
void set_entity_model_flags(s32 idx, s32 newFlags);
void clear_entity_model_flags(s32 idx, s32 newFlags);
void exec_entity_model_commandlist(s32 idx);
s32 load_entity_model(s32* cmdList);
RenderTask* queue_render_task(RenderTask* task);

void setup_pause_menu_tab(MenuWindowBP* bpArray, s32 arraySize);

s32 draw_ci_image_with_clipping(s32* raster, s32 width, s32 height, s32 fmt, s32 bitDepth, s32* palette, s16 posX,
                                s16 posY, u16 clipULx, u16 clipULy, u16 clipLRx, u16 clipRLy, u8 opacity);

// file menu stuff
void filemenu_set_cursor_goal_pos(s32 windowIndex, s32 posX, s32 posY);
s8* filemenu_get_menu_message(s32 idx);
void filemenu_draw_message(s8*, s32 posX, s32 posY, s32 alpha, s32 color, s32 flags);

// append gfx funcs
void func_80257B28(s32);
void func_8025595C(Actor*);
void func_80257B68(Actor*);
void func_80257B48(s32);
void func_8025599C(s32);
void func_80257B88(void);
void func_80257DA4(void);
void func_80254C50(void);
void func_80258E14(void);

f32 func_800E34D8(void);
void func_800E4AD8(s32 arg0);
f32 player_check_collision_below(f32, s32* colliderID);
s32 can_trigger_loading_zone(void);
void func_802667F0(s32, Actor*, f32, f32, f32);

void* general_heap_malloc(s32 size);
s32 general_heap_free(void* data);

s32 integer_log(s32 number, u32 base);

void set_battle_formation(s32);
void set_battle_stage(s32);
void load_battle(s32);

void entity_Shadow_init(Shadow* entity);
void entity_SaveBlock_idle(Entity* entity);
void entity_SaveBlock_pause_game(void);
void entity_SaveBlock_resume_game(void);
void entity_SaveBlock_save_data(void);
void entity_SaveBlock_show_tutorial_message(Entity* entity);
void entity_SaveBlock_wait_for_close_tutorial(Entity* entity);
void entity_SaveBlock_show_choice_message(void);
void entity_SaveBlock_show_result_message(void);
void entity_SaveBlock_wait_for_close_result(Entity* entity);
void entity_SaveBlock_wait_for_close_choice(Entity* entity);
void entity_SaveBlock_init(Entity* entity);
void entity_GreenStompSwitch_idle(Entity* entity);
void entity_GreenStompSwitch_retract(Entity* entity);
void entity_GreenStompSwitch_extend(Entity* entity);
void entity_HugeBlueSwitch_idle(Entity* entity);
void entity_small_switch_idle(Entity* entity);
void entity_RedSwitch_wait_and_reset(Entity* entity);
void entity_base_switch_anim_init(Entity* entity);
s32 entity_RedSwitch_animate_scale(Entity* entity);
void entity_base_switch_start_bound_script(Entity* entity);
void entity_base_switch_animate_scale(Entity* entity);
void entity_base_switch_init(Entity* entity);
f32 entity_block_hit_init_scale(Entity* entity);
void entity_block_hit_animate_scale(Entity* entity);
s32 entity_block_handle_collision(Entity* entity);
void entity_BlueSwitch_init(Entity* entity);
void entity_HugeBlueSwitch_init(Entity* entity);

s32 dispatch_damage_event_actor_0(Actor* actor, s32 damageAmount, s32 event);

// Text
MessagePrintState* msg_get_printer_for_msg(s32 msgID, s32* a1);

void get_screen_coords(s32 camID, f32 x, f32 y, f32 z, s32* screenX, s32* screenY, s32* screenZ);

void parent_collider_to_model(s32 colliderID, s16 modelIndex);
void clone_model(u16 srcModelID, u16 newModelID);
struct Model* get_model_from_list_index(s32 listIndex);
s32 get_model_list_index_from_tree_index(s32 treeIndex);
s32 get_transform_group_index(s32);
void get_model_center_and_size(u16 modelID, f32* centerX, f32* centerY, f32* centerZ, f32* sizeX, f32* sizeY,
                               f32* sizeZ);
s32 collision_main_above(void);
s32 collision_lava_reset_check_additional_overlaps(void);
s32 player_test_lateral_overlap(s32, PlayerStatus*, f32*, f32*, f32*, f32, f32);
Npc* peach_make_disguise_npc(s32 peachDisguise);
void peach_set_disguise_anim(s32);

void draw_box(s32 flags, s32 windowStyle, s32 posX, s32 posY, s32 posZ, s32 width, s32 height, u8 opacity,
              s32 darkening, f32 scaleX, f32 scaleY, f32 rotX, f32 rotY, f32 rotZ, void (*fpDrawContents)(s32),
              void* drawContentsArg0, Matrix4f rotScaleMtx, s32 translateX, s32 translateY, Matrix4f* outMtx);
s32 get_msg_width(s32 msgID, u16 charset);

s32 partner_player_can_pause(void);
s32 disable_player_static_collisions(void);
s32 disable_player_input(void);
void func_80027088(s32);
void set_time_freeze_mode(s32);

s32 get_map_IDs_by_name(const char* mapName, s16* areaID, s16* mapID);

void get_dpad_input_radial(f32* angle, f32* magnitude);
void transform_point(Matrix4f mtx, f32 inX, f32 inY, f32 inZ, f32 inS, f32* outX, f32* outY, f32* outZ, f32* outS);
void try_player_footstep_sounds(s32 arg0);
void phys_update_interact_collider(void);
void phys_adjust_cam_on_landing(void);
void phys_init_integrator_for_current_state(void);
void phys_player_land(void);
void phys_main_collision_below(void);

void create_popup_menu(PopupMenu*);
s32 npc_test_move_simple_without_slipping(s32, f32*, f32*, f32*, f32, f32, f32, f32);

void update_collider_transform(s16 colliderID);
void get_collider_center(s32 colliderID, f32* x, f32* y, f32* z);

s32 is_trigger_bound(Trigger*, EvtSource* script);
Trigger* create_trigger(TriggerDefinition* def);
s32 evt_bound_script_trigger_handler(Trigger* trigger);
Trigger* get_trigger_by_id(s32 triggerID);

Actor* get_actor(s32 actorID);
ActorPart* get_actor_part(Actor* actor, s32 partIndex);
s32 add_coins(s32 amt);

s32 phys_can_player_interact(void);

void ai_enemy_play_sound(Npc* npc, s32 arg1, s32 arg2);

s32 player_test_move_without_slipping(PlayerStatus*, f32*, f32*, f32*, s32, f32, s32*);
s32 player_test_move_with_slipping(PlayerStatus* playerStatus, f32* posX, f32* posY, f32* posZ, f32 speed, f32 heading);

s32 evt_get_variable(Evt* script, Bytecode var);
s32 evt_set_variable(Evt* script, Bytecode var, s32 value);
f32 evt_get_float_variable(Evt* script, Bytecode var);
f32 evt_set_float_variable(Evt* script, Bytecode var, f32 value);
void set_script_timescale(Evt* script, f32 timescale);
f32 sin_deg(f32 x);
f32 cos_deg(f32 x);
f32 sin_rad(f32 x);
f32 cos_rad(f32 x);
s32 round(f32);
f32 atan2(f32 startX, f32 startZ, f32 endX, f32 endZ);
f32 clamp_angle(f32 theta);
s32 sign(s32 value);
s32 func_80055448(s32);
s32 func_80055464(s32, s32);
void func_800561A4(s32);

s32 battle_heap_create(void);
void filemenu_init(s32);

s32 test_ray_zones(f32 startX, f32 startY, f32 startZ, f32 dirX, f32 dirY, f32 dirZ, f32* hitX, f32* hitY, f32* hitZ,
                   f32* hitDepth, f32* nx, f32* ny, f32* nz);
s32 test_ray_colliders(s32 ignoreFlags, f32 startX, f32 startY, f32 startZ, f32 dirX, f32 dirY, f32 dirZ, f32* hitX,
                       f32* hitY, f32* hitZ, f32* hitDepth, f32* hitNx, f32* hitNy, f32* hitNz);
s32 test_ray_entities(f32 startX, f32 startY, f32 startZ, f32 dirX, f32 dirY, f32 dirZ, f32* hitX, f32* hitY, f32* hitZ,
                      f32* hitDepth, f32* hitNx, f32* hitNy, f32* hitNz);

void mem_clear(void* data, s32 numBytes);

void intro_logos_set_fade_color(s16 color);
void intro_logos_set_fade_alpha(s16 alpha);

void set_game_mode(s16 idx);

f32 get_xz_dist_to_player(f32, f32);
void func_800E06C0(s32);
void close_status_menu(void);
Evt* func_802C39F8(Evt* parentScript, Bytecode* nextLine, s32 newState);
Evt* start_child_script(Evt* parentScript, EvtSource* source, s32 initialState);
Evt* restart_script(Evt* script);
void clear_virtual_entity_list(void);
void reset_model_animators(void);
void init_virtual_entity_list(void);
void init_model_animators(void);
s32 heap_free(void* ptr);
void btl_state_update_switch_to_partner(void);
void btl_set_popup_duration(s32 duration);
void switch_to_partner(s32 arg0);

void delete_trigger(Trigger* toDelete);
void kill_script_by_ID(s32 id);
void set_script_priority(Evt* script, s32 priority);
void set_script_group(Evt* script, s32 groupFlags);
void suspend_group_others(Evt* script, s32 groupFlags);
void resume_group_others(Evt* script, s32 groupFlags);
s32 suspend_all_script(s32 id);
s32 resume_all_script(s32 id);

s32 create_shadow_type(s32 type, f32 x, f32 y, f32 z);
s32 is_point_within_region(s32 shape, f32 pointX, f32 pointY, f32 centerX, f32 centerY, f32 sizeX, f32 sizeZ);
PlayerData* get_player_data(void);

// Pause
s32 pause_interp_vertical_scroll(s32 deltaBefore);
void pause_draw_rect(s32 ulx, s32 uly, s32 lrx, s32 lry, s32 tileDescriptor, s32 uls, s32 ult, s32 dsdx, s32 dtdy);
s32 pause_get_total_equipped_bp_cost(void);
s32 pause_get_menu_msg(s32 index);
void pause_sort_item_list(s16* arr, s32 len, s32 (*compare)(s16*, s16 *));

s32 npc_raycast_down_ahead(s32, f32*, f32*, f32*, f32*, f32, f32);
s32 npc_raycast_down_sides(s32, f32*, f32*, f32*, f32*);
s32 player_raycast_below_cam_relative(PlayerStatus*, f32*, f32*, f32*, f32*, f32*, f32*, f32*, f32*);
s32 npc_test_move_taller_with_slipping(s32, f32*, f32*, f32*, f32, f32, f32, f32);
s32 npc_test_move_simple_with_slipping(s32, f32*, f32*, f32*, f32, f32, f32, f32);
s32 npc_test_move_complex_with_slipping(s32, f32*, f32*, f32*, f32, f32, f32, f32);

// Partner
void partner_walking_update_player_tracking(Npc* partner);
void partner_walking_update_motion(Npc* partner);
void enable_partner_ai(void);
void partner_walking_enable(Npc* partner, s32 val);
void partner_flying_enable(Npc* partner, s32 val);
void partner_flying_update_player_tracking(Npc* partner);
s32 partner_is_flying(void);
void partner_flying_update_motion(Npc* partner);
void partner_clear_player_tracking(Npc* partner);

void set_background_color_blend(u8 r, u8 g, u8 b, u8 a);

void partner_set_tether_distance(f32);
s32 does_script_exist(s32 id);
s32 does_script_exist_by_ref(Evt* script);
Evt* start_script(EvtSource* source, s32 priority, s32 initialState);
Evt* start_script_in_group(EvtSource* source, u8 priority, u8 initialState, u8 groupFlags);
f32 get_player_normal_yaw(void);
void set_standard_shadow_scale(Shadow* shadow, f32 scale);
void set_peach_shadow_scale(Shadow* shadow, f32 scale);
void set_animation(s32 actorID, s32, s32 animationIndex);
void set_animation_rate(s32 actorID, s32 partIndex, f32 rate);
void func_8011B7C0(u16, s32, s32);
ModelAnimator* get_animator_by_index(s32 arg0);
void set_screen_overlay_params_front(u8, f32);
void set_screen_overlay_params_back(u8, f32);
void set_screen_overlay_alpha(s32, f32);
void get_screen_overlay_params(s32, u8*, f32*);
void set_screen_overlay_color(s32, u8, u8, u8);
void set_screen_overlay_center(s32, s32, s32, s32);
s32 rand_int(s32);
void sort_items(void);
s32 is_ability_active(s32 arg0);
s32 is_starting_conversation(void);
f32 update_lerp(s32 easing, f32 start, f32 end, s32 elapsed, s32 duration);
void sin_cos_deg(f32 rad, f32* outSinTheta, f32* outCosTheta);

void set_main_pan_u(s32 texPannerID, s32 value);
void set_main_pan_v(s32 texPannerID, s32 value);
void set_aux_pan_u(s32 texPannerID, s32 value);
void set_aux_pan_v(s32 texPannerID, s32 value);

void enable_world_fog(void);
void set_world_fog_dist(s32 start, s32 end);
void set_world_fog_color(s32 r, s32 g, s32 b, s32 a);
void enable_entity_fog(void);
void set_entity_fog_dist(s32 start, s32 end);
void set_entity_fog_color(s32 r, s32 g, s32 b, s32 a);

struct ModelTransformGroup* get_transform_group(s32 index);

s32 make_item_entity(s32 itemID, f32 x, f32 y, f32 z, s32 itemSpawnMode, s32 pickupDelay, s32 facingAngleSign,
                     s32 pickupVar);
s32 make_item_entity_delayed(s32 itemID, f32 x, f32 y, f32 z, s32 itemSpawnMode, s32 pickupDelay, s32 pickupVar);
void set_item_entity_position(s32 itemEntityIndex, f32 x, f32 y, f32 z);
ItemEntity* get_item_entity(s32 itemEntityIndex);
s32 make_item_entity_nodelay(s32 itemID, f32 x, f32 y, f32 z, s32 itemSpawnMode, s32 pickupVar);
void set_item_entity_flags(s32 itemEntityIndex, s32 flag);

s32 create_generic_entity_frontUI(void (*updateFunc)(void), void (*drawFunc)(void));
DynamicEntity* get_generic_entity(s32 idx);
Trigger* bind_trigger_1(EvtSource* script, s32 flags, s32 triggerFlagIndex, s32 triggerVar0, s32 triggerVar1, s32 priority);

void set_cam_viewport(s16 id, s16 x, s16 y, s16 width, s16 height);

void disable_player_shadow(void);
void move_player(s32 duration, f32 heading, f32 speed);
s32 enable_player_input(void);
s32 enable_player_static_collisions(void);
s32 check_input_jump(void);
s32 check_input_hammer(void);

Npc* resolve_npc(Evt* script, s32 npcIdOrPtr);
void enable_npc_blur(Npc* npc);
void disable_npc_blur(Npc* npc);

f32 dist2D(f32 ax, f32 ay, f32 bx, f32 by);
f32 dist3D(f32 ax, f32 ay, f32 az, f32 bx, f32 by, f32 bz);
void add_vec2D_polar(f32* x, f32* y, f32 r, f32 theta);

s32 sfx_adjust_env_sound_pos(s32 soundID, s32 arg1, f32 arg2, f32 arg3, f32 arg4);
void sfx_play_sound(s32 soundID);
void sfx_play_sound_at_position(s32 soundID, s32 value2, f32 posX, f32 posY, f32 posZ);
void sfx_play_sound_at_player(s32 soundID, s32 arg0);
void sfx_play_sound_at_npc(s32 soundID, s32 arg1, s32 npcID);
s32 bgm_set_song(s32 playerIndex, s32 songID, s32 variation, s32 fadeOutTime, s16 volume);
void bgm_set_battle_song(s32, s32);
void bgm_push_battle_song(void);
void func_801497FC(s32 arg0);
s32 func_8014AA54(s32 playerIndex, s32 arg1, s16 arg2);

s32 basic_window_update(void);
s32 basic_hidden_window_update(void);

void player_create_target_list(Actor* actor);
void enemy_create_target_list(Actor* actor);

void set_actor_yaw(s32 actorID, s32 yaw);
void set_part_yaw(s32 actorID, s32 partIndex, s32 value);

void add_part_decoration(ActorPart* part, s32 decorationIndex, s32 decorationType);
void add_actor_decoration(Actor* actor, s32 decorationIndex, s32 decorationType);
void remove_part_decoration(ActorPart* part, s32 decorationIndex);
void remove_actor_decoration(Actor* actor, s32 decorationIndex);

s32 player_team_is_ability_active(Actor* actor, s32 ability);

void create_part_shadow(s32 actorID, s32 partIndex);
void remove_part_shadow(s32 actorID, s32 partIndex);
void create_part_shadow_by_ref(s32 arg0, ActorPart* part);

void func_80266D6C(ActorPart*, s32);
char* int_to_string(s32, char*, s32);

Evt* get_script_by_index(s32 index);

s32 get_lava_reset_pos(f32* x, f32* y, f32* z);
void start_rumble(s32, s32);
void start_falling(void);

void set_action_state(s32 actionState);
s32 get_collider_type_by_id(s32 colliderID);
void suggest_player_anim_setUnkFlag(s32 arg0);
void suggest_player_anim_clearUnkFlag(s32 arg0);
void subtract_hp(s32 amt);
void open_status_menu_long(void);

void suspend_all_group(s32 groupFlags);
void kill_script(Evt* instanceToKill);
void exec_entity_commandlist(Entity* entity);

void sfx_reset_door_sounds(void);

void func_802D7460(f32 x, f32 y, f32 z, s32 arg3);
void func_802D74C0(f32 x, f32 y, f32 z, s32 arg3);

void show_damage_popup(f32 x, f32 y, f32 z, s32 damageAmount, s32);
void add_xz_vec3f(Vec3f* vector, f32 speed, f32 angleDeg);
void play_movement_dust_effects(s32 var0, f32 xPos, f32 yPos, f32 zPos, f32 angleDeg);

void func_80138D88(s32, s32, s32, s32, f32);
void func_8013A4D0(void);

void btl_cam_set_target_pos(f32, f32, f32);
void deduct_current_move_fp(void);
void load_partner_actor(void);
void dispatch_event_partner(s32);
void dispatch_event_player(s32);
s32 btl_are_all_enemies_defeated(void);
s32 btl_check_player_defeated(void);
void btl_show_battle_message(s32, s32);
void btl_update_ko_status(void);
void reset_actor_turn_info(void);
void reset_all_actor_sounds(Actor*);
void decrement_status_menu_disabled(void);
void increment_status_menu_disabled(void);
void btl_delete_actor(Actor* actor);
void remove_status_debuff(s16);
s32 find_item(s32);

void enable_background_wave(void);

// State funcs
void state_init_startup(void);
void state_step_startup(void);
void state_drawUI_startup(void);
void state_init_logos(void);
void state_step_logos(void);
void state_drawUI_logos(void);
void state_init_title_screen(void);
void state_step_title_screen(void);
void state_drawUI_title_screen(void);
void state_init_enter_demo(void);
void state_step_enter_world(void);
void state_init_change_map(void);
void state_step_change_map(void);
void state_drawUI_change_map(void);
void func_80036430(void);
void func_8003646C(void);
void func_80036640(void);
void state_init_enter_world(void);
void state_drawUI_enter_world(void);
void state_init_world(void);
void state_step_world(void);
void state_drawUI_world(void);
void state_init_battle(void);
void state_step_battle(void);
void state_drawUI_battle(void);
void state_init_end_battle(void);
void state_step_end_battle(void);
void state_drawUI_end_battle(void);
void state_init_pause(void);
void state_step_pause(void);
void state_drawUI_pause(void);
void state_init_unpause(void);
void state_step_unpause(void);
void state_drawUI_unpause(void);
void state_init_language_select(void);
void state_step_language_select(void);
void state_drawUI_language_select(void);
void state_init_exit_language_select(void);
void state_step_exit_language_select(void);
void state_drawUI_exit_language_select(void);
void state_init_file_select(void);
void state_step_file_select(void);
void state_drawUI_file_select(void);
void state_init_exit_file_select(void);
void state_step_exit_file_select(void);
void state_drawUI_exit_file_select(void);
void state_init_intro(void);
void state_step_intro(void);
void state_drawUI_intro(void);
void state_init_demo(void);
void state_step_demo(void);
void state_drawUI_demo(void);
void game_mode_set_fpDrawAuxUI(s32 i, void (*fn)(void));

void func_802B2078(void);

void initialize_curtains(void);
void update_curtains(void);
// render_curtains
void set_curtain_scale_goal(f32 scale);
void set_curtain_scale(f32 scale);
void set_curtain_draw_callback(UNK_FUN_PTR(callback));
void set_curtain_fade_goal(f32 fade);
void set_curtain_fade(f32 fade);

void crash_screen_init(void);
void crash_screen_set_draw_info(u16* frameBufPtr, s16 width, s16 height);

// Dead functions:
void dead_guTranslateF(float mf[4][4], float x, float y, float z); // Has to be externed for codegen to work!

void func_800495A0(Evt* script, NpcAISettings* npcAISettings, EnemyTerritoryThing* territory);
void func_800496B8(Evt* script, NpcAISettings* npcAISettings, EnemyTerritoryThing* territory);
void func_80049C04(Evt* script, NpcAISettings* npcAISettings, EnemyTerritoryThing* territory);
void func_80049E3C(Evt* script, NpcAISettings* npcAISettings, EnemyTerritoryThing* territory);
void func_80049ECC(Evt* script, NpcAISettings* npcAISettings, EnemyTerritoryThing* territory);
void func_80049F7C(Evt* script, NpcAISettings* npcAISettings, EnemyTerritoryThing* territory);
void func_8004A124(Evt* script, NpcAISettings* npcAISettings, EnemyTerritoryThing* territory);
void func_8004A3E8(Evt* script, NpcAISettings* npcAISettings, EnemyTerritoryThing* territory);
void func_8004A73C(Evt* script);

s32 create_generic_entity_world(void (*updateFunc)(void), void (*drawFunc)(void));
EntityModel* get_entity_model(s32 idx);
f32 phys_get_spin_history(s32 lag, s32* x, s32* y, s32* z);

void sfx_get_spatialized_sound_params(f32 arg0, f32 arg1, f32 arg2, s16* arg3, s16* arg4, s32 arg5);
void sfx_play_sound_with_params(s32 arg0, u8 arg1, u8 arg2, s16 arg3);
s32 func_8004A784(Npc* npc, f32 arg1, f32* arg2, f32* arg3, f32* arg4, f32* arg5);
void base_UnkNpcAIFunc1(Evt* script, NpcAISettings* aiSettings, EnemyTerritoryThing* territory);
void UnkNpcAIFunc1(Evt* script, NpcAISettings* aiSettings, EnemyTerritoryThing* territory);

void sin_cos_rad(f32 rad, f32* outSinTheta, f32* outCosTheta);


void* load_asset_by_name(const char* assetName, u32* decompressedSize);

void mdl_draw_hidden_panel_surface(Gfx** arg0, u16 treeIndex);
s32 func_8011CFBC(void);
void set_screen_overlay_center_worldpos(s32 idx, s32 posIdx, s32 x, s32 y, s32 z);
s32 mdl_get_next_texture_address(s32);
void draw_msg(s32 msgID, s32 posX, s32 posY, s32 opacity, s32 palette, u8 style);
void get_background_color_blend(u8* r, u8* g, u8* b, u8* a);

s8 set_global_byte(s32 index, s32 value);

s32 entity_base_block_idle(Entity* entity);
s32 recover_hp(s32 amt);
s32 recover_fp(s32 amt);
void entity_set_render_script(Entity* entity, u32* commandList);
s32 entity_can_collide_with_jumping_player(Entity* entity);
s32 set_global_flag(s32 index);
void entity_base_block_init(Entity* entity);
s32 entity_start_script(Entity* entity);
void remove_item_entity_by_index(s32 index);
void set_entity_commandlist(Entity* entity, s32* entityScript);
void func_800EF3E4(void);
void func_80268858(void);
void func_80269118(void);
s32 func_80268224(s32);
void func_80149A6C(s32, s32);
void func_800EF300(void);
void enable_player_shadow(void);
s32 get_msg_lines(s32 messageID);
void set_window_properties(s32 panelID, s32 posX, s32 posY, s32 width, s32 height, s32, void* drawContents, PopupMessage* popup, s32 parent);
void set_window_update(s32 panelID, s32);
void snd_stop_sound(s32 soundID);
void partner_disable_input(void);
void func_80268798(s32, s32, s32, s32);
void func_802687E4(s32 arg0, s32 arg1, s32 arg2, s32 arg3, s32 arg4);
void sfx_stop_sound(s32 soundID);
void close_message(MessagePrintState* msgPrintState);
void show_foreground_models_unchecked(void);
void hide_foreground_models_unchecked(void);
void show_foreground_models(void);
void hide_foreground_models(void);
void btl_set_state(s32 battleState);
void draw_entity_model_E(s32, Mtx*);
void draw_entity_model_A(s32, Mtx*);
void free_entity_model_by_index(s32 idx);
void func_8024E40C(s32);
void btl_cam_set_zoffset(s16);
void btl_cam_target_actor(s32);
void btl_cam_set_zoom(s16);
void btl_cam_move(s16);
void func_8024E60C(void);
void dispatch_event_actor(Actor*, s32);
void btl_show_variable_battle_message(s32, s32, s32);
s32 btl_is_popup_displayed(void);
void func_8024E3D8(s32);
s32 inflict_status(Actor*, s32, s32);
s32 try_inflict_status(Actor*, s32, s32);
void mdl_set_all_fog_mode(s32);

void update_effects(void);
void update_cameras(void);
void clear_render_tasks(void);
void clear_generic_entity_list(void);
void clear_printers(void);
void clear_item_entity_data(void);
void clear_player_data(void);

void enforce_hpfp_limits(void);

<<<<<<< HEAD
=======
void func_800E98EC(void);
void func_800E9900(void);
void show_coin_counter(void);
s32 add_item(s32 itemID);
s32 add_badge(s32 itemID);
void func_800E96C8(void);
void hide_popup_menu(void);
void destroy_popup_menu(void);
void func_800E98C4(void);
s32 get_item_count(void);
s32 get_stored_empty_count(void);
s32 get_stored_count(void);
s32 get_item_empty_count(void);
void shop_open_item_select_popup(s32 mode);
void hide_coin_counter(void);
void set_message_msg(s32 msgID, s32 index);
void set_message_value(s32 value, s32 index);
s32 store_item(s32 itemID);
void open_status_menu_short(void);
>>>>>>> 967427ba
void func_8024EFE0(f32 x, f32 y, f32 z, s32 a, s32 b, s32 c);
void func_802664DC(f32 x, f32 y, f32 z, s32 attack, s32 a);

#endif<|MERGE_RESOLUTION|>--- conflicted
+++ resolved
@@ -603,8 +603,6 @@
 
 void enforce_hpfp_limits(void);
 
-<<<<<<< HEAD
-=======
 void func_800E98EC(void);
 void func_800E9900(void);
 void show_coin_counter(void);
@@ -624,7 +622,6 @@
 void set_message_value(s32 value, s32 index);
 s32 store_item(s32 itemID);
 void open_status_menu_short(void);
->>>>>>> 967427ba
 void func_8024EFE0(f32 x, f32 y, f32 z, s32 a, s32 b, s32 c);
 void func_802664DC(f32 x, f32 y, f32 z, s32 attack, s32 a);
 
