--- conflicted
+++ resolved
@@ -603,7 +603,6 @@
 
 void enforce_hpfp_limits(void);
 
-<<<<<<< HEAD
 void func_800E98EC(void);
 void func_800E9900(void);
 void show_coin_counter(void);
@@ -623,9 +622,7 @@
 void set_message_value(s32 value, s32 index);
 s32 store_item(s32 itemID);
 void open_status_menu_short(void);
-=======
 void func_8024EFE0(f32 x, f32 y, f32 z, s32 a, s32 b, s32 c);
 void func_802664DC(f32 x, f32 y, f32 z, s32 attack, s32 a);
->>>>>>> 7230c625
 
 #endif