--- conflicted
+++ resolved
@@ -389,54 +389,6 @@
 void state_step_demo(void);
 void state_drawUI_demo(void);
 
-<<<<<<< HEAD
-// Effect funcs
-void playFX_01(f32, f32, f32);
-void playFX_11(s32, f32, f32, f32, f32);
-void playFX_18(s32, f32, f32, f32, f32, f32, f32, s32);
-void playFX_3D(s32 var1, f32 var2, f32 var3, f32 var4, f32 var5, f32 var6, f32 var7, s32 var8, s32* unk);
-EffectInstance* playFX_40(s32, f32, f32, f32, s32);
-EffectInstance* playFX_52(s32, f32, f32, f32, f32, s32);
-EffectInstance* playFX_6B(s32, f32, f32, f32, f32, s32);
-void playFX_82(s32, f32, f32, f32, f32, s32 time);
-EffectInstance* playFX_4E(s32, f32, f32, f32);
-EffectInstance* playFX_54(s32, f32, f32, f32);
-EffectInstance* playFX_80(s32, f32, f32, f32, f32, s32);
-EffectInstance* playFX_51(s32, f32, f32, f32, f32, s32);
-void playFX_50(s32, f32, f32, f32);
-EffectInstance* playFX_3F(s32 a0, f32 a1, f32 a2, f32 a3, s32 a4);
-EffectInstance* playFX_36(s32, f32, f32, f32, f32, f32);
-EffectInstance* playFX_83(s32 arg0, f32 arg1, f32 arg2, f32 arg3, f32 arg4, s32 arg5);
-EffectInstance* playFX_7B(s32 arg0, f32 arg1, f32 arg2, f32 arg3, f32 arg4, s32 arg5);
-void playFX_32(s32 arg0, f32 arg1, f32 arg2, f32 arg3, f32 arg4);
-EffectInstance* playFX_56(s32 arg0, f32 arg1, f32 arg2, f32 arg3, f32 arg4, s32 arg5);
-EffectInstance* playFX_33(s32 arg0, f32 arg1, f32 arg2, f32 arg3, f32 arg4, s32 arg5);
-EffectInstance* playFX_69(s32 arg0, f32 arg1, f32 arg2, f32 arg3, f32 arg4, s32 arg5);
-void playFX_2D(s32 arg0, f32 arg1, f32 arg2, f32 arg3, s32 arg4, s32 arg5);
-void playFX_2E(s32 arg0, f32 arg1, f32 arg2, f32 arg3, f32 arg4, s32 arg5);
-void playFX_17(s32 arg0, f32 arg1, f32 arg2, f32 arg3);
-void playFX_19(s32 arg0, f32 arg1, f32 arg2, f32 arg3);
-void playFX_1D(s32, f32, f32, f32, f32, s32, f32, s32);
-void fx_sweat(s32, f32, f32, f32, f32, f32, s32);
-void playFX_2F(s32, f32, f32, f32, f32, s32, EffectInstanceData**);
-void playFX_3B(s32, f32, f32, f32, f32, EffectInstanceData**);
-void fx_land(s32, f32, f32, f32, f32);
-EffectInstance* playFX_6F(s32, f32, f32, f32, f32, s32);
-EffectInstance* playFX_72(s32, f32, f32, f32, f32, f32, f32, s32, s32);
-void playFX_26(s32, f32, f32, f32);
-EffectInstance* playFX_64(s32 arg0, f32 arg1, f32 arg2, f32 arg3, f32 arg4, f32 arg5, f32 arg6, f32 arg7, s32 arg8);
-void playFX_08(f32 arg0, f32 arg1, f32 arg2, f32 arg3);
-void playFX_09(s32 arg0, f32 arg1, f32 arg2, f32 arg3, f32 arg4, f32 arg5);
-EffectInstance* playFX_5A(s32 arg0, f32 arg1, f32 arg2, f32 arg3, f32 arg4, s32 arg5);
-EffectInstance* playFX_59(s32 arg0, f32 arg1, f32 arg2, f32 arg3, f32 arg4, f32 arg5, f32 arg6, f32 arg7, s32 arg8);
-EffectInstance* playFX_58(s32 arg0, f32 arg1, f32 arg2, f32 arg3, f32 arg4, s32 arg5);
-EffectInstance* playFX_0C(f32, f32, f32, f32, f32);
-EffectInstance* playFX_23(u32, f32, f32, f32, f32);
-void playFX_0F(s32, f32, f32, f32, f32, f32, f32, f32);
-EffectInstance* playFX_6C(s32, f32, f32, f32, f32, s32);
-
-=======
->>>>>>> 24e32f8b
 void func_802B2078(void);
 extern f32 gCurtainScale;
 extern f32 gCurtainScaleGoal;
