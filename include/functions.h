--- conflicted
+++ resolved
@@ -99,7 +99,7 @@
 s32 partner_player_can_pause(void);
 s32 disable_player_static_collisions(void);
 s32 disable_player_input(void);
-
+void func_80027088(s32);
 void set_time_freeze_mode(s32);
 
 void get_dpad_input_radial(f32* angle, f32* magnitude);
@@ -107,7 +107,7 @@
 void func_8006F8F0(f32, f32, f32);
 void func_8006FEF0(s32, f32, f32, f32, f32);
 void func_80070190(s32, f32, f32, f32, s32, f32, s32, s32);
-
+void func_80070F70(s32 var1, f32 var2, f32 var3, f32 var4, f32 var5, f32 var6, f32 var7, s32 var8, s32* unk);
 void func_80071090(s32, f32, f32, f32, s32);
 Effect* func_80071750(s32, f32, f32, f32, f32, s32);
 Effect* func_800720B0(s32, f32, f32, f32, f32, s32);
@@ -299,7 +299,11 @@
 void func_80070CD0(s32, f32, f32, f32, f32, f32);
 
 void func_802B2078(void);
-
+extern f32 gCurtainScale;
+extern f32 gCurtainScaleGoal;
+extern f32 gCurtainFade;
+extern f32 gCurtainFadeGoal;
+extern UNK_FUN_PTR(gCurtainDrawCallback);
 void func_802DDA8C(s32, s32, f32);
 
 void initialize_curtains(void);
@@ -337,14 +341,11 @@
 ApiStatus func_802CA988(ScriptInstance* script, s32 isInitialCall);
 ApiStatus func_802CDE68(ScriptInstance* script, s32 isInitialCall);
 ApiStatus func_802D8248(ScriptInstance* script, s32 isInitialCall);
-<<<<<<< HEAD
 ApiStatus func_802D286C(ScriptInstance* script, s32 isInitialCall);
 ApiStatus func_802D2520(ScriptInstance* script, s32 isInitialCall);
-=======
 
 s32 create_dynamic_entity_world(void (*updateFunc)(void), void (*drawFunc)(void));
 EntityModel* get_entity_model(s32 idx);
 f32 func_800E5938(s32 lag, s32* x, s32* y, s32* z);
->>>>>>> b786f386
 
 #endif