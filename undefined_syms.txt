osTvType = 0x80000300;

gGameStatusPtr = 0x8007419C;
gRandSeed = 0x80074410;
gUIStatus = 0x8010EF58;
gPlayerData = 0x8010F290;
gPlayerActionState = 0x8010F07C;
gPlayerAnimation = 0x8010F080;
gPlayerStatusPtr = 0x800F7B30;
gPlayerStatus = 0x8010EFC8;
gItemTable = 0x800878E0;
gWorldScriptList = 0x802DA490;
gBattleScriptList = 0x802DA690;
gNumScripts = 0x802DA488;
gCurrentScriptListPtr = 0x802DA890;
gPlayerNpcPtr = 0x802D9D20;
D_80147574 = 0x80147574;
D_8010EBB0 = 0x8010EBB0;
D_8010F250 = 0x8010F250;
gUIPanels = 0x80159D50;

gWorldMapVars = 0x802DBCA8;
gBattleMapVars = 0x802DBCE8;

gWorldMapFlags = 0x802DBC70;
gBattleMapFlags = 0x802DBD34;

gMapTransitionAlpha = 0x800A0940;
D_800A0942 = 0x800A0942;
D_800A0944 = 0x800A0944;
D_800A0946 = 0x800A0946;
D_800A0948 = 0x800A0948;
D_800A0954 = 0x800A0954;
D_800A0956 = 0x800A0956;
D_800A0958 = 0x800A0958;
D_800A095A = 0x800A095A;
D_800A095B = 0x800A095B;
D_800A095C = 0x800A095C;
D_800A095D = 0x800A095D;
D_800A095E = 0x800A095E;
D_800A095F = 0x800A095D;
D_800A0960 = 0x800A0960;
D_800A0963 = 0x800A0963;
D_800A0964 = 0x800A0964;

D_800A4270 = 0x800A4270;
D_800A4420 = 0x800A4420;
D_800B8590 = 0x800B8590;

D_800E92D8 = 0x800E92D8;

gPartnerAnimations = 0x800F8348;

D_80147474 = 0x80147474;
D_80109270 = 0x80109270;
D_80108558 = 0x80108558;
D_800779B0 = 0x800779B0;

D_8010CD10 = 0x8010CD10;
D_8010CD12 = 0x8010CD12;
D_8010CD20 = 0x8010CD20;
D_8010EF08 = 0x8010EF08;
D_8010F094 = 0x8010F094;

D_800D9620 = 0x800D9620;

gSpeakingActorPrintCtx = 0x8029FA60;
D_8029FA64 = 0x8029FA64;
gSpeakingActorPrintIsDone = 0x8029FA68;
gSpeakingActorTalkAnim = 0x8029FA6C;
gSpeakingActorIdleAnim = 0x8029FA70;
gSpeakingActor = 0x8029FA74;
gSpeakingActorPart = 0x8029FA78;

gBattleDmaDest = 0x80284000;
gBattleState = 0x800DC068;
gBattleStatus = 0x800DC070;
gPauseMenuStrings = 0x8026F778;

D_000759B0 = 0x000759B0;
D_000759B0_end = 0x000A5DD0;
D_000A5DD0 = 0x000A5DD0;
D_000A5DD0_end = 0x000E79B0;
D_000E79B0 = 0x000E79B0;
D_000E79B0_end = 0x000FEE30;
D_000FEE30 = 0x000FEE30;
D_000FEE30_end = 0x00102610;
D_00102610 = 0x00102610;
D_00102610_end = 0x0010CC10;
D_0010CC10 = 0x0010CC10;
D_0010CC10_end = 0x0010F1B0;
D_80074021 = 0x80074021;

gCurrentCameraID = 0x80077410;
D_80093BA0 = 0x80093BA0;
FrameBuf = 0x80093BA8;
rdpstateinit_dl = 0x80093BB8;
nuContPakCompanyCode = 0x80093CA0;
nuContPakGameCode = 0x80093CA4;
nuContCallBack = 0x80093CD0;
nuContRmbSearchTime = 0x80093CE0;
nuContRmbCallBack = 0x80093D00;
nuGfxFunc = 0x80093D10;
nuGfxPreNMIFunc = 0x80093D14;

nuAuDmaState = 0x800A3BD0;
nuAuDmaBuf = 0x800A3BE0;

osViModeTable = 0x800946A0;
D_800959D4 = 0x800959D4;
D_80099E40 = 0x80099E40;
D_80099F40 = 0x80099F40;
D_8009A040 = 0x8009A040;
D_8009A140 = 0x8009A140;
D_8009A578 = 0x8009A578;
D_8009A590 = 0x8009A590;
D_8009A5B0 = 0x8009A5B0;
D_8009A5D8 = 0x8009A5D8;
nuGfxZBuffer = 0x8009A5DC;
nuGfxDisplay = 0x8009A5F8;
gGameState = 0x8009A600;
D_8009A610 = 0x8009A610;
D_8009A630 = 0x8009A630;

nuGfxTaskSpool = 0x8009A618;
carthandle = 0x8009A638;

D_8009A650 = 0x8009A650;
D_8009A6A0 = 0x8009A6A0;
D_8009A6A2 = 0x8009A6A2;
D_8009A6A4 = 0x8009A6A4;
D_8009A6A6 = 0x8009A6A6;

gCurtainScale = 0x8009BA90;
gCurtainScaleGoal = 0x8009BA94;
gCurtainFade = 0x8009BA98;
gCurtainFadeGoal = 0x8009BA9C;
gCurtainDrawCallback = 0x8009BAA0;

D_800A0900 = 0x800A0900;
nuScStack  = 0x800A65D0;
nuScAudioStack = 0x800A85D0;
nuScGraphicsStack = 0x800AA5D0;
D_800AC5D0 = 0x800AC5D0;
D_800AC5E8 = 0x800AC5E8;

gCurrentEncounter = 0x800B0F10;
nuContRmbCtl = 0x800B1d40;
nuContData = 0x800B1D68;
gCameras = 0x800B1D80;

nusched = 0x800DA440;
nuContPfs = 0x800DAAD8;
nuSiMesgQ = 0x800DAC78;

gCurrentCameraID = 0x80077410;
SCRIPT_NpcDefeat = 0x80077E38;

D_800DC500 = 0x800DC500;
D_8010F6D0 = 0x8010F6D0;

gBackgroundImage = 0x80200000;

gPauseMenuIconScripts = 0x8024EF60;
gPauseMenuTabs = 0x8024EF80;
gPauseMenuCursorPosX = 0x8024EF9C;
gPauseMenuCursorPosY = 0x8024EFA0;
gPauseMenuCursorOpacity = 0x8024EFA4;
gPauseMenuTargetPosX = 0x8024EFA8;
gPauseMenuTargetPosY = 0x8024EFAC;
gPauseMenuCursorTargetOpacity = 0x8024EFB0;

gPauseMenuTextScrollInterpEasingLUT = 0x8024F0AC;
gPauseMenuPageScrollInterpEasingLUT = 0x8024F0BC;

gPauseMenuHeldButtons = 0x802700C0;
gPauseMenuPressedButtons = 0x802700C4;
gPauseMenuCurrentDescString = 0x802700C8;
gPauseMenuCurrentDescIconScript = 0x802700CC;
gPauseMenuCurrentTab = 0x802700D4;
gPauseMenuCommonIconIDs = 0x802700E8;

gPauseMenuTabIconIDs = 0x80270130;
gStatsMenuIconIDs = 0x80270150;
gBadgeMenuItemIDs = 0x80270180;
gBadgeMenuCurrentPage = 0x80270280;
gBadgeMenuPages = 0x80270288;
gBadgeMenuSelectedIndex = 0x80270378;
gBadgeMenuSelectedItemID = 0x80270380;
gBadgeMenuNumItems = 0x80270384;
D_80270388 = 0x80270388;
gBadgeMenuCurrentScrollPos = 0x8027038C;
gBadgeMenuTargetScrollPos = 0x80270390;
D_80270394 = 0x80270394;
gBadgeMenuLevel = 0x80270398;
gBadgeMenuCurrentTab = 0x8027039C;
gBadgeMenuBShowNotEnoughBP = 0x802703A0;
D_802703A4 = 0x802703A4;
D_802703A8 = 0x802703A8;

gItemMenuItemIDs = 0x80270400;
gItemMenuCurrentPage = 0x802704C8;
gItemMenuPages = 0x802704D0;
gItemMenuSelectedIndex = 0x802705C0;
gItemMenuSelectedItemID = 0x802705C8;
gItemMenuNumItems = 0x802705CC;
D_802705D0 = 0x802705D0;
gItemMenuCurrentScrollPos = 0x802705D4;
gItemMenuTargetScrollPos = 0x802705D8;
D_802705DC = 0x802705DC;
gItemMenuLevel = 0x802705E0;
gItemMenuCurrentTab = 0x802705E4;
gItemMenuScrollUpIcon = 0x80270628;

D_802C3000 = 0x802C3000;
D_802DBD40 = 0x802DBD40;
gCurrentPrintContext = 0x802DB260;
D_802DB264 = 0x802DB264;
D_802DB268 = 0x802DB268;
D_802E0D90 = 0x802E0D90;
D_802EB3D0 = 0x802EB3D0;

D_80268000 = 0x80268000;
D_80286540 = 0x80286540;
D_802FB800 = 0x802FB800;
D_803DA800 = 0x803DA800;

D_003169F0 = 0x003169F0;
D_00316A70 = 0x00316A70;
D_00316C00 = 0x00316C00;
D_00316D90 = 0x00316D90;
D_00316F30 = 0x00316F30;

D_8010D000 = 0x8010D000;
D_8014F140 = 0x8014F140;
D_80151308 = 0x80151308;
D_80151310 = 0x80151310;
D_80151328 = 0x80151328;

gCurrentDoorSoundsSet = 0x80151340;

gTriggerCount = 0x80151334;
D_80156954 = 0x80156954;
gTriggerList1 = 0x80159190;
gTriggerList2 = 0x80159290;
gCurrentTriggerListPtr = 0x80159390;

D_801595A0 = 0x801595A0;
gMusicUnkVolume = 0x80159AE0;
gMusicTargetVolume = 0x80159AE2;
gMusicUnkVolume2 = 0x80159AE4;
gMusicCurrentVolume = 0x80159AE6;
gMusicPlayers = 0x80159AF0;
D_8014F6F0 = 0x8014F6F0;

gCollisionStatus = 0x8015A550;
D_8015C7C0 = 0x8015C7C0;
gLastCreatedEntityIndex = 0x801512EC;

gWorldModelList = 0x80151770;
gBattleModelList = 0x80151B70;
gCurrentModelListPtr = 0x801512CC;

gCurrentAnimMeshListPtr = 0x80153A40;

gCurrentModelSpecialDlsPtr = 0x801512E8;
gWorldModelSpecialDls = 0x80151F90;
gBattleModelSpecialDls = 0x80152010;

gWorldEntityList = 0x80151380;
gBattleEntityList = 0x801513F8;
gCurrentEntityListPtr = 0x80151470;

gWorldShadowList = 0x80151478;
gBattleShadowList = 0x80151568;
gCurrentShadowListPtr = 0x80151658;

gWorldNpcList = 0x800A0990;
gBattleNpcList = 0x800A0A90;
gCurrentNpcListPtr = 0x800A0B90;

gMoveScriptTable = 0x80293E80;

gMainGameState = 0x80151700;
gCurrentUpdateFunction = 0x8015170C;

gWorldDynamicEntityList = 0x801543A0;
gBattleDynamicEntityList = 0x801543E0;
gCurrentDynamicEntityListPtr = 0x80154420;

D_802D9D50 = 0x802D9D50;

gScriptIndexList = 0x802DA898;
gScriptIdList = 0x802DAA98;
gScriptListCount = 0x802DAC98;

gCurrentSaveFile = 0x800DACC0;

gMapFlags = 0x802DA480;
gMapVars = 0x802DA484;

gBattleMeshAnimationList = 0x802DADB0;
gWorldMeshAnimationList = 0x802DADF0;
gCurrentMeshAnimationListPtr = 0x802DAE30;

gEffectTable = 0x8007F214;

gPauseMenuStrings = 0x8026F778;

EnterWalk = 0x80285960;
ExitWalk = 0x80285CF4;

MarioEnterStage = 0x80284A40;
PeachEnterStage = 0x80284D04;
HandleEvent_Player = 0x802852D4;
PlayerScriptDispatcher = 0x80284EBC;
PeachScriptDispatcher = 0x80285010;
BtlBringPartnerOut = 0x80280B6C;
BtlPutPartnerAway = 0x80280A34;
RegainAbility = 0x80289110;
DoDizzyAttack = 0x8028907C;
DoDizzyHit = 0x802945FC;
DoFreezeHit = 0x8029466C;
DoImmune = 0x8029AC70;
DoJumpBack = 0x8029BD70;
DoNormalHit = 0x80299044;
DoNpcDefeat = 0x8004462C;
DoParalyzeHit = 0x80294618;
DoPoisonHit = 0x80294634;
DoRecover = 0x8029BFA0;
DoReturnHome = 0x8029BEB8;
DoScareAway = 0x8029B22C;
DoShinkHit = 0x802946B8;
DoShockHit = 0x8029A6FC;
DoSleepHit = 0x802945E0;
DoSpinSmashHit = 0x8029B998;
DoStopHit = 0x80294650;
DoAirLift = 0x8029C37C;
DoBlowAway = 0x8029C4A8;
DoBurnHit = 0x8029A0D0;
DoDeath = 0x8029AEC0;
ShakeCam1 = 0x802D9CB0;
ShakeCamX = 0x802D9CE8;

EnemyNpcHit = 0x80077F70;
EnemyNpcDefeat = 0x8007809C;

D_80078DB0 = 0x80078DB0;
D_80078DB4 = 0x80078DB4;

gSongsUsingVariationFlag = 0x8014F720;
D_8014F738 = 0x8014F738;

D_802BDF64 = 0x802BDF64;
D_802BDD88 = 0x802BDD88;

D_802BD58C = 0x802BD58C;
D_802BDC40 = 0x802BDC40;


D_C2BE35B8 = 0xC2BE35B8;
D_DE003AD8 = 0xDE003AD8;
D_DDFFAA28 = 0xDDFFAA28;
D_E70013F8 = 0xE70013F8;
D_C479EFF4 = 0xC479EFF4;
D_DE007A38 = 0xDE007A38;
D_DE0079B8 = 0xDE0079B8;
D_DE003E00 = 0xDE003E00;
D_C1F06370 = 0xC1F06370;
D_DE001F00 = 0xDE001F00;
<<<<<<< HEAD
D_DE007C00 = 0xDE007C00;
=======

paragoomba = 0x8021CD00;
spiked_goomba = 0x8021B0AC;
>>>>>>> 8a5f2dcf
<|MERGE_RESOLUTION|>--- conflicted
+++ resolved
@@ -368,10 +368,7 @@
 D_DE003E00 = 0xDE003E00;
 D_C1F06370 = 0xC1F06370;
 D_DE001F00 = 0xDE001F00;
-<<<<<<< HEAD
 D_DE007C00 = 0xDE007C00;
-=======
 
 paragoomba = 0x8021CD00;
-spiked_goomba = 0x8021B0AC;
->>>>>>> 8a5f2dcf
+spiked_goomba = 0x8021B0AC;