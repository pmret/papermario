--- conflicted
+++ resolved
@@ -2,11 +2,11 @@
 
 // TODO: most likely part of the MusicPlayer struct
 typedef struct {
-    s16 fadeFlags;
-    s16 fadeState;
-    s32 fadeOutTime;
-    s32 fadeInTime;
-    s32 unkC;
+    /* 0x0 */ s16 fadeFlags;
+    /* 0x2 */ s16 fadeState;
+    /* 0x4 */ s32 fadeOutTime;
+    /* 0x8 */ s32 fadeInTime;
+    /* 0xC */ s32 unkC;
 } struct_80147230;
 
 extern struct_80147230 D_8014F140;
@@ -60,15 +60,9 @@
     struct_80147230* temp1 = &D_8015C7C0;
     struct_80147230* temp2 = &D_8015C7C0;
 
-<<<<<<< HEAD
-    if (!(*gGameStatusPtr)->musicEnabled) {
+    if (!GAME_STATUS->musicEnabled) {
         func_800554A4(temp1->fadeInTime, fadeOutTime);
         temp1->fadeFlags &= ~1;
-=======
-    if (!GAME_STATUS->musicEnabled) {
-        func_800554A4(temp1->unk8, arg1);
-        temp1->unk0 &= ~1;
->>>>>>> 98df69cf
         return 1;
     }
 
