--- conflicted
+++ resolved
@@ -129,11 +129,7 @@
 extern char gMessageBuffers[][1024];
 extern u8 gMessageMsgVars[3][32];
 extern s16 D_80155C98;
-<<<<<<< HEAD
-extern Matrix4s gMessageWindowProjMatrix[2];
-=======
 extern Mtx gMessageWindowProjMatrix[2];
->>>>>>> 34254d10
 extern MessageDrawState* msg_drawState;
 
 // another file?
@@ -170,12 +166,6 @@
 void appendGfx_message(MessagePrintState*, s16, s16, u16, u16, u16, u8);
 void appendGfx_msg_prim_rect(u8 r, u8 g, u8 b, u8 a, u16 ulX, u16 ulY, u16 lrX, u16 lrY);
 void get_msg_properties(s32 msgID, s32* height, s32* width, s32* maxLineChars, s32* numLines,
-<<<<<<< HEAD
-                           s32* maxLinesPerPage, s32* arg6, s32 charset);
-void msg_draw_char(MessagePrintState* printer, MessageDrawState* drawState, s32 charIndex, s32 palette, s32 posX, s32 posY);
-void msg_draw_prim_rect(u8 r, u8 g, u8 b, u8 a, u16 posX, u16 posY, u16 sizeX, u16 sizeY);
-void msg_draw_frame(s32 posX, s32 posY, s32 sizeX, s32 sizeY, s32 style, s32 palette, s32 fading, u8 bgAlpha, u8 frameAlpha);
-=======
                         s32* maxLinesPerPage, s32* arg6, s32 charset);
 void msg_reset_gfx_state(void);
 void msg_draw_char(MessagePrintState* printer, MessageDrawState* drawState, s32 charIndex, s32 palette, s32 posX,
@@ -184,7 +174,6 @@
 void msg_draw_speech_arrow(MessagePrintState* printer);
 void msg_draw_frame(s32 posX, s32 posY, s32 sizeX, s32 sizeY, s32 style, s32 palette, s32 fading, u8 bgAlpha,
                     u8 frameAlpha);
->>>>>>> 34254d10
 void msg_draw_speech_bubble(MessagePrintState* printer, s16 posX, s16 posY, s16 straightWidth, s16 curveWidth,
                             s32 height, f32 scaleX, f32 scaleY, u8 opacity, s32 arg9);
 
@@ -803,27 +792,12 @@
     f32 temp_f8;
     f32 temp_f8_5;
     f64 temp_f0;
-<<<<<<< HEAD
-    f64 temp_f0_2;
-    f64 temp_f2_2;
-    f64 temp_f20_2;
-    f64 temp_f22;
-    f64 temp_f2;
-    f64 temp_f2_3;
-    f64 temp_f2_6;
-    f64 temp_f2_7;
-    f64 temp_f4;
-    f64 temp_f4_4;
-    f64 temp_f4_5;
-    f64 temp_f6_2;
-=======
     f32 temp_f0_2;
     f32 temp_f2_2;
     f64 temp_f20_2;
     f64 temp_f22;
     f32 temp_f2;
     f64 temp_f2_3;
->>>>>>> 34254d10
     s32 temp_s0_7;
     s32 temp_s0_8;
     s32 temp_a2;
@@ -924,20 +898,12 @@
     sp80bool = FALSE;
     msg_drawState->drawBufferPos = 0;
 
-<<<<<<< HEAD
-    do {
-        switch (msg_drawState->printBuffer[msg_drawState->drawBufferPos]) {
-            case 0xF0:
-                msg_drawState->nextPos[0] = 0;
-                msg_drawState->nextPos[1] += (s32) ((msg_drawState->msgScale.y * gMsgCharsets[msg_drawState->font]->newLineY) + D_802EB644[printer->style]);
-=======
     while (!sp80bool) {
         switch (msg_drawState->printBuffer[msg_drawState->drawBufferPos]) {
             case 0xF0:
                 msg_drawState->nextPos[0] = 0;
                 msg_drawState->nextPos[1] += (s32)((msg_drawState->msgScale.y * gMsgCharsets[msg_drawState->font]->newLineY) +
                                                    D_802EB644[printer->style]);
->>>>>>> 34254d10
                 if (msg_drawState->printModeFlags & 0x40) {
                     msg_drawState->printModeFlags |= 0x80;
                 }
@@ -956,13 +922,9 @@
             case 0xF5:
             case 0xF6:
             case 0xF7:
-<<<<<<< HEAD
-                msg_drawState->nextPos[0] += msg_get_draw_char_width(msg_drawState->printBuffer[msg_drawState->drawBufferPos], msg_drawState->font, msg_drawState->fontVariant, msg_drawState->msgScale.x, msg_drawState->currentPosX, msg_drawState->printModeFlags);
-=======
                 msg_drawState->nextPos[0] += msg_get_draw_char_width(msg_drawState->printBuffer[msg_drawState->drawBufferPos],
                                              msg_drawState->font, msg_drawState->fontVariant, msg_drawState->msgScale.x, msg_drawState->currentPosX,
                                              msg_drawState->printModeFlags);
->>>>>>> 34254d10
                 msg_drawState->drawBufferPos++;
                 break;
             case 0xF8:
@@ -1060,11 +1022,7 @@
                             printer->rewindArrowPos.y = (printer->windowSize.y + phi_a0) - 18;
                         }
 
-<<<<<<< HEAD
-                        if (printer->windowState == 11 || printer->windowState == 12) {
-=======
                         if (printer->windowState == MSG_WINDOW_STATE_B || printer->windowState == MSG_WINDOW_STATE_C) {
->>>>>>> 34254d10
                             msg_drawState->framePalette = 1;
                         }
 
@@ -1074,17 +1032,10 @@
                             temp_f28 = update_lerp(0, 96.0f, 200.0f, printer->fadeInCounter, 7);
                             temp_f20 = update_lerp(11, temp_s5, temp_s3, printer->fadeInCounter, 7);
                             temp_f24 = update_lerp(11, temp_s6, temp_s4, printer->fadeInCounter, 7);
-<<<<<<< HEAD
-                            temp_f2_2 = (printer->windowSize.x * spBC) * 0.5;
-                            temp_f0_2 = (printer->windowSize.y * temp_f30) * 0.5;
-                            bubbleX = (temp_f24 - temp_f2_2) + 0.5;
-                            bubbleY = (temp_f20 - temp_f0_2) + 0.5;
-=======
                             temp_f2_2 = printer->windowSize.x * spBC;
                             temp_f0_2 = printer->windowSize.y * temp_f30;
                             bubbleX = (temp_f24 - temp_f2_2 * 0.5) + 0.5;
                             bubbleY = (temp_f20 - temp_f0_2 * 0.5) + 0.5;
->>>>>>> 34254d10
                             msg_draw_speech_bubble(printer, bubbleX, bubbleY, straightWidth, curveWidth, height, spBC, temp_f30, temp_f28, 1);
                             printer->fadeInCounter++;
                             if (printer->fadeInCounter == 7) {
@@ -1094,16 +1045,6 @@
                             printer->fadeOutCounter++;
                             spBC = update_lerp(0, 1.0f, 0.6f, printer->fadeOutCounter, 5);
                             temp_f30 = update_lerp(0, 1.0f, 0.8f, printer->fadeOutCounter, 5);
-<<<<<<< HEAD
-                            temp_f2 = (printer->windowSize.x * spBC) * 0.5;
-                            temp_f0 = (printer->windowSize.y * temp_f30) * 0.5;
-                            temp_f24 = temp_s4;
-                            temp_f20 = temp_s3;
-                            bubbleX = (temp_f24 - temp_f2) + 0.5;
-                            bubbleY = (temp_f20 - temp_f0) + 0.5;
-                            temp_f22_2 = (temp_f24 + temp_f2) - 0.5;
-                            temp_f20_3 = (temp_f20 + temp_f0) - 0.5;
-=======
                             temp_f2 = (printer->windowSize.x * spBC);
                             temp_f0 = (printer->windowSize.y * temp_f30);
                             temp_f24 = temp_s4;
@@ -1112,7 +1053,6 @@
                             bubbleY = (temp_f20 - temp_f0 * 0.5) + 0.5;
                             temp_f22_2 = (temp_f24 + temp_f2 * 0.5) - 0.5;
                             temp_f20_3 = (temp_f20 + temp_f0 * 0.5) - 0.5;
->>>>>>> 34254d10
                             temp_f28 = update_lerp(0, 255.0f, 64.0f, printer->fadeOutCounter, 5);
                             sp8E = temp_f28 * 0.35;
                             spAE = temp_f28;
@@ -1129,11 +1069,7 @@
                             bubbleY = posY + printer->windowBasePos.y;
 
                             msg_draw_speech_bubble(printer, bubbleX, bubbleY, straightWidth, curveWidth, height, 1.0f, 1.0f, 255, 1);
-<<<<<<< HEAD
-                            if (((u32) (printer->openStartPos.x - 20) <= 280) && (printer->openStartPos.y <= 220)) {
-=======
                             if (((u32)(printer->openStartPos.x - 20) <= 280) && (printer->openStartPos.y <= 220)) {
->>>>>>> 34254d10
                                 msg_draw_speech_arrow(printer);
                             }
                         }
@@ -1167,18 +1103,6 @@
 
                             temp_f10 = ((f32) printer->fadeInCounter * (2.0 / 15.0)) + 0.2;
 
-<<<<<<< HEAD
-                            temp_f4 = windowSizeX * temp_f10;
-                            temp_f6_2 = windowSizeY * temp_f10;
-                            z1 = printer->windowBasePos.x + (windowSizeX / 2);
-                            z2 = printer->windowBasePos.y + (windowSizeY / 2);
-                            temp1 = z1 - (temp_f4 * 0.5);
-                            temp2 = z2 - (temp_f6_2 * 0.5);
-                            frameX = temp1 + 0.5;
-                            frameY = temp2 + 0.5;
-                            frameSizeX = temp_f4 + 0.5;
-                            frameSizeY = temp_f6_2 + 0.5;
-=======
                             z1 = printer->windowBasePos.x + (windowSizeX / 2);
                             z2 = printer->windowBasePos.y + (windowSizeY / 2);
                             temp1 = z1 - (windowSizeX * temp_f10 * 0.5);
@@ -1187,7 +1111,6 @@
                             frameY = temp2 + 0.5;
                             frameSizeX = windowSizeX * temp_f10 + 0.5;
                             frameSizeY = windowSizeY * temp_f10 + 0.5;
->>>>>>> 34254d10
 
                             if (frameSizeX < 24) {
                                 frameSizeX = 24;
@@ -1219,12 +1142,8 @@
                         msg_drawState->clipY[0] = frameY + 2;
                         msg_drawState->clipX[1] = frameX + frameSizeX - 2;
                         msg_drawState->clipY[1] = frameY + frameSizeY - 2;
-<<<<<<< HEAD
-                        msg_draw_frame(frameX, frameY, frameSizeX, frameSizeY, 5, msg_drawState->framePalette, frameFading, frameAlpha, frameAlpha);
-=======
                         msg_draw_frame(frameX, frameY, frameSizeX, frameSizeY, 5, msg_drawState->framePalette, frameFading, frameAlpha,
                                        frameAlpha);
->>>>>>> 34254d10
                         msg_reset_gfx_state();
                         spAE = frameAlpha & 0xFF;
                         msg_drawState->textColor = 10;
@@ -1270,12 +1189,8 @@
                             }
                         }
 
-<<<<<<< HEAD
-                        msg_draw_frame(printer->windowBasePos.x, printer->windowBasePos.y, printer->windowSize.x, printer->windowSize.y, 6, msg_drawState->framePalette, fading, phi_s0_5, phi_s0_5);
-=======
                         msg_draw_frame(printer->windowBasePos.x, printer->windowBasePos.y, printer->windowSize.x, printer->windowSize.y, 6,
                                        msg_drawState->framePalette, fading, phi_s0_5, phi_s0_5);
->>>>>>> 34254d10
                         msg_reset_gfx_state();
                         spAE = phi_s0_5 & 0xFF;
                         msg_drawState->drawBufferPos += 2;
@@ -1326,20 +1241,6 @@
                         spAE = (u8)temp_s1_5;
                         draw_ci_image_with_clipping(&D_802EC5F0, 16, 16, 2, 0, phi_s6, 20, 28, 10, 10, 310, 230, temp_s1_5);
                         draw_ci_image_with_clipping(&D_802EC670, 16, 16, 2, 0, phi_s6, 284, 28, 10, 10, 310, 230, temp_s1_5);
-<<<<<<< HEAD
-                        draw_ci_image_with_clipping(&D_802EC6F0, 16, 16, 2, 0, phi_s6, 20, printer->windowSize.y + 12, 10, 10, 310, 230, temp_s1_5);
-                        draw_ci_image_with_clipping(spC0, 16, 16, 2, 0, phi_s6, 284, printer->windowSize.y + 12, 10, 10, 310, 230, temp_s1_5);
-                        gDPLoadTextureTile_4b(gMasterGfxPos++, D_802EC870, G_IM_FMT_CI, 32, 0, 0, 0, 31, 15, 0, G_TX_NOMIRROR | G_TX_WRAP, G_TX_NOMIRROR | G_TX_WRAP, 5, 4, G_TX_NOLOD, G_TX_NOLOD);
-                        gSPTextureRectangle(gMasterGfxPos++, 0x0090, 0x0070, 0x0470, 0x00B0, G_TX_RENDERTILE, 0, 0, 0x0400, 0x0400);
-                        gDPLoadTextureTile_4b(gMasterGfxPos++, D_802EC970, G_IM_FMT_CI, 16, 0, 0, 0, 15, 31, 0, G_TX_NOMIRROR | G_TX_WRAP, G_TX_NOMIRROR | G_TX_WRAP, 4, 5, G_TX_NOLOD, G_TX_NOLOD);
-                        gSPTextureRectangle(gMasterGfxPos++, 0x0050, 0x00B0, 0x0090, (printer->windowSize.y + 12) * 4, G_TX_RENDERTILE, 0, 0, 0x0400, 0x0400);
-                        gDPLoadTextureTile_4b(gMasterGfxPos++, D_802ECAB0, G_IM_FMT_CI, 16, 0, 0, 0, 15, 31, 0, G_TX_NOMIRROR | G_TX_WRAP, G_TX_NOMIRROR | G_TX_WRAP, 4, 5, G_TX_NOLOD, G_TX_NOLOD);
-                        gSPTextureRectangle(gMasterGfxPos++, 0x0470, 0x00B0, 0x04B0, (printer->windowSize.y + 12) * 4, G_TX_RENDERTILE, 0, 0, 0x0400, 0x0400);
-                        gDPLoadTextureTile_4b(gMasterGfxPos++, D_802ECBF0, G_IM_FMT_CI, 32, 0, 0, 0, 31, 15, 0, G_TX_NOMIRROR | G_TX_WRAP, G_TX_NOMIRROR | G_TX_WRAP, 5, 4, G_TX_NOLOD, G_TX_NOLOD);
-                        gSPTextureRectangle(gMasterGfxPos++, 0x0090, (printer->windowSize.y + 12) * 4, 0x0470, (printer->windowSize.y + 28) * 4, G_TX_RENDERTILE, 0, 0, 0x0400, 0x0400);
-                        gDPLoadTextureTile_4b(gMasterGfxPos++, D_802ECCF0, G_IM_FMT_CI, 8, 0, 0, 0, 7, 7, 0, G_TX_NOMIRROR | G_TX_WRAP, G_TX_NOMIRROR | G_TX_WRAP, 3, 3, G_TX_NOLOD, G_TX_NOLOD);
-                        gSPTextureRectangle(gMasterGfxPos++, 0x0090, 0x00B0, 0x0470, (printer->windowSize.y + 12) * 4, G_TX_RENDERTILE, 0, 0, 0x0400, 0x0400);
-=======
                         draw_ci_image_with_clipping(&D_802EC6F0, 16, 16, 2, 0, phi_s6, 20, printer->windowSize.y + 12, 10, 10, 310, 230,
                                                     temp_s1_5);
                         draw_ci_image_with_clipping(spC0, 16, 16, 2, 0, phi_s6, 284, printer->windowSize.y + 12, 10, 10, 310, 230, temp_s1_5);
@@ -1362,7 +1263,6 @@
                                               G_TX_NOMIRROR | G_TX_WRAP, 3, 3, G_TX_NOLOD, G_TX_NOLOD);
                         gSPTextureRectangle(gMasterGfxPos++, 0x0090, 0x00B0, 0x0470, (printer->windowSize.y + 12) * 4, G_TX_RENDERTILE, 0, 0,
                                             0x0400, 0x0400);
->>>>>>> 34254d10
                         msg_reset_gfx_state();
                         msg_drawState->drawBufferPos += 2;
                         break;
@@ -1419,11 +1319,7 @@
                         msg_drawState->clipY[1] = SCREEN_HEIGHT - 1;
                         msg_drawState->textColor = 0;
                         msg_drawState->printModeFlags |= 0x10;
-<<<<<<< HEAD
-                        if (printer->windowState == 13 || printer->windowState == 14) {
-=======
                         if (printer->windowState == MSG_WINDOW_STATE_D || printer->windowState == MSG_WINDOW_STATE_E) {
->>>>>>> 34254d10
                             printer->windowBasePos.x = 0;
                             printer->windowBasePos.y = 0;
                         } else {
@@ -1455,19 +1351,11 @@
                 }
                 break;
             case 0xFA:
-<<<<<<< HEAD
-                if (printer->windowState == 0xC) {
-                    if (msg_drawState->nextCounter >= printer->unkArraySize) {
-                        sp80bool = TRUE;
-                    }
-                } else if (printer->windowState == 0xB) {
-=======
                 if (printer->windowState == MSG_WINDOW_STATE_C) {
                     if (msg_drawState->nextCounter >= printer->unkArraySize) {
                         sp80bool = TRUE;
                     }
                 } else if (printer->windowState == MSG_WINDOW_STATE_B) {
->>>>>>> 34254d10
                     if (printer->curLinePos < printer->lineEndPos[printer->unkArraySize]) {
                         if (msg_drawState->nextCounter >= printer->unkArraySize) {
                             sp80bool = TRUE;
@@ -1524,15 +1412,9 @@
                         break;
                     case 6:
                         temp_v0_27 = msg_drawState->printBuffer[msg_drawState->drawBufferPos + 1];
-<<<<<<< HEAD
-                        msg_drawState->msgScale.x = (f32) (temp_v0_27 >> 4) + ((temp_v0_27 & 0xF) * 0.0625f);
-                        temp_v0_28 = msg_drawState->printBuffer[msg_drawState->drawBufferPos + 2];
-                        msg_drawState->msgScale.y = (f32) (temp_v0_28 >> 4) + ((temp_v0_28 & 0xF) * 0.0625f);
-=======
                         msg_drawState->msgScale.x = (f32)(temp_v0_27 >> 4) + ((temp_v0_27 & 0xF) * 0.0625f);
                         temp_v0_28 = msg_drawState->printBuffer[msg_drawState->drawBufferPos + 2];
                         msg_drawState->msgScale.y = (f32)(temp_v0_28 >> 4) + ((temp_v0_28 & 0xF) * 0.0625f);
->>>>>>> 34254d10
                         msg_drawState->drawBufferPos += 3;
                         if (msg_drawState->msgScale.x > 1.0 || msg_drawState->msgScale.y > 1.0) {
                             gDPSetTextureFilter(gMasterGfxPos++, G_TF_POINT);
@@ -1547,12 +1429,8 @@
                         gDPSetTextureFilter(gMasterGfxPos++, G_TF_AVERAGE);
                         break;
                     case 8:
-<<<<<<< HEAD
-                        msg_drawState->nextPos[0] = msg_drawState->printBuffer[msg_drawState->drawBufferPos + 1] * 256 + (msg_drawState->printBuffer[msg_drawState->drawBufferPos + 2]);
-=======
                         msg_drawState->nextPos[0] = msg_drawState->printBuffer[msg_drawState->drawBufferPos + 1] * 256 +
                                                     (msg_drawState->printBuffer[msg_drawState->drawBufferPos + 2]);
->>>>>>> 34254d10
                         msg_drawState->drawBufferPos += 3;
                         break;
                     case 9:
@@ -1575,15 +1453,6 @@
                         temp_t4 = &(*gMsgVarImages)[msg_drawState->printBuffer[msg_drawState->drawBufferPos + 1]];
                         phi_t5 = sp8E;
                         if (sp8E < 0xFF) {
-<<<<<<< HEAD
-                            phi_t5 = (s32) (sp8E * 0.7);
-                        }
-                        t1 = (s16) ((msg_drawState->nextPos[0] + (msg_drawState->textStartPos[0] + (printer->windowBasePos.x + posX))) - additionalOffsetX);
-                        t2 = (s16) ((msg_drawState->nextPos[1] + (msg_drawState->textStartPos[1] + (printer->windowBasePos.y + posY))) - additionalOffsetY);
-
-
-                        draw_ci_image_with_clipping(temp_t4->raster, temp_t4->width, temp_t4->height, temp_t4->format, temp_t4->bitDepth, temp_t4->palette, t1, t2, (s32) msg_drawState->clipX[0], (s32) msg_drawState->clipY[0], msg_drawState->clipX[1] - msg_drawState->clipX[0], msg_drawState->clipY[1] - msg_drawState->clipY[0], phi_t5);
-=======
                             phi_t5 = (s32)(sp8E * 0.7);
                         }
                         t1 = (s16)((msg_drawState->nextPos[0] + (msg_drawState->textStartPos[0] + (printer->windowBasePos.x + posX))) -
@@ -1594,23 +1463,12 @@
                         draw_ci_image_with_clipping(temp_t4->raster, temp_t4->width, temp_t4->height, temp_t4->format, temp_t4->bitDepth,
                                                     temp_t4->palette, t1, t2, (s32) msg_drawState->clipX[0], (s32) msg_drawState->clipY[0],
                                                     msg_drawState->clipX[1] - msg_drawState->clipX[0], msg_drawState->clipY[1] - msg_drawState->clipY[0], phi_t5);
->>>>>>> 34254d10
                         msg_drawState->printModeFlags |= 0x10 | 0x2;
                         msg_drawState->drawBufferPos += 2;
                         break;
                     case 15:
                         phi_s0_6 = sp8E;
                         if (sp8E < 0xFF) {
-<<<<<<< HEAD
-                            phi_s0_6 = (s32) (sp8E * 0.7);
-                        }
-
-                        if (spr_get_npc_raster_info(&sp50, (msg_drawState->printBuffer[msg_drawState->drawBufferPos + 1] << 8) | msg_drawState->printBuffer[msg_drawState->drawBufferPos + 2], msg_drawState->printBuffer[msg_drawState->drawBufferPos + 3]) != 0) {
-                            t1 = (s16) ((msg_drawState->nextPos[0] + (msg_drawState->textStartPos[0] + (printer->windowBasePos.x + posX))) - additionalOffsetX);
-                            t2 = (s16) ((msg_drawState->nextPos[1] + (msg_drawState->textStartPos[1] + (printer->windowBasePos.y + posY))) - additionalOffsetY);
-
-                            draw_ci_image_with_clipping(sp50.raster, sp50.width, sp50.height, 2, 0, sp50.defaultPal, t1, t2, msg_drawState->clipX[0], msg_drawState->clipY[0], msg_drawState->clipX[1] - msg_drawState->clipX[0], msg_drawState->clipY[1] - msg_drawState->clipY[0], phi_s0_6);
-=======
                             phi_s0_6 = (s32)(sp8E * 0.7);
                         }
 
@@ -1625,7 +1483,6 @@
                             draw_ci_image_with_clipping(sp50.raster, sp50.width, sp50.height, 2, 0, sp50.defaultPal, t1, t2,
                                                         msg_drawState->clipX[0], msg_drawState->clipY[0], msg_drawState->clipX[1] - msg_drawState->clipX[0],
                                                         msg_drawState->clipY[1] - msg_drawState->clipY[0], phi_s0_6);
->>>>>>> 34254d10
                             msg_drawState->printModeFlags |= 0x10;
                         }
                         msg_drawState->drawBufferPos += 4;
@@ -1634,14 +1491,6 @@
                         if (D_8015131C != 0) {
                             phi_t3 = sp8E;
                             if (sp8E < 0xFF) {
-<<<<<<< HEAD
-                                phi_t3 = (s32) (sp8E * 0.7);
-                            }
-                            t1 = (s16) ((msg_drawState->nextPos[0] + (msg_drawState->textStartPos[0] + (printer->windowBasePos.x + posX))) - additionalOffsetX);
-                            t2 = (s16) ((msg_drawState->nextPos[1] + (msg_drawState->textStartPos[1] + (printer->windowBasePos.y + posY))) - additionalOffsetY);
-
-                            draw_ci_image_with_clipping(&D_80159B50, 32, 32, 2, 0, &D_8015C7E0, t1, t2, msg_drawState->clipX[0], msg_drawState->clipY[0], msg_drawState->clipX[1] - msg_drawState->clipX[0], msg_drawState->clipY[1] - msg_drawState->clipY[0], phi_t3);
-=======
                                 phi_t3 = (s32)(sp8E * 0.7);
                             }
                             t1 = (s16)((msg_drawState->nextPos[0] + (msg_drawState->textStartPos[0] + (printer->windowBasePos.x + posX))) -
@@ -1652,7 +1501,6 @@
                             draw_ci_image_with_clipping(&D_80159B50, 32, 32, 2, 0, &D_8015C7E0, t1, t2, msg_drawState->clipX[0],
                                                         msg_drawState->clipY[0], msg_drawState->clipX[1] - msg_drawState->clipX[0],
                                                         msg_drawState->clipY[1] - msg_drawState->clipY[0], phi_t3);
->>>>>>> 34254d10
                             msg_drawState->printModeFlags |= 0x10;
                         }
                         msg_drawState->drawBufferPos++;
@@ -1670,12 +1518,7 @@
                         while (TRUE) {
                             if ((msg_drawState->printBuffer[dbPos - 1] == 0xFF) &&
                                 (msg_drawState->printBuffer[dbPos] == 0x11) &&
-<<<<<<< HEAD
-                                (msg_drawState->printBuffer[dbPos + 1] == animIdx))
-                            {
-=======
                                 (msg_drawState->printBuffer[dbPos + 1] == animIdx)) {
->>>>>>> 34254d10
                                 if (msg_drawState->printBuffer[dbPos + 2] != printer->currentAnimFrame[animIdx]) {
                                     dbPos += 4;
                                 } else {
@@ -1696,12 +1539,7 @@
                                     }
                                 } else {
                                     if (msg_drawState->printBuffer[dbPos] == 0xFF &&
-<<<<<<< HEAD
-                                        msg_drawState->printBuffer[dbPos + 1] == 0x13)
-                                    {
-=======
                                         msg_drawState->printBuffer[dbPos + 1] == 0x13) {
->>>>>>> 34254d10
                                         if (msg_drawState->printBuffer[dbPos + 2] == animIdx) {
                                             dbPos++;
                                             break;
@@ -1739,15 +1577,10 @@
                         msg_drawState->drawBufferPos += 2;
                         break;
                     case 20:
-<<<<<<< HEAD
-                        printer->cursorPosX[msg_drawState->printBuffer[msg_drawState->drawBufferPos + 1]] = msg_drawState->textStartPos[0] + msg_drawState->nextPos[0] - additionalOffsetX - 6;
-                        printer->cursorPosY[msg_drawState->printBuffer[msg_drawState->drawBufferPos + 1]] = msg_drawState->textStartPos[1] + msg_drawState->nextPos[1] - additionalOffsetY - 1;
-=======
                         printer->cursorPosX[msg_drawState->printBuffer[msg_drawState->drawBufferPos + 1]] = msg_drawState->textStartPos[0] +
                                 msg_drawState->nextPos[0] - additionalOffsetX - 6;
                         printer->cursorPosY[msg_drawState->printBuffer[msg_drawState->drawBufferPos + 1]] = msg_drawState->textStartPos[1] +
                                 msg_drawState->nextPos[1] - additionalOffsetY - 1;
->>>>>>> 34254d10
                         msg_drawState->drawBufferPos += 2;
                         break;
                     case 21:
@@ -1808,12 +1641,8 @@
                                                msg_drawState->printBuffer[msg_drawState->drawBufferPos + 2],
                                                msg_drawState->printBuffer[msg_drawState->drawBufferPos + 2],
                                                0);
-<<<<<<< HEAD
-                                gDPSetCombineLERP(gMasterGfxPos++, NOISE, TEXEL0, ENVIRONMENT, TEXEL0, 0, 0, 0, TEXEL0, NOISE, TEXEL0, ENVIRONMENT, TEXEL0, 0, 0, 0, TEXEL0);
-=======
                                 gDPSetCombineLERP(gMasterGfxPos++, NOISE, TEXEL0, ENVIRONMENT, TEXEL0, 0, 0, 0, TEXEL0, NOISE, TEXEL0, ENVIRONMENT,
                                                   TEXEL0, 0, 0, 0, TEXEL0);
->>>>>>> 34254d10
                                 msg_drawState->drawBufferPos += 3;
                                 break;
                             case 5:
@@ -1939,13 +1768,6 @@
                 if (msg_drawState->printModeFlags & 0x40) {
                     charPosX = (u16) msg_drawState->nextPos[0] + ((u16) printer->windowBasePos.x + (u16) posX);
                 } else {
-<<<<<<< HEAD
-                    charPosX = (u16) msg_drawState->nextPos[0] + ((u16) msg_drawState->textStartPos[0] + ((u16) printer->windowBasePos.x + (u16) posX));
-                }
-
-                msgCharset = gMsgCharsets[msg_drawState->font];
-                charPosY = (s8) msgCharset->rasters[msg_drawState->fontVariant].baseHeightOffset + (msg_drawState->nextPos[1] + (msg_drawState->textStartPos[1] + (printer->windowBasePos.y + posY)) - additionalOffsetY);
-=======
                     charPosX = (u16) msg_drawState->nextPos[0] + ((u16) msg_drawState->textStartPos[0] + ((u16) printer->windowBasePos.x +
                                (u16) posX));
                 }
@@ -1953,25 +1775,16 @@
                 msgCharset = gMsgCharsets[msg_drawState->font];
                 charPosY = (s8) msgCharset->rasters[msg_drawState->fontVariant].baseHeightOffset + (msg_drawState->nextPos[1] +
                            (msg_drawState->textStartPos[1] + (printer->windowBasePos.y + posY)) - additionalOffsetY);
->>>>>>> 34254d10
 
                 if ((sp8E != 0) &&
                     (charPosX < msg_drawState->clipX[1]) &&
                     (charPosY < msg_drawState->clipY[1]) &&
-<<<<<<< HEAD
-                    (msg_drawState->clipX[0] < charPosX + (s32) (msg_drawState->msgScale.x * msgCharset->rasters[msg_drawState->fontVariant].monospaceWidth)) &&
-                    (msg_drawState->clipY[0] < charPosY + (s32) (msg_drawState->msgScale.y * msgCharset->newLineY + D_802EB644[printer->style])))
-                {
-                    palette = msg_drawState->textColor;
-                    phi_s2_5 = (s16) sp8E;
-=======
                     (msg_drawState->clipX[0] < charPosX + (s32)(msg_drawState->msgScale.x *
                             msgCharset->rasters[msg_drawState->fontVariant].monospaceWidth)) &&
                     (msg_drawState->clipY[0] < charPosY + (s32)(msg_drawState->msgScale.y * msgCharset->newLineY +
                             D_802EB644[printer->style]))) {
                     palette = msg_drawState->textColor;
                     phi_s2_5 = sp8E;
->>>>>>> 34254d10
                     if (msg_drawState->effectFlags & 0x20) {
                         phi_s2_5 = (f32) phi_s2_5 * 0.35;
                     }
@@ -1992,22 +1805,14 @@
                     }
                     if (msg_drawState->effectFlags & 2) {
                         temp_f2_3 = msg_drawState->msgScale.x - 1.0;
-<<<<<<< HEAD
-                        temp_s0_7 = (printer->effectFrameCounter * (s32) (20.0 - (temp_f2_3 * 5.0))) - (msg_drawState->visiblePrintedCount * (s32) (45.0 - (temp_f2_3 * 15.0)));
-=======
                         temp_s0_7 = (printer->effectFrameCounter * (s32)(20.0 - (temp_f2_3 * 5.0))) - (msg_drawState->visiblePrintedCount *
                                     (s32)(45.0 - (temp_f2_3 * 15.0)));
->>>>>>> 34254d10
                         charPosX += cosine(temp_s0_7) * ((msg_drawState->msgScale.x - 1.0) + 1.6);
                         charPosY += cosine((temp_s0_7 + 180.0 + 90.0)) * (msg_drawState->msgScale.y - 1.0 + 1.6);
                     }
                     if (msg_drawState->effectFlags & 0x200) {
-<<<<<<< HEAD
-                        temp_s0_8 = (gMsgGlobalWaveCounter * (s32) (20.0 - ((msg_drawState->msgScale.x - 1.0) * 5.0))) - (msg_drawState->visiblePrintedCount * 45);
-=======
                         temp_s0_8 = (gMsgGlobalWaveCounter * (s32)(20.0 - ((msg_drawState->msgScale.x - 1.0) * 5.0))) -
                                     (msg_drawState->visiblePrintedCount * 45);
->>>>>>> 34254d10
                         charPosX += cosine(temp_s0_8) * ((msg_drawState->msgScale.x - 1.0) + 1.6);
                         charPosY += cosine((temp_s0_8 + 180.0 + 90.0)) * ((msg_drawState->msgScale.y - 1.0) + 1.6);
                     }
@@ -2028,12 +1833,6 @@
                         } else if ((sp96 == 0xFF) && (phi_s2_5 < 0xFF)) {
                             gDPPipeSync(gMasterGfxPos++);
                             if (printer->stateFlags & 0x4000) {
-<<<<<<< HEAD
-                                gDPSetRenderMode(gMasterGfxPos++, IM_RD | CVG_DST_CLAMP | ZMODE_XLU | FORCE_BL | GBL_c1(G_BL_CLR_IN, G_BL_A_IN, G_BL_CLR_MEM, G_BL_1MA), IM_RD | CVG_DST_CLAMP | ZMODE_XLU | FORCE_BL | GBL_c2(G_BL_CLR_IN, G_BL_A_IN, G_BL_CLR_MEM, G_BL_1MA));
-
-                            } else {
-                                gDPSetRenderMode(gMasterGfxPos++, IM_RD | CVG_DST_SAVE | ZMODE_XLU | FORCE_BL | GBL_c1(G_BL_CLR_IN, G_BL_A_IN, G_BL_CLR_MEM, G_BL_1MA), IM_RD | CVG_DST_SAVE | ZMODE_XLU | FORCE_BL | GBL_c2(G_BL_CLR_IN, G_BL_A_IN, G_BL_CLR_MEM, G_BL_1MA));
-=======
                                 gDPSetRenderMode(gMasterGfxPos++, IM_RD | CVG_DST_CLAMP | ZMODE_XLU | FORCE_BL | GBL_c1(G_BL_CLR_IN, G_BL_A_IN,
                                                  G_BL_CLR_MEM, G_BL_1MA), IM_RD | CVG_DST_CLAMP | ZMODE_XLU | FORCE_BL | GBL_c2(G_BL_CLR_IN, G_BL_A_IN, G_BL_CLR_MEM,
                                                          G_BL_1MA));
@@ -2042,7 +1841,6 @@
                                 gDPSetRenderMode(gMasterGfxPos++, IM_RD | CVG_DST_SAVE | ZMODE_XLU | FORCE_BL | GBL_c1(G_BL_CLR_IN, G_BL_A_IN,
                                                  G_BL_CLR_MEM, G_BL_1MA), IM_RD | CVG_DST_SAVE | ZMODE_XLU | FORCE_BL | GBL_c2(G_BL_CLR_IN, G_BL_A_IN, G_BL_CLR_MEM,
                                                          G_BL_1MA));
->>>>>>> 34254d10
 
                             }
                             gDPSetCombineLERP(gMasterGfxPos++, 0, 0, 0, TEXEL0, TEXEL0, 0, PRIMITIVE, 0, 0, 0, 0, TEXEL0, TEXEL0, 0, PRIMITIVE, 0);
@@ -2059,41 +1857,23 @@
                             if ((msg_drawState->printBuffer[msg_drawState->drawBufferPos + 1] != 0xF0) &&
                                 (msg_drawState->printBuffer[msg_drawState->drawBufferPos + 2] != 0xF0) &&
                                 (msg_drawState->printBuffer[msg_drawState->drawBufferPos + 3] != 0xF0) &&
-<<<<<<< HEAD
-                                (msg_drawState->printBuffer[msg_drawState->drawBufferPos + 4] != 0xF0))
-                            {
-                                if ((msg_drawState->printBuffer[msg_drawState->drawBufferPos + 1] == 0xFB) &&
-                                    (printer->windowState == MSG_WINDOW_STATE_PRINTING))
-                                {
-=======
                                 (msg_drawState->printBuffer[msg_drawState->drawBufferPos + 4] != 0xF0)) {
                                 if ((msg_drawState->printBuffer[msg_drawState->drawBufferPos + 1] == 0xFB) &&
                                     (printer->windowState == MSG_WINDOW_STATE_PRINTING)) {
->>>>>>> 34254d10
                                     msg_drawState->charScale.x = msg_drawState->msgScale.x * 1.7;
                                     msg_drawState->charScale.y = msg_drawState->msgScale.y * 1.7;
                                     temp_f8 = (msg_drawState->charScale.y / 1.7) * 6.0;
                                     charPosX -= temp_f8;
                                     charPosY -= temp_f8;
                                 } else if ((msg_drawState->printBuffer[msg_drawState->drawBufferPos + 2] == 0xFB) &&
-<<<<<<< HEAD
-                                           (printer->windowState == MSG_WINDOW_STATE_PRINTING))
-                                {
-=======
                                            (printer->windowState == MSG_WINDOW_STATE_PRINTING)) {
->>>>>>> 34254d10
                                     msg_drawState->charScale.x = msg_drawState->msgScale.x * 1.4;
                                     msg_drawState->charScale.y = msg_drawState->msgScale.y * 1.4;
                                     temp_f8 = (msg_drawState->charScale.y / 1.4) * 3.0;
                                     charPosX -= temp_f8;
                                     charPosY -= temp_f8;
                                 } else if ((msg_drawState->printBuffer[msg_drawState->drawBufferPos + 3] == 0xFB) &&
-<<<<<<< HEAD
-                                           (printer->windowState == MSG_WINDOW_STATE_PRINTING))
-                                {
-=======
                                            (printer->windowState == MSG_WINDOW_STATE_PRINTING)) {
->>>>>>> 34254d10
                                     msg_drawState->charScale.x = msg_drawState->msgScale.x * 1.2;
                                     msg_drawState->charScale.y = msg_drawState->msgScale.y * 1.2;
                                     temp_f8 = (msg_drawState->charScale.y / 1.2) * 2.0;
@@ -2105,39 +1885,21 @@
                             if ((msg_drawState->printBuffer[msg_drawState->drawBufferPos + 1] != 0xF0) &&
                                 (msg_drawState->printBuffer[msg_drawState->drawBufferPos + 2] != 0xF0) &&
                                 (msg_drawState->printBuffer[msg_drawState->drawBufferPos + 3] != 0xF0) &&
-<<<<<<< HEAD
-                                (msg_drawState->printBuffer[msg_drawState->drawBufferPos + 4] != 0xF0))
-                            {
-                                if ((msg_drawState->printBuffer[msg_drawState->drawBufferPos + 1] == 0xFB) &&
-                                    (printer->windowState == MSG_WINDOW_STATE_PRINTING))
-                                {
-=======
                                 (msg_drawState->printBuffer[msg_drawState->drawBufferPos + 4] != 0xF0)) {
                                 if ((msg_drawState->printBuffer[msg_drawState->drawBufferPos + 1] == 0xFB) &&
                                     (printer->windowState == MSG_WINDOW_STATE_PRINTING)) {
->>>>>>> 34254d10
                                     msg_drawState->charScale.x = msg_drawState->msgScale.x * 0.3;
                                     msg_drawState->charScale.y = msg_drawState->msgScale.y * 0.3;
                                     charPosX += 5;
                                     charPosY += 5;
                                 } else if ((msg_drawState->printBuffer[msg_drawState->drawBufferPos + 2] == 0xFB) &&
-<<<<<<< HEAD
-                                           (printer->windowState == MSG_WINDOW_STATE_PRINTING))
-                                {
-=======
                                            (printer->windowState == MSG_WINDOW_STATE_PRINTING)) {
->>>>>>> 34254d10
                                     msg_drawState->charScale.x = msg_drawState->msgScale.x * 0.5;
                                     msg_drawState->charScale.y = msg_drawState->msgScale.y * 0.5;
                                     charPosX += 3;
                                     charPosY += 3;
                                 } else if ((msg_drawState->printBuffer[msg_drawState->drawBufferPos + 3] == 0xFB) &&
-<<<<<<< HEAD
-                                           (printer->windowState == MSG_WINDOW_STATE_PRINTING))
-                                {
-=======
                                            (printer->windowState == MSG_WINDOW_STATE_PRINTING)) {
->>>>>>> 34254d10
                                     msg_drawState->charScale.x = msg_drawState->msgScale.x * 0.75;
                                     msg_drawState->charScale.y = msg_drawState->msgScale.y * 0.75;
                                     charPosX += 2;
@@ -2152,17 +1914,6 @@
                             if (temp_f8_5 > 1.0) {
                                 msg_drawState->charScale.x = msg_drawState->msgScale.x * temp_f8_5;
                                 msg_drawState->charScale.y = msg_drawState->msgScale.y * temp_f8_5;
-<<<<<<< HEAD
-                                temp_f4_4 = (temp_f8_5 * 8.0) - 8.5;
-                                charPosX -= temp_f4_4;
-                                charPosY -= temp_f4_4;
-                            } else if (temp_f8_5 < 1.0) {
-                                msg_drawState->charScale.x = msg_drawState->msgScale.x * temp_f8_5;
-                                msg_drawState->charScale.y = msg_drawState->msgScale.y * temp_f8_5;
-                                temp_f2_7 = 8.0 - (temp_f8_5 * 16.0) * 0.5;
-                                charPosX += temp_f2_7;
-                                charPosY += temp_f2_7;
-=======
                                 charPosX -= (temp_f8_5 * 8.0) - 8.5;
                                 charPosY -= (temp_f8_5 * 8.0) - 8.5;
                             } else if (temp_f8_5 < 1.0) {
@@ -2170,7 +1921,6 @@
                                 msg_drawState->charScale.y = msg_drawState->msgScale.y * temp_f8_5;
                                 charPosX += 8.0 - (temp_f8_5 * 16.0) * 0.5;
                                 charPosY += 8.0 - (temp_f8_5 * 16.0) * 0.5;
->>>>>>> 34254d10
                             }
                         } else if (msg_drawState->effectFlags & 0x4000) {
                             s32 mod360;
@@ -2183,23 +1933,6 @@
                             if (temp_f8_5 > 1.0) {
                                 msg_drawState->charScale.x = msg_drawState->msgScale.x * temp_f8_5;
                                 msg_drawState->charScale.y = msg_drawState->msgScale.y * temp_f8_5;
-<<<<<<< HEAD
-                                temp_f4_5 = (temp_f8_5 * 8.0) - 8.5;
-                                charPosX -= temp_f4_5;
-                                charPosY -= temp_f4_5;
-                            } else if (temp_f8_5 < 1.0) {
-                                msg_drawState->charScale.x = msg_drawState->msgScale.x * temp_f8_5;
-                                msg_drawState->charScale.y = msg_drawState->msgScale.y * temp_f8_5;
-                                temp_f2_6 = 8.0 - (temp_f8_5 * 16.0) * 0.5;
-                                charPosX += temp_f2_6;
-                                charPosY += temp_f2_6;
-                            }
-                        }
-
-                        if ((printer->windowState == 11 || printer->windowState == 12) &&
-                            (printer->style == 1 || printer->style == 2 || printer->style == 3 || printer->style == 4))
-                        {
-=======
                                 charPosX -= (temp_f8_5 * 8.0) - 8.5;
                                 charPosY -= (temp_f8_5 * 8.0) - 8.5;
                             } else if (temp_f8_5 < 1.0) {
@@ -2212,7 +1945,6 @@
 
                         if ((printer->windowState == MSG_WINDOW_STATE_B || printer->windowState == MSG_WINDOW_STATE_C) &&
                             (printer->style == 1 || printer->style == 2 || printer->style == 3 || printer->style == 4)) {
->>>>>>> 34254d10
                             switch (palette) {
                                 case 0:
                                 case 7:
@@ -2249,18 +1981,12 @@
                         if ((msg_drawState->effectFlags & 0x8000) && (phi_s2_5 == 0xFF)) {
                             gDPPipeSync(gMasterGfxPos++);
                             gDPSetRenderMode(gMasterGfxPos++, G_RM_XLU_SURF, G_RM_XLU_SURF2);
-<<<<<<< HEAD
-                            gDPSetCombineLERP(gMasterGfxPos++, 0, 0, 0, PRIMITIVE, TEXEL0, 0, PRIMITIVE, 0, 0, 0, 0, PRIMITIVE, TEXEL0, 0, PRIMITIVE, 0);
-                            gDPSetPrimColor(gMasterGfxPos++, 0, 0, 40, 40, 40, 72);
-                            msg_draw_char(printer, msg_drawState, msg_drawState->printBuffer[msg_drawState->drawBufferPos], palette, charPosX + 2, charPosY + 2);
-=======
                             gDPSetCombineLERP(gMasterGfxPos++, 0, 0, 0, PRIMITIVE, TEXEL0, 0, PRIMITIVE, 0, 0, 0, 0,
                                               PRIMITIVE, TEXEL0, 0, PRIMITIVE, 0);
                             gDPSetPrimColor(gMasterGfxPos++, 0, 0, 40, 40, 40, 72);
                             msg_draw_char(printer, msg_drawState,
                                           msg_drawState->printBuffer[msg_drawState->drawBufferPos],
                                           palette, charPosX + 2, charPosY + 2);
->>>>>>> 34254d10
                             gDPPipeSync(gMasterGfxPos++);
                             gDPSetRenderMode(gMasterGfxPos++, G_RM_TEX_EDGE, G_RM_TEX_EDGE2);
                             gDPSetCombineMode(gMasterGfxPos++, G_CC_DECALRGBA, G_CC_DECALRGBA);
@@ -2276,12 +2002,6 @@
                                 if (spB8 != 1) {
                                     phi_s1_8 += (rand_int(10000) % 3) - 1;
                                 }
-<<<<<<< HEAD
-                                msg_draw_char(printer, msg_drawState, msg_drawState->printBuffer[msg_drawState->drawBufferPos], palette, phi_s0_7, phi_s1_8);
-                            }
-                        } else {
-                            msg_draw_char(printer, msg_drawState, msg_drawState->printBuffer[msg_drawState->drawBufferPos], palette, charPosX, charPosY);
-=======
                                 msg_draw_char(printer, msg_drawState,
                                               msg_drawState->printBuffer[msg_drawState->drawBufferPos], palette,
                                               phi_s0_7, phi_s1_8);
@@ -2290,7 +2010,6 @@
                             msg_draw_char(printer, msg_drawState,
                                           msg_drawState->printBuffer[msg_drawState->drawBufferPos], palette, charPosX,
                                           charPosY);
->>>>>>> 34254d10
                         }
                     }
                 }
@@ -2298,13 +2017,6 @@
                     msg_drawState->printModeFlags &= ~0x2;
                 }
                 msg_drawState->visiblePrintedCount += 1;
-<<<<<<< HEAD
-                msg_drawState->nextPos[0] += msg_get_draw_char_width(msg_drawState->printBuffer[msg_drawState->drawBufferPos], msg_drawState->font, msg_drawState->fontVariant, msg_drawState->msgScale.x, msg_drawState->currentPosX, msg_drawState->printModeFlags);
-                msg_drawState->drawBufferPos++;
-                break;
-        }
-    } while (!sp80bool);
-=======
                 msg_drawState->nextPos[0] +=
                     msg_get_draw_char_width(msg_drawState->printBuffer[msg_drawState->drawBufferPos],
                                             msg_drawState->font, msg_drawState->fontVariant, msg_drawState->msgScale.x,
@@ -2313,7 +2025,6 @@
                 break;
         }
     }
->>>>>>> 34254d10
 
     varImgHasBorder = FALSE;
     if (printer->varImageScreenPos.x != 0) {
@@ -2339,11 +2050,7 @@
                         }
                         break;
                     case 1:
-<<<<<<< HEAD
-                        varImgFinalAlpha = (u8)(((f64) (f32) spAE / 255.0) * (f64) (f32) printer->varImgFinalAlpha);
-=======
                         varImgFinalAlpha = (u8)(((f32) spAE / 255.0) * (f32) printer->varImgFinalAlpha);
->>>>>>> 34254d10
                         break;
                     case 2:
                         printer->varImageFadeTimer++;
@@ -2355,24 +2062,15 @@
                 }
                 break;
             case 2:
-<<<<<<< HEAD
-                varImgFinalAlpha = (u8)(((f64) (f32) spAE / 255.0) * (f64) (f32) printer->varImgFinalAlpha);
-=======
                 varImgFinalAlpha = (u8)(((f32) spAE / 255.0) * (f32) printer->varImgFinalAlpha);
->>>>>>> 34254d10
                 break;
         }
 
         if (varImgFinalAlpha > 0) {
             if (varImgHasBorder) {
                 draw_box(0, 15, printer->varImageScreenPos.x - 7, printer->varImageScreenPos.y - 7, 0,
-<<<<<<< HEAD
-                        msgVarImage->width + 15, msgVarImage->height + 14, varImgFinalAlpha, 0, 0.0f, 0.0f, 0.0f, 0.0f,
-                        0.0f, NULL, 0, NULL, SCREEN_WIDTH, SCREEN_HEIGHT, NULL);
-=======
                          msgVarImage->width + 15, msgVarImage->height + 14, varImgFinalAlpha, 0, 0.0f, 0.0f, 0.0f, 0.0f,
                          0.0f, NULL, 0, NULL, SCREEN_WIDTH, SCREEN_HEIGHT, NULL);
->>>>>>> 34254d10
             }
             draw_ci_image_with_clipping(msgVarImage->raster, msgVarImage->width, msgVarImage->height,
                                         msgVarImage->format, msgVarImage->bitDepth, msgVarImage->palette,
