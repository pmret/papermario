#include "common.h"
#include "ld_addrs.h"
#include "message_ids.h"
#include "sprite.h"

#include "charset/charset.h"
#include "charset/postcard.png.h"
#include "charset/letter_content_1.png.h"

enum RewindArrowStates {
    REWIND_ARROW_STATE_INIT = 0,
    REWIND_ARROW_STATE_GROW = 1,
    REWIND_ARROW_STATE_NEUTRAL = 2,
    REWIND_ARROW_STATE_CHANGE_COLOR = 3,
    REWIND_ARROW_STATE_CHANGE_COLOR_BACK = 4,
};

#ifdef SHIFT
#define MSG_ROM_START (s32)msg_ROM_START
#elif VERSION_JP
#define MSG_ROM_START 0x1D40000
#else
#define MSG_ROM_START 0x1B83000
#endif

#if VERSION_PAL
#define CHOICE_POINTER_MOVE_RATE 5.0
#else
#define CHOICE_POINTER_MOVE_RATE 6.0
#endif

typedef MessageImageData* MessageImageDataList[1];

Vp D_8014C280 = {
    .vp = {
        .vscale = {640, 480, 511, 0},
        .vtrans = {640, 480, 511, 0},
    }
};

#if !VERSION_JP
u8 MessagePlural[] = { MSG_CHAR_LOWER_S, MSG_CHAR_READ_END };

#if VERSION_PAL
u8 MessagePlural_de[] = { MSG_CHAR_LOWER_N, MSG_CHAR_READ_END };
#endif

u8 MessageSingular[] = { MSG_CHAR_READ_ENDL, MSG_CHAR_READ_END };
#endif

#if VERSION_PAL
s32 gCurrentLanguage = 0;

void* D_PAL_8014AE50[] = {
    [LANGUAGE_EN] = msg_pal_en_ROM_START,
    [LANGUAGE_DE] = msg_pal_de_ROM_START,
    [LANGUAGE_FR] = msg_pal_fr_ROM_START,
    [LANGUAGE_ES] = msg_pal_es_ROM_START,
};
#endif

s16 gNextMessageBuffer = 0;

Vtx gRewindArrowQuad[] = {
    { .v = { .ob = { 0xFFF0, 0x0009, 0x0000 }, .tc = { 0x0000, 0x0000 }, .cn = { 0xFF, 0xFF, 0xFF, 0xFF }}},
    { .v = { .ob = { 0x0010, 0x0009, 0x0000 }, .tc = { 0x0400, 0x0000 }, .cn = { 0xFF, 0xFF, 0xFF, 0xFF }}},
    { .v = { .ob = { 0xFFF0, 0xFFF7, 0x0000 }, .tc = { 0x0000, 0x0240 }, .cn = { 0xFF, 0xFF, 0xFF, 0xFF }}},
    { .v = { .ob = { 0x0010, 0xFFF7, 0x0000 }, .tc = { 0x0400, 0x0240 }, .cn = { 0xFF, 0xFF, 0xFF, 0xFF }}},
};

Gfx D_8014C2D8[] = {
    gsDPSetCycleType(G_CYC_2CYCLE),
    gsSPClearGeometryMode(G_CULL_BOTH | G_LIGHTING),
    gsSPSetGeometryMode(G_SHADE | G_SHADING_SMOOTH),
    gsDPSetColorDither(G_CD_DISABLE),
    gsDPSetAlphaDither(G_AD_DISABLE),
    gsDPSetAlphaCompare(G_AC_NONE),
    gsSPTexture(-1, -1, 0, G_TX_RENDERTILE, G_ON),
    gsDPSetTexturePersp(G_TP_PERSP),
    gsDPSetTextureLUT(G_TT_NONE),
    gsDPSetTextureFilter(G_TF_AVERAGE),
    gsDPSetRenderMode(IM_RD | CVG_DST_SAVE | ZMODE_XLU | FORCE_BL | G_RM_PASS, IM_RD | CVG_DST_SAVE | ZMODE_XLU |
                      FORCE_BL | GBL_c2(G_BL_CLR_IN, G_BL_A_IN, G_BL_CLR_MEM, G_BL_1MA)),
    gsDPSetCombineMode(PM_CC_MSG_UP_ARROW, G_CC_PASS2),
    gsSPEndDisplayList(),
};

s32 gMsgBGScrollAmtX;
u16 gMsgGlobalWaveCounter;
MessageImageDataList gMsgVarImages;
s32 gMsgBGScrollAmtY;
u8* D_8015131C;
Gfx* D_80151338;

static char gMessageBuffers[2][1024];
static MessagePrintState gMessagePrinters[3];
#if VERSION_JP
static s32 D_80155C38;
#endif
static u8 gMessageMsgVars[3][32];
static s16 D_80155C98;
static Mtx gMessageWindowProjMatrix[2];

IMG_BIN D_80159B50[0x200];
PAL_BIN D_8015C7E0[0x10];

extern s16 MsgStyleVerticalLineOffsets[];

extern IMG_BIN ui_msg_rewind_arrow_png[];
extern PAL_BIN ui_msg_rewind_arrow_pal[];
extern IMG_BIN ui_msg_star_png[];
extern IMG_BIN ui_msg_star_silhouette_png[];

extern IMG_BIN MsgCharImgTitle[];
extern IMG_BIN MsgCharImgNormal[];
extern MessageCharset* MsgCharsets[5];
extern IMG_BIN MsgCharImgSubtitle[];
extern PAL_BIN D_802F4560[80][8];
#if VERSION_JP
extern IMG_BIN MsgCharImgKana[];
extern IMG_BIN MsgCharImgLatin[];
extern IMG_BIN MsgCharImgMenuKana[];
extern IMG_BIN MsgCharImgMenuLatin[];
#endif

extern IMG_BIN ui_point_right_png[];
extern PAL_BIN ui_point_right_pal[];

MessageNumber gMsgNumbers[] = {
#if VERSION_JP
    {
        .rasters = &MsgCharImgKana[0x4910],
        .texSize = 112,
        .texWidth = 16,
        .texHeight = 14,
        .digitWidth = {11, 8, 11, 11, 11, 11, 11, 11, 11, 11},
        .fixedWidth = 11
    }, {
        .rasters = &MsgCharImgMenuKana[0x2EF8],
        .texSize = 72,
        .texWidth = 12,
        .texHeight = 12,
        .digitWidth = {9, 8, 9, 9, 9, 9, 9, 9, 9, 9},
        .fixedWidth = 9
    }
#else
    {
        .rasters = &MsgCharImgNormal[0x800],
        .texSize = 128,
        .texWidth = 16,
        .texHeight = 16,
        .digitWidth = {11, 8, 11, 11, 11, 11, 11, 11, 11, 11},
        .fixedWidth = 11
    }, {
        .rasters = &MsgCharImgNormal[0x800],
        .texSize = 128,
        .texWidth = 16,
        .texHeight = 16,
        .digitWidth = {9, 8, 9, 9, 9, 9, 9, 9, 9, 9},
        .fixedWidth = 9
    }
#endif
};

Gfx gMsgDlistInitDrawNumber[] = {
    gsDPPipeSync(),
    gsDPSetCycleType(G_CYC_1CYCLE),
    gsDPSetTextureFilter(G_TF_POINT),
    gsDPSetTexturePersp(G_TP_NONE),
    gsDPSetColorDither(G_CD_DISABLE),
    gsDPSetAlphaDither(G_AD_DISABLE),
    gsDPSetCombineKey(G_CK_NONE),
    gsDPSetAlphaCompare(G_AC_NONE),
    gsDPSetTextureLUT(G_TT_RGBA16),
    gsSPTexture(-1, -1, 0, G_TX_RENDERTILE, G_ON),
    gsSPEndDisplayList(),
};

s32 draw_image_with_clipping(IMG_PTR raster, s32 width, s32 height, s32 fmt, s32 bitDepth, s16 posX, s16 posY, u16 clipULx,
                             u16 clipULy, u16 clipLRx, u16 clipRLy);

s32 _update_message(MessagePrintState* printer);
void msg_copy_to_print_buffer(MessagePrintState* printer, s32 arg1, s32 arg2);
void initialize_printer(MessagePrintState* printer, s32 arg1, s32 arg2);
MessagePrintState* _msg_get_printer_for_msg(s32 msgID, bool* donePrintingWriteback, s32 arg2);
void msg_update_rewind_arrow(s32);
void msg_draw_rewind_arrow(s32);
void msg_draw_choice_pointer(MessagePrintState* printer);
void draw_message_window(MessagePrintState* printer);
void appendGfx_message(MessagePrintState*, s16, s16, u16, u16, u16, u8);

void clear_character_set(void) {
    D_80155C98 = -1;
}

void clear_printers(void) {
    s32 i;

    for (i = 0; i < ARRAY_COUNT(gMessagePrinters); i++) {
        initialize_printer(&gMessagePrinters[i], 0, 0);
    }

    gMsgBGScrollAmtX = 0;
    gMsgBGScrollAmtY = 0;

    for (i = 0; i < ARRAY_COUNT(gMessageMsgVars); i++) {
        gMessageMsgVars[i][0] = 0;
    }

    D_80151338 = nullptr;
    gMsgGlobalWaveCounter = 0;
    load_font(0);
}

#if VERSION_IQUE
void load_font_data(Addr offset, u32 size, void* dest) {
#else
void load_font_data(Addr offset, u16 size, void* dest) {
#endif
    u8* base = charset_ROM_START + (s32) offset;

    dma_copy(base, base + size, dest);
}

void load_font(s32 font) {
    if (font != D_80155C98) {
        if (font == 0) {
#if VERSION_JP
            load_font_data(charset_kana_OFFSET, 0x5710, MsgCharImgKana);
            load_font_data(charset_latin_OFFSET, 0xBD0, MsgCharImgLatin);
            load_font_data(charset_kanji_OFFSET, 0x34F0, MsgCharImgTitle); // huh
            load_font_data(charset_buttons_OFFSET, 0x460, MsgCharImgSubtitle); // what
            load_font_data(charset_menu_kana_OFFSET, 0x37F8, MsgCharImgMenuKana);
            load_font_data(charset_menu_latin_OFFSET, 0x798, MsgCharImgMenuLatin);
#else
            load_font_data(charset_standard_OFFSET, 0x5100, MsgCharImgNormal);
#endif
            load_font_data(charset_standard_pal_OFFSET, 0x500, D_802F4560);
        } else if (font == 1) {
            load_font_data(charset_title_OFFSET, 0xF60, MsgCharImgTitle);
            load_font_data(charset_subtitle_OFFSET, 0xB88, MsgCharImgSubtitle);
            load_font_data(charset_subtitle_pal_OFFSET, 0x80, D_802F4560);
        }
    }
}

void update_messages(void) {
    s32 i;

    gMsgGlobalWaveCounter++;
    if (gMsgGlobalWaveCounter >= 360) {
        gMsgGlobalWaveCounter = 0;
    }

    for (i = 0; i < ARRAY_COUNT(gMessagePrinters); i++) {
        if (gMessagePrinters[i].stateFlags & MSG_STATE_FLAG_2) {
            _update_message(&gMessagePrinters[i]);
        }
    }

    gMsgBGScrollAmtX += 12;
    gMsgBGScrollAmtY -= 12;
    if (gMsgBGScrollAmtX >= 2048) {
        gMsgBGScrollAmtX -= 2048;
    }
    if (gMsgBGScrollAmtY < 0) {
        gMsgBGScrollAmtY += 2048;
    }
}

s32 _update_message(MessagePrintState* printer) {
    f32 speechPan;
    u8 cond;
    s32 buttons;
    s16 endPosDist;
    s16 lineIncAmt;
    s32 charsToPrint;
    s32 i;

    printer->effectFrameCounter++;
    if (printer->effectFrameCounter >= 3600) {
        printer->effectFrameCounter = 0;
    }

    speechPan = (((f32)printer->initOpenPos.x - (SCREEN_WIDTH / 2.0)) / 3.8) + 64.0;
    if (speechPan < 5.0) {
        speechPan = 5.0f;
    } else if (speechPan > 122.0) {
        speechPan = 122.0f;
    }
    printer->speechPan = speechPan;

    cond = false;
    if (!(printer->stateFlags & MSG_STATE_FLAG_40)) {
        if (!(printer->stateFlags & (MSG_STATE_FLAG_20 | MSG_STATE_FLAG_10))) {
            s32 buttons = BUTTON_A;

            switch (printer->windowState) {
                case MSG_WINDOW_STATE_WAITING:
                    if (printer->stateFlags & MSG_STATE_FLAG_80000) {
                        buttons = BUTTON_A | BUTTON_C_DOWN;
                    }
                    if ((buttons & gGameStatusPtr->pressedButtons[0]) || (gGameStatusPtr->curButtons[0] & BUTTON_B)) {
                        printer->windowState = MSG_WINDOW_STATE_PRINTING;
                        printer->curPrintDelay = 0;
                        printer->stateFlags |= MSG_STATE_FLAG_4;
                        if (gGameStatusPtr->pressedButtons[0] & (BUTTON_A | BUTTON_C_DOWN)) {
                            cond = true;
                            sfx_play_sound_with_params(SOUND_MENU_NEXT, 0, 0, 0);
                        } else if (printer->srcBuffer[printer->srcBufferPos] != MSG_CHAR_READ_END) {
                            printer->stateFlags |= MSG_STATE_FLAG_PRINT_QUICKLY | MSG_STATE_FLAG_4;
                            if (printer->fontVariant != 0 || printer->srcBuffer[printer->srcBufferPos] != MSG_CHAR_UNK_C3) {
                                printer->stateFlags |= MSG_STATE_FLAG_PRINT_QUICKLY | MSG_STATE_FLAG_SPEAKING | MSG_STATE_FLAG_4;
                            }
                            sfx_play_sound_with_params(SOUND_MSG_SKIP, 0, 0, 0);
                        } else if (printer->style == MSG_STYLE_RIGHT ||
                                   printer->style == MSG_STYLE_LEFT ||
                                   printer->style == MSG_STYLE_CENTER ||
                                   printer->style == MSG_STYLE_TATTLE)
                        {
                            sfx_play_sound_with_params(SOUND_MENU_NEXT, 0, 0, 0);
                        }
                    } else if ((gGameStatusPtr->pressedButtons[0] & BUTTON_Z) &&
                               !(printer->stateFlags & MSG_STATE_FLAG_40000) &&
                               (printer->curLine != 0))
                    {
                        printer->windowState = MSG_WINDOW_STATE_B;
                        printer->unk_4CC = 0;
                        printer->unkArraySize = printer->curLine - 1;
                        printer->unk_4C8 = abs(printer->curLinePos - printer->lineEndPos[printer->unkArraySize]);
                        sfx_play_sound_with_params(SOUND_MSG_REWIND, 0, 0, 0);
                    }
                    break;
                case MSG_WINDOW_STATE_C:
                    if (gGameStatusPtr->pressedButtons[0] & BUTTON_B) {
                        printer->windowState = MSG_WINDOW_STATE_B;
                        printer->unk_4CC = 0;
                        printer->unkArraySize = printer->curLine;
                        printer->unk_4C8 = abs(printer->curLinePos - printer->lineEndPos[printer->unkArraySize]);
                        sfx_play_sound_with_params(SOUND_MSG_SKIP, 0, 0, 0);
                    } else if (gGameStatusPtr->pressedButtons[0] & BUTTON_Z) {
                        if (printer->unkArraySize > 0) {
                            printer->windowState = MSG_WINDOW_STATE_B;
                            printer->unk_4CC = 0;
                            printer->unkArraySize--;
                            printer->unk_4C8 = abs(printer->curLinePos - printer->lineEndPos[printer->unkArraySize]);
                            sfx_play_sound_with_params(SOUND_MSG_REWIND, 0, 0, 0);
                        }
                    } else {
                        if (gGameStatusPtr->pressedButtons[0] & BUTTON_A) {
                            printer->windowState = MSG_WINDOW_STATE_B;
                            printer->unk_4CC = 0;
                            printer->unkArraySize++;
                            printer->unk_4C8 = abs(printer->curLinePos - printer->lineEndPos[printer->unkArraySize]);
                            sfx_play_sound_with_params(SOUND_MSG_UNREWIND, 0, 0, 0);
                        }
                    }
                    break;
                case MSG_WINDOW_STATE_WAITING_FOR_CHOICE:
                    if (gGameStatusPtr->pressedButtons[0] & BUTTON_A) {
                        printer->madeChoice = 1;
                        printer->windowState = MSG_WINDOW_STATE_PRINTING;
                        printer->scrollingTime = 0;
                        printer->stateFlags |= MSG_STATE_FLAG_20000;
                        sfx_play_sound_with_params(SOUND_MENU_NEXT, 0, 0, 0);
                    } else if (printer->cancelOption != 0xFF && (gGameStatusPtr->pressedButtons[0] & BUTTON_B)) {
                        if (printer->cancelOption >= printer->maxOption) {
                            printer->selectedOption = printer->curOption;
                        } else {
                            printer->selectedOption = printer->cancelOption;
                        }
                        printer->madeChoice = 1;
                        printer->windowState = MSG_WINDOW_STATE_PRINTING;
                        printer->scrollingTime = 0;
                        printer->curOption = printer->cancelOption;
                        printer->stateFlags |= MSG_STATE_FLAG_20000;
                        sfx_play_sound_with_params(SOUND_MENU_BACK, 0, 0, 0);
                    } else if (gGameStatusPtr->heldButtons[0] & BUTTON_STICK_DOWN) {
                        if (printer->curOption != printer->maxOption - 1) {
                            printer->targetOption = printer->curOption + 1;
                            printer->windowState = MSG_WINDOW_STATE_SCROLLING_BACK;
                            printer->scrollingTime = 1;
                            sfx_play_sound_with_params(SOUND_MENU_CHANGE_SELECTION, 0, 0, 0);
                        }
                    } else if (gGameStatusPtr->heldButtons[0] & BUTTON_STICK_UP) {
                        if (printer->curOption != 0) {
                            printer->targetOption = printer->curOption - 1;
                            printer->windowState = MSG_WINDOW_STATE_SCROLLING_BACK;
                            printer->scrollingTime = 1;
                            sfx_play_sound_with_params(SOUND_MENU_CHANGE_SELECTION, 0, 0, 0);
                        }
                    }

                    if (printer->windowState != MSG_WINDOW_STATE_SCROLLING_BACK) {
                        break;
                    }
                case MSG_WINDOW_STATE_SCROLLING_BACK:
                    printer->scrollingTime++;
                    if (printer->scrollingTime >= (s32)(5 * DT)) {
                        printer->windowState = MSG_WINDOW_STATE_WAITING_FOR_CHOICE;
                        printer->curOption = printer->targetOption;
                        printer->selectedOption = printer->curOption;
                    }
                    break;
            }
        } else if (!(printer->stateFlags & MSG_STATE_FLAG_20) &&
                    printer->windowState == MSG_WINDOW_STATE_WAITING &&
                    (gGameStatusPtr->pressedButtons[0] & BUTTON_A))
        {
            printer->windowState = MSG_WINDOW_STATE_PRINTING;
            printer->curPrintDelay = 0;
            printer->stateFlags |= MSG_STATE_FLAG_4;
        }

        if (printer->stateFlags & MSG_STATE_FLAG_4 && !(gGameStatusPtr->curButtons[0] & BUTTON_A)) {
            printer->stateFlags &= ~MSG_STATE_FLAG_4;
        }

        for (i = 0; i < ARRAY_COUNT(printer->animTimers); i++) {
            if (printer->animTimers[i] > 0) {
                printer->animTimers[i]--;
            }
        }

        switch (printer->windowState) {
            case MSG_WINDOW_STATE_PRINTING:
                if ((gGameStatusPtr->pressedButtons[0] & BUTTON_A) | (gGameStatusPtr->curButtons[0] & BUTTON_B)) {
                    if (!(printer->stateFlags & (MSG_STATE_FLAG_20 | MSG_STATE_FLAG_10)) && !cond) {
                        printer->stateFlags |= MSG_STATE_FLAG_PRINT_QUICKLY;

                    }
                }
            // fallthrough
            case MSG_WINDOW_STATE_INIT:
                charsToPrint = printer->charsPerChunk;
                if (printer->windowState == MSG_WINDOW_STATE_INIT) {
                    printer->windowState = MSG_WINDOW_STATE_PRINTING;
                    printer->curPrintDelay = 0;
                } else if (printer->stateFlags & MSG_STATE_FLAG_PRINT_QUICKLY) {
                    charsToPrint = 12;
                    printer->curPrintDelay = 0;
                } else if (!(printer->stateFlags & MSG_STATE_FLAG_4)) {
                    if (!(printer->stateFlags & (MSG_STATE_FLAG_20 | MSG_STATE_FLAG_10)) &&
                        (gGameStatusPtr->curButtons[0] & BUTTON_A))
                    {
                        charsToPrint = 6;
                        printer->curPrintDelay = 0;
                    }
                }
                if ((printer->curPrintDelay == 0) || --printer->curPrintDelay == 0) {
                    msg_copy_to_print_buffer(printer, charsToPrint, 0);
                }
                break;
            case MSG_WINDOW_STATE_SCROLLING:
                if (gGameStatusPtr->pressedButtons[0] & (BUTTON_A | BUTTON_B)) {
                    if (!(printer->stateFlags & (MSG_STATE_FLAG_20 | MSG_STATE_FLAG_10))) {
                        printer->stateFlags |= MSG_STATE_FLAG_PRINT_QUICKLY;
                    }
                }
                printer->curLinePos += printer->windowScrollRate;
                if ((printer->stateFlags & MSG_STATE_FLAG_PRINT_QUICKLY) ||
                    (!(printer->stateFlags & (MSG_STATE_FLAG_10 | MSG_STATE_FLAG_4)) &&
                    (gGameStatusPtr->curButtons[0] & BUTTON_A)))
                {
                    printer->curLinePos += (s32)(6 / DT);
                }

                if (printer->curLinePos >= printer->nextLinePos) {
                    printer->windowState = MSG_WINDOW_STATE_PRINTING;
                    printer->curLinePos = printer->nextLinePos;
                    printer->stateFlags |= MSG_STATE_FLAG_4;

                    if (printer->style == MSG_STYLE_SIGN ||
                        printer->style == MSG_STYLE_LAMPPOST ||
                        printer->srcBuffer[printer->srcBufferPos] == MSG_CHAR_READ_WAIT)
                    {
                        printer->curPrintDelay = 0;
                    } else {
                        printer->curPrintDelay = 5;
                    }
                    printer->lineEndPos[printer->curLine] = printer->curLinePos;
                }
                break;
            case MSG_WINDOW_STATE_B:
                printer->unk_4CC++;
                endPosDist = abs(printer->curLinePos - printer->lineEndPos[printer->unkArraySize]);
                lineIncAmt = 2;

                if (printer->unk_4C8 <= 16) {
                    if (endPosDist >= 15) {
                        lineIncAmt = 4;
                    } else if (endPosDist >= 9) {
                        lineIncAmt = 3;
                    }
                } else if (endPosDist > 96) {
                    lineIncAmt = 10;
                } else if (endPosDist > 48) {
                    lineIncAmt = 9;
                } else if (endPosDist >= 24) {
                    lineIncAmt = 7;
                } else if (endPosDist >= 16) {
                    lineIncAmt = 5;
                } else if (endPosDist >= 8) {
                    lineIncAmt = 4;
                } else if (endPosDist > 4) {
                    lineIncAmt = 3;
                }

                printer->unk_4CA = lineIncAmt;

                if (printer->lineEndPos[printer->unkArraySize] < printer->curLinePos) {
                    printer->curLinePos -= printer->unk_4CA;
                    if (printer->lineEndPos[printer->unkArraySize] >= printer->curLinePos) {
                        printer->curLinePos = printer->lineEndPos[printer->unkArraySize];
                        printer->windowState = MSG_WINDOW_STATE_C;
                    }
                } else {
                    printer->curLinePos += printer->unk_4CA;
                    if (printer->curLinePos >= printer->lineEndPos[printer->unkArraySize]) {
                        printer->curLinePos = printer->lineEndPos[printer->unkArraySize];
                        printer->windowState = MSG_WINDOW_STATE_C;
                        if (printer->unkArraySize == printer->curLine) {
                            printer->windowState = MSG_WINDOW_STATE_WAITING;
                            printer->rewindArrowAnimState = REWIND_ARROW_STATE_INIT;
                            printer->rewindArrowCounter = 0;
                        }
                    }
                }
                break;
            case MSG_WINDOW_STATE_OPENING:
            case MSG_WINDOW_STATE_CLOSING:
            case MSG_WINDOW_STATE_WAITING:
            case MSG_WINDOW_STATE_WAITING_FOR_CHOICE:
            case MSG_WINDOW_STATE_SCROLLING_BACK:
            case MSG_WINDOW_STATE_VIEWING_PREV:
            case MSG_WINDOW_STATE_A:
            case MSG_WINDOW_STATE_C:
            case MSG_WINDOW_STATE_D:
            case MSG_WINDOW_STATE_E:
                break;
        }
    }

    if (printer->stateFlags & MSG_STATE_FLAG_1) {
        printer->windowState = MSG_WINDOW_STATE_DONE;
        printer->stateFlags = 0;
        if (printer->letterBackgroundImg != nullptr) {
            general_heap_free(printer->letterBackgroundImg);
        }
        if (printer->letterBackgroundPal != nullptr) {
            general_heap_free(printer->letterBackgroundPal);
        }
        if (printer->letterContentImg != nullptr) {
            general_heap_free(printer->letterContentImg);
        }
        if (printer->letterContentPal != nullptr) {
            general_heap_free(printer->letterContentPal);
        }
<<<<<<< HEAD
        if (printer->closedWritebackBool != nullptr) {
            *printer->closedWritebackBool = TRUE;
            printer->closedWritebackBool = nullptr;
=======
        if (printer->closedWritebackBool != NULL) {
            *printer->closedWritebackBool = true;
            printer->closedWritebackBool = NULL;
>>>>>>> 3e5df3a4
        }
    }

    return printer->windowState;
}

void render_messages(void) {
    Mtx* matrix = &gMessageWindowProjMatrix[gCurrentDisplayContextIndex];
    s32 i;

    for (i = 0; i < ARRAY_COUNT(gMessagePrinters); i++) {
        if (gMessagePrinters[i].stateFlags & MSG_STATE_FLAG_2) {
            gSPViewport(gMainGfxPos++, &D_8014C280);
            guOrtho(matrix, 0.0f, 319.0f, -240.0f, 0.0f, -500.0f, 500.0f, 1.0f);
            gSPMatrix(gMainGfxPos++, OS_K0_TO_PHYSICAL(matrix), G_MTX_NOPUSH | G_MTX_LOAD | G_MTX_PROJECTION);
            gDPPipeSync(gMainGfxPos++);
            gDPSetCycleType(gMainGfxPos++, G_CYC_1CYCLE);
            gSPClearGeometryMode(gMainGfxPos++, G_SHADE | G_CULL_BOTH | G_FOG | G_LIGHTING | G_TEXTURE_GEN |
                                 G_TEXTURE_GEN_LINEAR | G_LOD | G_SHADING_SMOOTH);
            gSPSetGeometryMode(gMainGfxPos++, G_SHADE | G_SHADING_SMOOTH);
            break;
        }
    }

    for (i = 0; i < ARRAY_COUNT(gMessagePrinters); i++) {
        if (gMessagePrinters[i].stateFlags & MSG_STATE_FLAG_2) {
            draw_message_window(&gMessagePrinters[i]);

            if (gMessagePrinters[i].windowState == MSG_WINDOW_STATE_WAITING) {
                if (!(gMessagePrinters[i].stateFlags & MSG_STATE_FLAG_8000) &&
                    !(gMessagePrinters[i].stateFlags & MSG_STATE_FLAG_40))
                {
                    msg_update_rewind_arrow(i);
                }
            } else if (gMessagePrinters[i].windowState == MSG_WINDOW_STATE_C) {
                msg_draw_rewind_arrow(i);
            } else if (gMessagePrinters[i].windowState == MSG_WINDOW_STATE_WAITING_FOR_CHOICE ||
                       gMessagePrinters[i].windowState == MSG_WINDOW_STATE_SCROLLING_BACK ||
                       gMessagePrinters[i].stateFlags & MSG_STATE_FLAG_10000 ||
                       gMessagePrinters[i].stateFlags & MSG_STATE_FLAG_20000)
            {
                msg_draw_choice_pointer(&gMessagePrinters[i]);
            }
        }
    }
}

void msg_play_speech_sound(MessagePrintState* printer, u8 character) {
    f32 volTemp;
    s16 volume;
    s32 pitchShift;
    s32 flag = 1;
    s32 baseShift = 100;

    if (printer->stateFlags & MSG_STATE_FLAG_800000 && !(printer->delayFlags & (MSG_DELAY_FLAG_2 | MSG_DELAY_FLAG_4)) && printer->volume != 0) {
        volTemp = (f32)printer->volume / 100.0;
        pitchShift = ((character % 20) * 10) + (printer->speechPitchShift - baseShift);
        volume = ((rand_int(15) + 78) * volTemp);

        if (volume > 255) {
            volume = 255;
        }

        if (character & flag) {
            sfx_play_sound_with_params(printer->speechSoundIDA, volume, printer->speechPan, pitchShift);
        } else {
            sfx_play_sound_with_params(printer->speechSoundIDB, volume, printer->speechPan, pitchShift);
        }
    }
}

extern s32 gItemIconRasterOffsets[];
extern s32 gItemIconPaletteOffsets[];
extern IMG_PTR MsgLetterRasterOffsets[];
extern PAL_PTR MsgLetterPaletteOffsets[];
extern MsgVoice MsgVoices[];

void msg_copy_to_print_buffer(MessagePrintState* printer, s32 arg1, s32 arg2) {
    u8 arg;
    u8 argQ;
    u8 argW;
    u8 argE;
    u8 sp10[4];
    s32 addr;
    s16 offset;
    s32 i;
    u8* romAddr;
    u8* romEnd;
    s32 temp;
    void* a2;
    s8 s8 = arg2 & 1;
    u8* printBuf = &printer->printBuffer[printer->printBufferPos];
    u8* srcBuf = &printer->srcBuffer[printer->srcBufferPos];

    do {
        u8 c = *srcBuf++; // a1
        u8 nextArg = *srcBuf; // a2
        switch (c) {
            case MSG_CHAR_READ_ENDL:
                *printBuf++ = MSG_CHAR_PRINT_ENDL;
                printer->lineCount += (u8)printer->sizeScale;
                break;
            case MSG_CHAR_READ_WAIT:
                printer->windowState = MSG_WINDOW_STATE_WAITING;
                printer->delayFlags |= MSG_DELAY_FLAG_1;
                printer->delayFlags &= ~MSG_DELAY_FLAG_2;
                printer->rewindArrowAnimState = REWIND_ARROW_STATE_INIT;
                printer->rewindArrowCounter = 0;
                printer->stateFlags &= ~MSG_STATE_FLAG_SPEAKING;
                printer->stateFlags &= ~MSG_STATE_FLAG_PRINT_QUICKLY;
                if (printer->style != MSG_STYLE_F) {
                    sfx_play_sound_with_params(SOUND_MSG_WAIT, 0, 0, 0);
                }
                break;
            case MSG_CHAR_READ_PAUSE:
                printer->curPrintDelay = *srcBuf++;
                printer->delayFlags |= MSG_DELAY_FLAG_1;
                printer->stateFlags &= ~MSG_STATE_FLAG_SPEAKING;
                break;
            case MSG_CHAR_READ_VARIANT0:
            case MSG_CHAR_READ_VARIANT1:
            case MSG_CHAR_READ_VARIANT2:
            case MSG_CHAR_READ_VARIANT3:
                *printBuf++ = MSG_CHAR_PRINT_VARIANT0 + (c - MSG_CHAR_READ_VARIANT0);
                printer->fontVariant = c + 13;
                break;
            case MSG_CHAR_READ_SPACE:
                *printBuf++ = MSG_CHAR_PRINT_SPACE;
                break;
            case MSG_CHAR_READ_FULL_SPACE:
                *printBuf++ = MSG_CHAR_PRINT_FULL_SPACE;
                break;
            case MSG_CHAR_READ_HALF_SPACE:
                *printBuf++ = MSG_CHAR_PRINT_HALF_SPACE;
                break;
            case MSG_CHAR_READ_UNK_CHAR_FA:
                *printBuf++ = MSG_CHAR_PRINT_UNK_CHAR_FA;
                arg1--;
                break;
            case MSG_CHAR_READ_NEXT:
                if (printer->lineCount != 0) {
                    printer->lineEndPos[printer->curLine] = printer->curLinePos;
                    printer->curLine++;
                    *printBuf++ = MSG_CHAR_PRINT_NEXT;
                    printer->nextLinePos = printer->curLinePos + (MsgCharsets[printer->font]->newLineY
#if !VERSION_JP
                        + MsgStyleVerticalLineOffsets[printer->style]
#endif
                        ) * printer->lineCount;
                    printer->windowState = MSG_WINDOW_STATE_SCROLLING;
                    printer->delayFlags |= MSG_DELAY_FLAG_1;
                }
                printer->lineCount = 0;
                break;
            case MSG_CHAR_READ_STYLE:
                *printBuf++ = MSG_CHAR_PRINT_STYLE;
                arg = *srcBuf++;
                printer->style = arg;
                *printBuf++ = arg;
                printer->fadeInCounter = 0;
                switch (arg) {
                    case MSG_STYLE_RIGHT:
                    case MSG_STYLE_LEFT:
                    case MSG_STYLE_CENTER:
                    case MSG_STYLE_TATTLE:
                        if (arg == MSG_STYLE_RIGHT || arg == MSG_STYLE_LEFT || arg == MSG_STYLE_CENTER) {
                            printer->maxLinesPerPage = 3;
                        }
                        printer->delayFlags |= MSG_DELAY_FLAG_1;
                        printer->stateFlags |= MSG_STATE_FLAG_800000 | MSG_STATE_FLAG_800;
                        if (nextArg != MSG_CHAR_UNK_C3) {
                            printer->stateFlags |= MSG_STATE_FLAG_SPEAKING;
                        }
                        printer->speechSoundIDA = SOUND_MSG_VOICE_1A;
                        printer->speechSoundIDB = SOUND_MSG_VOICE_1B;
                        printer->windowState = MSG_WINDOW_STATE_OPENING;
                        break;
                    case MSG_STYLE_CHOICE:
                        do {
                            printer->windowBasePos.x = *srcBuf++;
                            printer->windowBasePos.y = *srcBuf++;
                            printer->windowSize.x = *srcBuf++;
                            printer->windowSize.y = *srcBuf++;
                            printer->windowState = MSG_WINDOW_STATE_OPENING;
                            printer->stateFlags |= MSG_STATE_FLAG_800;
                        } while (0);
                        break;
                    case MSG_STYLE_INSPECT:
                    case MSG_STYLE_NARRATE:
                    case MSG_STYLE_F:
                        if (!s8) {
#if VERSION_JP
                            printer->windowBasePos.x = 40;
#else
                            printer->windowBasePos.x = 20;
#endif
                            printer->windowBasePos.y = 28;
                            printer->windowSize.y = 58;
#if VERSION_JP
                            printer->windowSize.x = 240;
#else
                            printer->windowSize.x = 280;
#endif
                            printer->windowState = MSG_WINDOW_STATE_OPENING;
                            printer->stateFlags |= MSG_STATE_FLAG_800;
                            printer->delayFlags |= MSG_DELAY_FLAG_1;
                            if (arg == MSG_STYLE_INSPECT) {
                                sfx_play_sound_with_params(SOUND_APPROVE, 0, 0, 0);
                            }
                        }
                        break;
                    case MSG_STYLE_UPGRADE:
                        printer->windowBasePos.x = *srcBuf++;
                        printer->windowBasePos.y = *srcBuf++;
                        printer->windowSize.x = *srcBuf++;
                        printer->windowSize.y = *srcBuf++;
#if VERSION_PAL
                        if (printer->windowSize.x == 255) {
                            printer->windowSize.x = 276;
                        }
#endif
                        sfx_play_sound_with_params(SOUND_APPROVE, 0, 0, 0);
                        printer->windowState = MSG_WINDOW_STATE_OPENING;
                        printer->delayFlags |= MSG_DELAY_FLAG_1;
                        printer->stateFlags |= MSG_STATE_FLAG_800;
                        break;
                    case MSG_STYLE_LAMPPOST:
                        printer->windowSize.y = *srcBuf++;
                        // fallthrough
                    case MSG_STYLE_SIGN:
                        do {
                            if (!s8) {
                                printer->windowState = MSG_WINDOW_STATE_OPENING;
                                printer->stateFlags |= MSG_STATE_FLAG_800;
                                printer->delayFlags |= MSG_DELAY_FLAG_1;
                            }
                        } while (0);
                        break;
                    case MSG_STYLE_POSTCARD:
                        arg = *srcBuf++;
                        printer->windowState = MSG_WINDOW_STATE_OPENING;
                        printer->stateFlags |= MSG_STATE_FLAG_800;
                        printer->delayFlags |= MSG_DELAY_FLAG_1;
                        printer->letterBackgroundImg = heap_malloc(((charset_postcard_png_width * charset_postcard_png_height) / 2));
                        romAddr = charset_ROM_START + (s32)charset_postcard_OFFSET;
                        dma_copy(romAddr, romAddr + ((charset_postcard_png_width * charset_postcard_png_height) / 2), printer->letterBackgroundImg);
                        printer->letterBackgroundPal = heap_malloc(0x20);
                        romAddr = charset_ROM_START + (s32)charset_postcard_pal_OFFSET;
                        dma_copy(romAddr, romAddr + 0x20, printer->letterBackgroundPal);
                        printer->letterContentImg = heap_malloc(charset_letter_content_1_png_width * charset_letter_content_1_png_height);
                        romAddr = charset_ROM_START + (s32) MsgLetterRasterOffsets[arg];
                        dma_copy(romAddr, romAddr + (charset_letter_content_1_png_width * charset_letter_content_1_png_height), printer->letterContentImg);
                        printer->letterContentPal = heap_malloc(0x200);
                        romAddr = charset_ROM_START + (s32) MsgLetterPaletteOffsets[arg];
                        dma_copy(romAddr, romAddr + 0x200, printer->letterContentPal);
                        break;
                    case MSG_STYLE_POPUP:
                    case MSG_STYLE_B:
                        printer->windowSize.x = printer->msgWidth + 32;
#if VERSION_JP
                        printer->windowSize.y = 32;
#else
                        printer->windowSize.y = 40;
#endif
                        printer->stateFlags |= MSG_STATE_FLAG_8000;
                        do {
                            if (!s8) {
                                printer->stateFlags |= MSG_STATE_FLAG_8000 | MSG_STATE_FLAG_800;
                                printer->windowState = MSG_WINDOW_STATE_D;
                                printer->delayFlags |= MSG_DELAY_FLAG_1;
                            }
                        } while (0);
                        break;
                    case MSG_STYLE_EPILOGUE:
                        printer->windowState = MSG_WINDOW_STATE_PRINTING;
                        break;
                }
                if ((printer->delayFlags & MSG_DELAY_FLAG_1) && (printer->delayFlags & (MSG_DELAY_FLAG_4 | MSG_DELAY_FLAG_2))) {
                    printer->delayFlags &= ~MSG_DELAY_FLAG_1;
                }
                break;
            case MSG_CHAR_READ_END:
                *printBuf++ = MSG_CHAR_PRINT_END;
                if (printer->stateFlags & MSG_STATE_FLAG_800) {
                    if (printer->stateFlags & MSG_STATE_FLAG_1000) {
<<<<<<< HEAD
                        if (printer->closedWritebackBool != nullptr) {
                            *printer->closedWritebackBool = TRUE;
=======
                        if (printer->closedWritebackBool != NULL) {
                            *printer->closedWritebackBool = true;
>>>>>>> 3e5df3a4
                        }
                    }
                    if (printer->style != MSG_STYLE_POPUP && printer->style != MSG_STYLE_B) {
                        printer->windowState = MSG_WINDOW_STATE_CLOSING;
                    } else {
                        printer->windowState = MSG_WINDOW_STATE_E;
                    }
                    printer->fadeOutCounter = 0;
                } else {
                    printer->stateFlags |= MSG_STATE_FLAG_1;
                }
                printer->delayFlags |= MSG_DELAY_FLAG_1;
                printer->delayFlags &= ~MSG_DELAY_FLAG_2;
                break;
            case MSG_CHAR_READ_FUNCTION:
                switch (*srcBuf++) {
                    case MSG_READ_FUNC_FONT:
                        *printBuf++ = MSG_CHAR_PRINT_FUNCTION;
                        *printBuf++ = MSG_PRINT_FUNC_FONT;
                        *printBuf++ = printer->font = *srcBuf++;
                        break;
                    case MSG_READ_FUNC_VARIANT:
                        *printBuf++ = MSG_CHAR_PRINT_FUNCTION;
                        *printBuf++ = MSG_PRINT_FUNC_VARIANT;
                        *printBuf++ = printer->fontVariant = *srcBuf++;
                        break;
                    case MSG_READ_FUNC_COLOR:
                        *printBuf++ = MSG_CHAR_PRINT_FUNCTION;
                        *printBuf++ = MSG_PRINT_FUNC_COLOR;
                        *printBuf++ = *srcBuf++;
                        break;
                    case MSG_READ_FUNC_NO_SKIP:
                        printer->stateFlags |= MSG_STATE_FLAG_10;
                        break;
                    case MSG_READ_FUNC_INPUT_OFF:
                        printer->stateFlags |= MSG_STATE_FLAG_20;
                        printer->stateFlags &= ~MSG_STATE_FLAG_PRINT_QUICKLY;
                        break;
                    case MSG_READ_FUNC_INPUT_ON:
                        printer->stateFlags &= ~MSG_STATE_FLAG_20;
                        break;
                    case MSG_READ_FUNC_SPACING:
                        *printBuf++ = MSG_CHAR_PRINT_FUNCTION;
                        *printBuf++ = MSG_PRINT_FUNC_SPACING;
                        *printBuf++ = *srcBuf++;
                        break;
                    case MSG_READ_FUNC_DELAY_OFF:
                        printer->delayFlags |= MSG_DELAY_FLAG_2;
                        break;
                    case MSG_READ_FUNC_DELAY_ON:
                        printer->delayFlags &= ~MSG_DELAY_FLAG_2;
                        printer->delayFlags |= MSG_DELAY_FLAG_1;
                        break;
                    case MSG_READ_FUNC_SCROLL:
                        printer->lineEndPos[printer->curLine] = printer->curLinePos;
                        printer->curLine++;
                        *printBuf++ = MSG_CHAR_PRINT_NEXT;
                        arg = *srcBuf++;
                        printer->nextLinePos = printer->curLinePos + (MsgCharsets[printer->font]->newLineY
#if !VERSION_JP
                            + MsgStyleVerticalLineOffsets[printer->style]
#endif
                            ) * arg;
                        printer->windowState = MSG_WINDOW_STATE_SCROLLING;
                        printer->delayFlags |= MSG_DELAY_FLAG_1;
                        printer->lineCount = 0;
                        break;
#if !VERSION_IQUE
                    case MSG_READ_FUNC_SIZE:
                        *printBuf++ = MSG_CHAR_PRINT_FUNCTION;
                        *printBuf++ = MSG_PRINT_FUNC_SIZE;
                        *printBuf++ = *srcBuf++;
                        *printBuf++ = arg = *srcBuf++;
                        printer->sizeScale = (arg >> 4) + (arg & 0xF) * 0.0625f;
                        break;
                    case MSG_READ_FUNC_SIZE_RESET:
                        *printBuf++ = MSG_CHAR_PRINT_FUNCTION;
                        *printBuf++ = MSG_PRINT_FUNC_SIZE_RESET;
                        printer->sizeScale = 1.0f;
                        break;
#endif
                    case MSG_READ_FUNC_SPEED:
                        printer->printDelayTime = *srcBuf++;
                        printer->charsPerChunk = *srcBuf++;
                        break;
                    case MSG_READ_FUNC_SET_X:
                        *printBuf++ = MSG_CHAR_PRINT_FUNCTION;
                        *printBuf++ = MSG_PRINT_FUNC_SET_X;
                        *printBuf++ = *srcBuf++;
                        *printBuf++ = *srcBuf++;
                        break;
                    case MSG_READ_FUNC_SET_Y:
                        *printBuf++ = MSG_CHAR_PRINT_FUNCTION;
                        *printBuf++ = MSG_PRINT_FUNC_SET_Y;
                        *printBuf++ = *srcBuf++;
                        break;
                    case MSG_READ_FUNC_RIGHT:
                        *printBuf++ = MSG_CHAR_PRINT_FUNCTION;
                        *printBuf++ = MSG_PRINT_FUNC_RIGHT;
                        *printBuf++ = *srcBuf++;
                        break;
                    case MSG_READ_FUNC_DOWN:
                        *printBuf++ = MSG_CHAR_PRINT_FUNCTION;
                        *printBuf++ = MSG_PRINT_FUNC_DOWN;
                        *printBuf++ = *srcBuf++;
                        break;
                    case MSG_READ_FUNC_UP:
                        *printBuf++ = MSG_CHAR_PRINT_FUNCTION;
                        *printBuf++ = MSG_PRINT_FUNC_UP;
                        *printBuf++ = *srcBuf++;
                        break;
                    case MSG_READ_FUNC_INLINE_IMAGE:
                        *printBuf++ = MSG_CHAR_PRINT_FUNCTION;
                        *printBuf++ = MSG_PRINT_FUNC_INLINE_IMAGE;
                        *printBuf++ = *srcBuf++;
                        arg1--;
                        printer->curPrintDelay = printer->printDelayTime;
                        if (arg1 <= 0) {
                            printer->delayFlags |= MSG_DELAY_FLAG_1;
                        }
                        if (printer->delayFlags & (MSG_DELAY_FLAG_4 | MSG_DELAY_FLAG_2)) {
                            printer->delayFlags &= ~MSG_DELAY_FLAG_1;
                        }
                        break;
                    case MSG_READ_FUNC_ANIM_SPRITE:
                        *printBuf++ = MSG_CHAR_PRINT_FUNCTION;
                        *printBuf++ = MSG_PRINT_FUNC_ANIM_SPRITE;
                        *printBuf++ = *srcBuf++;
                        *printBuf++ = *srcBuf++;
                        *printBuf++ = *srcBuf++;
                        printer->curPrintDelay = printer->printDelayTime;
                        if (--arg1 <= 0) {
                            printer->delayFlags |= MSG_DELAY_FLAG_1;
                        }
                        if (printer->delayFlags & (MSG_DELAY_FLAG_4 | MSG_DELAY_FLAG_2)) {
                            printer->delayFlags &= ~MSG_DELAY_FLAG_1;
                        }
                        break;
                    case MSG_READ_FUNC_ITEM_ICON:
                        *printBuf++ = MSG_CHAR_PRINT_FUNCTION;
                        *printBuf++ = MSG_PRINT_FUNC_ITEM_ICON;

                        arg = *srcBuf++;
                        argQ = *srcBuf++;

                        a2 = D_80159B50;
                        offset = arg << 8 | argQ;

                        D_8015131C = D_80159B50;
                        dma_copy(icon_ROM_START + gItemIconRasterOffsets[offset],
                                icon_ROM_START + gItemIconRasterOffsets[offset] + 0x200, a2);
                        romEnd = icon_ROM_START + gItemIconPaletteOffsets[offset] + 0x20;
                        dma_copy(icon_ROM_START + gItemIconPaletteOffsets[offset],
                                 romEnd, D_8015C7E0);
                        printer->curPrintDelay = printer->printDelayTime;
                        if (--arg1 <= 0) {
                            printer->delayFlags |= MSG_DELAY_FLAG_1;
                        }
                        if (printer->delayFlags & (MSG_DELAY_FLAG_4 | MSG_DELAY_FLAG_2)) {
                            printer->delayFlags &= ~MSG_DELAY_FLAG_1;
                        }
                        break;
                    case MSG_READ_FUNC_IMAGE:
                        printer->curImageIndex = *srcBuf++;
                        arg = *srcBuf++;
                        argQ = *srcBuf++;
                        printer->varImageScreenPos.x = arg << 8 | argQ;
                        printer->varImageScreenPos.y = *srcBuf++;
                        printer->varImgHasBorder = *srcBuf++;
                        printer->varImgFinalAlpha = *srcBuf++;
                        printer->varImgAlphaFadeStep = *srcBuf++;
                        printer->varImageDisplayState = 0;
                        printer->varImageFadeTimer = 0;
                        if (--arg1 <= 0) {
                            printer->delayFlags |= MSG_DELAY_FLAG_1;
                        }
                        if (printer->delayFlags & (MSG_DELAY_FLAG_4 | MSG_DELAY_FLAG_2)) {
                            printer->delayFlags &= ~MSG_DELAY_FLAG_1;
                        }
                        break;
                    case MSG_READ_FUNC_HIDE_IMAGE:
                        arg = *srcBuf++;
                        if (arg != 0) {
                            printer->varImageDisplayState = 2;
                            printer->varImgAlphaFadeStep = arg;
                            printer->varImageFadeTimer = 0;
                        } else {
                            printer->varImageScreenPos.x = 0;
                        }
                        break;
                    case MSG_READ_FUNC_ANIM_DELAY:
                        *printBuf++ = MSG_CHAR_PRINT_FUNCTION;
                        *printBuf++ = MSG_PRINT_FUNC_ANIM_DELAY;
                        *printBuf++ = *srcBuf++;
                        *printBuf++ = *srcBuf++;
                        *printBuf++ = *srcBuf++;
                        printer->delayFlags |= MSG_DELAY_FLAG_4;
                        break;
                    case MSG_READ_FUNC_ANIM_LOOP:
                        *printBuf++ = MSG_CHAR_PRINT_FUNCTION;
                        *printBuf++ = MSG_PRINT_FUNC_ANIM_LOOP;
                        *printBuf++ = *srcBuf++;
                        *printBuf++ = *srcBuf++;
                        break;
                    case MSG_READ_FUNC_ANIM_DONE:
                        *printBuf++ = MSG_CHAR_PRINT_FUNCTION;
                        *printBuf++ = MSG_PRINT_FUNC_ANIM_DONE;
                        *printBuf++ = *srcBuf++;
                        printer->delayFlags &= ~MSG_DELAY_FLAG_4;
                        if (--arg1 <= 0) {
                            printer->delayFlags |= MSG_DELAY_FLAG_1;
                        }
                        break;
                    case MSG_READ_FUNC_SET_CURSOR:
                        arg = *srcBuf++;
                        argQ = *srcBuf++;
                        argW = *srcBuf++;
                        argE = *srcBuf++;
                        printer->cursorPosX[arg] = argQ << 8 | argW;
                        printer->cursorPosY[arg] = argE;
                        break;
                    case MSG_READ_FUNC_CURSOR:
                        *printBuf++ = MSG_CHAR_PRINT_FUNCTION;
                        *printBuf++ = MSG_PRINT_FUNC_CURSOR;
                        *printBuf++ = *srcBuf++;
                        break;
                    case MSG_READ_FUNC_END_CHOICE:
                        sfx_play_sound_with_params(SOUND_MENU_SHOW_CHOICE, 0, 0, 0);
                        printer->maxOption = *srcBuf++;
                        printer->madeChoice = 0;
                        printer->curOption = 0;
                        printer->selectedOption = 0;
                        printer->windowState = MSG_WINDOW_STATE_WAITING_FOR_CHOICE;
                        printer->delayFlags |= MSG_DELAY_FLAG_1;
                        break;
                    case MSG_READ_FUNC_SET_CANCEL:
                        printer->cancelOption = *srcBuf++;
                        break;
                    case MSG_READ_FUNC_OPTION:
                        *printBuf++ = MSG_CHAR_PRINT_FUNCTION;
                        *printBuf++ = MSG_PRINT_FUNC_OPTION;
                        *printBuf++ = *srcBuf++;
                        break;
                    case MSG_READ_FUNC_RESET_GFX:
                        *printBuf++ = MSG_CHAR_PRINT_FUNCTION;
                        *printBuf++ = MSG_PRINT_RESET_GFX;
                        break;
                    case MSG_READ_FUNC_YIELD:
                        printer->stateFlags |= MSG_STATE_FLAG_100000 | MSG_STATE_FLAG_40;
                        printer->delayFlags |= MSG_DELAY_FLAG_1;
                        printer->stateFlags &= ~MSG_STATE_FLAG_SPEAKING;
                        printer->stateFlags &= ~MSG_STATE_FLAG_PRINT_QUICKLY;
                        break;
                    case MSG_READ_FUNC_SAVE_POS:
                        *printBuf++ = MSG_CHAR_PRINT_FUNCTION;
                        *printBuf++ = MSG_PRINT_FUNC_SAVE_POS;
                        break;
                    case MSG_READ_FUNC_RESTORE_POS:
                        *printBuf++ = MSG_CHAR_PRINT_FUNCTION;
                        *printBuf++ = MSG_PRINT_FUNC_RESTORE_POS;
                        break;
                    case MSG_READ_FUNC_SAVE_COLOR:
                        *printBuf++ = MSG_CHAR_PRINT_FUNCTION;
                        *printBuf++ = MSG_PRINT_FUNC_SAVE_COLOR;
                        break;
                    case MSG_READ_FUNC_RESTORE_COLOR:
                        *printBuf++ = MSG_CHAR_PRINT_FUNCTION;
                        *printBuf++ = MSG_PRINT_FUNC_RESTORE_COLOR;
                        break;
                    case MSG_READ_FUNC_START_FX:
                        *printBuf++ = MSG_CHAR_PRINT_FUNCTION;
                        *printBuf++ = MSG_PRINT_FUNC_START_FX;
                        arg = *srcBuf++;
                        switch (arg) {
                            case MSG_FX_SHAKE:
                            case MSG_FX_WAVE:
                            case MSG_FX_NOISE_OUTLINE:
                            case MSG_FX_RAINBOW:
                            case MSG_FX_GLOBAL_WAVE:
                            case MSG_FX_GLOBAL_RAINBOW:
                            case MSG_FX_RISE_PRINT:
                            case MSG_FX_GROW_PRINT:
                            case MSG_FX_SIZE_JITTER:
                            case MSG_FX_SIZE_WAVE:
                            case MSG_FX_DROP_SHADOW:
                                *printBuf++ = arg;
                                break;
                            case MSG_FX_STATIC:
                            case MSG_FX_BLUR:
                            case MSG_FX_DITHER_FADE:
                                *printBuf++ = arg;
                                *printBuf++ = *srcBuf++;
                                break;
                        }
                        break;
                    case MSG_READ_FUNC_END_FX:
                        *printBuf++ = MSG_CHAR_PRINT_FUNCTION;
                        *printBuf++ = MSG_PRINT_FUNC_END_FX;
                        *printBuf++ = *srcBuf++;
                        break;
                    case MSG_READ_FUNC_VAR:
                        arg = *srcBuf++;
                        srcBuf -= 3;
                        if (printer->varBufferReadPos == 0) {
                            printer->unk_52A = printer->fontVariant;
                            *printBuf++ = MSG_CHAR_PRINT_VARIANT0;
                        }

                        do {
                            s32 a0 = 1;
                            argQ = gMessageMsgVars[arg][printer->varBufferReadPos++];
                            if (argQ >= MSG_CONTROL_CHAR) {
                                s32 tmp;

                                switch (argQ) {
                                    case MSG_CHAR_READ_ENDL:
                                        if (gMessageMsgVars[arg][printer->varBufferReadPos] != MSG_CHAR_READ_END) {
                                            sp10[0] = MSG_CHAR_PRINT_ENDL;
                                        } else {
                                            a0 = 0;
                                        }
                                        break;
                                    case MSG_CHAR_READ_VARIANT0:
                                    case MSG_CHAR_READ_VARIANT1:
                                    case MSG_CHAR_READ_VARIANT2:
                                    case MSG_CHAR_READ_VARIANT3:
                                        sp10[0] = (argQ - MSG_CHAR_READ_VARIANT0) + MSG_CHAR_PRINT_VARIANT0;
                                        printer->fontVariant = sp10[0] + 0x10F;
                                        break;
#if !VERSION_JP
                                    case MSG_CHAR_READ_SPACE:
                                        sp10[0] = MSG_CHAR_PRINT_SPACE;
                                        break;
#endif
                                    case MSG_CHAR_READ_FUNCTION:
                                        sp10[0] = MSG_CHAR_PRINT_FUNCTION;
                                        switch (gMessageMsgVars[arg][printer->varBufferReadPos++]) {
                                            case MSG_READ_FUNC_COLOR:
                                                sp10[1] = MSG_PRINT_FUNC_COLOR;
                                                sp10[2] = gMessageMsgVars[arg][printer->varBufferReadPos++];
                                                a0 = 3;
                                                break;
                                            case MSG_READ_FUNC_SAVE_COLOR:
                                                sp10[1] = MSG_PRINT_FUNC_SAVE_COLOR;
                                                a0 = 2;
                                                break;
                                            case MSG_READ_FUNC_RESTORE_COLOR:
                                                sp10[1] = MSG_PRINT_FUNC_RESTORE_COLOR;
                                                a0 = 2;
                                                break;
                                        }
                                        break;
                                }
                            } else {
                                sp10[0] = argQ;
                            }
                            for (i = 0; i < a0; i++) {
                                arg1--;
                                *printBuf++ = sp10[i];
                            }

                            if (gMessageMsgVars[arg][printer->varBufferReadPos] == MSG_CHAR_READ_END) {
                                srcBuf += 3;
                                printer->varBufferReadPos = 0;
                                printer->fontVariant = printer->unk_52A;
                                *printBuf++ = MSG_CHAR_PRINT_VARIANT0 + printer->fontVariant;
                                break;
                            }
                        } while ((printer->delayFlags & (MSG_DELAY_FLAG_4 | MSG_DELAY_FLAG_2)) || arg1 > 0);

                        if (!(printer->delayFlags & (MSG_DELAY_FLAG_4 | MSG_DELAY_FLAG_2)) && arg1 <= 0) {
                            printer->delayFlags |= MSG_DELAY_FLAG_1;
                            printer->curPrintDelay = printer->printDelayTime;
                        }
                        msg_play_speech_sound(printer, argQ);
                        if (printer->stateFlags & MSG_STATE_FLAG_800000) {
                            printer->stateFlags |= MSG_STATE_FLAG_SPEAKING;
                        }
                        break;
                    case MSG_READ_FUNC_VOICE:
                        arg = *srcBuf++;
                        printer->speechSoundType = arg;
                        printer->speechSoundIDA = MsgVoices[arg].voiceA;
                        printer->speechSoundIDB = MsgVoices[arg].voiceB;
                        printer->speechPitchShift = MsgVoices[arg].pitchShift;
                        break;
                    case MSG_READ_FUNC_VOLUME:
                        printer->volume = *srcBuf++;
                        break;
                    case MSG_READ_FUNC_CUSTOM_VOICE:
                        arg = *srcBuf++;
                        argQ = *srcBuf++;
                        argW = *srcBuf++;
                        argE = *srcBuf++;
                        printer->speechSoundIDA = (arg << 0x18) + (argQ << 0x10) + (argW << 0x8) + (argE);
                        arg = *srcBuf++;
                        argQ = *srcBuf++;
                        argW = *srcBuf++;
                        argE = *srcBuf++;
                        printer->speechSoundIDB = (arg << 0x18) + (argQ << 0x10) + (argW << 0x8) + (argE);
                        break;
                    case MSG_READ_FUNC_CENTER_X:
                        *printBuf++ = MSG_CHAR_PRINT_FUNCTION;
                        *printBuf++ = MSG_PRINT_FUNC_CENTER_X;
                        *printBuf++ = *srcBuf++;
                        break;
                    case MSG_READ_FUNC_SET_REWIND:
                        if (*srcBuf++)  {
                            printer->stateFlags |= MSG_STATE_FLAG_40000;
                        } else {
                            printer->stateFlags &= ~MSG_STATE_FLAG_40000;
                        }
                        break;
                    case MSG_READ_FUNC_ENABLE_CDOWN_NEXT:
                        printer->stateFlags |= MSG_STATE_FLAG_80000;
                        break;
                }
                break;
            default:
                *printBuf++ = c;
                arg1--;
#if VERSION_IQUE
                if (c >= MSG_CHAR_MULTIBYTE_FIRST && c <= MSG_CHAR_MULTIBYTE_LAST) {
                    *printBuf++ = nextArg;
                    srcBuf++;
                    arg1--;
                }
#endif
                if (printer->fontVariant == 0 && c == MSG_CHAR_UNK_C3) {
                    printer->stateFlags &= ~MSG_STATE_FLAG_SPEAKING;
                } else {
                    msg_play_speech_sound(printer, c);
                    if (printer->stateFlags & MSG_STATE_FLAG_800000) {
                        printer->stateFlags |= MSG_STATE_FLAG_SPEAKING;
                    }
                }
                break;
        }

        if (!(printer->delayFlags & (MSG_DELAY_FLAG_4 | MSG_DELAY_FLAG_2)) && arg1 <= 0) {
            printer->delayFlags |= MSG_DELAY_FLAG_1;
            printer->curPrintDelay = printer->printDelayTime;
        }
        if (!(printer->delayFlags & MSG_DELAY_FLAG_1)) {
            continue;
        }
        if (!s8) {
            break;
        }
        if (srcBuf[-1] == MSG_CHAR_READ_END) {
            break;
        }
        arg1 = 10000;
    } while (true);

    printer->printBufferPos = printBuf - printer->printBuffer;
    printer->delayFlags = 0;
    printer->srcBufferPos = (u16)(s32)(srcBuf - (s32)printer->srcBuffer);
    *printBuf = MSG_CHAR_PRINT_END;
}

void initialize_printer(MessagePrintState* printer, s32 arg1, s32 arg2) {
    s32 i;

    printer->printBufferSize = ARRAY_COUNT(printer->printBuffer);
    printer->printBuffer[0] = MSG_CHAR_PRINT_END;
    printer->printDelayTime = 1;
    printer->charsPerChunk = 1;
    printer->windowScrollRate = (s32)(6 / DT);
    printer->srcBuffer = nullptr;
    printer->msgID = 0;
    printer->curPrintDelay = 0;
    printer->windowOffsetPos.x = 0;
    printer->windowOffsetPos.y = 0;
    printer->windowBasePos.x = 0;
    printer->windowBasePos.y = 0;
    printer->rewindArrowAnimState = REWIND_ARROW_STATE_INIT;
    printer->rewindArrowCounter = 0;
    printer->rewindArrowPos.x = 0;
    printer->rewindArrowPos.y = 0;
    printer->curLine = 0;
    printer->unkArraySize = 0;
    printer->maxOption = 0;
    printer->madeChoice = 0;
    printer->curOption = 0;
    printer->selectedOption = 0;
    printer->cancelOption = -1;
    printer->windowState = MSG_WINDOW_STATE_DONE;
    printer->stateFlags = 0;
    printer->delayFlags = 0;
    printer->closedWritebackBool = nullptr;
    printer->printBufferPos = 0;
    printer->srcBufferPos = 0;
    printer->font = 0;
    printer->fontVariant = 0;
    printer->effectFrameCounter = 0;
    printer->curLinePos = 0;
    printer->unk_46C = 0;
    printer->lineCount = 0;

    for (i = 0; i < ARRAY_COUNT(printer->animTimers); i++) {
        printer->curAnimFrame[i] = 0;
        printer->animTimers[i] = -1;
    }

    printer->initOpenPos.x = 160;
    printer->initOpenPos.y = 40;
    printer->speechSoundType = -1;
    printer->speechPan = 64;
    printer->volume = 75;
    printer->rewindArrowCounter = 0;
    printer->style = 0;
    printer->fadeInCounter = 0;
    printer->openStartPos.x = 0;
    printer->openStartPos.y = 0;
    printer->fadeOutCounter = 0;
    printer->windowSize.y = 0;
    printer->windowSize.x = 0;
    printer->speechPitchShift = 0;
    printer->speechSoundIDA = 0;
    printer->speechSoundIDB = 0;
    printer->varBufferReadPos = 0;
    printer->curImageIndex = 0;
    printer->varImageScreenPos.x = 0;
    printer->varImageScreenPos.y = 0;
    printer->varImgHasBorder = 0;
    printer->varImgFinalAlpha = 255;
    printer->varImageDisplayState = 0;
    printer->varImageFadeTimer = 0;
    printer->letterBackgroundImg = nullptr;
    printer->letterBackgroundPal = nullptr;
    printer->letterContentImg = nullptr;
    printer->letterContentPal = nullptr;
    printer->sizeScale = 1.0f;
}

#if VERSION_PAL
void dma_load_msg(u32 msgID, void* dest) {
    u8* langPtr = D_PAL_8014AE50[gCurrentLanguage];
    u8* new_langPtr;
    u8* addr = (u8*) langPtr + (msgID >> 14); // (msgID >> 16) * 4
    u8* offset[2]; // start, end

    dma_copy(addr, addr + 4, &offset[0]); // Load section offset

    new_langPtr = langPtr;
    new_langPtr = offset[0] + ((u32) new_langPtr);
    addr = new_langPtr + ((msgID & 0xFFFF) * 4);
    dma_copy(addr, addr + 8, &offset); // Load message start and end offsets

    // Load the msg data
    dma_copy(&langPtr[(u32)offset[0]], &langPtr[(u32)offset[1]], dest);
}
#else
void dma_load_msg(u32 msgID, void* dest) {
    u8* addr = (u8*) MSG_ROM_START + (msgID >> 14); // (msgID >> 16) * 4
    u8* offset[2]; // start, end

    dma_copy(addr, addr + 4, &offset[0]); // Load section offset

    addr = MSG_ROM_START + offset[0] + (msgID & 0xFFFF) * 4;
    dma_copy(addr, addr + 8, &offset); // Load message start and end offsets

    // Load the msg data
    dma_copy(MSG_ROM_START + offset[0], MSG_ROM_START + offset[1], dest);
}
#endif

s8* load_message_to_buffer(s32 msgID) {
    s8* prevBufferPos;

    dma_load_msg(msgID, &gMessageBuffers[gNextMessageBuffer]);
    prevBufferPos = gMessageBuffers[gNextMessageBuffer];

    gNextMessageBuffer++;
    if (gNextMessageBuffer >= ARRAY_COUNT(gMessageBuffers)) {
        gNextMessageBuffer = 0;
    }

    return prevBufferPos;
}

MessagePrintState* msg_get_printer_for_msg(s32 msgID, bool* donePrintingWriteback) {
    return _msg_get_printer_for_msg(msgID, donePrintingWriteback, 0);
}

MessagePrintState* _msg_get_printer_for_msg(s32 msgID, bool* donePrintingWriteback, s32 arg2) {
    MessagePrintState* printer;
    s8* srcBuffer;
    s32 height;
    s32 width;
    s32 maxLineChars;
    s32 numLines;
    s32 maxLinesPerPage;
    s32 i;

    if (msgID == MSG_NONE) {
        return nullptr;
    }

    srcBuffer = (s8*) msgID;
    if (msgID >= 0) {
        srcBuffer = load_message_to_buffer((s32)srcBuffer);
    }

    for (i = 0; i < ARRAY_COUNT(gMessagePrinters); i++) {
        printer = &gMessagePrinters[i];

        if (!(printer->stateFlags & MSG_STATE_FLAG_2)) {
            initialize_printer(printer, 1, arg2);
            printer->windowState = MSG_WINDOW_STATE_INIT;
            printer->srcBuffer = srcBuffer;
            printer->msgID = msgID;
            printer->stateFlags |= MSG_STATE_FLAG_2;
            get_msg_properties(msgID, &height, &width, &maxLineChars, &numLines, &maxLinesPerPage, nullptr, 0);
            printer->msgHeight = height;
            printer->msgWidth = width;
            printer->maxLineChars = maxLineChars;
            printer->numLines = numLines;
            printer->maxLinesPerPage = maxLinesPerPage;
            printer->closedWritebackBool = donePrintingWriteback;

<<<<<<< HEAD
            if (donePrintingWriteback != nullptr) {
                *donePrintingWriteback = FALSE;
=======
            if (donePrintingWriteback != NULL) {
                *donePrintingWriteback = false;
>>>>>>> 3e5df3a4
            }
            return printer;
        }
    }

    return nullptr;
}

s32 msg_printer_load_msg(s32 msgID, MessagePrintState* printer) {
    s8* buffer;

    if (msgID >= 0) {
        buffer = load_message_to_buffer(msgID);
    } else {
        buffer = (s8*) msgID;
    }

    printer->srcBuffer = buffer;
    printer->srcBufferPos = 0;
    printer->stateFlags &= ~MSG_STATE_FLAG_40;
    return 1;
}

void msg_printer_set_origin_pos(MessagePrintState* msgPrintState, s32 x, s32 y) {
    msgPrintState->initOpenPos.x = x;
    msgPrintState->initOpenPos.y = y;

    if (msgPrintState->initOpenPos.x < 0) {
        msgPrintState->initOpenPos.x = 0;
    }
    if (msgPrintState->initOpenPos.x > SCREEN_WIDTH) {
        msgPrintState->initOpenPos.x = SCREEN_WIDTH;
    }
    if (msgPrintState->initOpenPos.y < 0) {
        msgPrintState->initOpenPos.y = 0;
    }
    if (msgPrintState->initOpenPos.y > 220) {
        msgPrintState->initOpenPos.y = 220;
    }
}

s32 cancel_message(MessagePrintState* msgPrintState) {
    if (!(msgPrintState->stateFlags & MSG_STATE_FLAG_2)) {
        return false;
    }

    msgPrintState->stateFlags |= MSG_STATE_FLAG_1;
    return true;
}

void set_message_images(MessageImageData* images) {
    *gMsgVarImages = images;
}

void set_message_text_var(s32 msgID, s32 index) {
    u8* mallocSpace = nullptr;
    s32 i;
    u8* msgVars;

    if (msgID >= 0) {
        mallocSpace = general_heap_malloc(0x400);
        dma_load_msg(msgID, mallocSpace);
        msgID = (s32)mallocSpace;
    }

    i = 0;
    msgVars = gMessageMsgVars[index];
    while (true) {
        msgVars[i] = ((u8*)msgID)[i];
        if (((u8*)msgID)[i] == MSG_CHAR_READ_END) {
            break;
        }

        if (++i >= 32) {
            msgVars[i - 1] = MSG_CHAR_READ_END;
            break;
        }
    }

    if (mallocSpace != nullptr) {
        general_heap_free(mallocSpace);
    }
}

void set_message_int_var(s32 value, s32 index) {
    s8 strBuffer[ARRAY_COUNT(gMessageMsgVars[index])];
    s8* bufferIt;
    s32 i;

    int_to_string(value, strBuffer, 10);

    for (i = 0, bufferIt = strBuffer; i < ARRAY_COUNT(gMessageMsgVars[index]) - 1; i++) {
        s8 thisChar = bufferIt[i];

        if (thisChar == 0) {
            break;
        }
        gMessageMsgVars[index][i] = thisChar - '0' + MSG_CHAR_DIGIT_0;
    }
    gMessageMsgVars[index][i] = MSG_CHAR_READ_END;
}

void close_message(MessagePrintState* msgPrintState) {
    msgPrintState->stateFlags &= ~MSG_STATE_FLAG_40;
}

#if VERSION_JP
#define CHAR_SPACE_MULTIPLIER 0.7
#else
#define CHAR_SPACE_MULTIPLIER 0.6
#endif

s32 msg_get_print_char_width(s32 character, s32 charset, s32 variation, f32 msgScale, s32 overrideCharWidth, u8 flags) {
    f32 charWidth;

    if (character >= MSG_CONTROL_CHAR
            && (character != MSG_CHAR_READ_SPACE
            && character != MSG_CHAR_READ_FULL_SPACE
            && character != MSG_CHAR_READ_HALF_SPACE)) {
        return 0;
    }

#if VERSION_IQUE
    if (character >= MSG_CHAR_MULTIBYTE_FIRST && character <= MSG_CHAR_MULTIBYTE_LAST) {
        charWidth = 16.0;
        return charWidth * msgScale;
    }
#endif

    if (overrideCharWidth != 0) {
        charWidth = overrideCharWidth;
    } else if (flags != 0) {
        u8* charWidthTable = MsgCharsets[charset]->rasters[variation].charWidthTable;

        if (charWidthTable != nullptr
                && character != MSG_CHAR_READ_SPACE
                && character != MSG_CHAR_READ_FULL_SPACE
                && character != MSG_CHAR_READ_HALF_SPACE) {
            charWidth = charWidthTable[character];
        } else {
            charWidth = MsgCharsets[charset]->rasters[variation].monospaceWidth;
        }
    } else {
        charWidth = MsgCharsets[charset]->rasters[variation].monospaceWidth;
    }

    if (character == MSG_CHAR_READ_SPACE) {
        return charWidth * msgScale * CHAR_SPACE_MULTIPLIER;
    }
    if (character == MSG_CHAR_READ_FULL_SPACE) {
        f64 retWidth = charWidth * msgScale;
        return retWidth;
    }
    if (character == MSG_CHAR_READ_HALF_SPACE) {
        return charWidth * msgScale * 0.5;
    }
    if (character >= MSG_CONTROL_CHAR) {
        return 0;
    }
    return charWidth * msgScale;
}

s32 msg_get_draw_char_width(s32 character, s32 charset, s32 variation, f32 msgScale, s32 overrideCharWidth, u16 flags) {
    f32 baseWidth;

    if (character >= MSG_CONTROL_CHAR
            && (character != MSG_CHAR_PRINT_SPACE
            && character != MSG_CHAR_PRINT_FULL_SPACE
            && character != MSG_CHAR_PRINT_HALF_SPACE)) {
        return 0;
    }

    if (overrideCharWidth != 0) {
        baseWidth = overrideCharWidth;
    } else if (flags & MSG_PRINT_FLAG_100) {
        u8* charWidthTable = MsgCharsets[charset]->rasters[variation].charWidthTable;

        if (charWidthTable != nullptr
                && character != MSG_CHAR_PRINT_SPACE
                && character != MSG_CHAR_PRINT_FULL_SPACE
                && character != MSG_CHAR_PRINT_HALF_SPACE) {
            baseWidth = charWidthTable[character];
        } else {
            baseWidth = MsgCharsets[charset]->rasters[variation].monospaceWidth;
        }
    } else {
        baseWidth = MsgCharsets[charset]->rasters[variation].monospaceWidth;
    }

    if (character == MSG_CHAR_PRINT_SPACE) {
        return baseWidth * msgScale * CHAR_SPACE_MULTIPLIER;
    }
    if (character == MSG_CHAR_PRINT_FULL_SPACE) {
        f64 charWidth = baseWidth * msgScale;
        return charWidth;
    }
    if (character == MSG_CHAR_PRINT_HALF_SPACE) {
        return baseWidth * msgScale * 0.5;
    }
    if (character >= MSG_CONTROL_CHAR) {
        return 0;
    }
    return baseWidth * msgScale;
}

void get_msg_properties(s32 msgID, s32* height, s32* width, s32* maxLineChars, s32* numLines, s32* maxLinesPerPage, s32* numSpaces, u16 charset) {
    u8* message;
    s32 i;
    u16 pageCount;
    s32 linesOnPage;
    u8 stop;
    s32 lineWidth;
    s32 charCount;
    u16 lineIndex;
    s32 msgStyle;
    s32 functionCode;
    u8 packedScaleY;
    f32 scale;
    s32 temp;

    u16 lineWidths[32];
    u16 lineCharNumbers[32];
    u16 linesPerPage[32];
    s32 lineCount;
    u16 varIndex;
    u16 font;
    u8* buffer;
    u16 maxLineWidth;
    u16 maxCharsPerLine;
    u16 maxLinesOnPage;
    u16 spaceCount;
    u16 endl;

    u8 c;
    u8 prevChar;

    scale = 1.0f;
    c = 0;
    lineIndex = 0;
    pageCount = 0;
    varIndex = 0;
    font = 0;
    buffer = nullptr;
    maxLineWidth = 0;
    maxCharsPerLine = 0;
    maxLinesOnPage = 0;
    spaceCount = 0;

    if (msgID == MSG_NONE) {
        return;
    }

    if (msgID >= 0) {
        buffer = general_heap_malloc(0x400);
        dma_load_msg(msgID, buffer);
        message = buffer;
    } else {
        message = (u8*)msgID;
    }

    if (charset & 1) {
        font = 1;
    }

    i = 0;
    stop = false;
    lineWidth = 0;
    linesOnPage = 0;
    charCount = 0;
    endl = true;
    lineCount = 0;

    do {
        prevChar = c;
        c = message[i++];
        switch (c) {
            case MSG_CHAR_READ_VARIANT0:
            case MSG_CHAR_READ_VARIANT1:
            case MSG_CHAR_READ_VARIANT2:
            case MSG_CHAR_READ_VARIANT3:
                varIndex = c - MSG_CHAR_READ_VARIANT0;
                break;
            case MSG_CHAR_READ_PAUSE:
                i++;
                break;
            case MSG_CHAR_READ_WAIT:
            case MSG_CHAR_READ_NEXT:
                if (linesOnPage != 0) {
                    linesPerPage[pageCount] = linesOnPage;
                    pageCount++;
                    if (pageCount >= 32) {
                        stop = 1;
                    }
                    linesOnPage = 0;
                }
                break;
            case MSG_CHAR_READ_ENDL:
                lineWidths[lineIndex] = lineWidth;
                lineCharNumbers[lineIndex] = charCount;
                lineIndex++;
                if (lineIndex >= 32) {
                    stop = 1;
                }
                lineWidth = 0;
                charCount = 0;
                endl = true;
                break;
            case MSG_CHAR_READ_STYLE:
                msgStyle = message[i++];
                switch (msgStyle) {
                    case MSG_STYLE_CHOICE:
                        i += 4;
                        break;
                    case MSG_STYLE_POSTCARD:
                        i++;
                        break;
                    case MSG_STYLE_RIGHT:
                    case MSG_STYLE_LEFT:
                    case MSG_STYLE_CENTER:
                    case MSG_STYLE_TATTLE:
                    case MSG_STYLE_INSPECT:
                    case MSG_STYLE_SIGN:
                    case MSG_STYLE_LAMPPOST:
                    case MSG_STYLE_POPUP:
                    case MSG_STYLE_B:
                        break;
                }
                break;
            case MSG_CHAR_READ_END:
                lineWidths[lineIndex] = lineWidth;
                lineCharNumbers[lineIndex] = charCount;
                lineIndex++;
                stop = true;
                break;
            case MSG_CHAR_READ_FUNCTION:
                functionCode = message[i++];
                switch (functionCode) {
                    case MSG_READ_FUNC_FONT:
                        font = message[i++];
                        break;
                    case MSG_READ_FUNC_RESET_GFX:
                    case MSG_READ_FUNC_NO_SKIP:
                    case MSG_READ_FUNC_INPUT_OFF:
                    case MSG_READ_FUNC_INPUT_ON:
                    case MSG_READ_FUNC_DELAY_OFF:
                    case MSG_READ_FUNC_DELAY_ON:
                    case MSG_READ_FUNC_SAVE_POS:
                    case MSG_READ_FUNC_RESTORE_POS:
                    case MSG_READ_FUNC_SAVE_COLOR:
                    case MSG_READ_FUNC_RESTORE_COLOR:
                    case MSG_READ_FUNC_ENABLE_CDOWN_NEXT:
                        break;
                    default:
                        stop = true;
                        break;
                    case MSG_READ_FUNC_CUSTOM_VOICE:
                        i++;
                        // fallthrough
                    temp = 4;
                    case MSG_READ_FUNC_IMAGE:
                        i += temp;
                        // fallthrough
                    case MSG_READ_FUNC_ANIM_SPRITE:
                    case MSG_READ_FUNC_ANIM_DELAY:
                        i++;
                        // fallthrough
                    case MSG_READ_FUNC_SPEED:
                    case MSG_READ_FUNC_SET_X:
                    case MSG_READ_FUNC_ANIM_LOOP:
                        i++;
                        // fallthrough
                    case MSG_READ_FUNC_COLOR:
                    case MSG_READ_FUNC_SPACING:
                    case MSG_READ_FUNC_SCROLL:
                    case MSG_READ_FUNC_SET_Y:
                    case MSG_READ_FUNC_RIGHT:
                    case MSG_READ_FUNC_DOWN:
                    case MSG_READ_FUNC_UP:
                    case MSG_READ_FUNC_INLINE_IMAGE:
                    case MSG_READ_FUNC_ITEM_ICON:
                    case MSG_READ_FUNC_HIDE_IMAGE:
                    case MSG_READ_FUNC_ANIM_DONE:
                    case MSG_READ_FUNC_CURSOR:
                    case MSG_READ_FUNC_END_CHOICE:
                    case MSG_READ_FUNC_SET_CANCEL:
                    case MSG_READ_FUNC_OPTION:
                    case MSG_READ_FUNC_END_FX:
                    case MSG_READ_FUNC_SET_REWIND:
                    case MSG_READ_FUNC_VOICE:
                        i++;
                        break;
                    case MSG_READ_FUNC_CENTER_X:
                        if (message[i] == 0) {
                            stop = true;
                        }
                        i++;
                        break;
                    case MSG_READ_FUNC_YIELD:
                        if (message[i] == MSG_CHAR_READ_END) {
                            stop = true;
                        }
                        break;
                    case MSG_READ_FUNC_SIZE:
                        packedScaleY = message[i + 1];
                        i += 2;
                        scale = (f32)(packedScaleY >> 4) + ((packedScaleY & 0xF) * 0.0625f);
                        break;
                    case MSG_READ_FUNC_SIZE_RESET:
                        scale = 1.0f;
                        break;
                    case MSG_READ_FUNC_START_FX:
                        switch (message[i++]) {
                            case MSG_FX_STATIC:
                            case MSG_FX_BLUR:
                            case MSG_FX_DITHER_FADE:
                                i++;
                                break;
                            case MSG_FX_SHAKE:
                            case MSG_FX_WAVE:
                            case MSG_FX_NOISE_OUTLINE:
                            case MSG_FX_RAINBOW:
                            case MSG_FX_GLOBAL_WAVE:
                            case MSG_FX_GLOBAL_RAINBOW:
                            case MSG_FX_RISE_PRINT:
                            case MSG_FX_GROW_PRINT:
                            case MSG_FX_SIZE_JITTER:
                            case MSG_FX_SIZE_WAVE:
                            case MSG_FX_DROP_SHADOW:
                                break;
                        }
                        break;
                    case MSG_READ_FUNC_VAR:
                        lineWidth += get_msg_width((s32)gMessageMsgVars[message[i++]], 0);
                        break;
                }
                break;
            case MSG_CHAR_READ_UNK_CHAR_FA:
                break;
            case MSG_CHAR_READ_SPACE:
            case MSG_CHAR_READ_FULL_SPACE:
            case MSG_CHAR_READ_HALF_SPACE:
                spaceCount++;
                // fallthrough
            default:
                if (endl) {
                    lineCount++;
                    linesOnPage++;
                    endl = false;
                }

#if VERSION_IQUE
                if (prevChar >= MSG_CHAR_MULTIBYTE_FIRST && prevChar <= MSG_CHAR_MULTIBYTE_LAST) {
                    break;
                }
#endif

                lineWidth += msg_get_print_char_width(c, font, varIndex, scale, 0, 1);
                charCount++;
                break;
        }
    } while (!stop);

    if (buffer != nullptr) {
        general_heap_free(buffer);
    }

    for (i = 0; i < lineIndex; i++) {
        if (maxLineWidth < lineWidths[i]) {
            maxLineWidth = lineWidths[i];
        }
        if (maxCharsPerLine < lineCharNumbers[i]) {
            maxCharsPerLine = lineCharNumbers[i];
        }
    }

    if (pageCount == 0) {
        maxLinesOnPage = linesOnPage;
    } else {
        for (i = 0; i < pageCount; i++) {
            if (maxLinesOnPage < linesPerPage[i]) {
                maxLinesOnPage = linesPerPage[i];
            }
        }
    }

    if (width != nullptr) {
        *width = maxLineWidth;
    }
    if (height != nullptr) {
        *height = lineCount * MsgCharsets[font]->newLineY;
    }
    if (maxLineChars != nullptr) {
        *maxLineChars = maxCharsPerLine;
    }
    if (numLines != nullptr) {
        *numLines = lineCount;
    }
    if (maxLinesPerPage != nullptr) {
        *maxLinesPerPage = maxLinesOnPage;
    }
    if (numSpaces != nullptr) {
        *numSpaces = spaceCount;
    }
}

s32 get_msg_width(s32 msgID, u16 charset) {
    s32 width;

    get_msg_properties(msgID, nullptr, &width, nullptr, nullptr, nullptr, nullptr, charset);
    return width;
}

#if !VERSION_JP
s32 get_msg_lines(s32 msgID) {
    s32 numLines;

    get_msg_properties(msgID, nullptr, nullptr, nullptr, &numLines, nullptr, nullptr, 0);
    return numLines;
}
#endif

void draw_msg(s32 msgID, s32 posX, s32 posY, s32 opacity, s32 palette, u8 style) {
    MessagePrintState stackPrinter;
    MessagePrintState* printer;
    u16 bufferPos;
    s8* mallocSpace;
    s32 charset;
    u16 flags;
    s32 width;

    flags = 0;
    bufferPos = 0;
    mallocSpace = nullptr;
    charset = 0;

    if (msgID != 0) {
        if (style & DRAW_MSG_STYLE_MENU) {
            flags = 2;
            charset = 1;
        }

        if (opacity < 0xFF) {
            flags |= 1;
        }

        printer = &stackPrinter;
        initialize_printer(printer, 1, 0);

        if (msgID < 0) {
            printer->srcBuffer = (u8*)msgID;
        } else {
            mallocSpace = general_heap_malloc(0x400);
            dma_load_msg(msgID, mallocSpace);
            printer->srcBuffer = mallocSpace;
            get_msg_properties((s32) printer->srcBuffer, 0, &width, 0, 0, 0, 0, charset);
            printer->msgWidth = width;
        }

        if (palette >= 0) {
            printer->printBuffer[bufferPos++] = MSG_CHAR_PRINT_FUNCTION;
            printer->printBuffer[bufferPos++] = MSG_PRINT_FUNC_COLOR;
            printer->printBuffer[bufferPos++] = palette;
            printer->printBufferPos += 3;
        }

        if (style & DRAW_MSG_STYLE_WAVY) {
            printer->printBuffer[bufferPos++] = MSG_CHAR_PRINT_FUNCTION;
            printer->printBuffer[bufferPos++] = MSG_PRINT_FUNC_START_FX;
            printer->printBuffer[bufferPos++] = MSG_FX_GLOBAL_WAVE;
            printer->printBufferPos += 3;
        }

        if (style & DRAW_MSG_STYLE_RAINBOW) {
            printer->printBuffer[bufferPos++] = MSG_CHAR_PRINT_FUNCTION;
            printer->printBuffer[bufferPos++] = MSG_PRINT_FUNC_START_FX;
            printer->printBuffer[bufferPos++] = MSG_FX_GLOBAL_RAINBOW;
            printer->printBufferPos += 3;
        }

        if (style & DRAW_MSG_STYLE_DROP_SHADOW) {
            printer->printBuffer[bufferPos++] = MSG_CHAR_PRINT_FUNCTION;
            printer->printBuffer[bufferPos++] = MSG_PRINT_FUNC_START_FX;
            printer->printBuffer[bufferPos++] = MSG_FX_DROP_SHADOW;
            printer->printBufferPos += 3;
        }

        msg_copy_to_print_buffer(printer, 10000, 1);
        appendGfx_message(printer, (s16)posX, (s16)posY, 0, 0, flags, opacity & 0xFF);

        if (mallocSpace != nullptr) {
            general_heap_free(mallocSpace);
        }
    }
}

void msg_update_rewind_arrow(s32 printerIndex) {
    MessagePrintState* printer = &gMessagePrinters[printerIndex];
    f32 angle = 0.0f;
    f32 scale = 1.0f;
    f32 colorG = 255.0f;
    f32 colorR = 255.0f;
    f32 colorB = 255.0f;
    Matrix4f sp18;
    Matrix4f sp58;
    f32 temp;

    gDPPipeSync(gMainGfxPos++);
    gSPDisplayList(gMainGfxPos++, D_8014C2D8);

    switch (printer->rewindArrowAnimState) {
        case REWIND_ARROW_STATE_INIT:
            printer->rewindArrowCounter = 0;
            printer->rewindArrowSwingPhase = 0;
            printer->rewindArrowAnimState = REWIND_ARROW_STATE_GROW;
            // fallthrough
        case REWIND_ARROW_STATE_GROW:
            temp = printer->rewindArrowCounter;
            scale = temp * 0.2 + 0.5;
            if (++printer->rewindArrowCounter >= 4) {
                printer->rewindArrowCounter = 0;
                printer->rewindArrowAnimState = REWIND_ARROW_STATE_NEUTRAL;
            }
            break;
        case REWIND_ARROW_STATE_NEUTRAL:
            if (++printer->rewindArrowCounter >= 25) {
                printer->rewindArrowCounter = 0;
                printer->rewindArrowAnimState = REWIND_ARROW_STATE_CHANGE_COLOR;
            }
            break;
        case REWIND_ARROW_STATE_CHANGE_COLOR:
            colorR = update_lerp(EASING_LINEAR, 255.0f, 224.0f, printer->rewindArrowCounter, 15);
            colorG = update_lerp(EASING_LINEAR, 255.0f, 224.0f, printer->rewindArrowCounter, 15);
            colorB = update_lerp(EASING_LINEAR, 255.0f, 208.0f, printer->rewindArrowCounter, 15);
            if (++printer->rewindArrowCounter >= 15) {
                printer->rewindArrowCounter = 0;
                printer->rewindArrowAnimState = REWIND_ARROW_STATE_CHANGE_COLOR_BACK;
            }
            break;
        case REWIND_ARROW_STATE_CHANGE_COLOR_BACK:
            colorR = update_lerp(EASING_LINEAR, 224.0f, 255.0f, printer->rewindArrowCounter, 15);
            colorG = update_lerp(EASING_LINEAR, 224.0f, 255.0f, printer->rewindArrowCounter, 15);
            colorB = update_lerp(EASING_LINEAR, 208.0f, 255.0f, printer->rewindArrowCounter, 15);
            if (++printer->rewindArrowCounter >= 15) {
                printer->rewindArrowCounter = 0;
                printer->rewindArrowAnimState = REWIND_ARROW_STATE_NEUTRAL;
            }
            break;
    }

    gDPSetPrimColor(gMainGfxPos++, 0, 0, colorR, colorG, colorB, 255);

    if (printer->rewindArrowAnimState == REWIND_ARROW_STATE_NEUTRAL ||
        printer->rewindArrowAnimState == REWIND_ARROW_STATE_CHANGE_COLOR ||
        printer->rewindArrowAnimState == REWIND_ARROW_STATE_CHANGE_COLOR_BACK) {
        angle = cosine(printer->rewindArrowSwingPhase) * 30.0f;
        printer->rewindArrowSwingPhase += 15;
        if (printer->rewindArrowSwingPhase >= 360) {
            printer->rewindArrowSwingPhase -= 360;
        }
    }

    guTranslateF(sp18, printer->rewindArrowPos.x + 12, -(printer->rewindArrowPos.y + 12), 0);
    if (angle != 0.0) {
        guRotateF(sp58, angle, 0, 0, 1.0f);
        guMtxCatF(sp58, sp18, sp18);
    }
    if (scale != 1.0) {
        guScaleF(sp58, scale, scale, 1.0f);
        guMtxCatF(sp58, sp18, sp18);
    }

    guMtxF2L(sp18, &gDisplayContext->matrixStack[gMatrixListPos]);
    gSPMatrix(gMainGfxPos++, VIRTUAL_TO_PHYSICAL(&gDisplayContext->matrixStack[gMatrixListPos++]), G_MTX_PUSH | G_MTX_LOAD | G_MTX_MODELVIEW);
    gDPLoadTextureTile(gMainGfxPos++, ui_msg_star_png, G_IM_FMT_RGBA, G_IM_SIZ_16b, 16, 0, 0, 0, 15, 17, 0, G_TX_MIRROR | G_TX_WRAP, G_TX_NOMIRROR | G_TX_WRAP, 4, 4, G_TX_NOLOD, G_TX_NOLOD);
    gDPLoadMultiTile_4b(gMainGfxPos++, ui_msg_star_silhouette_png, 0x0100, 1, G_IM_FMT_I, 16, 0, 0, 0, 15, 18, 0, G_TX_MIRROR | G_TX_WRAP, G_TX_NOMIRROR | G_TX_WRAP, 4, 5, G_TX_NOLOD, G_TX_NOLOD);
    gSPVertex(gMainGfxPos++, gRewindArrowQuad, 4, 0);
    gSP2Triangles(gMainGfxPos++, 0, 2, 1, 0, 1, 2, 3, 0);
}

void msg_draw_rewind_arrow(s32 printerIndex) {
    MessagePrintState* printer = &gMessagePrinters[printerIndex];

    if (printer->rewindArrowCounter < 6) {
        draw_ci_image_with_clipping(ui_msg_rewind_arrow_png, 24, 24, G_IM_FMT_CI, G_IM_SIZ_4b, ui_msg_rewind_arrow_pal, printer->rewindArrowPos.x,
                                    printer->rewindArrowPos.y, 10, 10, SCREEN_WIDTH - 20, SCREEN_HEIGHT - 20, 255);
    }

    printer->rewindArrowCounter++;
    if (printer->rewindArrowCounter >= 12) {
        printer->rewindArrowCounter = 0;
    }
}

void msg_draw_choice_pointer(MessagePrintState* printer) {
    s32 pointerAlpha = 255;
    s32 shadowAlpha = 72;
    s32 posInterpPhase = gGameStatusPtr->frameCounter % 360;
    s32 posX, posY;

    if (printer->windowState == MSG_WINDOW_STATE_WAITING_FOR_CHOICE || (printer->stateFlags & MSG_STATE_FLAG_20000)) {
        posX = printer->windowOffsetPos.x + printer->windowBasePos.x + printer->cursorPosX[printer->selectedOption];
        posY = printer->windowOffsetPos.y + printer->windowBasePos.y + printer->cursorPosY[printer->selectedOption];
    } else {
        s32 baseX, baseY, targetX, targetY;
        f32 moveToTargetAlpha = (f32)(printer->scrollingTime + 1.0) / CHOICE_POINTER_MOVE_RATE;

        baseX = printer->windowOffsetPos.x + printer->windowBasePos.x + printer->cursorPosX[printer->selectedOption];
        targetX = printer->windowOffsetPos.x + printer->windowBasePos.x + printer->cursorPosX[printer->targetOption];
        posX = baseX + (targetX - baseX) * moveToTargetAlpha;

        baseY = printer->windowOffsetPos.y + printer->windowBasePos.y + printer->cursorPosY[printer->selectedOption];
        targetY = printer->windowOffsetPos.y + printer->windowBasePos.y + printer->cursorPosY[printer->targetOption];
        posY = baseY + (targetY - baseY) * moveToTargetAlpha;
    }

    posY++;
    posX += (cosine(posInterpPhase * 38 + 270) + 1.0) * 0.5 * 3.2;
    posX -= 2;

    if (printer->stateFlags & MSG_STATE_FLAG_20000) {
        u32 opacity;
        opacity = 255.0 - printer->fadeOutCounter * 46.0;
        pointerAlpha = opacity;
        opacity = 72.0 - printer->fadeOutCounter * 14.4;
        shadowAlpha = opacity;
    }

    gDPPipeSync(gMainGfxPos++);
    gDPSetTextureLUT(gMainGfxPos++, G_TT_RGBA16);
    gDPLoadTLUT_pal16(gMainGfxPos++, 0, ui_point_right_pal);
    gDPSetRenderMode(gMainGfxPos++, G_RM_XLU_SURF, G_RM_XLU_SURF2);
    gDPSetCombineMode(gMainGfxPos++, PM_CC_07, PM_CC_07);
    gDPSetPrimColor(gMainGfxPos++, 0, 0, 40, 40, 40, shadowAlpha);
    draw_image_with_clipping(ui_point_right_png, 16, 16, G_IM_FMT_CI, G_IM_SIZ_4b, posX + 2, posY + 2, 10, 10, 300, 220);
    draw_ci_image_with_clipping(ui_point_right_png, 16, 16, G_IM_FMT_CI, G_IM_SIZ_4b, ui_point_right_pal, posX, posY, 20, 20, 300, 200, pointerAlpha);
}

void draw_digit(IMG_PTR img, s32 charset, s32 posX, s32 posY) {
    MessageNumber* num = &gMsgNumbers[charset];

    gDPLoadTextureTile_4b(gMainGfxPos++,
        img, G_IM_FMT_CI,
        num->texWidth , num->texHeight,
        0, 0,
        num->texWidth - 1, num->texHeight - 1,
        0,
        G_TX_NOMIRROR | G_TX_WRAP, G_TX_NOMIRROR | G_TX_WRAP,
        G_TX_NOMASK, G_TX_NOMASK,
        G_TX_NOLOD, G_TX_NOLOD);
    gSPTextureRectangle(gMainGfxPos++,
        4 * posX, 4 * posY,
        4 * (posX + num->texWidth), 4 * (posY + num->texHeight),
        G_TX_RENDERTILE,
        0, 0,
        1 << 10, 1 << 10);
}

void draw_number(s32 value, s32 x, s32 y, s32 charset, s32 palette, s32 opacity, u16 style) {
    u8 valueStr[24];
    u8 digits[24];
    s32 digitPosX[24];
    s32 i;
    s32 count;
    s32 posX;
    IMG_PTR raster = gMsgNumbers[charset].rasters;
    s32 texSize = gMsgNumbers[charset].texSize;

#if !VERSION_JP
    y -= 2;
#endif
    if (y < 0 || y > 240) {
        return;
    }

    int_to_string(value, valueStr, 10);

    for (i = 0; i < 10; i++) {
        u8 digit;
        if (valueStr[i] == '\0') {
            break;
        }

        digit = valueStr[i] - '0';
        if (digit < 10){
            digits[i] = digit;
        }
    }
    posX = x;
    count = i;

    gSPDisplayList(gMainGfxPos++, gMsgDlistInitDrawNumber);

    if (style & DRAW_NUMBER_STYLE_ALIGN_RIGHT) {
        for (i = count - 1; i >= 0; i--) {
            if (style & DRAW_NUMBER_STYLE_MONOSPACE) {
                posX -= gMsgNumbers[charset].fixedWidth;
            } else {
                posX -= gMsgNumbers[charset].digitWidth[digits[i]];
            }
            digitPosX[i] = posX;
        }
    } else {
        for (i = 0; i < count; i++) {
            digitPosX[i] = posX;
            if (style & DRAW_NUMBER_STYLE_MONOSPACE) {
                posX += gMsgNumbers[charset].fixedWidth;
            } else {
                posX += gMsgNumbers[charset].digitWidth[digits[i]];
            }
        }
    }

    if (style & DRAW_NUMBER_STYLE_DROP_SHADOW) {
        for (i = 0; i < count; i++) {
            gDPPipeSync(gMainGfxPos++);
            gDPSetRenderMode(gMainGfxPos++, G_RM_XLU_SURF, G_RM_XLU_SURF2);
            gDPSetCombineMode(gMainGfxPos++, PM_CC_07, PM_CC_07);
            gDPSetPrimColor(gMainGfxPos++, 0, 0, 40, 40, 40, 72);
            draw_digit(raster + digits[i] * texSize, charset, digitPosX[i] + 2, y + 2);
            gDPPipeSync(gMainGfxPos++);
        }
    }

    if (opacity == 255) {
        gDPSetRenderMode(gMainGfxPos++, G_RM_TEX_EDGE, G_RM_TEX_EDGE2);
        gDPSetCombineMode(gMainGfxPos++, G_CC_DECALRGBA, G_CC_DECALRGBA);
    } else {
        gDPSetRenderMode(gMainGfxPos++, G_RM_XLU_SURF, G_RM_XLU_SURF2);
        gDPSetCombineMode(gMainGfxPos++, PM_CC_01, PM_CC_01);
        gDPSetPrimColor(gMainGfxPos++, 0, 0, 255, 255, 255, opacity);
    }

    gDPLoadTLUT_pal16(gMainGfxPos++, 0, D_802F4560[palette]);
    for (i = 0; i < count; i++) {
        posX = digitPosX[i];
        if (posX > 0 && posX < 320) {
            draw_digit(raster + digits[i] * texSize, charset, posX, y);
        }
    }
    gDPPipeSync(gMainGfxPos++);
}<|MERGE_RESOLUTION|>--- conflicted
+++ resolved
@@ -556,15 +556,9 @@
         if (printer->letterContentPal != nullptr) {
             general_heap_free(printer->letterContentPal);
         }
-<<<<<<< HEAD
         if (printer->closedWritebackBool != nullptr) {
-            *printer->closedWritebackBool = TRUE;
+            *printer->closedWritebackBool = true;
             printer->closedWritebackBool = nullptr;
-=======
-        if (printer->closedWritebackBool != NULL) {
-            *printer->closedWritebackBool = true;
-            printer->closedWritebackBool = NULL;
->>>>>>> 3e5df3a4
         }
     }
 
@@ -850,13 +844,8 @@
                 *printBuf++ = MSG_CHAR_PRINT_END;
                 if (printer->stateFlags & MSG_STATE_FLAG_800) {
                     if (printer->stateFlags & MSG_STATE_FLAG_1000) {
-<<<<<<< HEAD
                         if (printer->closedWritebackBool != nullptr) {
-                            *printer->closedWritebackBool = TRUE;
-=======
-                        if (printer->closedWritebackBool != NULL) {
                             *printer->closedWritebackBool = true;
->>>>>>> 3e5df3a4
                         }
                     }
                     if (printer->style != MSG_STYLE_POPUP && printer->style != MSG_STYLE_B) {
@@ -1479,13 +1468,8 @@
             printer->maxLinesPerPage = maxLinesPerPage;
             printer->closedWritebackBool = donePrintingWriteback;
 
-<<<<<<< HEAD
             if (donePrintingWriteback != nullptr) {
-                *donePrintingWriteback = FALSE;
-=======
-            if (donePrintingWriteback != NULL) {
                 *donePrintingWriteback = false;
->>>>>>> 3e5df3a4
             }
             return printer;
         }
