--- conflicted
+++ resolved
@@ -1,11 +1,7 @@
 #include "common.h"
 
 void begin_state_init(void) {
-<<<<<<< HEAD
-    D_8009A650[0] |= 0x8;
-=======
     OVERRIDE_FLAG_SET(0x8);
->>>>>>> f36df5fc
     gGameStatusPtr->loadMenuState = 3;
 }
 
