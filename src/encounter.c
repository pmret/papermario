#include "common.h"
#include "battle/battle.h"
#include "script_api/battle.h"
#include "npc.h"
#include "effects.h"
#include "hud_element.h"
#include "world/partners.h"
#include "sprite.h"
#include "model.h"
#include "sprite/npc/BattleMerlee.h"

ApiStatus ShowMerleeCoinMessage(Evt* script, s32 isInitialCall);
ApiStatus ShowMerleeRanOutMessage(Evt* script, s32 isInitialCall);
ApiStatus FadeInMerlee(Evt* script, s32 isInitialCall);
ApiStatus FadeOutMerlee(Evt* script, s32 isInitialCall);
ApiStatus MerleeUpdateFX(Evt* script, s32 isInitialCall);
ApiStatus MerleeStopFX(Evt* script, s32 isInitialCall);
ApiStatus PlayMerleeGatherFX(Evt* script, s32 isInitialCall);
ApiStatus PlayMerleeOrbFX(Evt* script, s32 isInitialCall);

s32 D_80077C40 = 0;

EvtScript D_80077C44 = {
    EVT_WAIT(10)
    EVT_CALL(FadeBackgroundToBlack)
    EVT_WAIT(10)
    EVT_CALL(CreateNpc, NPC_BTL_MERLEE, ANIM_BattleMerlee_Gather)
    EVT_CALL(SetNpcFlagBits, NPC_BTL_MERLEE, NPC_FLAG_100, TRUE)
    EVT_CALL(SetNpcYaw, NPC_BTL_MERLEE, 0)
    EVT_CALL(GetCamLookAtObjVector)
    EVT_CALL(SetNpcPos, NPC_BTL_MERLEE, LVar0, LVar1, LVar2)
    EVT_THREAD
        EVT_CALL(MerleeUpdateFX)
    EVT_END_THREAD
    EVT_CALL(FadeInMerlee)
    EVT_WAIT(30)
    EVT_CALL(SetNpcAnimation, NPC_BTL_MERLEE, ANIM_BattleMerlee_Release)
    EVT_CALL(MerleeStopFX)
    EVT_CALL(UnfadeBackgroundFromBlack)
    EVT_WAIT(20)
    EVT_THREAD
        EVT_CALL(FadeOutMerlee)
        EVT_CALL(DeleteNpc, NPC_BTL_MERLEE)
    EVT_END_THREAD
    EVT_CALL(PlaySound, SOUND_2075)
    EVT_CALL(GetPlayerPos, LVar0, LVar1, LVar2)
    EVT_CALL(PlayMerleeGatherFX, LVar0, LVar1, LVar2)
    EVT_CALL(PlayMerleeOrbFX, LVar0, LVar1, LVar2)
    EVT_WAIT(15)
    EVT_CALL(ShowMerleeCoinMessage)
    EVT_WAIT(15)
    EVT_CALL(HasMerleeCasts)
    EVT_IF_EQ(LVar0, 1)
        EVT_RETURN
    EVT_END_IF
    EVT_CALL(ShowMerleeRanOutMessage)
    EVT_WAIT(15)
    EVT_RETURN
    EVT_END
};

EvtScript SCRIPT_NpcDefeat = {
    EVT_CALL(GetBattleOutcome, LVar0)
    EVT_SWITCH(LVar0)
        EVT_CASE_EQ(OUTCOME_PLAYER_WON)
            EVT_CALL(OnDefeatEnemy)
        EVT_CASE_EQ(OUTCOME_PLAYER_LOST)
        EVT_CASE_EQ(OUTCOME_PLAYER_FLED)
    EVT_END_SWITCH
    EVT_RETURN
    EVT_END
};

EvtScript D_80077E9C = {
    EVT_CALL(OnFleeBattleDrops)
    EVT_RETURN
    EVT_END
};

EnemyDrops D_80077EB8 = {
    .dropFlags = NPC_DROP_FLAG_80,
    .itemDropChance = 10,
    .itemDrops = {
        {
            .item = ITEM_MUSHROOM,
            .weight = 50,
            .unk_04 = -1,
        },
    },
    .heartDrops = {
        {
            .cutoff = F16(75),
            .generalChance = F16(100),
            .attempts = 0,
            .chancePerAttempt = 1,
        },
        {
            .cutoff = F16(50),
            .generalChance = F16(75),
            .attempts = 0,
            .chancePerAttempt = 2,
        },
        {
            .cutoff = F16(25),
            .generalChance = F16(50),
            .attempts = 0,
            .chancePerAttempt = 3,
        },
        {
            .cutoff = F16(0),
            .generalChance = F16(25),
            .attempts = 0,
            .chancePerAttempt = 4,
        },
    },
    .flowerDrops = {
        {
            .cutoff = 1,
            .generalChance = 3,
            .attempts = 0,
            .chancePerAttempt = 0,
        },
    },
    .minCoinBonus = 0,
    .maxCoinBonus = 0,
};

EvtScript EnemyNpcHit = {
    EVT_CALL(GetOwnerEncounterTrigger, LVar0)
    EVT_SWITCH(LVar0)
        EVT_CASE_EQ(ENCOUNTER_TRIGGER_NONE)
        EVT_CASE_OR_EQ(ENCOUNTER_TRIGGER_JUMP)
        EVT_CASE_OR_EQ(ENCOUNTER_TRIGGER_HAMMER)
        EVT_CASE_OR_EQ(ENCOUNTER_TRIGGER_PARTNER)
            EVT_CALL(GetSelfAnimationFromTable, ENEMY_ANIM_INDEX_HIT, LVar0)
            EVT_EXEC_WAIT(EVS_NpcHitRecoil)
        EVT_CASE_EQ(ENCOUNTER_TRIGGER_SPIN)
            EVT_THREAD
                EVT_CALL(func_800458CC, LVar0)
                EVT_IF_EQ(LVar0, 0)
                    EVT_SET(LVarA, 0)
                    EVT_LOOP(30)
                        EVT_ADD(LVarA, 40)
                        EVT_CALL(SetNpcRotation, NPC_SELF, 0, LVarA, 0)
                        EVT_WAIT(1)
                    EVT_END_LOOP
                EVT_END_IF
            EVT_END_THREAD
        EVT_END_CASE_GROUP
    EVT_END_SWITCH
    EVT_RETURN
    EVT_END
};

EvtScript EnemyNpcDefeat = {
    EVT_CALL(SetNpcRotation, NPC_SELF, 0, 0, 0)
    EVT_CALL(GetBattleOutcome, LVar0)
    EVT_SWITCH(LVar0)
        EVT_CASE_EQ(OUTCOME_PLAYER_WON)
            EVT_CALL(DoNpcDefeat)
        EVT_CASE_EQ(OUTCOME_PLAYER_FLED)
            EVT_CALL(OnPlayerFled, 0)
        EVT_CASE_EQ(OUTCOME_ENEMY_FLED)
            EVT_CALL(SetEnemyFlagBits, -1, ENEMY_FLAG_FLED, 1)
            EVT_CALL(RemoveNpc, NPC_SELF)
    EVT_END_SWITCH
    EVT_RETURN
    EVT_END
};

extern s8 D_8009A63C;
extern s8 D_8009A654;
extern s16 gFirstStrikeMessagePos;
extern s8 D_8009A670;
extern s32 D_800A0BA0;
extern f32 D_800A0BA4;
extern Evt* D_800A0BB0;
extern s32 D_800A0BB4;
extern EffectInstance* WorldMerleeOrbEffect;
extern EffectInstance* WorldMerleeWaveEffect;

void set_battle_formation(Battle*);
void func_800E97E4(void);
void partner_handle_after_battle(void);
s32 get_coin_drop_amount(Enemy* enemy);

s32 get_defeated(s32 mapID, s32 encounterID) {
    EncounterStatus* currentEncounter = &gCurrentEncounter;
    s32 encounterIdx = encounterID / 32;
    s32 encounterShift = encounterID % 32;

    return currentEncounter->defeatFlags[mapID][encounterIdx] & (1 << encounterShift);
}

void set_defeated(s32 mapID, s32 encounterID) {
    EncounterStatus* currentEncounter = &gCurrentEncounter;
    s32 encounterIdx = encounterID / 32;
    s32 encounterShift;
    s32 flag;

    flag = encounterID % 32;
    encounterShift = flag;
    flag = currentEncounter->defeatFlags[mapID][encounterIdx];
    currentEncounter->defeatFlags[mapID][encounterIdx] = flag | (1 << encounterShift);

    // TODO: The below should work but has regalloc issues:
    /*EncounterStatus *currentEncounter = &gCurrentEncounter;
    s32 encounterIdx = encounterID / 32;
    s32 encounterShift = encounterID % 32;

    currentEncounter->defeatFlags[mapID][encounterIdx] |= (1 << encounterShift);*/
}

ApiStatus ShowMerleeCoinMessage(Evt* script, s32 isInitialCall) {
    if (isInitialCall) {
        show_merlee_message(0, 60);
    }

    if (is_merlee_message_done()) {
        return ApiStatus_BLOCK;
    } else {
        return ApiStatus_DONE2;
    }
}

ApiStatus ShowMerleeRanOutMessage(Evt* script, s32 isInitialCall) {
    if (isInitialCall) {
        show_merlee_message(1, 60);
    }

    if (is_merlee_message_done()) {
        return ApiStatus_BLOCK;
    } else {
        return ApiStatus_DONE2;
    }
}

ApiStatus FadeBackgroundToBlack(Evt* script, s32 isInitialCall) {
    if (isInitialCall) {
        mdl_set_all_fog_mode(FOG_MODE_1);
        *gBackgroundFogModePtr = FOG_MODE_1;
        set_background_color_blend(0, 0, 0, 0);
        script->functionTemp[0] = 25;
    }

    set_background_color_blend(0, 0, 0, ((25 - script->functionTemp[0]) * 10) & 254);
    script->functionTemp[0]--;

    if (script->functionTemp[0] == 0) {
        return ApiStatus_DONE2;
    } else {
        return ApiStatus_BLOCK;
    }
}

ApiStatus UnfadeBackgroundFromBlack(Evt* script, s32 isInitialCall) {
    if (isInitialCall) {
        script->functionTemp[0] = 25;
    }

    set_background_color_blend(0, 0, 0, (script->functionTemp[0] * 10) & 0xFE);
    script->functionTemp[0] -= 5;

    if (script->functionTemp[0] == 0) {
        set_background_color_blend(0, 0, 0, 0);
        return ApiStatus_DONE2;
    } else {
        return ApiStatus_BLOCK;
    }
}

ApiStatus FadeInMerlee(Evt* script, s32 isInitialCall) {
    Npc* npc = get_npc_unsafe(NPC_BTL_MERLEE);

    if (isInitialCall) {
        sfx_play_sound(SOUND_24B);
        npc->alpha = 0;
    }

    npc->alpha += 17;

    if ((u32)(npc->alpha & 0xFF) >= 0xFF) {
        npc->alpha = 0xFF;
        return ApiStatus_DONE1;
    } else {
        return ApiStatus_BLOCK;
    }
}

ApiStatus FadeOutMerlee(Evt* script, s32 isInitialCall) {
    Npc* npc = get_npc_unsafe(NPC_BTL_MERLEE);

    npc->alpha -= 17;
    if (npc->alpha == 0) {
        npc->alpha = 0;
        return ApiStatus_DONE1;
    } else {
        return ApiStatus_BLOCK;
    }
}

// same as BattleMerleeUpdateFX aside from syms
ApiStatus MerleeUpdateFX(Evt* script, s32 isInitialCall) {
    Npc* merlee = get_npc_unsafe(NPC_BTL_MERLEE);
    EnergyOrbWaveFXData* effectData;

    if (isInitialCall) {
        script->functionTemp[1] = 0;
        D_800A0BA4 = merlee->pos.y;
        WorldMerleeOrbEffect = fx_energy_orb_wave(0, merlee->pos.x, merlee->pos.y, merlee->pos.z, 0.4f, 0);
        WorldMerleeWaveEffect = fx_energy_orb_wave(3, merlee->pos.x, merlee->pos.y, merlee->pos.z, 0.00001f, 0);
        D_800A0BB8 = 0;
        D_800A0BA0 = 12;
        sfx_play_sound(SOUND_2074);
    }

    merlee->pos.y = D_800A0BA4 + sin_rad(DEG_TO_RAD(script->functionTemp[1])) * 3.0f;

    script->functionTemp[1] += 10;
    script->functionTemp[1] = clamp_angle(script->functionTemp[1]);

    effectData = WorldMerleeOrbEffect->data.energyOrbWave;
    effectData->pos.x = merlee->pos.x;
    effectData->pos.y = merlee->pos.y + 16.0f;
    effectData->pos.z = merlee->pos.z;

    effectData = WorldMerleeWaveEffect->data.energyOrbWave;
    effectData->pos.x = merlee->pos.x;
    effectData->pos.y = merlee->pos.y + 16.0f;
    effectData->pos.z = merlee->pos.z + 5.0f;

    if (D_800A0BB8 == 2) {
        WorldMerleeOrbEffect->data.energyOrbWave->scale = 0.00001f;
        WorldMerleeWaveEffect->data.energyOrbWave->scale = 0.00001f;
        WorldMerleeOrbEffect->flags |= EFFECT_INSTANCE_FLAG_10;
        WorldMerleeWaveEffect->flags |= EFFECT_INSTANCE_FLAG_10;
        return ApiStatus_DONE1;
    }

    if (D_800A0BB8 == 1) {
        effectData = WorldMerleeOrbEffect->data.energyOrbWave;
        effectData->scale += 0.35;
        if (effectData->scale > 3.5) {
            effectData->scale = 3.5f;
        }

        if (D_800A0BA0 != 0) {
            D_800A0BA0--;
        } else {
            effectData = WorldMerleeWaveEffect->data.energyOrbWave;
            effectData->scale += 0.5;
            if (effectData->scale > 5.0) {
                D_800A0BB8 = 2;
            }
        }
    }
    return ApiStatus_BLOCK;
}

ApiStatus MerleeStopFX(Evt* script, s32 isInitialCall) {
    D_800A0BB8 = 1;
    return ApiStatus_DONE2;
}

ApiStatus GetCamLookAtObjVector(Evt* script, s32 isInitialCall) {
    script->varTable[0] = gCameras[gCurrentCameraID].lookAt_obj.x;
    script->varTable[1] = gCameras[gCurrentCameraID].lookAt_obj.y;
    script->varTable[2] = gCameras[gCurrentCameraID].lookAt_obj.z;

    return ApiStatus_DONE2;
}

ApiStatus HasMerleeCasts(Evt* script, s32 isInitialCall) {
    script->varTable[0] = FALSE;
    if (gPlayerData.merleeCastsLeft > 0) {
        script->varTable[0] = TRUE;
    }

    return ApiStatus_DONE2;
}

ApiStatus PlayMerleeGatherFX(Evt* script, s32 isInitialCall) {
    Bytecode* args = script->ptrReadPos;
    s32 var0 = evt_get_variable(script, *args++);
    s32 var1 = evt_get_variable(script, *args++);
    s32 var2 = evt_get_variable(script, *args++);

    fx_energy_in_out(6, var0, var1, var2, 1.2f, 30);
    return ApiStatus_DONE2;
}

ApiStatus PlayMerleeOrbFX(Evt* script, s32 isInitialCall) {
    Bytecode* args = script->ptrReadPos;
    s32 var0 = evt_get_variable(script, *args++);
    s32 var1 = evt_get_variable(script, *args++);
    s32 var2 = evt_get_variable(script, *args++);

    fx_energy_orb_wave(9, var0, var1, var2, 5.0f, 15);
    return ApiStatus_DONE2;
}

ApiStatus OnDefeatEnemy(Evt* script, s32 isInitialCall) {
    Enemy* enemy = script->owner1.enemy;
    Npc* npc = get_npc_unsafe(enemy->npcID);
    s32 temp1;

    if (isInitialCall) {
        script->functionTemp[0] = 0;
        script->functionTemp[1] = 20;
    }

    if (script->functionTemp[1] & 1) {
        npc->flags &= ~NPC_FLAG_2;
    } else {
        npc->flags |= NPC_FLAG_2;
    }

    if (script->functionTemp[1] == 15) {
        sfx_play_sound(SOUND_DEATH);
        fx_damage_stars(1, npc->pos.x, npc->pos.y + (npc->collisionHeight / 2), npc->pos.z, 0, -1.0f, 0, 10);
    }

    temp1 = script->functionTemp[1];
    if (script->functionTemp[1] == 10) {
        fx_big_smoke_puff(npc->pos.x, npc->pos.y + 10.0f, npc->pos.z + 10.0f);
        if (script->functionTemp[1] == temp1) { // what? (never can be false, seemingly)
            spawn_drops(enemy);
        }
    }

    script->functionTemp[1]--;
    if (script->functionTemp[1] == 0) {
        npc->flags |= NPC_FLAG_2;
        return ApiStatus_DONE1;
    }

    return ApiStatus_BLOCK;
}

ApiStatus OnFleeBattleDrops(Evt* script, s32 isInitialCall) {
    PlayerStatus* playerStatus = &gPlayerStatus;
    PlayerData* playerData = &gPlayerData;

    if (isInitialCall) {
        script->functionTemp[0] = 0;
        script->functionTemp[1] = 40;
        script->functionTemp[2] = 0;
    }

    script->functionTemp[2]++;
    if (script->functionTemp[2] >= 5) {
        if (rand_int(100) < 50) {
            if (playerData->coins != 0) {
                playerData->coins--;
                make_item_entity_delayed(ITEM_COIN, playerStatus->position.x, playerStatus->position.y + playerStatus->colliderHeight,
                                         playerStatus->position.z, 3, 0, 0);
            }
        }
        script->functionTemp[2] = 0;
    }

    return --script->functionTemp[1] == 0;
}

void update_encounters_neutral(void) {
    EncounterStatus* currentEncounter = &gCurrentEncounter;
    PlayerStatus* playerStatus = &gPlayerStatus;
    Camera* camera = &gCameras[gCurrentCameraID];
    s32 screenX, screenY, screenZ;
    f32 npcX, npcY, npcZ;
    f32 npcYaw;
    f32 testX, testY, testZ;
    f32 x, y, z;
    s32 e;
    f32 playerX, playerY, playerZ;
    f32 playerYaw;
    Encounter* encounter;
    Evt* script;
    Npc* npc;
    f32 distance;
    f32 colHeight;
    f32 colRadius;
    f32 hammerDir;

    s32 cond;
    s32 cond2;
    s32 firstStrikeType;
    s32 aiPaused;

    Enemy* enemy;
    Enemy* currentEnemy;
    s32 i;

    f32 playerJumpColHeight = 37.0f;
    f32 playerColRadius = 14.0f;
    f32 playerColHeight = 18.0f;

    f32 dx, dz;
    f32 angle1, angle2;

    do {
        if (currentEncounter->hitType == ENCOUNTER_TRIGGER_CONVERSATION) {
            goto START_BATTLE;
        }
    } while (0);

    currentEncounter->songID = -1;
    currentEncounter->unk_18 = -1;
    currentEncounter->hitType = 0;
    currentEncounter->allowFleeing = FALSE;
    currentEncounter->dropWhackaBump = FALSE;
    currentEncounter->flags &= ~ENCOUNTER_STATUS_FLAG_1;
    currentEncounter->flags &= ~ENCOUNTER_STATUS_FLAG_2;
    currentEncounter->flags &= ~ENCOUNTER_STATUS_FLAG_4;

    playerX = playerStatus->position.x;
    playerY = playerStatus->position.y;
    playerZ = playerStatus->position.z;
    playerYaw = playerStatus->spriteFacingAngle;

    if (playerYaw < 180.0f) {
        playerYaw = clamp_angle(camera->currentYaw - 90.0f);
    } else {
        playerYaw = clamp_angle(camera->currentYaw + 90.0f);
    }

    if (currentEncounter->battleTriggerCooldown != 0) {
        if (!(gOverrideFlags & GLOBAL_OVERRIDES_40)) {
            currentEncounter->battleTriggerCooldown--;
        }
        if (playerStatus->blinkTimer != 0) {
            if (!(playerStatus->flags & PS_FLAG_INPUT_DISABLED)) {
                playerStatus->blinkTimer = currentEncounter->battleTriggerCooldown;
            } else {
                playerStatus->blinkTimer = 1;
            }
        }
    }

    for (e = 0; e < currentEncounter->numEncounters; e++) {
        encounter = currentEncounter->encounterList[e];
        if (encounter == NULL) {
            continue;
        }
        for (i = 0; i < encounter->count; i++) {
            enemy = encounter->enemy[i];
            if (enemy == NULL || (enemy->flags & ENEMY_FLAG_20)) {
                continue;
            }
            npc = get_npc_unsafe(enemy->npcID);
            if (enemy->aiPaused != 0) {
                if (!(gOverrideFlags & GLOBAL_OVERRIDES_40)) {
                    enemy->aiPaused--;
                    aiPaused = enemy->aiPaused;
                } else {
                    aiPaused = 0;
                }

                if (aiPaused & 1) {
                    npc->flags |= NPC_FLAG_80000000;
                    enemy->flags |= ENEMY_FLAG_80000000;
                } else {
                    npc->flags &= ~NPC_FLAG_80000000;
                    enemy->flags &= ~ENEMY_FLAG_80000000;
                }
                script = get_script_by_id(enemy->auxScriptID);
                if (script != NULL) {
                    set_script_flags(script, EVT_FLAG_SUSPENDED);
                }
                script = get_script_by_id(enemy->aiScriptID);
                if (script != NULL) {
                    set_script_flags(script, EVT_FLAG_SUSPENDED);
                }
                if (enemy->flags & ENEMY_FLAG_80000) {
                    script = get_script_by_id(enemy->auxScriptID);
                    if (script != NULL) {
                        clear_script_flags(script, EVT_FLAG_SUSPENDED);
                    }
                    script = get_script_by_id(enemy->aiScriptID);
                    if (script != NULL) {
                        clear_script_flags(script, EVT_FLAG_SUSPENDED);
                    }
                }
            } else if (!(enemy->flags & ENEMY_FLAG_200000)) {
                get_screen_coords(gCurrentCameraID, npc->pos.x, npc->pos.y, npc->pos.z, &screenX, &screenY, &screenZ);
                if ((screenX < -160 || screenX > 480 || screenY < -120 || screenY > 360 || screenZ < 0) && !(enemy->flags & ENEMY_FLAG_1)) {
                    npc->flags |= NPC_FLAG_80000000;
                    enemy->flags |= ENEMY_FLAG_80000000;
                    script = get_script_by_id(enemy->auxScriptID);
                    if (script != NULL) {
                        set_script_flags(script, EVT_FLAG_SUSPENDED);
                    }
                    script = get_script_by_id(enemy->aiScriptID);
                    if (script != NULL) {
                        set_script_flags(script, EVT_FLAG_SUSPENDED);
                    }
                } else {
                    npc->flags &= ~NPC_FLAG_80000000;
                    enemy->flags &= ~ENEMY_FLAG_80000000;
                    script = get_script_by_id(enemy->auxScriptID);
                    if (script != NULL) {
                        clear_script_flags(script, EVT_FLAG_SUSPENDED);
                    }
                    script = get_script_by_id(enemy->aiScriptID);
                    if (script != NULL) {
                        clear_script_flags(script, EVT_FLAG_SUSPENDED);
                    }
                }
            } else {
                npc->flags &= ~NPC_FLAG_80000000;
                enemy->flags &= ~ENEMY_FLAG_80000000;
                script = get_script_by_id(enemy->auxScriptID);
                if (script != NULL) {
                    clear_script_flags(script, EVT_FLAG_SUSPENDED);
                }
                script = get_script_by_id(enemy->aiScriptID);
                if (script != NULL) {
                    clear_script_flags(script, EVT_FLAG_SUSPENDED);
                }
            }

            if (enemy->flags & ENEMY_FLAG_80000000) {
                continue;
            }
            if (enemy->flags & ENEMY_FLAG_1) {
                if (!(enemy->flags & ENEMY_FLAG_400000)) {
                    if (npc == playerStatus->encounteredNPC) {
                        enemy->unk_E0 = npc->yaw;
                        npc->yaw = atan2(npc->pos.x, npc->pos.z, playerStatus->position.x, playerStatus->position.z);
                        script = get_script_by_id(enemy->aiScriptID);
                        if (script != NULL) {
                            set_script_flags(script, EVT_FLAG_SUSPENDED);
                        }
                    } else {
                        if (enemy->unk_E0 != 12345) {
                            npc->yaw = enemy->unk_E0;
                            enemy->unk_E0 = 12345;
                        }
                        script = get_script_by_id(enemy->aiScriptID);
                        if (script != NULL) {
                            clear_script_flags(script, EVT_FLAG_SUSPENDED);
                        }
                    }
                } else {
                    script = get_script_by_id(enemy->aiScriptID);
                    if (script != NULL) {
                        clear_script_flags(script, EVT_FLAG_SUSPENDED);
                    }
                }
            }

            if (currentEncounter->battleTriggerCooldown != 0 ||
                gGameStatusPtr->debugEnemyContact == DEBUG_CONTACT_CANT_TOUCH ||
                (playerStatus->flags & PS_FLAG_ARMS_RAISED) ||
                (gOverrideFlags & GLOBAL_OVERRIDES_40) ||
                gPartnerActionStatus.actingPartner == PARTNER_BOW ||
                (enemy->flags & ENEMY_FLAG_1) ||
                (gOverrideFlags & (GLOBAL_OVERRIDES_DISABLE_BATTLES | GLOBAL_OVERRIDES_200 | GLOBAL_OVERRIDES_400 | GLOBAL_OVERRIDES_800)) ||
                is_picking_up_item()) {
                continue;
            }
            do {
                if (!(enemy->flags & ENEMY_FLAG_10000000) && partner_test_enemy_collision(npc) != 0) {
                    currentEncounter->hitType = ENCOUNTER_TRIGGER_PARTNER;
                    enemy->encountered = ENCOUNTER_TRIGGER_PARTNER;
                    currentEncounter->currentEncounter = encounter;
                    currentEncounter->currentEnemy = enemy;
                    currentEncounter->firstStrikeType = FIRST_STRIKE_PLAYER;
                    goto START_BATTLE;
                }
            } while (0);

            npcX = npc->pos.x;
            npcY = npc->pos.y;
            npcZ = npc->pos.z;
            npcYaw = npc->yaw;
            colHeight = npc->collisionHeight;
            colRadius = npc->collisionRadius / 2;

            if (enemy->unk_DC != 0) {
                npcYaw = npc->yawCamOffset;
                if (npcYaw < 180.0f) {
                    npcYaw = clamp_angle(camera->currentYaw - 90.0f);
                } else {
                    npcYaw = clamp_angle(camera->currentYaw + 90.0f);
                }

                add_vec2D_polar(&npcX, &npcZ, enemy->unk_DC, npcYaw);
            }

            dx = npcX - playerX;
            dz = npcZ - playerZ;
            distance = sqrtf(SQ(dx) + SQ(dz));

            switch (playerStatus->actionState) {
                case ACTION_STATE_HAMMER:
                    x = playerX;
                    y = playerY;
                    z = playerZ;
                    if (clamp_angle(playerStatus->spriteFacingAngle) < 180.0f) {
                        hammerDir = clamp_angle(camera->currentYaw - 90.0f);
                        if (playerStatus->trueAnimation & SPRITE_ID_BACK_FACING) {
                            hammerDir = clamp_angle(hammerDir + 30.0f);
                        }
                    } else {
                        hammerDir = clamp_angle(camera->currentYaw + 90.0f);
                        if (playerStatus->trueAnimation & SPRITE_ID_BACK_FACING) {
                            hammerDir = clamp_angle(hammerDir - 30.0f);
                        }
                    }
                    add_vec2D_polar(&x, &z, 24.0f, hammerDir);
                    dx = npcX - x;
                    dz = npcZ - z;
                    distance = sqrtf(SQ(dx) + SQ(dz));
                    if (enemy->flags & ENEMY_FLAG_IGNORE_HAMMER) {
                        break;
                    }
                    if (!(playerStatus->flags & PS_FLAG_HAMMER_CHECK)) {
                        break;
                    }
                    if (distance >= playerColRadius + colRadius || y > npcY + colHeight || npcY > y + playerColHeight) {
                        break;
                    }

                    testX = npcX;
                    testY = npcY;
                    testZ = npcZ;

                    if (npc_test_move_taller_with_slipping(COLLISION_CHANNEL_10000, &testX, &testY, &testZ, distance, atan2(npcX, npcZ, playerX, playerZ), colHeight, colRadius * 2.0f) != 0) {
                        testX = playerX;
                        testY = playerY;
                        testZ = playerZ;
                        if (npc_test_move_taller_with_slipping(COLLISION_CHANNEL_10000, &testX, &testY, &testZ, distance, atan2(playerX, playerZ, npcX, npcZ), colHeight, colRadius * 2.0f) != 0) {
                            break;
                        }
                    }
                    if (enemy->unk_07 != 0) {
                        npcX = enemy->unk_10.x;
                        npcY = enemy->unk_10.y;
                        npcZ = enemy->unk_10.z;
                    }

                    angle1 = fabsf(get_clamped_angle_diff(atan2(playerX, playerZ, npcX, npcZ), playerYaw));
                    angle2 = fabsf(get_clamped_angle_diff(atan2(npcX, npcZ, playerX, playerZ), npcYaw));
                    cond = FALSE;
                    if (angle1 >= 90.0f && angle2 >= 90.0f) {
                        cond = FALSE;
                    }
                    if (angle1 < 90.0f && angle2 >= 90.0f) {
                        cond = TRUE;
                    }
                    if (angle1 >= 90.0f && angle2 < 90.0f) {
                        cond = FALSE;
                    }
                    if (angle1 < 90.0f && angle2 < 90.0f) {
                        cond = TRUE;
                    }
                    if (cond) {
                        sfx_play_sound_at_position(SOUND_HIT_PLAYER_NORMAL, 0, playerStatus->position.x, playerStatus->position.y, playerStatus->position.z);
                        currentEncounter->hitType = ENCOUNTER_TRIGGER_HAMMER;
                        currentEncounter->hitTier = gPlayerData.hammerLevel;
                        enemy->encountered = ENCOUNTER_TRIGGER_HAMMER;
                        currentEncounter->currentEncounter = encounter;
                        currentEncounter->currentEnemy = enemy;
                        currentEncounter->firstStrikeType = FIRST_STRIKE_PLAYER;
                        goto START_BATTLE;
                    }
                    break;
                case ACTION_STATE_JUMP:
                case ACTION_STATE_BOUNCE:
                case ACTION_STATE_FALLING:
                case ACTION_STATE_STEP_DOWN:
                case ACTION_STATE_LAND:
                case ACTION_STATE_STEP_DOWN_LAND:
                case ACTION_STATE_SPIN_JUMP:
                case ACTION_STATE_SPIN_POUND:
                case ACTION_STATE_TORNADO_JUMP:
                case ACTION_STATE_TORNADO_POUND:
                    x = playerX;
                    z = playerZ;
                    if (!(enemy->flags & ENEMY_FLAG_IGNORE_JUMP)) {
                        if (distance >= playerColRadius + colRadius) {
                            continue;
                        }
                        if (playerY > npcY + colHeight || npcY > playerY + playerJumpColHeight) {
                            continue;
                        }

                        testX = npcX;
                        testY = npcY;
                        testZ = npcZ;
                        if (npc_test_move_taller_with_slipping(COLLISION_CHANNEL_10000, &testX, &testY, &testZ, distance, atan2(npcX, npcZ, playerX, playerZ), colHeight, colRadius * 2.0f) != 0) {
                            testX = playerX;
                            testY = playerY;
                            testZ = playerZ;
                            if (npc_test_move_taller_with_slipping(COLLISION_CHANNEL_10000, &testX, &testY, &testZ, distance, atan2(playerX, playerZ, npcX, npcZ), colHeight, colRadius * 2.0f) != 0) {
                                break;
                            }
                        }
                        cond = FALSE;
                        if (npcY + colHeight < playerY + playerJumpColHeight * 0.5f) {
                            if (playerStatus->actionState == ACTION_STATE_FALLING ||
                                playerStatus->actionState == ACTION_STATE_STEP_DOWN ||
                                playerStatus->actionState == ACTION_STATE_LAND ||
                                playerStatus->actionState == ACTION_STATE_STEP_DOWN_LAND ||
                                playerStatus->actionState == ACTION_STATE_SPIN_JUMP ||
                                playerStatus->actionState == ACTION_STATE_SPIN_POUND ||
                                playerStatus->actionState == ACTION_STATE_TORNADO_JUMP ||
                                playerStatus->actionState == ACTION_STATE_TORNADO_POUND) {
                                cond = TRUE;
                            }
                        }
                        if (playerY + playerJumpColHeight < npcY + colHeight * 0.5f) {
                            cond = FALSE;
                        }
                        if (cond) {
                            if (gPlayerData.bootsLevel < 0) {
                                currentEncounter->hitType = ENCOUNTER_TRIGGER_NONE;
                                enemy->encountered = ENCOUNTER_TRIGGER_NONE;
                                currentEncounter->currentEncounter = encounter;
                                currentEncounter->currentEnemy = enemy;
                                currentEncounter->firstStrikeType = FIRST_STRIKE_NONE;
                                currentEncounter->hitTier = 0;
                                goto START_BATTLE;
                            }
                            currentEncounter->hitType = ENCOUNTER_TRIGGER_JUMP;
                            switch (playerStatus->actionState) {
                                case ACTION_STATE_JUMP:
                                case ACTION_STATE_BOUNCE:
                                case ACTION_STATE_FALLING:
                                case ACTION_STATE_STEP_DOWN:
                                case ACTION_STATE_LAND:
                                case ACTION_STATE_STEP_DOWN_LAND:
                                    currentEncounter->hitTier = 0;
                                    break;
                                case ACTION_STATE_SPIN_JUMP:
                                case ACTION_STATE_SPIN_POUND:
                                    currentEncounter->hitTier = 1;
                                    break;
                                case ACTION_STATE_TORNADO_JUMP:
                                case ACTION_STATE_TORNADO_POUND:
                                    currentEncounter->hitTier = 2;
                                    break;
                            }
                            sfx_play_sound_at_position(SOUND_HIT_PLAYER_NORMAL, 0, playerStatus->position.x, playerStatus->position.y, playerStatus->position.z);
                            enemy->encountered = 2;
                            currentEncounter->currentEncounter = encounter;
                            currentEncounter->currentEnemy = enemy;
                            currentEncounter->firstStrikeType = FIRST_STRIKE_PLAYER;
                            goto START_BATTLE;
                        }
                    }
                    break;
            }

            if (enemy->flags & ENEMY_FLAG_IGNORE_TOUCH) {
                continue;
            }

            dx = npcX - playerX;
            dz = npcZ - playerZ;
            distance = sqrtf(SQ(dx) + SQ(dz));

            if (distance >= (playerColRadius + colRadius) * 0.8) {
                continue;
            }
            if (npcY + colHeight < playerY) {
                continue;
            }
            if (playerY + playerJumpColHeight < npcY) {
                continue;
            }

            testX = npcX;
            testY = npcY;
            testZ = npcZ;
            if (npc_test_move_taller_with_slipping(COLLISION_CHANNEL_10000, &testX, &testY, &testZ, distance, atan2(npcX, npcZ, playerX, playerZ), colHeight, colRadius * 2.0f) != 0) {
                testX = playerX;
                testY = playerY;
                testZ = playerZ;
                if (npc_test_move_taller_with_slipping(COLLISION_CHANNEL_10000, &testX, &testY, &testZ, distance, atan2(playerX, playerZ, npcX, npcZ), colHeight, colRadius * 2.0f) != 0) {
                    continue;
                }
            }
            cond = FALSE;
            if (is_ability_active(ABILITY_SPIN_ATTACK) && gPlayerData.level >= enemy->npcSettings->level) {
                cond = !currentEncounter->scriptedBattle;
            }
            if (is_ability_active(ABILITY_DIZZY_ATTACK)) {
                cond = TRUE;
            }
            if ((playerStatus->animFlags & PA_FLAG_SPINNING) && !(enemy->flags & ENEMY_FLAG_20000000) && cond) {
                sfx_play_sound_at_position(SOUND_HIT_PLAYER_NORMAL, 0, playerStatus->position.x, playerStatus->position.y, playerStatus->position.z);
                testX = playerStatus->position.x + ((npc->pos.x - playerStatus->position.x) * 0.5f);
                testY = playerStatus->position.y + (((npc->pos.y + npc->collisionHeight) - (playerStatus->position.y + playerStatus->colliderHeight)) * 0.5f);
                testZ = playerStatus->position.z + ((npc->pos.z - playerStatus->position.z) * 0.5f);
                fx_damage_stars(3, testX, testY, testZ, 0.0f, -1.0f, 0.0f, 3);
                currentEncounter->hitType = ENCOUNTER_TRIGGER_SPIN;
                playerStatus->animFlags |= PA_FLAG_DIZZY_ATTACK_ENCOUNTER;
                enemy->encountered = ENCOUNTER_TRIGGER_SPIN;
                currentEncounter->currentEncounter = encounter;
                currentEncounter->currentEnemy = enemy;
                currentEncounter->firstStrikeType = FIRST_STRIKE_NONE;
            } else {
                currentEncounter->hitType = ENCOUNTER_TRIGGER_NONE;
                playerStatus->animFlags &= ~PA_FLAG_DIZZY_ATTACK_ENCOUNTER;
                enemy->encountered = ENCOUNTER_TRIGGER_NONE;
                currentEncounter->currentEncounter = encounter;
                currentEncounter->currentEnemy = enemy;
                testX = playerStatus->position.x + ((npc->pos.x - playerStatus->position.x) * 0.5f);
                testY = playerStatus->position.y + (((npc->pos.y + npc->collisionHeight) - (playerStatus->position.y + playerStatus->colliderHeight)) * 0.5f);
                testZ = playerStatus->position.z + ((npc->pos.z - playerStatus->position.z) * 0.5f);
                fx_damage_stars(3, testX, testY, testZ, 0.0f, -1.0f, 0.0f, 3);
                firstStrikeType = FIRST_STRIKE_NONE;
                if (enemy->unk_07 != 0) {
                    if (is_ability_active(ABILITY_CHILL_OUT)) {
                        firstStrikeType = FIRST_STRIKE_NONE;
                    } else {
                        firstStrikeType = FIRST_STRIKE_ENEMY;
                    }
                }
                if (!is_ability_active(ABILITY_BUMP_ATTACK) || gPlayerData.level < enemy->npcSettings->level || (enemy->flags & ENEMY_FLAG_40)) {
                    currentEncounter->firstStrikeType = firstStrikeType;
                } else {
                    if (!currentEncounter->scriptedBattle) {
                        firstStrikeType = FIRST_STRIKE_NONE;
                    }
                    currentEncounter->firstStrikeType = firstStrikeType;
                }
            }
            goto START_BATTLE;
        }
    }

START_BATTLE:
    switch (currentEncounter->hitType) {
        case 0:
            break;
        case ENCOUNTER_TRIGGER_NONE:
            currentEnemy = enemy = currentEncounter->currentEnemy;
            if (enemy->aiScript != NULL) {
                suspend_all_script(enemy->aiScriptID);
            }
            if (enemy->auxScript != NULL) {
                suspend_all_script(enemy->auxScriptID);
            }
            encounter = currentEncounter->currentEncounter;
            for (i = 0; i < encounter->count; i++) {
                enemy = encounter->enemy[i];
                if (enemy == NULL) {
                    continue;
                }
                if ((enemy->flags & ENEMY_FLAG_8) && enemy != currentEncounter->currentEnemy) {
                    continue;
                }
                if (enemy->flags & ENEMY_FLAG_20) {
                    continue;
                }
                if ((currentEnemy->flags & ENEMY_FLAG_40) && enemy != currentEncounter->currentEnemy) {
                    continue;
                }

                if (enemy->hitBytecode != NULL) {
                    enemy->encountered = ENCOUNTER_TRIGGER_NONE;
                    script = start_script(enemy->hitBytecode, EVT_PRIORITY_A, 0);
                    enemy->hitScript = script;
                    enemy->hitScriptID = script->id;
                    script->owner1.enemy = enemy;
                    script->owner2.npcID = enemy->npcID;
                    script->groupFlags = enemy->scriptGroup;
                }
            }
            disable_player_input();
            partner_disable_input();
            if (playerStatus->actionState != ACTION_STATE_TORNADO_JUMP &&
                playerStatus->actionState != ACTION_STATE_TORNADO_POUND &&
                playerStatus->actionState != ACTION_STATE_SPIN_JUMP &&
                playerStatus->actionState != ACTION_STATE_SPIN_POUND) {
                playerStatus->flags |= PS_FLAG_ENTERING_BATTLE;
            }
            if (!is_ability_active(ABILITY_CHILL_OUT) && currentEncounter->firstStrikeType == FIRST_STRIKE_ENEMY) {
                set_action_state(ACTION_STATE_ENEMY_FIRST_STRIKE);
                npc = get_npc_unsafe(enemy->npcID);
                sfx_play_sound_at_position(SOUND_HIT_PLAYER_NORMAL, 0, npc->pos.x, npc->pos.y, npc->pos.z);
            }
            currentEncounter->scriptedBattle = FALSE;
            gEncounterState = ENCOUNTER_STATE_PRE_BATTLE;
            currentEncounter->fadeOutAmount = 0;
            currentEncounter->unk_94 = 0;
            D_8009A678 = 1;
            gEncounterSubState = ENCOUNTER_SUBSTATE_PRE_BATTLE_INIT;
            break;
        case ENCOUNTER_TRIGGER_SPIN:
            currentEnemy = enemy = currentEncounter->currentEnemy;
            if (enemy->aiScript != NULL) {
                suspend_all_script(enemy->aiScriptID);
            }
            if (enemy->auxScript != NULL) {
                suspend_all_script(enemy->auxScriptID);
            }
            encounter = currentEncounter->currentEncounter;
            for (i = 0; i < encounter->count; i++) {
                enemy = encounter->enemy[i];
                if (enemy == NULL) {
                    continue;
                }
                if ((enemy->flags & ENEMY_FLAG_8) && enemy != currentEncounter->currentEnemy) {
                    continue;
                }
                if (enemy->flags & ENEMY_FLAG_20) {
                    continue;
                }
                if ((currentEnemy->flags & ENEMY_FLAG_40) && enemy != currentEncounter->currentEnemy) {
                    continue;
                }

                if (enemy->hitBytecode != NULL) {
                    enemy->encountered = ENCOUNTER_TRIGGER_SPIN;
                    script = start_script(enemy->hitBytecode, EVT_PRIORITY_A, 0);
                    enemy->hitScript = script;
                    enemy->hitScriptID = script->id;
                    script->owner1.enemy = enemy;
                    script->owner2.npcID = enemy->npcID;
                    script->groupFlags = enemy->scriptGroup;
                }
            }
            disable_player_input();
            partner_disable_input();
            currentEncounter->scriptedBattle = FALSE;
            gEncounterState = ENCOUNTER_STATE_PRE_BATTLE;
            currentEncounter->fadeOutAmount = 0;
            currentEncounter->unk_94 = 0;
            D_8009A678 = 1;
            gEncounterSubState = ENCOUNTER_SUBSTATE_PRE_BATTLE_INIT;
            playerStatus->flags |= PS_FLAG_ENTERING_BATTLE;
            break;
        case ENCOUNTER_TRIGGER_JUMP:
            currentEnemy = enemy = currentEncounter->currentEnemy;
            if (enemy->aiScript != NULL) {
                suspend_all_script(enemy->aiScriptID);
            }
            if (enemy->auxScript != NULL) {
                suspend_all_script(enemy->auxScriptID);
            }
            encounter = currentEncounter->currentEncounter;

            cond2 = FALSE;
            for (i = 0; i < encounter->count; i++) {
                enemy = encounter->enemy[i];
                enemy = encounter->enemy[i];
                if (enemy == NULL) {
                    continue;
                }
                if ((enemy->flags & ENEMY_FLAG_8) && enemy != currentEncounter->currentEnemy) {
                    continue;
                }
                if (enemy->flags & ENEMY_FLAG_20) {
                    continue;
                }
                if ((currentEnemy->flags & ENEMY_FLAG_40) && enemy != currentEncounter->currentEnemy) {
                    continue;
                }
                if (enemy->hitBytecode != NULL) {
                    enemy->encountered = ENCOUNTER_TRIGGER_JUMP;
                    script = start_script(enemy->hitBytecode, EVT_PRIORITY_A, 0);
                    enemy->hitScript = script;
                    enemy->hitScriptID = script->id;
                    script->owner1.enemy = enemy;
                    script->owner2.npcID = enemy->npcID;
                    script->groupFlags = enemy->scriptGroup;
                    npc = get_npc_unsafe(enemy->npcID);
                    cond2 = TRUE;
                    testX =  playerStatus->position.x + ((npc->pos.x - playerStatus->position.x) * 0.5f);
                    testY = playerStatus->position.y + (((npc->pos.y + npc->collisionHeight) - (playerStatus->position.y + playerStatus->colliderHeight)) * 0.5f);
                    testZ = playerStatus->position.z + ((npc->pos.z - playerStatus->position.z) * 0.5f);
                    fx_damage_stars(3, testX, testY, testZ, 0.0f, -1.0f, 0.0f, 3);
                } else if (!(enemy->flags & ENEMY_FLAG_1)) {
                    npc = get_npc_unsafe(enemy->npcID);
                    cond2 = TRUE;
                    testX =  playerStatus->position.x + ((npc->pos.x - playerStatus->position.x) * 0.5f);
                    testY = playerStatus->position.y + (((npc->pos.y + npc->collisionHeight) - (playerStatus->position.y + playerStatus->colliderHeight)) * 0.5f);
                    testZ = playerStatus->position.z + ((npc->pos.z - playerStatus->position.z) * 0.5f);
                    fx_damage_stars(3, testX, testY, testZ, 0.0f, -1.0f, 0.0f, 3);
                }
            }
            disable_player_input();
            partner_disable_input();
            playerStatus->flags |= PS_FLAG_ENTERING_BATTLE;
            if (cond2) {
                start_bounce_a();
            }
            currentEncounter->fadeOutAmount = 0;
            currentEncounter->unk_94 = 0;
            currentEncounter->scriptedBattle = FALSE;
            sfx_play_sound(0);
            gEncounterState = ENCOUNTER_STATE_PRE_BATTLE;
            D_8009A678 = 1;
            gEncounterSubState = ENCOUNTER_SUBSTATE_PRE_BATTLE_INIT;
            break;
        case ENCOUNTER_TRIGGER_HAMMER:
            currentEnemy = enemy = currentEncounter->currentEnemy;
            if (enemy->aiScript != NULL) {
                suspend_all_script(enemy->aiScriptID);
            }
            if (enemy->auxScript != NULL) {
                suspend_all_script(enemy->auxScriptID);
            }
            encounter = currentEncounter->currentEncounter;
            for (i = 0; i < encounter->count; i++) {
                enemy = encounter->enemy[i];
                if (enemy == NULL) {
                    continue;
                }
                if ((enemy->flags & ENEMY_FLAG_8) && enemy != currentEncounter->currentEnemy) {
                    continue;
                }
                if (enemy->flags & ENEMY_FLAG_20) {
                    continue;
                }
                if ((currentEnemy->flags & ENEMY_FLAG_40) && enemy != currentEncounter->currentEnemy) {
                    continue;
                }
                if (enemy->hitBytecode != NULL) {
                    enemy->encountered = ENCOUNTER_TRIGGER_HAMMER;
                    script = start_script(enemy->hitBytecode, EVT_PRIORITY_A, 0);
                    enemy->hitScript = script;
                    enemy->hitScriptID = script->id;
                    script->owner1.enemy = enemy;
                    script->owner2.npcID = enemy->npcID;
                    script->groupFlags = enemy->scriptGroup;
                    npc = get_npc_unsafe(enemy->npcID);
                    testX =  playerStatus->position.x + ((npc->pos.x - playerStatus->position.x) * 0.5f);
                    testY = playerStatus->position.y + (((npc->pos.y + npc->collisionHeight) - (playerStatus->position.y + playerStatus->colliderHeight)) * 0.5f);
                    testZ = playerStatus->position.z + ((npc->pos.z - playerStatus->position.z) * 0.5f);
                    fx_damage_stars(3, testX, testY, testZ, 0.0f, -1.0f, 0.0f, 3);
                } else if (!(enemy->flags & ENEMY_FLAG_1)) {
                    npc = get_npc_unsafe(enemy->npcID);
                    testX =  playerStatus->position.x + ((npc->pos.x - playerStatus->position.x) * 0.5f);
                    testY = playerStatus->position.y + (((npc->pos.y + npc->collisionHeight) - (playerStatus->position.y + playerStatus->colliderHeight)) * 0.5f);
                    testZ = playerStatus->position.z + ((npc->pos.z - playerStatus->position.z) * 0.5f);
                    fx_damage_stars(3, npc->pos.x, npc->pos.y + npc->collisionHeight, npc->pos.z, 0.0f, -1.0f, 0.0f, 3);
                }
            }
            disable_player_input();
            partner_disable_input();
            currentEncounter->fadeOutAmount = 0;
            currentEncounter->unk_94 = 0;
            currentEncounter->scriptedBattle = FALSE;
            playerStatus->flags |= PS_FLAG_ENTERING_BATTLE;
            sfx_play_sound(0);
            gEncounterState = ENCOUNTER_STATE_PRE_BATTLE;
            D_8009A678 = 1;
            gEncounterSubState = ENCOUNTER_SUBSTATE_PRE_BATTLE_INIT;
            break;
        case ENCOUNTER_TRIGGER_CONVERSATION:
            suspend_all_group(EVT_GROUP_01);
            enemy = currentEncounter->currentEnemy;
            if (enemy != NULL && enemy->aiScript != NULL) {
                suspend_all_script(enemy->aiScriptID);
            }
            enemy = currentEncounter->currentEnemy;
            if (enemy->interactBytecode != NULL) {
                enemy->encountered = 5;
                script = start_script(enemy->interactBytecode, EVT_PRIORITY_A, 0);
                enemy->interactScript = script;
                enemy->interactScriptID = script->id;
                script->owner1.enemy = enemy;
                script->owner2.npcID = enemy->npcID;
                script->groupFlags = enemy->scriptGroup;
            }
            disable_player_input();
            partner_disable_input();
            set_action_state(ACTION_STATE_TALK);
            currentEncounter->fadeOutAmount = 0;
            currentEncounter->unk_94 = 0;
            func_800EF3D4(1);
            gEncounterState = ENCOUNTER_STATE_CONVERSATION;
            D_8009A678 = 1;
            gEncounterSubState = ENCOUNTER_SUBSTATE_CONVERSATION_INIT;
            break;
        case ENCOUNTER_TRIGGER_PARTNER:
            currentEnemy = enemy = currentEncounter->currentEnemy;
            if (enemy->aiScript != NULL) {
                suspend_all_script(enemy->aiScriptID);
            }
            if (enemy->auxScript != NULL) {
                suspend_all_script(enemy->auxScriptID);
            }
            encounter = currentEncounter->currentEncounter;

            for (i = 0; i < encounter->count; i++) {
                enemy = encounter->enemy[i];
                if (enemy == NULL) {
                    continue;
                }
                if ((enemy->flags & ENEMY_FLAG_8) && enemy != currentEncounter->currentEnemy) {
                    continue;
                }
                if (enemy->flags & ENEMY_FLAG_20) {
                    continue;
                }
                if ((currentEnemy->flags & ENEMY_FLAG_40) && enemy != currentEncounter->currentEnemy) {
                    continue;
                }
                if (enemy->hitBytecode != NULL) {
                    enemy->encountered = ENCOUNTER_TRIGGER_PARTNER;
                    script = start_script(enemy->hitBytecode, EVT_PRIORITY_A, 0);
                    enemy->hitScript = script;
                    enemy->hitScriptID = script->id;
                    script->owner1.enemy = enemy;
                    script->owner2.npcID = enemy->npcID;
                    script->groupFlags = enemy->scriptGroup;
                    npc = get_npc_unsafe(enemy->npcID);
                    testX = npc->pos.x;
                    testY = npc->pos.y + npc->collisionHeight;
                    testZ = npc->pos.z;
                    fx_damage_stars(3, testX, testY, testZ, 0.0f, -1.0f, 0.0f, 3);
                } else if (!(enemy->flags & ENEMY_FLAG_1)) {
                    npc = get_npc_unsafe(enemy->npcID);
                    testX = npc->pos.x;
                    testY = npc->pos.y + npc->collisionHeight;
                    testZ = npc->pos.z;
                    fx_damage_stars(3, testX, testY, testZ, 0.0f, -1.0f, 0.0f, 3);
                }
            }
            disable_player_input();
            partner_disable_input();
            currentEncounter->fadeOutAmount = 0;
            currentEncounter->unk_94 = 0;
            currentEncounter->scriptedBattle = FALSE;
            playerStatus->flags |= PS_FLAG_ENTERING_BATTLE;
            sfx_play_sound(0);
            gEncounterState = ENCOUNTER_STATE_PRE_BATTLE;
            D_8009A678 = 1;
            gEncounterSubState = ENCOUNTER_SUBSTATE_PRE_BATTLE_INIT;
            break;
    }
}

void draw_encounters_neutral(void) {
}

void update_encounters_pre_battle(void) {
    EncounterStatus* currentEncounter = &gCurrentEncounter;
    PlayerData* playerData = &gPlayerData;
    Encounter* encounter;
    Enemy* enemy;
    s32 i;
    s32 j;

    switch (gEncounterSubState) {
        case ENCOUNTER_SUBSTATE_PRE_BATTLE_INIT:
            currentEncounter->fadeOutAmount = 0;
            currentEncounter->unk_94 = 1;
            currentEncounter->fadeOutAccel = 1;
            currentEncounter->unk_08 = -1;
            D_8009A654 = FALSE;
            D_80077C40 = 0;
            suspend_all_group(EVT_GROUP_10);

            for (i = 0; i < currentEncounter->numEncounters; i++) {
                encounter = currentEncounter->encounterList[i];

                if (encounter != NULL) {
                    for (j = 0; j < encounter->count; j++) {
                        enemy = encounter->enemy[j];
                        if (enemy != NULL && !(enemy->flags & ENEMY_FLAG_20)) {
                            if (enemy->aiScript != NULL) {
                                suspend_all_script(enemy->aiScriptID);
                            }
                            if (enemy->auxScript != NULL) {
                                suspend_all_script(enemy->auxScriptID);
                            }
                        }
                    }
                }
            }

            enemy = currentEncounter->currentEnemy;
            if ((enemy->flags & ENEMY_FLAG_100000) && !currentEncounter->scriptedBattle) {
                currentEncounter->unk_94 = 0;
                currentEncounter->battleStartCountdown = 0;
                partner_handle_before_battle();
                gEncounterSubState = ENCOUNTER_SUBSTATE_PRE_BATTLE_3;
                return;
            }

            if (gGameStatusPtr->debugEnemyContact == DEBUG_CONTACT_DIE_ON_TOUCH) {
                currentEncounter->unk_94 = 0;
                currentEncounter->battleStartCountdown = 10;
                partner_handle_before_battle();
                gEncounterSubState = ENCOUNTER_SUBSTATE_PRE_BATTLE_AUTO_WIN;
                return;
            }

            enemy = currentEncounter->currentEnemy;
            if (currentEncounter->hitType != ENCOUNTER_TRIGGER_NONE &&
                currentEncounter->hitType != ENCOUNTER_TRIGGER_SPIN &&
                is_ability_active(ABILITY_FIRST_ATTACK) &&
                (playerData->level >= enemy->npcSettings->level) &&
                !(enemy->flags & ENEMY_FLAG_40) &&
                !currentEncounter->scriptedBattle)
            {
                currentEncounter->unk_94 = 0;
                currentEncounter->battleStartCountdown = 0xA;
                D_80077C40 = 1;
                gEncounterSubState = ENCOUNTER_SUBSTATE_PRE_BATTLE_AUTO_WIN;
                return;
            }

            enemy = currentEncounter->currentEnemy;
            if ((
                    (is_ability_active(ABILITY_BUMP_ATTACK)) &&
                    (playerData->level >= enemy->npcSettings->level) &&
                    (!(enemy->flags & ENEMY_FLAG_40) &&
                    !(currentEncounter->scriptedBattle))
                ) || (
                    (enemy = currentEncounter->currentEnemy,
                    (currentEncounter->hitType == ENCOUNTER_TRIGGER_SPIN)) &&
                    (is_ability_active(ABILITY_SPIN_ATTACK)) &&
                    playerData->level >= enemy->npcSettings->level &&
                    !(enemy->flags & ENEMY_FLAG_40) &&
                    !currentEncounter->scriptedBattle
                ))
            {
                currentEncounter->battleStartCountdown = 10;
                D_80077C40 = 1;
                currentEncounter->unk_94 = 0;
                gEncounterSubState = ENCOUNTER_SUBSTATE_PRE_BATTLE_AUTO_WIN;
                return;
            }

            if (currentEncounter->songID < 0) {
                switch (currentEncounter->firstStrikeType) {
                    case 0:
                        bgm_set_battle_song(SONG_NORMAL_BATTLE, FIRST_STRIKE_NONE);
                        break;
                    case 1:
                        bgm_set_battle_song(SONG_NORMAL_BATTLE, FIRST_STRIKE_PLAYER);
                        break;
                    case 2:
                        bgm_set_battle_song(SONG_NORMAL_BATTLE, FIRST_STRIKE_ENEMY);
                        break;
                }
            } else {
                bgm_set_battle_song(currentEncounter->songID, FIRST_STRIKE_NONE);
            }
            bgm_push_battle_song();
            D_8009A654 = TRUE;
            currentEncounter->battleStartCountdown = 10;
            gEncounterSubState = ENCOUNTER_SUBSTATE_PRE_BATTLE_LOAD_BATTLE;
        case ENCOUNTER_SUBSTATE_PRE_BATTLE_LOAD_BATTLE:
            if (currentEncounter->fadeOutAmount == 255) {
                if (currentEncounter->battleStartCountdown != 0) {
                    currentEncounter->battleStartCountdown--;
                    break;
                }

                encounter = currentEncounter->currentEncounter;
                for (i = 0; i < encounter->count; i++) {
                    enemy = encounter->enemy[i];
                    if (enemy != NULL &&
                        ((!(enemy->flags & ENEMY_FLAG_8) || enemy == currentEncounter->currentEnemy)) &&
                        !(enemy->flags & ENEMY_FLAG_20) &&
                        enemy->hitScript != NULL)
                    {
                        kill_script_by_ID(enemy->hitScriptID);
                        enemy->hitScript = NULL;
                    }
                }

                partner_handle_before_battle();
                currentEncounter->dizzyAttackStatus = 0;
                currentEncounter->dizzyAttackDuration = 0;

                enemy = currentEncounter->currentEnemy;
                currentEncounter->unk_10 = enemy->unk_B5;

                if (is_ability_active(ABILITY_DIZZY_ATTACK) && currentEncounter->hitType == ENCOUNTER_TRIGGER_SPIN) {
                    currentEncounter->dizzyAttackStatus = 4;
                    currentEncounter->dizzyAttackDuration = 3;
                }

                sfx_stop_sound(SOUND_2111);
                sfx_stop_sound(SOUND_2112);
                sfx_stop_sound(SOUND_2113);
                sfx_stop_sound(SOUND_2114);
                set_battle_formation(NULL);
                set_battle_stage(encounter->stage);
                load_battle(encounter->battle);
                currentEncounter->unk_07 = 1;
                currentEncounter->unk_08 = 0;
                currentEncounter->merleeCoinBonus = 0;
                currentEncounter->damageTaken = 0;
                currentEncounter->coinsEarned = 0;
                currentEncounter->fadeOutAccel = 0;
                currentEncounter->fadeOutAmount = 255;
                set_screen_overlay_params_front(0, 255.0f);
                gEncounterState = ENCOUNTER_STATE_POST_BATTLE;
                D_8009A678 = 1;
                gEncounterSubState = ENCOUNTER_SUBSTATE_POST_BATTLE_INIT;
            }
            break;
        case ENCOUNTER_SUBSTATE_PRE_BATTLE_AUTO_WIN:
            if (currentEncounter->battleStartCountdown != 0) {
                currentEncounter->battleStartCountdown--;
                break;
            }

            encounter = currentEncounter->currentEncounter;
            for (i = 0; i < encounter->count; i++) {
                enemy = encounter->enemy[i];
                if (enemy != NULL &&
                    (!(enemy->flags & ENEMY_FLAG_8) || enemy == currentEncounter->currentEnemy) &&
                    !(enemy->flags & ENEMY_FLAG_20) &&
                    (enemy->hitScript != 0))
                {
                    kill_script_by_ID(enemy->hitScriptID);
                    enemy->hitScript = NULL;
                }
            }

            currentEncounter->unk_08 = 1;
            currentEncounter->unk_07 = 1;
            currentEncounter->battleOutcome = OUTCOME_PLAYER_WON;
            currentEncounter->merleeCoinBonus = 0;
            currentEncounter->damageTaken = 0;
            gEncounterState = ENCOUNTER_STATE_POST_BATTLE;
            currentEncounter->coinsEarned = 0;
            currentEncounter->fadeOutAccel = 0;
            currentEncounter->fadeOutAmount = 0;
            D_8009A678 = 1;
            gEncounterSubState = ENCOUNTER_SUBSTATE_POST_BATTLE_INIT;
            break;
        case ENCOUNTER_SUBSTATE_PRE_BATTLE_3:
            currentEncounter->battleOutcome = OUTCOME_4;
            currentEncounter->unk_08 = 1;
            currentEncounter->fadeOutAmount = 0;
            currentEncounter->fadeOutAccel = 0;
            gEncounterState = ENCOUNTER_STATE_POST_BATTLE;
            D_8009A678 = 1;
            gEncounterSubState = ENCOUNTER_SUBSTATE_POST_BATTLE_INIT;
            break;
    }
}

void draw_encounters_pre_battle(void) {
    EncounterStatus* encounter = &gCurrentEncounter;
    Npc* npc = get_npc_unsafe(encounter->currentEnemy->npcID);
    PlayerStatus* playerStatus = &gPlayerStatus;

    if (encounter->unk_94 != 0) {
        f32 playerX, playerY, playerZ;
        f32 otherX, otherY, otherZ;
        s32 pScreenX, pScreenY, pScreenZ;
        s32 oScreenX, oScreenY, oScreenZ;

        if (encounter->fadeOutAmount != 255) {
            encounter->fadeOutAccel++;
            if (encounter->fadeOutAccel > 10) {
                encounter->fadeOutAccel = 10;
            }

            encounter->fadeOutAmount += encounter->fadeOutAccel;
            if (encounter->fadeOutAmount > 255) {
                encounter->fadeOutAmount = 255;
            }

            playerX = playerStatus->position.x;
            playerY = playerStatus->position.y;
            playerZ = playerStatus->position.z;

            otherX = npc->pos.x;
            otherY = npc->pos.y;
            otherZ = npc->pos.z;
            if (otherY < -990.0f) {
                otherX = playerX;
                otherY = playerY;
                otherZ = playerZ;
            }

            if (gGameStatusPtr->demoState == 2) {
                set_screen_overlay_params_back(10, encounter->fadeOutAmount);
                set_screen_overlay_alpha(1, 255.0f);
                set_screen_overlay_color(1, 0, 0, 0);
                get_screen_coords(gCurrentCameraID, playerX, playerY + 20.0f, playerZ, &pScreenX, &pScreenY, &pScreenZ);
                get_screen_coords(gCurrentCameraID, otherX, otherY + 15.0f, otherZ, &oScreenX, &oScreenY, &oScreenZ);
                set_screen_overlay_center(1, 0, (pScreenX - oScreenX) / 2 + oScreenX,
                                              (pScreenY - oScreenY) / 2 + oScreenY);
            } else {
                set_screen_overlay_params_front(10, encounter->fadeOutAmount);
                set_screen_overlay_alpha(0, 255.0f);
                set_screen_overlay_color(0, 0, 0, 0);
                get_screen_coords(gCurrentCameraID, playerX, playerY + 20.0f, playerZ, &pScreenX, &pScreenY, &pScreenZ);
                get_screen_coords(gCurrentCameraID, otherX, otherY + 15.0f, otherZ, &oScreenX, &oScreenY, &oScreenZ);
                set_screen_overlay_center(0, 0, (pScreenX - oScreenX) / 2 + oScreenX,
                                              (pScreenY - oScreenY) / 2 + oScreenY);
            }
        }
    }
}

void show_first_strike_message(void) {
    EncounterStatus* currentEncounter = &gCurrentEncounter;
    s32 posX;
    s32 width;
    s32 xOffset;
    s32 screenWidthHalf;

    if (currentEncounter->unk_94 == 0) {
        gFirstStrikeMessagePos = -200;
        return;
    }

    gFirstStrikeMessagePos += 40;
    xOffset = gFirstStrikeMessagePos;
    if (xOffset > 0) {
        if (xOffset < 1600) {
            xOffset = 0;
        } else {
            xOffset -= 1600;
        }
    }

    screenWidthHalf = SCREEN_WIDTH / 2;

    switch (currentEncounter->firstStrikeType) {
        case FIRST_STRIKE_PLAYER:
            switch (currentEncounter->hitType) {
                case 2:
                case 4:
                    width = get_msg_width(MSG_Menus_PlayerFirstStrike, 0) + 24;
                    posX = (xOffset + screenWidthHalf) - (width / 2);
                    draw_box(0, WINDOW_STYLE_20, posX, 69, 0, width, 28, 255, 0, 0.0f, 0.0f, 0.0f, 0.0f, 0.0f, NULL, 0, NULL,
                             SCREEN_WIDTH, SCREEN_HEIGHT, NULL);
                    draw_msg(MSG_Menus_PlayerFirstStrike, posX + 11, 75, 0xFF, MSG_PAL_STANDARD, 0);
                    break;
                case 6:
                    width = get_msg_width(MSG_Menus_PartnerFirstStrike, 0) + 24;
                    posX = (xOffset + screenWidthHalf) - (width / 2);
                    draw_box(0, WINDOW_STYLE_20, posX, 69, 0, width, 28, 255, 0, 0.0f, 0.0f, 0.0f, 0.0f, 0.0f, NULL, 0, NULL,
                             SCREEN_WIDTH, SCREEN_HEIGHT, NULL);
                    draw_msg(MSG_Menus_PartnerFirstStrike, posX + 11, 75, 0xFF, MSG_PAL_STANDARD, 0);
                    break;
            }
            break;
        case FIRST_STRIKE_ENEMY:
            if (!is_ability_active(ABILITY_CHILL_OUT)) {
                width = get_msg_width(MSG_Menus_EnemyFirstStrike, 0) + 24;
                posX = (xOffset + screenWidthHalf) - (width / 2);
                draw_box(0, WINDOW_STYLE_4, posX, 69, 0, width, 28, 255, 0, 0.0f, 0.0f, 0.0f, 0.0f, 0.0f, NULL, 0, NULL,
                         SCREEN_WIDTH, SCREEN_HEIGHT, NULL);
                draw_msg(MSG_Menus_EnemyFirstStrike, posX + 11, 75, 0xFF, MSG_PAL_STANDARD, 0);
            }
            break;
    }
}

void update_encounters_post_battle(void) {
    EncounterStatus* currentEncounter = &gCurrentEncounter;
    PlayerStatus* playerStatus = &gPlayerStatus;
    PlayerData* playerData = &gPlayerData;
    PartnerActionStatus* partnerActionStatus = &gPartnerActionStatus;
    Encounter* encounter;
    Evt* script;
    Enemy* enemy;
    s32 i, j;
    s32 cond;
    Npc* npc;

    switch (gEncounterSubState) {
        case ENCOUNTER_SUBSTATE_POST_BATTLE_INIT:
            if (currentEncounter->unk_08 == 0) {
                return;
            }

            currentEncounter->unk_08 = 0;
            gPlayerStatus.blinkTimer = 0;
            currentEncounter->scriptedBattle = FALSE;
            func_800E97E4();
            currentEncounter->dizzyAttackStatus = 0;
            currentEncounter->unk_A4 = 0;
            currentEncounter->unk_A8 = 0;
            currentEncounter->unk_AC = 0;
            currentEncounter->dizzyAttackDuration = 0;
            currentEncounter->unk_A6 = 0;
            currentEncounter->unk_AA = 0;
            currentEncounter->unk_AE = 0;
            if (D_8009A654 == TRUE) {
                bgm_pop_battle_song();
            }
            currentEncounter->fadeOutAccel = 1;
            currentEncounter->battleStartCountdown = 0;
            D_8009A670 = FALSE;
            gPlayerStatus.flags &= ~PS_FLAG_ENTERING_BATTLE;
            if (currentEncounter->hitType == ENCOUNTER_TRIGGER_SPIN) {
                D_8009A670 = TRUE;
            }
            currentEncounter->hitType = 0;
            if (D_80077C40 == 0) {
                partner_handle_after_battle();
            }
            D_8009A63C = FALSE;
            if (partnerActionStatus->partnerAction_unk_1) {
                D_8009A63C = TRUE;
            } else if (D_8009A670 == 0 &&
                       !(gPlayerStatus.flags & (PS_FLAG_JUMPING | PS_FLAG_FALLING)) &&
                       gPlayerStatus.actionState != ACTION_STATE_RIDE &&
                       gPlayerStatus.actionState != ACTION_STATE_USE_SPINNING_FLOWER) {
                set_action_state(ACTION_STATE_IDLE);
            }
            switch (currentEncounter->battleOutcome) {
                case OUTCOME_PLAYER_WON:
                    gEncounterSubState = ENCOUNTER_SUBSTATE_POST_BATTLE_WON_CHECK_MERLEE_BONUS;
                    break;
                case OUTCOME_PLAYER_LOST:
                    gEncounterSubState = ENCOUNTER_SUBSTATE_POST_BATTLE_LOST_INIT;
                    break;
                case OUTCOME_PLAYER_FLED:
                    gEncounterSubState = ENCOUNTER_SUBSTATE_POST_BATTLE_FLED_INIT;
                    break;
                case OUTCOME_4:
                    gEncounterSubState = ENCOUNTER_SUBSTATE_POST_BATTLE_300;
                    break;
                case OUTCOME_ENEMY_FLED:
                    gEncounterSubState = ENCOUNTER_SUBSTATE_POST_BATTLE_ENEMY_FLED_INIT;
                    break;
            }
            break;
        case ENCOUNTER_SUBSTATE_POST_BATTLE_WON_CHECK_MERLEE_BONUS:
            if (currentEncounter->merleeCoinBonus != 0) {
                if (get_coin_drop_amount(currentEncounter->currentEnemy) != 0) {
                    D_800A0BB0 = start_script(&D_80077C44, EVT_PRIORITY_A, 0);
                    D_800A0BB0->groupFlags = 0;
                    D_800A0BB4 = D_800A0BB0->id;
                } else {
                    playerData->merleeTurnCount = 0;
                    playerData->merleeCastsLeft++;
                }
            }
            gEncounterSubState = ENCOUNTER_SUBSTATE_POST_BATTLE_PLAY_NPC_DEFEAT;
            break;
        case ENCOUNTER_SUBSTATE_POST_BATTLE_PLAY_NPC_DEFEAT:
            if ((currentEncounter->merleeCoinBonus != 0) && (get_coin_drop_amount(currentEncounter->currentEnemy) != 0)) {
                currentEncounter->fadeOutAccel += 4;
                currentEncounter->fadeOutAmount -= currentEncounter->fadeOutAccel;
                if (currentEncounter->fadeOutAmount < 0) {
                    currentEncounter->fadeOutAmount = 0;
                }
                if (does_script_exist(D_800A0BB4)) {
                    break;
                }
            }
            encounter = currentEncounter->currentEncounter;
            for (i = 0; i < encounter->count; i++) {
                enemy = encounter->enemy[i];
                if (enemy == NULL) {
                    continue;
                }
                if ((enemy->flags & ENEMY_FLAG_8) && enemy != currentEncounter->currentEnemy) {
                    continue;
                }
                if (enemy->flags & ENEMY_FLAG_20) {
                    continue;
                }
                if (enemy->defeatBytecode != NULL) {
                    script = start_script_in_group(enemy->defeatBytecode, EVT_PRIORITY_A, 0, 0);
                    enemy->defeatScript = script;
                    enemy->defeatScriptID = script->id;
                    script->owner1.enemy = enemy;
                    script->owner2.npcID = enemy->npcID;
                    script->groupFlags = 0;
                    currentEncounter->battleStartCountdown = 1;
                } else {
                    script = start_script_in_group(&SCRIPT_NpcDefeat, EVT_PRIORITY_A, 0, 0);
                    enemy->defeatScript = script;
                    enemy->defeatScriptID = script->id;
                    script->owner1.enemy = enemy;
                    script->owner2.npcID = enemy->npcID;
                    script->groupFlags = 0;
                }
            }
            if (!(currentEncounter->flags & ENCOUNTER_STATUS_FLAG_1) && !D_8009A63C && currentEncounter->battleStartCountdown == 0 && D_8009A670 == 0) {
                suggest_player_anim_clearUnkFlag(0x10032);
            }
            gEncounterSubState = ENCOUNTER_SUBSTATE_POST_BATTLE_WON_WAIT;
            break;
        case ENCOUNTER_SUBSTATE_POST_BATTLE_WON_WAIT:
            if (currentEncounter->fadeOutAmount == 0) {
                gEncounterSubState = ENCOUNTER_SUBSTATE_POST_BATTLE_WON_KILL;
            } else {
                currentEncounter->fadeOutAccel += 4;
                currentEncounter->fadeOutAmount -= currentEncounter->fadeOutAccel;
                if (currentEncounter->fadeOutAmount < 0) {
                    currentEncounter->fadeOutAmount = 0;
                }
            }
            break;
        case ENCOUNTER_SUBSTATE_POST_BATTLE_WON_KILL:
            cond = FALSE;
            encounter = currentEncounter->currentEncounter;
            for (i = 0; i < encounter->count; i++) {
                enemy = encounter->enemy[i];
                if (enemy == NULL) {
                    continue;
                }
                if ((enemy->flags & ENEMY_FLAG_8) && enemy != currentEncounter->currentEnemy) {
                    continue;
                }
                if (enemy->flags & ENEMY_FLAG_20) {
                    continue;
                }
                if (does_script_exist(enemy->defeatScriptID)) {
                    cond = TRUE;
                } else {
                    enemy->defeatScript = NULL;
                }
            }
            if (!cond) {
                if (!(currentEncounter->flags & ENCOUNTER_STATUS_FLAG_1) && !D_8009A63C && currentEncounter->battleStartCountdown == 1) {
                    suggest_player_anim_clearUnkFlag(ANIM_Mario_ThumbsUp);
                }
                encounter = currentEncounter->currentEncounter;
                for (i = 0; i < encounter->count; i++) {
                    enemy = encounter->enemy[i];
                    enemy = encounter->enemy[i];
                    if (enemy == NULL) {
                        continue;
                    }
                    if (enemy->flags & ENEMY_FLAG_4) {
                        continue;
                    }
                    if ((enemy->flags & ENEMY_FLAG_8) && enemy != currentEncounter->currentEnemy) {
                        continue;
                    }
                    if (!(enemy->flags & ENEMY_FLAG_1)) {
                        if (!(enemy->flags & ENEMY_FLAG_FLED)) {
                            set_defeated(currentEncounter->mapID, encounter->encounterID + i);
                        }
                    }
                    kill_enemy(enemy);
                }

                currentEncounter->unk_94 = 0;
                if (!(currentEncounter->flags & ENCOUNTER_STATUS_FLAG_1) && !D_8009A63C && currentEncounter->battleStartCountdown == 1) {
                    currentEncounter->unk_94 = 30;
                }
                gEncounterSubState = ENCOUNTER_SUBSTATE_POST_BATTLE_WON_TO_NEUTRAL;
            }
            break;
        case ENCOUNTER_SUBSTATE_POST_BATTLE_WON_TO_NEUTRAL:
            if (!(currentEncounter->flags & ENCOUNTER_STATUS_FLAG_2) && (gGameStatusPtr->stickX[0] != 0 || gGameStatusPtr->stickY[0] != 0)) {
                currentEncounter->unk_94 = 0;
            }
            if (currentEncounter->unk_94 != 0) {
                currentEncounter->unk_94--;
                break;
            }

            for (i = 0; i < currentEncounter->numEncounters; i++) {
                encounter = currentEncounter->encounterList[i];
                if (encounter == NULL) {
                    continue;
                }
                for (j = 0; j < encounter->count; j++) {
                    enemy = encounter->enemy[j];
                    if (enemy == NULL || (enemy->flags & ENEMY_FLAG_20)) {
                        continue;
                    }
                    if (enemy->aiScript != NULL) {
                        resume_all_script(enemy->aiScriptID);
                    }
                    if (enemy->auxScript != NULL) {
                        resume_all_script(enemy->auxScriptID);
                    }
                }
            }

            currentEncounter->battleTriggerCooldown = 15;
            enable_player_input();
            partner_enable_input();
            if (!D_8009A63C) {
                suggest_player_anim_clearUnkFlag(ANIM_Mario_10002);
            }
            set_screen_overlay_params_front(255, -1.0f);
            resume_all_group(EVT_GROUP_10);
            gEncounterState = ENCOUNTER_STATE_NEUTRAL;
            D_8009A678 = 1;
            gEncounterSubState = ENCOUNTER_SUBSTATE_NEUTRAL;
            break;
        case ENCOUNTER_SUBSTATE_POST_BATTLE_FLED_INIT:
            encounter = currentEncounter->currentEncounter;
            for (i = 0; i < encounter->count; i++) {
                enemy = encounter->enemy[i];
                if (enemy == NULL) {
                    continue;
                }
                if ((enemy->flags & ENEMY_FLAG_8) && enemy != currentEncounter->currentEnemy) {
                    continue;
                }

                if (enemy->flags & ENEMY_FLAG_20) {
                    continue;
                }

                if (enemy->defeatBytecode != NULL) {
                    script = start_script(enemy->defeatBytecode, EVT_PRIORITY_A, 0);
                    enemy->defeatScript = script;
                    enemy->defeatScriptID = script->id;
                    enemy->aiFlags |= 1;
                    script->owner1.enemy = enemy;
                    script->owner2.npcID = enemy->npcID;
                    script->groupFlags = enemy->scriptGroup;
                }
            }
            gEncounterSubState = ENCOUNTER_SUBSTATE_POST_BATTLE_FLED_WAIT;
            break;
        case ENCOUNTER_SUBSTATE_POST_BATTLE_FLED_WAIT:
            if (currentEncounter->fadeOutAmount == 0) {
                gEncounterSubState = ENCOUNTER_SUBSTATE_POST_BATTLE_102;
            } else {
                currentEncounter->fadeOutAccel += 4;
                currentEncounter->fadeOutAmount -= currentEncounter->fadeOutAccel;
                if (currentEncounter->fadeOutAmount < 0) {
                    currentEncounter->fadeOutAmount = 0;
                }
            }
            break;
        case ENCOUNTER_SUBSTATE_POST_BATTLE_102:
            encounter = currentEncounter->currentEncounter;
            cond = FALSE;
            for (i = 0; i < encounter->count; i++) {
                enemy = encounter->enemy[i];
                if (enemy == NULL) {
                    continue;
                }
                if (!(enemy->flags & ENEMY_FLAG_20)) {
                    if (does_script_exist(enemy->defeatScriptID)) {
                        cond = TRUE;
                    } else {
                        enemy->defeatScript = NULL;
                    }
                }
            }
            if (!cond) {
                for (i = 0; i < currentEncounter->numEncounters; i++) {
                    encounter = currentEncounter->encounterList[i];
                    if (encounter == NULL) {
                        continue;
                    }
                    for (j = 0; j < encounter->count; j++) {
                        enemy = encounter->enemy[j];
                        if (enemy == NULL || (enemy->flags & ENEMY_FLAG_20)) {
                            continue;
                        }
                        if (enemy->aiScript != NULL) {
                            resume_all_script(enemy->aiScriptID);
                        }
                        if (enemy->auxScript != NULL) {
                            resume_all_script(enemy->auxScriptID);
                        }
                    }
                }

                enemy = currentEncounter->currentEnemy;
<<<<<<< HEAD
                encounter = currentEncounter->currentEncounter;
                if (!(enemy->flags & ENEMY_FLAGS_40000)) {
=======
                encounter = currentEncounter->currentEncounter;;
                if (!(enemy->flags & ENEMY_FLAG_40000)) {
>>>>>>> 2f79b357
                    enemy->aiPaused = 45;
                    playerStatus->blinkTimer = 45;
                    for (j = 0; j < encounter->count; j++) {
                        enemy = encounter->enemy[j];
                        if (enemy == NULL) {
                            continue;
                        }
                        if (enemy->flags & ENEMY_FLAG_20) {
                            continue;
                        }
                        if (enemy->flags & ENEMY_FLAG_8) {
                            continue;
                        }
                        enemy->aiPaused = 45;
                        playerStatus->blinkTimer = 45;
                    }
                }

                enemy = currentEncounter->currentEnemy;
                if (!(currentEncounter->flags & ENCOUNTER_STATUS_FLAG_4)) {
                    script = start_script(&D_80077E9C, EVT_PRIORITY_A, 0);
                    enemy->defeatScript = script;
                    enemy->defeatScriptID = script->id;
                    script->owner1.enemy = enemy;
                    script->owner2.npcID = enemy->npcID;
                    script->groupFlags = enemy->scriptGroup;
                }

                currentEncounter->battleTriggerCooldown = 45;
                playerStatus->blinkTimer = 45;
                enable_player_input();
                partner_enable_input();
                set_screen_overlay_params_front(255, -1.0f);
                if (!D_8009A63C) {
                    currentEncounter->unk_94 = 15;
                } else {
                    currentEncounter->unk_94 = 0;
                }
                gEncounterSubState = ENCOUNTER_SUBSTATE_POST_BATTLE_103;
            }
            break;
        case ENCOUNTER_SUBSTATE_POST_BATTLE_103:
            if (currentEncounter->unk_94 != 0) {
                currentEncounter->unk_94--;
                if (gGameStatusPtr->currentButtons[0] == 0 && gGameStatusPtr->stickX[0] == 0 && gGameStatusPtr->stickY[0] == 0) {
                    break;
                }
            }
            if (!D_8009A63C && playerStatus->anim == ANIM_Mario_50000) {
                suggest_player_anim_clearUnkFlag(ANIM_Mario_10002);
            }
            resume_all_group(EVT_GROUP_10);
            gEncounterState = ENCOUNTER_STATE_NEUTRAL;
            D_8009A678 = 1;
            gEncounterSubState = ENCOUNTER_SUBSTATE_NEUTRAL;
            break;
        case ENCOUNTER_SUBSTATE_POST_BATTLE_LOST_INIT:
            suggest_player_anim_clearUnkFlag(ANIM_Mario_80009);
            encounter = currentEncounter->currentEncounter;
            for (i = 0; i < encounter->count; i++) {
                enemy = encounter->enemy[i];
                if (enemy == NULL) {
                    continue;
                }
                if ((enemy->flags & ENEMY_FLAG_8) && enemy != currentEncounter->currentEnemy) {
                    continue;
                }

                if (enemy->flags & ENEMY_FLAG_20) {
                    continue;
                }

                if (enemy->defeatBytecode != NULL) {
                    script = start_script(enemy->defeatBytecode, 0xA, 0);
                    enemy->defeatScript = script;
                    enemy->defeatScriptID = script->id;
                    script->owner1.enemy = enemy;
                    script->owner2.npcID = enemy->npcID;
                    script->groupFlags = enemy->scriptGroup;
                }
            }
            gEncounterSubState = ENCOUNTER_SUBSTATE_POST_BATTLE_LOST_WAIT;
            break;
        case ENCOUNTER_SUBSTATE_POST_BATTLE_LOST_WAIT:
            if (currentEncounter->fadeOutAmount == 0) {
                gEncounterSubState = ENCOUNTER_SUBSTATE_POST_BATTLE_202;
            } else {
                currentEncounter->fadeOutAccel += 4;
                currentEncounter->fadeOutAmount -= currentEncounter->fadeOutAccel;
                if (currentEncounter->fadeOutAmount < 0) {
                    currentEncounter->fadeOutAmount = 0;
                }
            }
            break;
        case ENCOUNTER_SUBSTATE_POST_BATTLE_202:
            cond = FALSE;
            encounter = currentEncounter->currentEncounter;
            for (i = 0; i < encounter->count; i++) {
                enemy = encounter->enemy[i];
                if (enemy == NULL) {
                    continue;
                }
                if (!(enemy->flags & ENEMY_FLAG_20)) {
                    if (does_script_exist(enemy->defeatScriptID)) {
                        cond = TRUE;
                    } else {
                        enemy->defeatScript = NULL;
                    }
                }
            }
            if (!cond) {
                for (i = 0; i < currentEncounter->numEncounters; i++) {
                    encounter = currentEncounter->encounterList[i];
                    if (encounter == NULL) {
                        continue;
                    }
                    for (j = 0; j < encounter->count; j++) {
                        enemy = encounter->enemy[j];
                        if (enemy == NULL || (enemy->flags & ENEMY_FLAG_20)) {
                            continue;
                        }
                        if (enemy->aiScript != NULL) {
                            resume_all_script(enemy->aiScriptID);
                        }
                        if (enemy->auxScript != NULL) {
                            resume_all_script(enemy->auxScriptID);
                        }
                    }
                }
                enable_player_input();
                partner_enable_input();
                set_screen_overlay_params_front(255, -1.0f);
                currentEncounter->unk_94 = 15;
                gEncounterSubState = ENCOUNTER_SUBSTATE_POST_BATTLE_LOST_TO_NEUTRAL;
            }
            break;
        case ENCOUNTER_SUBSTATE_POST_BATTLE_LOST_TO_NEUTRAL:
            if (currentEncounter->unk_94 != 0) {
                currentEncounter->unk_94--;
                if (gGameStatusPtr->currentButtons[0] == 0 && gGameStatusPtr->stickX[0] == 0 && gGameStatusPtr->stickY[0] == 0) {
                    break;
                }
            }
            resume_all_group(EVT_GROUP_10);
            gEncounterState = ENCOUNTER_STATE_NEUTRAL;
            D_8009A678 = 1;
            gEncounterSubState = ENCOUNTER_SUBSTATE_NEUTRAL;
            break;
        case ENCOUNTER_SUBSTATE_POST_BATTLE_300:
            for (i = 0; i < currentEncounter->numEncounters; i++) {
                encounter = currentEncounter->encounterList[i];
                if (encounter == NULL) {
                    continue;
                }
                for (j = 0; j < encounter->count; j++) {
                    enemy = encounter->enemy[j];
                    if (enemy == NULL || (enemy->flags & ENEMY_FLAG_20)) {
                        continue;
                    }
                    if (enemy->aiScript != NULL) {
                        resume_all_script(enemy->aiScriptID);
                    }
                    if (enemy->auxScript != NULL) {
                        resume_all_script(enemy->auxScriptID);
                    }
                }
            }
            enable_player_input();
            partner_enable_input();
            set_screen_overlay_params_front(255, -1.0f);
            resume_all_group(EVT_GROUP_10);
            gEncounterState = ENCOUNTER_STATE_NEUTRAL;
            D_8009A678 = 1;
            gEncounterSubState = ENCOUNTER_SUBSTATE_NEUTRAL;
            break;
        case ENCOUNTER_SUBSTATE_POST_BATTLE_ENEMY_FLED_INIT:
            encounter = currentEncounter->currentEncounter;
            for (i = 0; i < encounter->count; i++) {
                enemy = encounter->enemy[i];
                if (enemy == NULL) {
                    continue;
                }
                if ((enemy->flags & ENEMY_FLAG_8) && enemy != currentEncounter->currentEnemy) {
                    continue;
                }

                if (enemy->flags & ENEMY_FLAG_20) {
                    continue;
                }

                if (enemy->defeatBytecode != NULL) {
                    script = start_script(enemy->defeatBytecode, 0xA, 0);
                    enemy->defeatScript = script;
                    enemy->defeatScriptID = script->id;
                    script->owner1.enemy = enemy;
                    script->owner2.npcID = enemy->npcID;
                    script->groupFlags = enemy->scriptGroup;
                }
            }
            gEncounterSubState = ENCOUNTER_SUBSTATE_POST_BATTLE_ENEMY_FLED_WAIT;
            break;
        case ENCOUNTER_SUBSTATE_POST_BATTLE_ENEMY_FLED_WAIT:
            if (currentEncounter->fadeOutAmount == 0) {
                gEncounterSubState = ENCOUNTER_SUBSTATE_POST_BATTLE_ENEMY_FLED_TO_NEUTRAL;
            } else {
                currentEncounter->fadeOutAccel += 4;
                currentEncounter->fadeOutAmount -= currentEncounter->fadeOutAccel;
                if (currentEncounter->fadeOutAmount < 0) {
                    currentEncounter->fadeOutAmount = 0;
                }
            }
            break;
        case ENCOUNTER_SUBSTATE_POST_BATTLE_ENEMY_FLED_TO_NEUTRAL:
            cond = FALSE;
            encounter = currentEncounter->currentEncounter;
            for (i = 0; i < encounter->count; i++) {
                enemy = encounter->enemy[i];
                if (enemy == NULL) {
                    continue;
                }
                if (!(enemy->flags & ENEMY_FLAG_20)) {
                    if (does_script_exist(enemy->defeatScriptID)) {
                        cond = TRUE;
                    } else {
                        enemy->defeatScript = NULL;
                    }
                }
            }
            if (!cond) {
                for (i = 0; i < currentEncounter->numEncounters; i++) {
                    encounter = currentEncounter->encounterList[i];
                    if (encounter == NULL) {
                        continue;
                    }
                    for (j = 0; j < encounter->count; j++) {
                        enemy = encounter->enemy[j];
                        if (enemy == NULL || (enemy->flags & ENEMY_FLAG_20)) {
                            continue;
                        }
                        if (enemy->aiScript != NULL) {
                            resume_all_script(enemy->aiScriptID);
                        }
                        if (enemy->auxScript != NULL) {
                            resume_all_script(enemy->auxScriptID);
                        }
                    }
                }

                enemy = currentEncounter->currentEnemy;
                if (!(enemy->flags & ENEMY_FLAG_4)) {
                    encounter = currentEncounter->currentEncounter;
                    enemy->aiPaused = 45;
                    playerStatus->blinkTimer = 45;
                    for (j = 0; j < encounter->count; j++) {
                        enemy = encounter->enemy[j];
                        if (enemy == NULL) {
                            continue;
                        }
                        if (enemy->flags & ENEMY_FLAG_20) {
                            continue;
                        }
                        if (enemy->flags & ENEMY_FLAG_8) {
                            continue;
                        }
                        enemy->aiPaused = 45;
                        playerStatus->blinkTimer = 45;
                    }
                }

                currentEncounter->battleTriggerCooldown = 45;
                enable_player_input();
                partner_enable_input();
                set_screen_overlay_params_front(255, -1.0f);
                resume_all_group(EVT_GROUP_10);
                gEncounterState = ENCOUNTER_STATE_NEUTRAL;
                D_8009A678 = 1;
                gEncounterSubState = ENCOUNTER_SUBSTATE_NEUTRAL;
            }
            break;
    }

    for (i = 0; i < currentEncounter->numEncounters; i++) {
        encounter = currentEncounter->encounterList[i];
        if (encounter == NULL) {
            continue;
        }
        for (j = 0; j < encounter->count; j++) {
            enemy = encounter->enemy[j];
            if (enemy == NULL || (enemy->flags & ENEMY_FLAG_20)) {
                continue;
            }

            npc = get_npc_unsafe(enemy->npcID);
            if (enemy->aiPaused != 0) {
                if (enemy->aiPaused & 1) {
                    npc->flags |= NPC_FLAG_80000000;
                    enemy->flags |= ENEMY_FLAG_80000000;
                } else {
                    npc->flags &= ~NPC_FLAG_80000000;
                    enemy->flags &= ~ENEMY_FLAG_80000000;
                }
            }
        }
    }
}

void draw_encounters_post_battle(void) {
    EncounterStatus* currentEncounter = &gCurrentEncounter;
    s32 ret = currentEncounter->fadeOutAccel;

    if (ret != 0) {
        set_screen_overlay_params_front(0, currentEncounter->fadeOutAmount);
        set_screen_overlay_color(0, 0, 0, 0);
    }
}

void update_encounters_conversation(void) {
    EncounterStatus* encounter = &gCurrentEncounter;
    PlayerStatus* playerStatus = &gPlayerStatus;
    Enemy* currentEnemy;
    s32 flag;

    switch (gEncounterSubState) {
        case ENCOUNTER_SUBSTATE_CONVERSATION_INIT:
            currentEnemy = encounter->currentEnemy;
            flag = FALSE;

            if (currentEnemy->interactScript != NULL) {
                if (does_script_exist(currentEnemy->interactScriptID)) {
                    flag = TRUE;
                } else {
                    currentEnemy->interactScript = NULL;
                }
            }

            if (currentEnemy->hitScript != NULL) {
                if (does_script_exist(currentEnemy->hitScriptID)) {
                    flag = TRUE;
                } else {
                    currentEnemy->hitScript = NULL;
                }
            }

            if (!flag) {
                gEncounterSubState = ENCOUNTER_SUBSTATE_CONVERSATION_END;
            }
            break;
        case ENCOUNTER_SUBSTATE_CONVERSATION_END:
            resume_all_group(EVT_GROUP_01);

            currentEnemy = encounter->currentEnemy;
            if (currentEnemy != NULL && currentEnemy->aiScript != NULL) {
                resume_all_script(currentEnemy->aiScriptID);
            }

            enable_player_input();
            partner_enable_input();

            if (playerStatus->actionState == ACTION_STATE_TALK) {
                set_action_state(ACTION_STATE_IDLE);
            }

            func_800EF3D4(0);
            encounter->hitType = 0;
            resume_all_group(EVT_GROUP_10);
            gEncounterState = ENCOUNTER_STATE_NEUTRAL;
            D_8009A678 = 1;
            gEncounterSubState = ENCOUNTER_SUBSTATE_NEUTRAL;
            break;
    }
}

void draw_encounters_conversation(void) {
}

s32 check_conversation_trigger(void) {
    PlayerStatus* playerStatus = &gPlayerStatus;
    Camera* camera = &gCameras[gCurrentCameraID];
    EncounterStatus* encounterStatus = &gCurrentEncounter;
    f32 npcX, npcY, npcZ;
    f32 angle;
    f32 deltaX, deltaZ;
    Encounter* encounter;
    f32 playerX, playerY, playerZ;
    f32 playerColliderHeight;
    f32 playerColliderRadius;
    f32 length;
    f32 npcCollisionHeight;
    f32 npcCollisionRadius;
    Encounter* encounterTemp;
    Npc* npc;
    Npc* encounterNpc;
    Enemy* enemy;
    Enemy* encounterEnemy;
    f32 minLength;
    f32 xTemp, yTemp, zTemp;
    s32 i, j;

    playerStatus->encounteredNPC = NULL;
    playerStatus->flags &= ~PS_FLAG_HAS_CONVERSATION_NPC;
    playerColliderHeight = playerStatus->colliderHeight;
    playerColliderRadius = playerStatus->colliderDiameter / 2;
    playerX = playerStatus->position.x;
    playerY = playerStatus->position.y;
    playerZ = playerStatus->position.z;

    if (gPartnerActionStatus.partnerActionState != PARTNER_ACTION_NONE) {
        return FALSE;
    }

    encounter = NULL;
    npc = NULL;
    enemy = NULL;
    minLength = 65535.0f;

    for (i = 0; i < encounterStatus->numEncounters; i++) {
        encounterTemp = encounterStatus->encounterList[i];

        if (encounterTemp == NULL) {
            continue;
        }

        for (j = 0; j < encounterTemp->count; j++) {
            encounterEnemy = encounterTemp->enemy[j];

            if (encounterEnemy == NULL) {
                continue;
            }

            if (encounterEnemy->flags & (ENEMY_FLAG_80000000 | ENEMY_FLAG_20)) {
                continue;
            }

            if (!(encounterEnemy->flags & ENEMY_FLAG_1)) {
                continue;
            }

            if ((encounterEnemy->flags & ENEMY_FLAG_8000000) || encounterEnemy->interactBytecode == NULL) {
                continue;
            }

            encounterNpc = get_npc_unsafe(encounterEnemy->npcID);

            npcX = encounterNpc->pos.x;
            npcY = encounterNpc->pos.y;
            npcZ = encounterNpc->pos.z;
            deltaX = npcX - playerX;
            deltaZ = npcZ - playerZ;
            npcCollisionHeight = encounterNpc->collisionHeight;
            npcCollisionRadius = encounterNpc->collisionRadius;
            length = sqrtf(SQ(deltaX) + SQ(deltaZ));

            if ((playerColliderRadius + npcCollisionRadius <= length) ||
                (npcY + npcCollisionHeight < playerY) ||
                (playerY + playerColliderHeight < npcY)) {
                continue;
            }

            if (clamp_angle(playerStatus->spriteFacingAngle) < 180.0f) {
                angle = clamp_angle(camera->currentYaw - 120.0f);
                if (playerStatus->trueAnimation & SPRITE_ID_BACK_FACING) {
                    angle = clamp_angle(angle + 60.0f);
                }
            } else {
                angle = clamp_angle(camera->currentYaw + 120.0f);
                if (playerStatus->trueAnimation & SPRITE_ID_BACK_FACING) {
                    angle = clamp_angle(angle - 60.0f);
                }
            }

            if (fabsf(get_clamped_angle_diff(angle, atan2(playerX, playerZ, npcX, npcZ))) > 90.0f) {
                continue;
            }

            if (!(encounterEnemy->flags & ENEMY_FLAG_10000) && encounterNpc->flags & NPC_FLAG_20000000) {
                xTemp = npcX;
                yTemp = npcY;
                zTemp = npcZ;

                if (npc_test_move_taller_with_slipping(0, &xTemp, &yTemp, &zTemp, length,
                                                        atan2(npcX, npcZ, playerX, playerZ),
                                                        npcCollisionHeight,
                                                        2.0f * npcCollisionRadius) != 0) {
                    continue;
                }
            }

            if (length < minLength) {
                minLength = length;
                encounter = encounterTemp;
                npc = encounterNpc;
                enemy = encounterEnemy;
            }
        }
    }

    if (!(playerStatus->animFlags & PA_FLAG_8BIT_MARIO) && npc != NULL && !is_picking_up_item()) {
        playerStatus->encounteredNPC = npc;
        playerStatus->flags |= PS_FLAG_HAS_CONVERSATION_NPC;
        if (playerStatus->pressedButtons & BUTTON_A) {
            close_status_menu();
            gCurrentEncounter.hitType = ENCOUNTER_TRIGGER_CONVERSATION;
            enemy->encountered = ENCOUNTER_TRIGGER_CONVERSATION;
            encounterStatus->currentEncounter = encounter;
            encounterStatus->currentEnemy = enemy;
            encounterStatus->firstStrikeType = FIRST_STRIKE_PLAYER;
            return TRUE;
        }
    }
    return FALSE;
}

void create_encounters(void) {
    EncounterStatus* currentEncounter = &gCurrentEncounter;
    NpcBlueprint sp10;
    NpcBlueprint* bp = &sp10;
    NpcGroup* groupList = (NpcGroup*)(currentEncounter->npcGroupList);
    s32 groupNpcCount;
    s32 mapID = currentEncounter->mapID;

    Npc* newNpc;
    s32 newNpcIndex;
    s32 npcCount;

    NpcSettings* npcSettings;
    StaticNpc* npcData;
    Enemy* enemy;
    Encounter* encounter;
    Evt* script;

    s32 totalNpcCount;

    s32 cond1;
    s32 cond2;
    s32 i;
    s32 k;
    s32 e;

    switch (gEncounterSubState) {
        case ENCOUNTER_SUBSTATE_CREATE_INIT:
            if (currentEncounter->resetMapEncounterFlags != 1) {
                // check for current map among most recently visited
                for (i = 0; i < ARRAY_COUNT(currentEncounter->recentMaps); i++) {
                    if (currentEncounter->recentMaps[i] == mapID) {
                        break;
                    }
                }
                // current map not found in recent: reset all defeat flags
                if (i >= ARRAY_COUNT(currentEncounter->recentMaps)) {
                    for (k = 0; k < ARRAY_COUNT(currentEncounter->defeatFlags[mapID]); k++) {
                        currentEncounter->defeatFlags[mapID][k] = FALSE;
                    }
                }
                // add current map to recent maps, pushing out the least recent
                for (i = 0; i < ARRAY_COUNT(currentEncounter->recentMaps) - 1; i++) {
                    currentEncounter->recentMaps[i] = currentEncounter->recentMaps[i + 1];
                }
                currentEncounter->recentMaps[i] = mapID;
            }

            e = 0;
            totalNpcCount = 0;
            while (TRUE) {
                if (groupList->npcCount == 0) {
                    break;
                }

                npcData = groupList->npcs;
                groupNpcCount = groupList->npcCount;

                encounter = heap_malloc(sizeof(*encounter));

                currentEncounter->encounterList[e] = encounter;
                ASSERT(encounter != NULL);
                encounter->count = groupNpcCount;
                encounter->battle = groupList->battle;
                encounter->stage = groupList->stage - 1;
                encounter->encounterID = totalNpcCount;
                for (i = 0; i < groupNpcCount; i++) {
                    if (get_defeated(mapID, encounter->encounterID + i)) {
                        npcData++;
                        encounter->enemy[i] = NULL;
                        continue;
                    }

                    enemy = encounter->enemy[i] = heap_malloc(sizeof(*enemy));
                    ASSERT (enemy != NULL);

                    for (k = 0; k < ARRAY_COUNT(enemy->varTable); k++) {
                        enemy->varTable[k] = 0;
                    }
                    enemy->encounterIndex = e;
                    enemy->npcID = npcData->id;
                    npcSettings = enemy->npcSettings = npcData->settings;
                    enemy->drops = &npcData->drops;
                    if ((*(s16*)(&npcData->drops) & 0xFF00) != 0x8000) { //TODO s16?
                        enemy->drops = &D_80077EB8;
                    }
                    enemy->encountered = 0;
                    if ((s32) npcData->init < EVT_LIMIT) {
                        enemy->initBytecode = npcData->init;
                    } else {
                        enemy->initBytecode = NULL;
                    }
                    enemy->interactBytecode = npcSettings->onInteract;
                    enemy->aiBytecode = npcSettings->ai;
                    enemy->hitBytecode = npcSettings->onHit;
                    enemy->auxBytecode = npcSettings->aux;
                    enemy->defeatBytecode = npcSettings->onDefeat;
                    enemy->initScript = NULL;
                    enemy->interactScript = NULL;
                    enemy->aiScript = NULL;
                    enemy->hitScript = NULL;
                    enemy->auxScript = NULL;
                    enemy->defeatScript = NULL;
                    enemy->interactScriptID = 0;
                    enemy->aiScriptID = 0;
                    enemy->hitScriptID = 0;
                    enemy->auxScriptID = 0;
                    enemy->defeatScriptID = 0;
                    enemy->unk_07 = 0;
                    enemy->unk_B5 = 0;
                    enemy->aiDetectFlags = npcData->aiDetectFlags;


                    enemy->aiFlags = npcData->aiFlags;
                    enemy->unk_DC = 0;
                    enemy->aiPaused = 0;
                    enemy->unk_B8 = (EvtScript*)npcSettings->unk_24; // ??
                    enemy->unk_BC = NULL;
                    enemy->unk_C0 = 0;
                    enemy->unk_C4 = 0;

                    enemy->animList = (s32*)&npcData->animations;
                    enemy->territory = &npcData->territory;

                    enemy->flags = npcSettings->flags;
                    enemy->flags |= npcData->flags;
                    enemy->unk_64 = NULL;
                    enemy->tattleMsg = npcData->tattle;
                    if (npcData->initVarCount != 0) {
                        if (npcData->initVarCount == 1) {
                            enemy->varTable[0] = npcData->initVar.value;
                        } else {
                            s32* initialVars = npcData->initVar.array;
                            for (k = 0; k < npcData->initVarCount; k++) {
                                enemy->varTable[k] = *initialVars++;
                            }
                        }
                    }

                    // create the new NPC
                    bp->flags = 0;
                    if (npcSettings->defaultAnim == 0) {
                        bp->initialAnim = enemy->animList[0];
                    } else {
                        bp->initialAnim = npcSettings->defaultAnim;
                    }
                    bp->onUpdate = NULL;
                    bp->onRender = NULL;
                    if (!(enemy->flags & ENEMY_FLAG_20000)) {
                        newNpcIndex = _create_npc_standard(bp, (AnimID*) npcData->extraAnimations);
                    } else {
                        newNpcIndex = _create_npc_partner(bp);
                    }

                    newNpc = get_npc_by_index(newNpcIndex);
                    newNpc->npcID = npcData->id;
                    newNpc->collisionRadius = npcSettings->radius;
                    newNpc->collisionHeight = npcSettings->height;
                    enemy->spawnPos[0] = newNpc->pos.x = npcData->pos.x;
                    enemy->spawnPos[1] = newNpc->pos.y = npcData->pos.y;
                    enemy->spawnPos[2] = newNpc->pos.z = npcData->pos.z;
                    newNpc->unk_96 = 0;
                    newNpc->planarFlyDist = 0.0f;
                    newNpc->homePos.x = newNpc->pos.x;
                    newNpc->homePos.y = newNpc->pos.y;
                    newNpc->homePos.z = newNpc->pos.z;
                    set_npc_yaw(newNpc, npcData->yaw);
                    enemy->unk_E0 = 12345;
                    if (newNpc->collisionRadius >= 24.0) {
                        newNpc->shadowScale = newNpc->collisionRadius / 24.0;
                    } else {
                        newNpc->shadowScale = 1.0f;
                    }
                    if (enemy->flags & ENEMY_FLAG_100) {
                        newNpc->flags |= NPC_FLAG_40;
                    }
                    if (enemy->flags & ENEMY_FLAG_200) {
                        newNpc->flags |= NPC_FLAG_100;
                    }
                    if (enemy->flags & ENEMY_FLAG_400) {
                        newNpc->flags |= NPC_FLAG_8000;
                    }
                    if (enemy->flags & ENEMY_FLAG_800) {
                        newNpc->flags |= NPC_FLAG_ENABLE_HIT_SCRIPT;
                    }
                    if (enemy->flags & ENEMY_FLAG_GRAVITY) {
                        newNpc->flags |= NPC_FLAG_GRAVITY;
                    }
                    if (!(enemy->flags & ENEMY_FLAG_1)) {
                        newNpc->flags |= NPC_FLAG_100;
                    }
                    if (enemy->flags & ENEMY_FLAG_4000) {
                        newNpc->flags |= NPC_FLAG_1000000;
                    }
                    if (enemy->flags & ENEMY_FLAG_2000) {
                        newNpc->flags |= NPC_FLAG_NO_AI;
                    }
                    if (enemy->flags & ENEMY_FLAG_8000) {
                        newNpc->flags |= NPC_FLAG_10000000;
                    }
                    if (enemy->flags & ENEMY_FLAG_10000) {
                        newNpc->flags |= NPC_FLAG_20000000;
                    }
                    if (enemy->flags & ENEMY_FLAG_80) {
                        newNpc->flags |= NPC_FLAG_LOCK_ANIMS;
                    }
                    enemy->scriptGroup = EVT_GROUP_08 | EVT_GROUP_02 | EVT_GROUP_01;
                    if (enemy->flags & ENEMY_FLAG_1) {
                        enemy->scriptGroup = EVT_GROUP_08 | EVT_GROUP_02;
                    }
                    if (npcSettings->otherAI != NULL) {
                        script = start_script(npcSettings->otherAI, EVT_PRIORITY_A, 0);
                        enemy->aiScript = script;
                        enemy->aiScriptID = script->id;
                        script->owner1.enemy = enemy;
                        script->owner2.npcID = enemy->npcID;
                        script->groupFlags = enemy->scriptGroup;
                    }

                    npcData++;
                }
                groupList++;
                e++;
                totalNpcCount += groupNpcCount;
            }
            currentEncounter->numEncounters = e;
            gEncounterSubState = ENCOUNTER_SUBSTATE_CREATE_RUN_INIT_SCRIPT;
            break;

        case ENCOUNTER_SUBSTATE_CREATE_RUN_INIT_SCRIPT:
            cond2 = FALSE;
            for (e = 0; e < currentEncounter->numEncounters; e++) {
                encounter = currentEncounter->encounterList[e];
                if (encounter == NULL) {
                    continue;
                }
                for (i = 0; i < encounter->count; i++) {
                    enemy = encounter->enemy[i];
                    if (enemy == NULL) {
                        continue;
                    }
                    if (enemy->aiScript != NULL) {
                        if (does_script_exist(enemy->aiScriptID)) {
                            cond2 = TRUE;
                        }
                    }
                }
            }
            if (!cond2) {
                for (e = 0; e < currentEncounter->numEncounters; e++) {
                    encounter = currentEncounter->encounterList[e];
                    if (encounter == NULL) {
                        continue;
                    }
                    for (i = 0; i < encounter->count; i++) {
                        enemy = encounter->enemy[i];
                        if (enemy == NULL) {
                            continue;
                        }
                        if (enemy->initBytecode != NULL) {
                            script = start_script(enemy->initBytecode, EVT_PRIORITY_A, 0);
                            enemy->initScript = script;
                            enemy->initScriptID = script->id;
                            script->owner1.enemy = enemy;
                            script->owner2.npcID = enemy->npcID;
                            script->groupFlags = enemy->scriptGroup;
                        }
                    }
                }
                gEncounterSubState = ENCOUNTER_SUBSTATE_CREATE_RUN_AI;
            }
            break;

        case ENCOUNTER_SUBSTATE_CREATE_RUN_AI:
            cond1 = FALSE;

            for (e = 0; e < currentEncounter->numEncounters; e++) {
                encounter = currentEncounter->encounterList[e];
                if (encounter == NULL) {
                    continue;
                }
                for (i = 0; i < encounter->count; i++) {
                    enemy = encounter->enemy[i];
                    if (enemy == NULL) {
                        continue;
                    }
                    if (enemy->initScript != NULL) {
                        if (does_script_exist(enemy->initScriptID)) {
                            cond1 = TRUE;
                        } else {
                            enemy->initScript = NULL;
                        }
                    }
                }
            }

            if (cond1) {
                break;
            }

            for (e = 0; e < currentEncounter->numEncounters; e++) {
                encounter = currentEncounter->encounterList[e];
                if (encounter == NULL) {
                    continue;
                }
                for (i = 0; i < encounter->count; i++) {
                    enemy = encounter->enemy[i];
                    if (enemy == NULL) {
                        continue;
                    }
                    if (!(enemy->flags & ENEMY_FLAG_20)) {
                        if (enemy->aiBytecode != NULL) {
                            script = start_script(enemy->aiBytecode, EVT_PRIORITY_A, 0);
                            enemy->aiScript = script;
                            enemy->aiScriptID = script->id;
                            enemy->unk_C8 = 100;
                            script->owner1.enemy = enemy;
                            script->owner2.npcID = enemy->npcID;
                            script->groupFlags = enemy->scriptGroup;
                        }
                    }
                }
            }

            for (e = 0; e < currentEncounter->numEncounters; e++) {
                encounter = currentEncounter->encounterList[e];
                if (encounter == NULL) {
                    continue;
                }
                for (i = 0; i < encounter->count; i++) {
                    enemy = encounter->enemy[i];
                    if (enemy == NULL) {
                        continue;
                    }
                    if (!(enemy->flags & ENEMY_FLAG_20)) {
                        if (enemy->auxBytecode != NULL) {
                            script = start_script(enemy->auxBytecode, EVT_PRIORITY_A, 0);
                            enemy->auxScript = script;
                            enemy->auxScriptID = script->id;
                            script->owner1.enemy = enemy;
                            script->owner2.npcID = enemy->npcID;
                            script->groupFlags = enemy->scriptGroup;
                        }
                    }
                }
            }
            resume_all_group(EVT_GROUP_10);
            gEncounterState = ENCOUNTER_STATE_NEUTRAL;
            D_8009A678 = 1;
            gEncounterSubState = ENCOUNTER_SUBSTATE_NEUTRAL;
            break;
    }
}

void init_encounters_ui(void) {
}

s32 is_starting_conversation(void) {
    s32 ret = gEncounterState == ENCOUNTER_STATE_PRE_BATTLE;

    if (gCurrentEncounter.hitType == ENCOUNTER_TRIGGER_CONVERSATION) {
        ret = TRUE;
    }
    return ret;
}<|MERGE_RESOLUTION|>--- conflicted
+++ resolved
@@ -1863,13 +1863,8 @@
                 }
 
                 enemy = currentEncounter->currentEnemy;
-<<<<<<< HEAD
                 encounter = currentEncounter->currentEncounter;
-                if (!(enemy->flags & ENEMY_FLAGS_40000)) {
-=======
-                encounter = currentEncounter->currentEncounter;;
                 if (!(enemy->flags & ENEMY_FLAG_40000)) {
->>>>>>> 2f79b357
                     enemy->aiPaused = 45;
                     playerStatus->blinkTimer = 45;
                     for (j = 0; j < encounter->count; j++) {
