#include "common.h"
#include "npc.h"
#include "effects.h"
#include "battle/battle.h"

ApiStatus SetEncounterStatusFlags(Evt* script, s32 isInitialCall) {
    Bytecode* args = script->ptrReadPos;
    EncounterStatus* currentEncounter = &gCurrentEncounter;
    s32 flagBits = *args++;

    if (evt_get_variable(script, *args++)) {
        currentEncounter->flags |= flagBits;
    } else {
        currentEncounter->flags &= ~flagBits;
    }

    return ApiStatus_DONE2;
}

ApiStatus IsStartingConversation(Evt* script, s32 isInitialCall) {
    Bytecode arg1 = *script->ptrReadPos;

    evt_set_variable(script, arg1, is_starting_conversation());
    return ApiStatus_DONE2;
}

ApiStatus func_80044238(Evt* script, s32 isInitialCall) {
    func_80072BCC(evt_get_variable(script, *script->ptrReadPos));
    return ApiStatus_DONE2;
}

ApiStatus LoadDemoBattle(Evt* script, s32 isInitialCall) {
    load_demo_battle(evt_get_variable(script, *script->ptrReadPos));
    return ApiStatus_DONE2;
}

ApiStatus func_80044290(Evt* script, s32 isInitialCall) {
    return ApiStatus_DONE2;
}

ApiStatus MakeNpcs(Evt* script, s32 isInitialCall) {
    Bytecode* args = script->ptrReadPos;

    if (isInitialCall) {
        script->functionTemp[0] = 0;
    }

    switch (script->functionTemp[0]) {
        case 0:
            make_npcs(evt_get_variable(script, *args++), gGameStatusPtr->mapID, (s32*) evt_get_variable(script, *args++));
            script->functionTemp[0] = 1;
            break;
        case 1:
            if (gEncounterState != ENCOUNTER_STATE_CREATE) {
                return ApiStatus_DONE2;
            }
    }

    return ApiStatus_BLOCK;
}

ApiStatus RemoveNpc(Evt* script, s32 isInitialCall) {
    Bytecode* args = script->ptrReadPos;
    Enemy* enemy = script->owner1.enemy;
    ApiStatus ret = ApiStatus_DONE1;
    s32 id = evt_get_variable(script, *args++);
    EncounterStatus* currentEncounter = &gCurrentEncounter;
    s32 i, j;

    if ((s32)enemy != NPC_SELF) {
        if (id == NPC_SELF) {
            id = enemy->npcID;
            ret = ApiStatus_FINISH;
        } else {
            if (enemy->npcID == id) {
                Evt* scriptTemp = script;

                while (TRUE) {
                    if (scriptTemp->blockingParent != NULL) {
                        scriptTemp = scriptTemp->blockingParent;
                    } else {
                        break;
                    }
                }

                if (scriptTemp == enemy->aiScript) {
                    ret = ApiStatus_FINISH;
                }
            } else {
                get_enemy(id);
            }
        }
    } else {
        get_enemy(id);
    }

    for (i = 0; i < currentEncounter->numEncounters; i++) {
        Encounter* encounter = currentEncounter->encounterList[i];

        if (encounter != NULL) {
            for (j = 0; j < encounter->count; j++) {
                enemy = encounter->enemy[j];
                if (enemy != NULL && enemy->npcID == id) {
                    kill_enemy(enemy);
                    return ret;
                }
            }
        }
    }

    return ret;
}

ApiStatus RemoveEncounter(Evt* script, s32 isInitialCall) {
    Bytecode* args = script->ptrReadPos;
    Enemy* enemy = script->owner1.enemy;
    s32 id = evt_get_variable(script, *args++);
    EncounterStatus* currentEncounter = &gCurrentEncounter;
    ApiStatus ret = ApiStatus_DONE1;
    s32 i, j;

    if ((s32)enemy != NPC_SELF && (id == NPC_SELF || enemy->npcID == id)) {
        id = enemy->npcID;
        ret = ApiStatus_FINISH;
    } else {
        get_enemy(id);
    }

    for (i = 0; i < currentEncounter->numEncounters; i++) {
        Encounter* encounter = currentEncounter->encounterList[i];

        if (encounter != NULL) {
            for (j = 0; j < encounter->count; j++) {
                enemy = encounter->enemy[j];
                if (enemy != NULL && enemy->npcID == id) {
                    kill_encounter(enemy);
                    return ret;
                }
            }
        }
    }

    return ret;
}

ApiStatus GetBattleOutcome(Evt* script, s32 isInitialCall) {
    evt_set_variable(script, *script->ptrReadPos, gCurrentEncounter.battleOutcome);
    return ApiStatus_DONE2;
}

ApiStatus func_800445A8(Evt* script, s32 isInitialCall) {
    evt_set_variable(script, *script->ptrReadPos, script->owner1.enemy->unk_C4);
    return ApiStatus_DONE2;
}

ApiStatus func_800445D4(Evt* script, s32 isInitialCall) {
    evt_set_variable(script, *script->ptrReadPos, script->owner1.enemy->unk_C8);
    return ApiStatus_DONE2;
}

ApiStatus GetOwnerEncounterTrigger(Evt* script, s32 isInitialCall) {
    evt_set_variable(script, *script->ptrReadPos, script->owner1.enemy->encountered);
    return ApiStatus_DONE2;
}

ApiStatus DoNpcDefeat(Evt* script, s32 isInitialCall) {
    Enemy* owner = script->owner1.enemy;
    Npc* npc = get_npc_unsafe(owner->npcID);
    Evt* newScript;

    kill_script(script);
    npc->currentAnim = owner->animList[6];
    newScript = start_script(&SCRIPT_NpcDefeat, EVT_PRIORITY_A, 0);
    owner->defeatScript = newScript;
    owner->defeatScriptID = newScript->id;
    newScript->owner1.enemy = owner;
    newScript->owner2.npcID = owner->npcID;
    newScript->groupFlags = owner->scriptGroup;

    return ApiStatus_FINISH;
}

void start_battle(Evt* script, s32 songID) {
    EncounterStatus* currentEncounter = &gCurrentEncounter;
    Enemy* enemy = script->owner1.enemy;
    Encounter* encounter;
    s32 i;

    resume_all_group(EVT_GROUP_01);

    currentEncounter->hitType = ENCOUNTER_TRIGGER_NONE;
    enemy->encountered = TRUE;
    currentEncounter->currentEnemy = enemy;
    currentEncounter->currentEncounter = currentEncounter->encounterList[enemy->encounterIndex];
    currentEncounter->firstStrikeType = FIRST_STRIKE_NONE;
    currentEncounter->allowFleeing = FALSE;
    currentEncounter->songID = songID;
    currentEncounter->unk_18 = -1;

    if (enemy->aiScript != NULL) {
        suspend_all_script(enemy->aiScriptID);
    }

    if (enemy->auxScript != NULL) {
        suspend_all_script(enemy->auxScriptID);
    }

    disable_player_input();
    partner_disable_input();

    encounter = currentEncounter->currentEncounter;
    for (i = 0; i < encounter->count; i++) {
        enemy = encounter->enemy[i];
        if ((enemy != NULL && (
            !(enemy->flags & ENEMY_FLAG_ENABLE_HIT_SCRIPT) || enemy == currentEncounter->currentEnemy)
            ) && enemy->hitBytecode != NULL) {
            Evt* hitEvtInstance;
            enemy->encountered = TRUE;

            hitEvtInstance = start_script(enemy->hitBytecode, EVT_PRIORITY_A, 0);

            enemy->hitScript = hitEvtInstance;
            enemy->hitScriptID = hitEvtInstance->id;

            hitEvtInstance = enemy->hitScript;
            hitEvtInstance->owner1.enemy = enemy;
            hitEvtInstance->owner2.npcID = enemy->npcID;
            hitEvtInstance->groupFlags = enemy->scriptGroup;
        }
    }

    currentEncounter->fadeOutAmount = 0;
    currentEncounter->unk_94 = 0;
    currentEncounter->scriptedBattle = TRUE;
    gEncounterState = ENCOUNTER_STATE_PRE_BATTLE;
    D_8009A678 = 1;
    gEncounterSubState = ENCOUNTER_SUBSTATE_PRE_BATTLE_INIT;
}

ApiStatus StartBattle(Evt* script, s32 isInitialCall) {
    start_battle(script, -1);
    return ApiStatus_DONE1;
}

ApiStatus StartBattleWith(Evt* script, s32 isInitialCall) {
    start_battle(script, evt_get_variable(script, *script->ptrReadPos));
    return ApiStatus_DONE1;
}

ApiStatus StartBossBattle(Evt* script, s32 isInitialCall) {
    EncounterStatus* currentEncounter = &gCurrentEncounter;
    Enemy* enemy = script->owner1.enemy;
    s32 songID = evt_get_variable(script, *script->ptrReadPos);
    Encounter* encounter;
    s32 i;

    resume_all_group(EVT_GROUP_01);

    currentEncounter->hitType = ENCOUNTER_TRIGGER_NONE;
    enemy->encountered = TRUE;
    currentEncounter->currentEnemy = enemy;
    currentEncounter->currentEncounter = currentEncounter->encounterList[enemy->encounterIndex];
    currentEncounter->firstStrikeType = FIRST_STRIKE_NONE;
    currentEncounter->allowFleeing = TRUE;
    currentEncounter->songID = songID;
    currentEncounter->unk_18 = -1;

    if (enemy->aiScript != NULL) {
        suspend_all_script(enemy->aiScriptID);
    }

    if (enemy->auxScript != NULL) {
        suspend_all_script(enemy->auxScriptID);
    }

    disable_player_input();
    partner_disable_input();

    encounter = currentEncounter->currentEncounter;
    for (i = 0; i < encounter->count; i++) {
        enemy = encounter->enemy[i];
        if ((enemy != NULL && (
            !(enemy->flags & ENEMY_FLAG_ENABLE_HIT_SCRIPT) || enemy == currentEncounter->currentEnemy)
            ) && enemy->hitBytecode != NULL) {
            enemy->encountered = TRUE;

            script = start_script(enemy->hitBytecode, EVT_PRIORITY_A, 0);
            enemy->hitScript = script;
            enemy->hitScriptID = script->id;

            script = enemy->hitScript;
            script->owner1.enemy = enemy;
            script->owner2.npcID = enemy->npcID;
            script->groupFlags = enemy->scriptGroup;
        }
    }

    currentEncounter->fadeOutAmount = 0;
    currentEncounter->unk_94 = 0;
    currentEncounter->scriptedBattle = TRUE;
    gEncounterState = ENCOUNTER_STATE_PRE_BATTLE;
    D_8009A678 = 1;
    gEncounterSubState = ENCOUNTER_SUBSTATE_PRE_BATTLE_INIT;

    return ApiStatus_DONE1;
}

ApiStatus SetBattleMusic(Evt* script, s32 isInitialCall) {
    Bytecode songID = evt_get_variable(script, *script->ptrReadPos);
    EncounterStatus* currentEncounter = &gCurrentEncounter;

    currentEncounter->allowFleeing = TRUE;
    currentEncounter->songID = songID;
    currentEncounter->unk_18 = -1;
    return ApiStatus_DONE2;
}

ApiStatus BindNpcAI(Evt* script, s32 isInitialCall) {
    Bytecode* args = script->ptrReadPos;
    Enemy* enemy = script->owner1.enemy;
    s32 id = evt_get_variable(script, *args++);
    EvtScript* newScriptSource = (EvtScript*)evt_get_variable(script, *args++);
    Evt* scriptTemp = script;
    ApiStatus ret = ApiStatus_DONE2;
    Evt* aiScript;
    s32 groupFlags;

    if ((s32)enemy != NPC_SELF && (id == NPC_SELF || enemy->npcID == id)) {
        id = enemy->npcID;

        while (TRUE) {
            if (scriptTemp->blockingParent != NULL) {
                scriptTemp = scriptTemp->blockingParent;
            } else {
                break;
            }
        }

        aiScript = enemy->aiScript;
        if (scriptTemp == aiScript) {
            ret = ApiStatus_FINISH;
        }
    } else {
        enemy = get_enemy(id);
    }

    if (enemy->flags & ENEMY_FLAG_PASSIVE) {
        groupFlags = EVT_GROUP_08 | EVT_GROUP_02;
    } else {
        groupFlags = EVT_GROUP_08 | EVT_GROUP_02 | EVT_GROUP_01;
    }

    if (enemy->aiScript != NULL) {
        kill_script_by_ID(enemy->aiScriptID);
    }

    enemy->unk_C8 = 100;
    enemy->aiBytecode = newScriptSource;
    scriptTemp = start_script(newScriptSource, EVT_PRIORITY_A, 0);
    enemy->aiScript = scriptTemp;
    enemy->aiScriptID = scriptTemp->id;
    scriptTemp->owner1.enemy = enemy;
    scriptTemp->owner2.npcID = id;
    scriptTemp->groupFlags = groupFlags;
    return ret;
}

ApiStatus BindNpcIdle(Evt* script, s32 isInitialCall) {
    Bytecode* args = script->ptrReadPos;
    Enemy* owner = script->owner1.enemy;
    s32 npcID = evt_get_variable(script, *args++);
    EvtScript* aiBytecode = (EvtScript*)evt_get_variable(script, *args++);

    if (npcID == NPC_SELF) {
        npcID = owner->npcID;
    }

    owner = get_enemy(npcID);
    owner->aiBytecode = aiBytecode;

    return ApiStatus_DONE2;
}

ApiStatus RestartNpcAI(Evt* script, s32 isInitialCall) {
    Bytecode* args = script->ptrReadPos;
    Enemy* enemy = script->owner1.enemy;
    s32 npcID = evt_get_variable(script, *args++);
    Evt* newScript;
    s32 groupFlags;

    if (npcID == NPC_SELF) {
        npcID = enemy->npcID;
    }

    enemy = get_enemy(npcID);

    if (enemy->flags & ENEMY_FLAG_PASSIVE) {
        groupFlags = EVT_GROUP_08 | EVT_GROUP_02;
    } else {
        groupFlags = EVT_GROUP_08 | EVT_GROUP_02 | EVT_GROUP_01;
    }

    if (enemy->aiScript != NULL) {
        kill_script_by_ID(enemy->aiScriptID);
    }

    enemy->unk_C8 = 100;
    newScript = start_script(enemy->aiBytecode, EVT_PRIORITY_A, 0);
    enemy->aiScript = newScript;
    enemy->aiScriptID = newScript->id;
    newScript->owner1.enemy = enemy;
    newScript->owner2.npc = script->owner2.npc;
    newScript->groupFlags = groupFlags;

    return ApiStatus_DONE2;
}

ApiStatus EnableNpcAI(Evt* script, s32 isInitialCall) {
    Bytecode* args = script->ptrReadPos;
    Enemy* npc = script->owner1.enemy;
    s32 npcID = evt_get_variable(script, *args++);
    s32 var2 = evt_get_variable(script, *args++);

    if (npcID == NPC_SELF) {
        npcID = npc->npcID;
    }

    npc = get_enemy(npcID);

    if (var2 != 0) {
        if (npc->aiScript != NULL) {
            resume_all_script(npc->aiScriptID);
        }
    } else if (npc->aiScript != NULL) {
        suspend_all_script(npc->aiScriptID);
    }

    return ApiStatus_DONE2;
}

ApiStatus SetNpcAux(Evt* script, s32 isInitialCall) {
    Bytecode* args = script->ptrReadPos;
    Enemy* enemy = script->owner1.enemy;
    s32 id = evt_get_variable(script, *args++);
    EvtScript* newScriptSource = (EvtScript*)evt_get_variable(script, *args++);
    Evt* scriptTemp = script;
    ApiStatus ret = ApiStatus_DONE2;
    Evt* auxScript;

    if ((s32)enemy != NPC_SELF && (id == NPC_SELF || enemy->npcID == id)) {
        id = enemy->npcID;

        while (TRUE) {
            if (scriptTemp->blockingParent != NULL) {
                scriptTemp = scriptTemp->blockingParent;
            } else {
                break;
            }
        }

        auxScript = enemy->auxScript;
        if (scriptTemp == auxScript) {
            ret = ApiStatus_FINISH;
        }
    } else {
        enemy = get_enemy(id);
        auxScript = enemy->auxScript;
    }

    if (auxScript != NULL) {
        kill_script_by_ID(enemy->auxScriptID);
    }

    if (newScriptSource != NULL) {
        enemy->auxBytecode = newScriptSource;
        scriptTemp = start_script(newScriptSource, EVT_PRIORITY_A, 0);
        enemy->auxScript = scriptTemp;
        enemy->auxScriptID = scriptTemp->id;
        scriptTemp->owner1.enemy = enemy;
        scriptTemp->owner2.npcID = id;
        scriptTemp->groupFlags = script->groupFlags;
    }
    return ret;
}

ApiStatus BindNpcAux(Evt* script, s32 isInitialCall) {
    Bytecode* args = script->ptrReadPos;
    Enemy* npc = script->owner1.enemy;
    s32 npcID = evt_get_variable(script, *args++);
    EvtScript* auxBytecode = (EvtScript*)evt_get_variable(script, *args++);

    if (npcID == NPC_SELF) {
        npcID = npc->npcID;
    }

    npc = get_enemy(npcID);
    npc->auxBytecode = auxBytecode;

    return ApiStatus_DONE2;
}

ApiStatus RestartNpcAux(Evt* script, s32 isInitialCall) {
    Bytecode* args = script->ptrReadPos;
    Enemy* enemy = script->owner1.enemy;
    s32 npcID = evt_get_variable(script, *args++);
    Evt* newScript;
    s32 groupFlags;

    if (npcID == NPC_SELF) {
        npcID = enemy->npcID;
    }

    enemy = get_enemy(npcID);

    if (enemy->flags & ENEMY_FLAG_PASSIVE) {
        groupFlags = EVT_GROUP_08 | EVT_GROUP_02;
    } else {
        groupFlags = EVT_GROUP_08 | EVT_GROUP_02 | EVT_GROUP_01;
    }

    if (enemy->auxScript != NULL) {
        kill_script_by_ID(enemy->auxScriptID);
    }

    newScript = start_script(enemy->auxBytecode, EVT_PRIORITY_A, 0);
    enemy->auxScript = newScript;
    enemy->auxScriptID = newScript->id;
    newScript->owner1.enemy = enemy;
    newScript->owner2.npcID = npcID;
    newScript->groupFlags = groupFlags;

    return ApiStatus_DONE2;
}

ApiStatus EnableNpcAux(Evt* script, s32 isInitialCall) {
    Bytecode* args = script->ptrReadPos;
    Enemy* npc = script->owner1.enemy;
    s32 npcID = evt_get_variable(script, *args++);
    s32 var2 = evt_get_variable(script, *args++);

    if (npcID == NPC_SELF) {
        npcID = npc->npcID;
    }

    npc = get_enemy(npcID);

    if (var2 != 0) {
        if (npc->auxScript != NULL) {
            resume_all_script(npc->auxScriptID);
        }
    } else if (npc->auxScript != NULL) {
        suspend_all_script(npc->auxScriptID);
    }

    return ApiStatus_DONE2;
}

ApiStatus BindNpcInteract(Evt* script, s32 isInitialCall) {
    Bytecode* args = script->ptrReadPos;
    Enemy* npc = script->owner1.enemy;
    s32 npcID = evt_get_variable(script, *args++);
    EvtScript* interactBytecode = (EvtScript*)evt_get_variable(script, *args++);

    if (npcID == NPC_SELF) {
        npcID = npc->npcID;
    }

    npc = get_enemy(npcID);

    if (npc->interactScript != NULL) {
        kill_script_by_ID(npc->interactScriptID);
    }
    npc->interactBytecode = interactBytecode;

    return ApiStatus_DONE2;
}

ApiStatus BindNpcHit(Evt* script, s32 isInitialCall) {
    Bytecode* args = script->ptrReadPos;
    Enemy* npc = script->owner1.enemy;
    s32 npcID = evt_get_variable(script, *args++);
    EvtScript* hitBytecode = (EvtScript*)evt_get_variable(script, *args++);

    if (npcID == NPC_SELF) {
        npcID = npc->npcID;
    }

    npc = get_enemy(npcID);

    if (npc->hitScript != NULL) {
        kill_script_by_ID(npc->hitScriptID);
    }
    npc->hitBytecode = hitBytecode;

    return ApiStatus_DONE2;
}

ApiStatus BindNpcDefeat(Evt* script, s32 isInitialCall) {
    Bytecode* args = script->ptrReadPos;
    Enemy* npc = script->owner1.enemy;
    s32 npcID = evt_get_variable(script, *args++);
    EvtScript* defeatBytecode = (EvtScript*)evt_get_variable(script, *args++);

    if (npcID == -1) {
        npcID = npc->npcID;
    }

    npc = get_enemy(npcID);
    npc->defeatBytecode = defeatBytecode;

    return ApiStatus_DONE2;
}

ApiStatus SetSelfVar(Evt* script, s32 isInitialCall) {
    Bytecode* args = script->ptrReadPos;
    Enemy* owner = script->owner1.enemy;
    s32 index = evt_get_variable(script, *args++);
    s32 value = evt_get_variable(script, *args++);

    owner->varTable[index] = value;
    return ApiStatus_DONE2;
}

ApiStatus GetSelfVar(Evt* script, s32 isInitialCall) {
    Bytecode* args = script->ptrReadPos;
    Enemy* owner = script->owner1.enemy;
    s32 var1 = evt_get_variable(script, *args++);
    s32 var0 = *args++;

    evt_set_variable(script, var0, owner->varTable[var1]);
    return ApiStatus_DONE2;
}

ApiStatus SetNpcVar(Evt* script, s32 isInitialCall) {
    Bytecode* args = script->ptrReadPos;
    Enemy* npc = script->owner1.enemy;
    s32 npcID = evt_get_variable(script, *args++);
    s32 varIdx = evt_get_variable(script, *args++);
    s32 val = evt_get_variable(script, *args++);

    if (npcID == NPC_SELF) {
        npcID = npc->npcID;
    }

    npc = get_enemy(npcID);
    npc->varTable[varIdx] = val;

    return ApiStatus_DONE2;
}

ApiStatus GetNpcVar(Evt* script, s32 isInitialCall) {
    Bytecode* args = script->ptrReadPos;
    Enemy* npc = script->owner1.enemy;
    s32 npcID = evt_get_variable(script, *args++);
    s32 varIdx = evt_get_variable(script, *args++);
    s32 var3 = *args++;

    if (npcID == NPC_SELF) {
        npcID = npc->npcID;
    }

    npc = get_enemy(npcID);
    evt_set_variable(script, var3, npc->varTable[varIdx]);

    return ApiStatus_DONE2;
}

ApiStatus SetSelfRotation(Evt* script, s32 isInitialCall) {
    Bytecode* args = script->ptrReadPos;
    Npc* self = get_npc_unsafe(script->owner2.npcID);
    s32 rotX = evt_get_variable(script, *args++);
    s32 rotY = evt_get_variable(script, *args++);
    s32 rotZ = evt_get_variable(script, *args++);

    self->rotation.x = rotX;
    self->rotation.y = rotY;
    self->rotation.z = rotZ;

    return ApiStatus_DONE2;
}

ApiStatus SetSelfEnemyFlags(Evt* script, s32 isInitialCall) {
    script->owner1.enemy->flags = *script->ptrReadPos;
    return ApiStatus_DONE2;
}

ApiStatus SetSelfEnemyFlagBits(Evt* script, s32 isInitialCall) {
    Bytecode* args = script->ptrReadPos;
    Enemy* owner = script->owner1.enemy;
    s32 bits = *args++;

    if (evt_get_variable(script, *args++)) {
        owner->flags |= bits;
    } else {
        owner->flags &= ~bits;
    }
    return ApiStatus_DONE2;
}

ApiStatus SelfEnemyOverrideSyncPos(Evt* script, s32 isInitialCall) {
    Bytecode* args = script->ptrReadPos;
    Enemy* owner = script->owner1.enemy;
    Npc* npc = get_npc_unsafe(script->owner2.npcID);

    owner->unk_07 = evt_get_variable(script, *args++);
    owner->unk_10.x = npc->pos.x;
    owner->unk_10.y = npc->pos.y;
    owner->unk_10.z = npc->pos.z;

    return ApiStatus_DONE2;
}

ApiStatus GetSelfNpcID(Evt* script, s32 isInitialCall) {
    Bytecode* args = script->ptrReadPos;

    evt_set_variable(script, *args++, script->owner1.enemy->npcID);
    return ApiStatus_DONE2;
}

ApiStatus ClearDefeatedEnemies(Evt* script, s32 isInitialCall) {
    EncounterStatus* currentEncounter = &gCurrentEncounter;
    s32 i;
    s32 j;

    for (i = 0; i < ARRAY_COUNT(currentEncounter->defeatFlags); i++) {
        for (j = 0; j < ARRAY_COUNT(currentEncounter->defeatFlags[0]); j++) {
            currentEncounter->defeatFlags[i][j] = 0;
        }
    }
    return ApiStatus_DONE2;
}

ApiStatus SetEnemyFlagBits(Evt* script, s32 isInitialCall) {
    Bytecode* args = script->ptrReadPos;
    Enemy* npc = script->owner1.enemy;
    s32 npcID = evt_get_variable(script, *args++);
    s32 bits = *args++;
    s32 var2 = evt_get_variable(script, *args++);

    if (npcID == NPC_SELF) {
        npcID = npc->npcID;
    }

    npc = get_enemy(npcID);

    if (var2) {
        npc->flags |= bits;
    } else {
        npc->flags &= ~bits;
    }

    return ApiStatus_DONE2;
}

ApiStatus func_8004572C(Evt* script, s32 isInitialCall) {
    return ApiStatus_DONE2;
}

ApiStatus GetSelfAnimationFromTable(Evt* script, s32 isInitialCall) {
    Bytecode* args = script->ptrReadPos;
    Enemy* owner = script->owner1.enemy;

    evt_set_variable(script, *args++, owner->animList[evt_get_variable(script, *args++)]);
    return ApiStatus_DONE2;
}

ApiStatus func_80045798(Evt* script, s32 isInitialCall) {
    gPartnerActionStatus.unk_358 = evt_get_variable(script, *script->ptrReadPos);
    return ApiStatus_DONE2;
}

ApiStatus SetOwnerInstigatorValue(Evt* script, s32 isInitialCall) {
    Enemy* enemy = script->owner1.enemy;

    enemy->instigatorValue = evt_get_variable(script, *script->ptrReadPos);
    return ApiStatus_DONE2;
}

ApiStatus SetBattleAsScripted(Evt* script, s32 isInitialCall) {
    gCurrentEncounter.scriptedBattle = TRUE;
    return ApiStatus_DONE2;
}

ApiStatus GetEncounterTriggerHitTier(Evt* script, s32 isInitialCall) {
    evt_set_variable(script, *script->ptrReadPos, gCurrentEncounter.hitTier);
    return ApiStatus_DONE2;
}

ApiStatus func_80045838(Evt* script, s32 isInitialCall) {
    Bytecode* args = script->ptrReadPos;
    s32 npcID = evt_get_variable(script, *args++);
    s32 soundID = evt_get_variable(script, *args++);
    s32 upperSoundFLags = evt_get_variable(script, *args++);
    Npc* npc = resolve_npc(script, npcID);

    if (npc == NULL) {
        return ApiStatus_DONE2;
    }

    ai_enemy_play_sound(npc, soundID, upperSoundFLags);
    return ApiStatus_DONE2;
}

ApiStatus func_800458CC(Evt* script, s32 isInitialCall) {
    evt_set_variable(script, *script->ptrReadPos, script->owner1.enemy->npcSettings->actionFlags & AI_ACTION_08);
    return ApiStatus_DONE2;
}

ApiStatus OnPlayerFled(Evt* script, s32 isInitialCall) {
    Enemy* enemy = script->owner1.enemy;
    Npc* npc = get_npc_unsafe(enemy->npcID);
    Bytecode* args = script->ptrReadPos;
    s32 skipReaction = evt_get_variable(script, *args++);

    enemy->aiFlags |= ENEMY_AI_FLAG_4;

    if (!skipReaction) {
        s32 unk;

        if (!(enemy->aiFlags & ENEMY_AI_FLAG_10)) {
            npc->currentAnim = *enemy->animList;
        }

        if (!(enemy->aiFlags & ENEMY_AI_FLAG_8)) {
            fx_emote(EMOTE_QUESTION, npc, 0.0f, npc->collisionHeight, 1.0f, 0.0f, -20.0f, 40, &unk);
        }

<<<<<<< HEAD
        if ((npc->flags & (NPC_FLAG_GRAVITY | NPC_FLAG_JUMPING | NPC_FLAG_ENABLE_HIT_SCRIPT)) ==
            (NPC_FLAG_JUMPING | NPC_FLAG_ENABLE_HIT_SCRIPT))
        {
=======
        if ((npc->flags & (NPC_FLAG_GRAVITY | NPC_FLAG_JUMPING | NPC_FLAG_8)) == (NPC_FLAG_JUMPING | NPC_FLAG_8)) {
>>>>>>> 713883c7
            f32 x = npc->pos.x;
            f32 y = npc->pos.y + npc->collisionHeight;
            f32 z = npc->pos.z;
            f32 a = 100.0f;

            if (npc_raycast_down_sides(npc->collisionChannel, &x, &y, &z, &a) != 0) {
                npc->pos.y = y;
            }
            npc->flags &= ~NPC_FLAG_JUMPING;
        }
    }

    return ApiStatus_DONE2;
}

ApiStatus SetTattleMessage(Evt* script, s32 isInitialCall) {
    Bytecode* args = script->ptrReadPos;
    s32 enemyId = evt_get_variable(script, *args++);
    u32 tattleMsg = evt_get_variable(script, *args++);
    Enemy* npc = get_enemy(enemyId);

    npc->tattleMsg = tattleMsg;
    return ApiStatus_DONE2;
}<|MERGE_RESOLUTION|>--- conflicted
+++ resolved
@@ -825,13 +825,7 @@
             fx_emote(EMOTE_QUESTION, npc, 0.0f, npc->collisionHeight, 1.0f, 0.0f, -20.0f, 40, &unk);
         }
 
-<<<<<<< HEAD
-        if ((npc->flags & (NPC_FLAG_GRAVITY | NPC_FLAG_JUMPING | NPC_FLAG_ENABLE_HIT_SCRIPT)) ==
-            (NPC_FLAG_JUMPING | NPC_FLAG_ENABLE_HIT_SCRIPT))
-        {
-=======
         if ((npc->flags & (NPC_FLAG_GRAVITY | NPC_FLAG_JUMPING | NPC_FLAG_8)) == (NPC_FLAG_JUMPING | NPC_FLAG_8)) {
->>>>>>> 713883c7
             f32 x = npc->pos.x;
             f32 y = npc->pos.y + npc->collisionHeight;
             f32 z = npc->pos.z;
