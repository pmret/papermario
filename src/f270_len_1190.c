--- conflicted
+++ resolved
@@ -40,10 +40,6 @@
 extern s8* D_800A0910;
 
 void state_init_logos(void) {
-<<<<<<< HEAD
-    Camera* cameras = &gCameras;
-=======
->>>>>>> 1c0d26e6
     s8* romStart;
     s8* romEnd;
     s32* logoRam;
@@ -299,11 +295,7 @@
 }
 
 void state_step_pause(void) {
-<<<<<<< HEAD
-    s32 temp800A0921_2 = D_800A0921;
-=======
     s32 oldIsBattle = D_800A0921;
->>>>>>> 1c0d26e6
 
     switch (D_800A0921) {
         case 0:
@@ -314,11 +306,7 @@
             if (D_8009A658[1] == D_8009A64C) {
                 D_800A0920 = 4;
                 D_800A0921 = 2;
-<<<<<<< HEAD
-                OVERRIDE_FLAG_SET(0x8);
-=======
                 gOverrideFlags |= 0x8;
->>>>>>> 1c0d26e6
                 gGameStatusPtr->enableBackground &= ~0xF0;
                 gGameStatusPtr->enableBackground |= 0x10;
 
@@ -336,11 +324,7 @@
                     gGameStatusPtr->unk_15E = gGameStatusPtr->unk_15C;
                     sfx_stop_env_sounds();
                     func_8003B1A8();
-<<<<<<< HEAD
-                    gGameStatusPtr->isBattle = temp800A0921_2;
-=======
                     gGameStatusPtr->isBattle = oldIsBattle;
->>>>>>> 1c0d26e6
                     allocate_hit_tables();
                     battle_heap_create();
                     nuContRmbForceStop();
@@ -401,28 +385,16 @@
         case 0:
         case 1:
             if (D_800A0920 == 4) {
-<<<<<<< HEAD
-                OVERRIDE_FLAG_SET(0x8);
-=======
                 gOverrideFlags |= 0x8;
->>>>>>> 1c0d26e6
             }
 
             if (D_800A0920 >= 0) {
                 if (D_800A0920 != 0) {
-<<<<<<< HEAD
-                    (D_800A0920)--;
-=======
                     D_800A0920--;
->>>>>>> 1c0d26e6
                 }
 
                 if (D_800A0920 == 0) {
                     if (D_800A0920 == 0) {
-<<<<<<< HEAD
-                        PlayerStatus* playerStatus;
-=======
->>>>>>> 1c0d26e6
                         MapConfig* mapConfig;
                         Map* map;
                         s32 assetData;
