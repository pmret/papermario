#include "common.h"
#include "camera.h"

s32 gCurrentCameraID = CAM_DEFAULT;

CameraControlSettings* test_ray_zone(f32 posX, f32 posY, f32 posZ, Collider** zone) {
    f32 hitX, hitY, hitZ, hitDepth, nX, nY, nZ;
    s32 zoneID;

    hitDepth = 32767.0f;
    zoneID = test_ray_zones(posX, posY, posZ, 0.0f, -1.0f, 0.0f, &hitX, &hitY, &hitZ, &hitDepth, &nX, &nY, &nZ);
    if (zoneID >= 0) {
        if (zone != nullptr) {
            *zone = &gZoneCollisionData.colliderList[zoneID];
        }
        return gZoneCollisionData.colliderList[zoneID].camSettings;
    } else {
        return nullptr;
    }
}

s32 calculate_segment_intersection(f32 A1x, f32 A1z, f32 A2x, f32 A2z, f32 B1x, f32 B1z, f32 B2x, f32 B2z, f32* interX, f32* interZ, f32* squared_dist) {
    f32 dx14;
    f32 dx13;
    f32 dz;
    f32 dz12;
    f32 dx34;
    f32 dx12;
    f32 dx;
    f32 alpha;
    f32 minus_dz12;
    f32 B2_side;
    f32 x;
    f32 B1_side;
    f32 z;
    f32 dx12_copy;
    f32 dz13;
    f32 dz14;
    f32 dz34;
    f32 B1_side_;

    dx12_copy = A2x - A1x;
    dx12 = dx12_copy;
    dz12 = A2z - A1z;
    dx13 = B1x - A1x;
    dz13 = B1z - A1z;
    dx14 = B2x - A1x;
    dz14 = B2z - A1z;
    minus_dz12 = -dz12;
    dx34 = B2x - B1x;
    dz34 = B2z - B1z;

    // if distance between points on the line is 0
    if (dx12_copy == 0.0f && dz12 == 0.0f) {
        return false;
    }
    // if length of second segment is 0
    if (dx34 == 0.0f && dz34 == 0.0f) {
        return false;
    }

    B1_side_ = minus_dz12 * dx13 + dx12_copy * dz13;
    if (B1_side_ < 0.0f) {
        B1_side = -1.0f;
    } else if (B1_side_ > 0.0f) {
        B1_side = 1.0f;
    } else {
        B1_side = 0.0f;
    }
    B1_side_ = B1_side;

    dx = minus_dz12 * dx14 + dx12_copy * dz14;
    if (dx < 0.0f) {
        B2_side = -1.0f;
    } else if (dx > 0.0f) {
        B2_side = 1.0f;
    } else {
        B2_side = 0.0f;
    }

    // B1 and B2 are on the same side relative to the line: no intersection
    if (B1_side_ == B2_side) {
        return false;
    }

    if (fabsf(dx12) > fabsf(dx34)) {
        /*
        We represent intersection point P as P = B1 + alpha * (B2 - B1)
        and solve the equation (P - A1) x (A2 - A1) = 0, where 'x' is cross product, A1 and A2 are points on the line
        and B1 and B2 are the ends of the segment.
        So, (B1 - A1 + alpha * (B2 - B1)) x (A2 - A1) = 0,
        alpha = [-(B1 - A1) x (A2 - A1)] / [(B2 - B1) x (A2 - A1)]
        */
        // same as -(B1 - A1) x (A2 - A1)
        alpha = A1x * dz12 - A1z * dx12 + dx12 * B1z - dz12 * B1x;
        // divide by (B2 - B1) x (A2 - A1)
        alpha /= dz12 * dx34 - dx12 * dz34;
        /*
            Now we represent P as P = A1 + beta * (A2 - A1), and we are to find beta.
            B1 + alpha * (B2 - B1) = A1 + beta * (A2 - A1)
            beta * (A2 - A1) = B1 + alpha * (B2 - B1) - A1
            We use only 'x' part of this equation to find beta.

            Actually this step could be omitted and we calculate intersection directly as B1 + alpha * (B2 - B1).
            Don't know why it's done this way.
        */
        alpha = (B1x + dx34 * alpha - A1x) / dx12;
        x = A1x + dx12 * alpha;
        z = A1z + dz12 * alpha;
    } else {
        /*
        We represent intersection point P as P = A1 + alpha * (A2 - A1)
        and solve the equation (B2 - B1) x (P - B1) = 0
        */
        // same as (B2 - B1) x (B1 - A1)
        alpha = B1z * dx34 + A1x * dz34 - B1z * dz34 - A1z * dx34;
        // divide by (B2 - B1) x (A2 - A1)
        alpha /= dz12 * dx34 - dx12 * dz34;
        // Now we represent P as P = B1 + beta * (B2 - B1) and find beta
        alpha = (A1x + dx12 * alpha - B1x) / dx34;
        x = B1x + dx34 * alpha;
        z = B1z + dz34 * alpha;
    }
    // (P - A1) * (P - A2) > 0 when P is outside of segment A1-A2
    if ((x - A1x) * (x - A2x) + (z - A1z) * (z - A2z) > 0.0f) {
        return false;
    }

    dx = x - B1x;
    dz = z - B1z;
    *interX = x;
    *interZ = z;
    // distance between P and B1
    *squared_dist = SQ(dx) + SQ(dz);
    return true;
}

s32 calculate_line_segment_intersection(f32 A1x, f32 A1z, f32 A2x, f32 A2z, f32 B1x, f32 B1z, f32 B2x, f32 B2z, f32* interX, f32* interZ, f32* squared_dist) {
    f32 dx14;
    f32 dx13;
    f32 dz;
    f32 dz12;
    f32 dx34;
    f32 dx12;
    f32 dx;
    f32 alpha;
    f32 minus_dz12;
    f32 B2_side;
    f32 x;
    f32 B1_side;
    f32 z;
    f32 dx12_copy;
    f32 dz13;
    f32 dz14;
    f32 dz34;
    f32 B1_side_;

    dx12_copy = A2x - A1x;
    dx12 = dx12_copy;
    dz12 = A2z - A1z;
    dx13 = B1x - A1x;
    dz13 = B1z - A1z;
    dx14 = B2x - A1x;
    dz14 = B2z - A1z;
    minus_dz12 = -dz12;
    dx34 = B2x - B1x;
    dz34 = B2z - B1z;

    if (dx12_copy == 0.0f && dz12 == 0.0f) {
        return false;
    }
    if (dx34 == 0.0f && dz34 == 0.0f) {
        return false;
    }

    B1_side_ = minus_dz12 * dx13 + dx12_copy * dz13;
    if (B1_side_ < 0.0f) {
        B1_side = -1.0f;
    } else if (B1_side_ > 0.0f) {
        B1_side = 1.0f;
    } else {
        B1_side = 0.0f;
    }
    B1_side_ = B1_side;

    dx = minus_dz12 * dx14 + dx12_copy * dz14;
    if (dx < 0.0f) {
        B2_side = -1.0f;
    } else if (dx > 0.0f) {
        B2_side = 1.0f;
    } else {
        B2_side = 0.0f;
    }

    if (B1_side_ == B2_side) {
        return false;
    }

    if (fabsf(dx12) > fabsf(dx34)) {
        alpha = A1x * dz12 - A1z * dx12 + dx12 * B1z - dz12 * B1x;
        alpha /= dz12 * dx34 - dx12 * dz34;
        alpha = (B1x + dx34 * alpha - A1x) / dx12;
        x = A1x + dx12 * alpha;
        z = A1z + dz12 * alpha;
    } else {
        alpha = B1z * dx34 + A1x * dz34 - B1z * dz34 - A1z * dx34;
        alpha /= dz12 * dx34 - dx12 * dz34;
        alpha = (A1x + dx12 * alpha - B1x) / dx34;
        x = B1x + dx34 * alpha;
        z = B1z + dz34 * alpha;
    }

    dx = x - B1x;
    dz = z - B1z;
    *interX = x;
    *interZ = z;
    *squared_dist = SQ(dx) + SQ(dz);
    return true;
}

s32 func_800328A4(CameraControlSettings* camSettings, f32 Px, f32 Pz) {
    f32 product1, product2;
    f32 delta, dot1x, dot1z, dot2x, dot2z;

    if (camSettings == nullptr) {
        return 0;
    }
    if (camSettings->type != CAM_CONTROL_CONSTAIN_BETWEEN_POINTS) {
        return 0;
    }

    // dot product of AB and AP
    delta = Px - camSettings->points.two.Ax;
    dot1x = (camSettings->points.two.Bx - camSettings->points.two.Ax) * delta;
    delta = Pz - camSettings->points.two.Az;
    dot1z = (camSettings->points.two.Bz - camSettings->points.two.Az) * delta;

    // dot product of AB and BP
    delta = Px - camSettings->points.two.Bx;
    dot2x = (camSettings->points.two.Bx - camSettings->points.two.Ax) * delta;
    delta = Pz - camSettings->points.two.Bz;
    dot2z = (camSettings->points.two.Bz - camSettings->points.two.Az) * delta;

    product1 = dot1x + dot1z;
    product2 = dot2x + dot2z;

    if (product1 < 0 && product2 < 0) {
        return -1;
    }
    if (product1 > 0 && product2 > 0) {
        return 1;
    }
    return 0;
}

void update_camera_lead_amount(Camera* camera, f32 candidateLeadAmount) {
    f32 stickX;
    f32 deltaLeadAmount;
    s32 flags = camera->flags & CAMERA_FLAG_SUPRESS_LEADING;
    s32 ignoreStickInput = flags != 0;

<<<<<<< HEAD
    if (camera->curSettings != nullptr && camera->curSettings->type == CAM_CONTROL_FIXED_POS_AND_ORIENTATION) {
        ignoreStickInput = TRUE;
=======
    if (camera->curSettings != NULL && camera->curSettings->type == CAM_CONTROL_FIXED_POS_AND_ORIENTATION) {
        ignoreStickInput = true;
>>>>>>> 3e5df3a4
    }

    if (ignoreStickInput) {
        stickX = 0.0f;
        camera->increasingLeadInterp = true;
        camera->leadInterpAlpha = 1.0f;
        camera->targetLeadAmount = 0.0f;
    } else {
        if (gPlayerStatusPtr->animFlags & PA_FLAG_RIDING_PARTNER) {
            stickX = gPartnerStatus.stickX;
        } else {
            stickX = gPlayerStatusPtr->stickAxis[0];
        }
        if (stickX > 0.0f) {
            stickX = 50.0f;
        }
        if (stickX < 0.0f) {
            stickX = -50.0f;
        }
    }

    if (stickX != 0.0f) {
        if (stickX < 0.0f) {
            if (camera->accumulatedStickLead > 0.0f) {
                // reversing direction
                camera->accumulatedStickLead = stickX;
            } else {
                camera->accumulatedStickLead += stickX;
            }
            if (camera->accumulatedStickLead <= -300.0f) {
                // max accumulation
                camera->increasingLeadInterp = true;
                if (camera->targetLeadAmount > 0.0f) {
                    camera->leadInterpAlpha = 0.0f;
                }
                camera->targetLeadAmount = -candidateLeadAmount;
                camera->accumulatedStickLead = -300.0f;
            }
        } else {
            if (camera->accumulatedStickLead < 0.0f) {
                // reversing direction
                camera->accumulatedStickLead = stickX;
            } else {
                camera->accumulatedStickLead += stickX;
            }
            if (camera->accumulatedStickLead >= 300.0f) {
                // max accumulation
                camera->increasingLeadInterp = true;
                if (camera->targetLeadAmount < 0.0f) {
                    camera->leadInterpAlpha = 0.0f;
                }
                camera->targetLeadAmount = candidateLeadAmount;
                camera->accumulatedStickLead = 300.0f;
            }
        }
    }

    if (camera->increasingLeadInterp) {
        camera->leadInterpAlpha += 0.01f;
        if (camera->leadInterpAlpha > 1.0f) {
            camera->leadInterpAlpha = 1.0f;
        }
    }

    // determine ratio to interp leadAmount by
    if (camera->targetLeadAmount - camera->leadAmount == 0.0f) {
        camera->leadInterpAlpha = 0.0f;
        camera->increasingLeadInterp = false;
    }

    deltaLeadAmount = (camera->targetLeadAmount - camera->leadAmount) * camera->leadInterpAlpha;
    if (camera->targetLeadAmount - camera->leadAmount > 0.0f) {
        // snap small changes
        if (camera->targetLeadAmount - camera->leadAmount < 0.1) {
            deltaLeadAmount = camera->targetLeadAmount - camera->leadAmount;
        }
        // clamp large changes to 3.0
        if (deltaLeadAmount > 3.0f) {
            deltaLeadAmount = 3.0f;
        }
    } else {
        // snap small changes
        if (camera->targetLeadAmount - camera->leadAmount > -0.1) {
            deltaLeadAmount = camera->targetLeadAmount - camera->leadAmount;
        }
        // clamp large changes to -3.0
        if (deltaLeadAmount < -3.0f) {
            deltaLeadAmount = -3.0f;
        }
    }

    if (stickX != 0.0f || ignoreStickInput) {
        camera->leadAmount += deltaLeadAmount;
    } else {
        camera->leadInterpAlpha = 0.0f;
    }
}

void apply_constraints_to_lead_amount(Camera* camera) {
    s32 i;
    f32 rotationRad;
    f32 leadAmount;
    CameraControlSettings* settings;
    CameraControlSettings* settings2;
    CameraControlSettings* settings3;
    s32 s2;
    f32 X, Y, Z, W;
    f32 product;
    f32 newPosX, newPosY, newPosZ;
    Collider* zone;
    s32 constrainToZoneTriangles;
    f32 minDistSq;
    f32 intX, intZ, intDistSq;
    f32 deltaPosX, deltaPosZ;
    f32 f24, f22, cosYaw, sinYaw;

    rotationRad = camera->curBoomYaw / 180.0f * PI;
    leadAmount = camera->leadAmount;

    newPosX = camera->targetPos.x + leadAmount * cos_rad(rotationRad);
    newPosZ = camera->targetPos.z + leadAmount * sin_rad(rotationRad);
    newPosY = camera->targetPos.y + 10.0f;
    settings3 = settings = test_ray_zone(camera->targetPos.x, newPosY, camera->targetPos.z, nullptr);

    s2 = 0;
    if (settings != nullptr) {
        if (settings->type == CAM_CONTROL_CONSTRAIN_TO_LINE
            || settings->type == CAM_CONTROL_LOOK_AT_POINT_CONSTAIN_TO_LINE
            || (s2 = func_800328A4(settings, camera->targetPos.x, camera->targetPos.z)) != 0
        ) {
            if (camera->needsInitialConstrainDir) {
                guPerspectiveF(camera->mtxPerspective, &camera->perspNorm, camera->vfov,
                    (f32)camera->viewportW / (f32)camera->viewportH, camera->nearClip, camera->farClip, 1.0f);
                guMtxCatF(camera->mtxViewPlayer, camera->mtxPerspective, camera->mtxPerspective);
                transform_point(camera->mtxPerspective, camera->targetPos.x, camera->targetPos.y, camera->targetPos.z,
                    1.0f, &X, &Y, &Z, &W);
                if (W == 0.0f) {
                    W = 1.0f;
                }
                W = 1.0f / W;
                X *= W;
                camera->leadConstrainDir = (X > 0.0f) ? 1 : (X < 0.0f) ? -1 : 0;
                camera->needsInitialConstrainDir = false;
            } else {
                CameraControlSettings* leadSettings = camera->prevLeadSettings;

                if (leadSettings == nullptr
                    || !(leadSettings->type == CAM_CONTROL_CONSTRAIN_TO_LINE
                        || leadSettings->type == CAM_CONTROL_LOOK_AT_POINT_CONSTAIN_TO_LINE
                        || func_800328A4(settings, camera->prevLeadPosX, camera->prevLeadPosZ) != 0)) {
                    if (leadSettings != nullptr && s2 != 0) {
                        camera->leadConstrainDir = s2;
                    } else {
                        f24 = cosYaw = camera->targetPos.x - camera->prevLeadPosX;
                        f22 = camera->targetPos.z - camera->prevLeadPosZ;
                        cosYaw = -cos_deg(camera->curYaw);
                        sinYaw = -sin_deg(camera->curYaw);
                        product = f24 * cosYaw + f22 * sinYaw;
                        camera->leadConstrainDir = (product > 0) ? -1 : (product < 0) ? 1 : 0;
                    }
                }
            }

            if (leadAmount > 0.0f && camera->leadConstrainDir > 0 || leadAmount < 0.0f && camera->leadConstrainDir < 0) {
                camera->leadInterpAlpha = 0.0f;
                camera->leadAmount = 0.0f;
            }
            camera->prevLeadSettings = settings3;
            camera->prevLeadPosX = camera->targetPos.x;
            camera->prevLeadPosZ = camera->targetPos.z;
            return;
        }
    }

    camera->leadConstrainDir = 0;
    camera->prevLeadSettings = settings3;
    camera->prevLeadPosX = camera->targetPos.x;
    camera->prevLeadPosZ = camera->targetPos.z;
    newPosX = camera->targetPos.x + leadAmount * cos_rad(rotationRad);
    newPosZ = camera->targetPos.z + leadAmount * sin_rad(rotationRad);
    newPosY = camera->targetPos.y + 10.0f;
    settings = test_ray_zone(newPosX, newPosY, newPosZ, &zone);
    if (settings != nullptr) {
        if (settings->type == CAM_CONTROL_CONSTRAIN_TO_LINE
            || settings->type == CAM_CONTROL_LOOK_AT_POINT_CONSTAIN_TO_LINE
            || func_800328A4(camera->prevLeadSettings, newPosX, newPosZ) != 0
        ) {
            constrainToZoneTriangles = true;
            minDistSq = SQ(1000.0f);

            // clamp lead amount to the points when using CAM_CONTROL_CONSTAIN_BETWEEN_POINTS
            if (camera->prevLeadSettings != nullptr && camera->prevLeadSettings->type == CAM_CONTROL_CONSTAIN_BETWEEN_POINTS) {
                settings2 = camera->prevLeadSettings;
                constrainToZoneTriangles = false;

                deltaPosX = settings2->points.two.Bx - settings2->points.two.Ax;
                deltaPosZ = settings2->points.two.Bz - settings2->points.two.Az;

                if (calculate_line_segment_intersection(settings2->points.two.Ax, settings2->points.two.Az,
                        settings2->points.two.Ax - deltaPosZ, settings2->points.two.Az + deltaPosX,
                        camera->targetPos.x, camera->targetPos.z, newPosX, newPosZ, &intX, &intZ, &intDistSq)
                    && intDistSq < minDistSq
                ) {
                    minDistSq = intDistSq;
                }
                do {
                    if (calculate_line_segment_intersection(settings2->points.two.Bx, settings2->points.two.Bz,
                            settings2->points.two.Bx - deltaPosZ, settings2->points.two.Bz + deltaPosX,
                            camera->targetPos.x, camera->targetPos.z, newPosX, newPosZ, &intX, &intZ, &intDistSq)
                        && intDistSq < minDistSq
                    ) {
                        minDistSq = intDistSq;
                    }
                } while (0); // TODO find better match
            }
            if (constrainToZoneTriangles) {
                for (i = 0; i < zone->numTriangles; i++) {
                    if (calculate_segment_intersection(zone->triangleTable[i].v1->x, zone->triangleTable[i].v1->z,
                            zone->triangleTable[i].v2->x, zone->triangleTable[i].v2->z,
                            camera->targetPos.x, camera->targetPos.z, newPosX, newPosZ, &intX, &intZ, &intDistSq)
                        && intDistSq < minDistSq
                    ) {
                        minDistSq = intDistSq;
                    }
                    if (calculate_segment_intersection(zone->triangleTable[i].v2->x, zone->triangleTable[i].v2->z,
                            zone->triangleTable[i].v3->x, zone->triangleTable[i].v3->z,
                            camera->targetPos.x, camera->targetPos.z, newPosX, newPosZ, &intX, &intZ, &intDistSq)
                        && intDistSq < minDistSq
                    ) {
                        minDistSq = intDistSq;
                    }
                    if (calculate_segment_intersection(zone->triangleTable[i].v3->x, zone->triangleTable[i].v3->z,
                            zone->triangleTable[i].v1->x, zone->triangleTable[i].v1->z,
                            camera->targetPos.x, camera->targetPos.z, newPosX, newPosZ, &intX, &intZ, &intDistSq)
                        && intDistSq < minDistSq
                    ) {
                        minDistSq = intDistSq;
                    }
                }
            }

            if (minDistSq == SQ(1000.0f) || minDistSq == 0.0f) {
                camera->leadAmount = 0.0f;
            } else {
                camera->leadAmount = abs(camera->leadAmount > 0.0f) ? sqrtf(minDistSq) : -sqrtf(minDistSq);
            }
            camera->leadInterpAlpha = 0.0f;
        }
    }
}

void create_camera_leadplayer_matrix(Camera* camera) {
    f32 dx = camera->lookAt_eye.x - camera->lookAt_obj.x;
    f32 dy = camera->lookAt_eye.y - camera->lookAt_obj.y;
    f32 dz = camera->lookAt_eye.z - camera->lookAt_obj.z;
    f32 dist = sqrtf(SQ(dx) + SQ(dy) + SQ(dz));
    f32 theta = ((camera->vfov * 0.5f) / 180.0f) * PI;
    f32 distTanTheta = dist * sin_rad(theta);
    distTanTheta /= cos_rad(theta);

    update_camera_lead_amount(camera, (distTanTheta * camera->viewportW / camera->viewportH) * camera->leadAmtScale);
    apply_constraints_to_lead_amount(camera);
    guTranslateF(camera->mtxViewLeading, -camera->leadAmount, 0.0f, 0.0f);
}

void func_800334E8(void) {
}<|MERGE_RESOLUTION|>--- conflicted
+++ resolved
@@ -259,13 +259,8 @@
     s32 flags = camera->flags & CAMERA_FLAG_SUPRESS_LEADING;
     s32 ignoreStickInput = flags != 0;
 
-<<<<<<< HEAD
     if (camera->curSettings != nullptr && camera->curSettings->type == CAM_CONTROL_FIXED_POS_AND_ORIENTATION) {
-        ignoreStickInput = TRUE;
-=======
-    if (camera->curSettings != NULL && camera->curSettings->type == CAM_CONTROL_FIXED_POS_AND_ORIENTATION) {
         ignoreStickInput = true;
->>>>>>> 3e5df3a4
     }
 
     if (ignoreStickInput) {
