--- conflicted
+++ resolved
@@ -14,27 +14,10 @@
     /* 0x28 */ s32 unk_28;
 } struct802B7C78;
 
-<<<<<<< HEAD
-typedef struct UnknownCommand {
-    /* 0x00 */ Matrix4f* unk_00;
-    /* 0x04 */ Matrix4f* unk_04;
-    /* 0x08 */ s16 unk_08;
-    /* 0x0A */ s16 unk_0A;
-    /* 0x0C */ s16 unk_0C;
-    /* 0x0E */ s16 unk_0E;
-    /* 0x10 */ u8 unk_10;
-} UnknownCommand; // TODO remove this. it's FoldImageRecPart
-
-extern Matrix4f D_802B7580_E22B30;
-extern Matrix4f D_802B7BA0_E23150;
-extern Matrix4f D_802B7BC0_E23170;
-extern Matrix4f D_802B7BE0_E23190;
-=======
 extern u8 D_802B7580_E22B30[];
 extern u8 D_802B7BA0_E23150[];
 extern u8 D_802B7BC0_E23170[];
 extern u8 D_802B7BE0_E23190[];
->>>>>>> 611a083a
 extern Gfx D_802B7C00_E231B0[];
 
 extern void (*D_8010C93C)(void);
