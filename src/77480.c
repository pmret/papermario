--- conflicted
+++ resolved
@@ -6,10 +6,6 @@
 #define E20EB0_VRAM_DEF (void*)0x802B7000
 #define E21870_VRAM_DEF (void*)0x802B7000
 #define E225B0_VRAM_DEF (void*)0x802B7000
-
-void appendGfx_player(void* data);
-void appendGfx_player_spin(void* data);
-void func_800F0C9C(void);
 
 void appendGfx_player(void* data);
 void appendGfx_player_spin(void* data);
@@ -1345,11 +1341,7 @@
         if (!(playerStatus->flags & PLAYER_STATUS_FLAGS_20000)) {
             if (playerStatus->alpha1 != playerStatus->alpha2) {
                 if (playerStatus->alpha1 < 254) {
-<<<<<<< HEAD
                     
-=======
-
->>>>>>> b4278975
                     if (!(playerStatus->animFlags & PLAYER_STATUS_ANIM_FLAGS_1000000)) {
                         renderModeTemp = RENDER_MODE_SURFACE_XLU_LAYER1;
                     } else {
@@ -1358,11 +1350,7 @@
 
                     playerStatus->renderMode = renderModeTemp;
                     func_802DDEE4(0, -1, 7, 0, 0, 0, playerStatus->alpha1, 0);
-<<<<<<< HEAD
                 
-=======
-
->>>>>>> b4278975
                 } else {
                     playerStatus->renderMode = RENDER_MODE_ALPHATEST;
                     func_802DDEE4(0, -1, 0, 0, 0, 0, 0, 0);
@@ -1380,7 +1368,6 @@
             rtPtr->appendGfxArg = playerStatus;
             rtPtr->distance = -z;
             rtPtr->renderMode = playerStatus->renderMode;
-<<<<<<< HEAD
             
 
             if (!(playerStatus->flags & PLAYER_STATUS_ANIM_FLAGS_20000)) {
@@ -1397,24 +1384,6 @@
     }
 }
 
-=======
-
-
-            if (!(playerStatus->flags & PLAYER_STATUS_ANIM_FLAGS_20000)) {
-                appendGfx = appendGfx_player;
-            } else {
-                appendGfx = appendGfx_player_spin;
-            }
-
-            rtPtr->appendGfx = appendGfx;
-            queue_render_task(rtPtr);
-        }
-
-        func_800F0C9C();
-    }
-}
-
->>>>>>> b4278975
 void appendGfx_player(void* data) {
     PlayerStatus* playerStatus = &gPlayerStatus;
     Matrix4f sp20, sp60, spA0, spE0;
