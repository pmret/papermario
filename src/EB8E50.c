--- conflicted
+++ resolved
@@ -1,6 +1,5 @@
 #include "common.h"
 
-<<<<<<< HEAD
 const char ascii_EC2000[] = "mac_01";
 const char ascii_EC2008[] = "flo_14";
 const char ascii_EC2010[] = "flo_23";
@@ -8,15 +7,6 @@
 const char ascii_EC2020[] = "flo_16";
 const char ascii_EC2028[] = "flo_09";
 const char ascii_EC2030[] = "flo_08";
-=======
-const char* ascii_EC2000 = "mac_01";
-const char* ascii_EC2008 = "flo_14";
-const char* ascii_EC2010 = "flo_23";
-const char* ascii_EC2018 = "flo_25";
-const char* ascii_EC2020 = "flo_16";
-const char* ascii_EC2028 = "flo_09";
-const char* ascii_EC2030 = "flo_08";
 static const f64 rodata_alignment = 0.0;
->>>>>>> 060486c8
 
 INCLUDE_ASM(s32, "EB8E50", func_80240000_EB8E50);