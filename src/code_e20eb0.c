#include "common.h"

<<<<<<< HEAD
// TODO: Figure out what this function is doing
s32 func_802B7000(f32 angle) {
    s32 angleDiff;

    if (angle >= 270.0f) {
        angleDiff = 360.0f - angle;
    } else if (angle >= 180.0f) {
        angleDiff = angle - 180.0f;
    } else if (angle >= 90.0f) {
        angleDiff = 180.0f - angle;
    } else {
        angleDiff = angle;
    }
    return 0xFF - angleDiff - angleDiff;
}
=======
INCLUDE_ASM("code_e20eb0", func_802B7000);
>>>>>>> 8cb8c071

INCLUDE_ASM("code_e20eb0", func_802B70B4);

INCLUDE_ASM("code_e20eb0", func_802B71C8);

INCLUDE_ASM("code_e20eb0", func_802B742C);<|MERGE_RESOLUTION|>--- conflicted
+++ resolved
@@ -1,7 +1,5 @@
 #include "common.h"
 
-<<<<<<< HEAD
-// TODO: Figure out what this function is doing
 s32 func_802B7000(f32 angle) {
     s32 angleDiff;
 
@@ -16,9 +14,6 @@
     }
     return 0xFF - angleDiff - angleDiff;
 }
-=======
-INCLUDE_ASM("code_e20eb0", func_802B7000);
->>>>>>> 8cb8c071
 
 INCLUDE_ASM("code_e20eb0", func_802B70B4);
 
