#include "common.h"
#include "include_asset.h"

typedef struct ISpyNotification {
    /* 0x00 */ Vec3f pos;
    /* 0x0C */ f32 scale;
    /* 0x10 */ char unk_10[8];
    /* 0x18 */ s32 time;
    /* 0x1C */ char unk_1C[4];
    /* 0x20 */ s32 flashCount;
    /* 0x24 */ s32 state;
    /* 0x28 */ s32 alpha;
} ISpyNotification;

enum {
    I_SPY_DELAY         = 0, // icon waits to appear when entering map under certain conditions
    I_SPY_APPEAR        = 1, // icon appears
    I_SPY_OVERSHOOT     = 2, // icon scale overshoots before it begins animating
    I_SPY_ANIMATE       = 3, // icon blinks for a second and a half and then vanishes
};

#include "ispy_icon.png.h"
INCLUDE_IMG("ispy_icon.png", ispy_icon_img);
INCLUDE_PAL("ispy_icon.pal", ispy_icon_1_pal);
INCLUDE_PAL("ispy_icon.2.pal", ispy_icon_2_pal);
INCLUDE_PAL("ispy_icon.3.pal", ispy_icon_3_pal);
#include "ispy_icon.gfx.inc.c"

BSS ISpyNotification ISpyData;
ISpyNotification* ISpyPtr = &ISpyData;

void ispy_notification_update(void);

void appendGfx_ispy_icon(void) {
    Matrix4f matrix1;
    Matrix4f matrix2;
    ImgFXTexture ifxImg;
    s32 flashPhase;

    if (gPlayerStatus.animFlags & PA_FLAG_ISPY_VISIBLE) {
        guScaleF(matrix1, ISpyPtr->scale, ISpyPtr->scale, ISpyPtr->scale);
        guRotateF(matrix2, -gCameras[gCurrentCameraID].curYaw, 0.0f, 1.0f, 0.0f);
        guMtxCatF(matrix1, matrix2, matrix1);
        guTranslateF(matrix2, ISpyPtr->pos.x, ISpyPtr->pos.y, ISpyPtr->pos.z);
        guMtxCatF(matrix1, matrix2, matrix2);
        guMtxF2L(matrix2, &gDisplayContext->matrixStack[gMatrixListPos]);

        gSPMatrix(gMainGfxPos++, &gDisplayContext->matrixStack[gMatrixListPos++], 3);
        gSPDisplayList(gMainGfxPos++, ispy_icon_gfx);

        if (ISpyPtr->time < 47) {
            ISpyPtr->flashCount++;
        }

        flashPhase = ISpyPtr->flashCount;
        flashPhase = flashPhase % 12;
        switch (flashPhase) {
            case 0:
            case 1:
            case 2:
            case 3:
                ifxImg.palette = ispy_icon_1_pal;
                break;
            case 4:
            case 5:
            case 6:
            case 7:
                ifxImg.palette = ispy_icon_2_pal;
                break;
            case 8:
            case 9:
            case 10:
            case 11:
                ifxImg.palette = ispy_icon_3_pal;
                break;
        }
        imgfx_update(0, IMGFX_SET_ALPHA, 255, 255, 255, ISpyPtr->alpha, 0);

        ifxImg.raster = ispy_icon_img;
        ifxImg.width  = ispy_icon_img_width;
        ifxImg.height = ispy_icon_img_height;
        ifxImg.xOffset = -28;
        ifxImg.yOffset = 46;
        ifxImg.alpha = 255;

        imgfx_appendGfx_component(0, &ifxImg, 0, matrix2);
        gSPPopMatrix(gMainGfxPos++, 0);
    }
}

void ispy_notification_setup(void) {
    mem_clear(ISpyPtr, sizeof(*ISpyPtr));

    ISpyPtr->pos.x = gPlayerStatus.pos.x;
    ISpyPtr->pos.y = gPlayerStatus.pos.y + gPlayerStatus.colliderHeight + 8.0f;
    ISpyPtr->pos.z = gPlayerStatus.pos.z;

    ISpyPtr->alpha = 255;

    gPlayerStatus.animFlags |= PA_FLAG_ISPY_VISIBLE;
    ISpyNotificationCallback = &ispy_notification_update;
}

void ispy_notification_update(void) {
    PlayerStatus* playerStatus = &gPlayerStatus;
    PartnerStatus* partnerStatus = &gPartnerStatus;
    s32 cond;

    ISpyPtr->pos.y +=
        (playerStatus->pos.y + playerStatus->colliderHeight + 10.0f - ISpyPtr->pos.y) / 1.5f;
    ISpyPtr->pos.x = playerStatus->pos.x;
    ISpyPtr->pos.z = playerStatus->pos.z;

    switch (ISpyPtr->state) {
        case I_SPY_DELAY:
            if (partnerStatus->partnerActionState != PARTNER_ACTION_NONE
             && partnerStatus->actingPartner == PARTNER_LAKILESTER
            ) {
                cond = gGameStatusPtr->keepUsingPartnerOnMapChange;
            } else {
                cond = playerStatus->flags & (PS_FLAG_INPUT_DISABLED | PS_FLAG_NO_STATIC_COLLISION);
            }

            if (!cond) {
                ISpyPtr->state++;
            }
            break;
        case I_SPY_APPEAR:
            if (playerStatus->flags & PS_FLAG_PAUSED) {
                ISpyPtr->state = I_SPY_ANIMATE;
                return;
            }

            if (ISpyPtr->time++ >= 16) {
                ISpyPtr->scale = 0.36f;
                ISpyPtr->state++;
            }
            break;
        case I_SPY_OVERSHOOT:
            ISpyPtr->scale = 0.57f;
            ISpyPtr->state++;
            sfx_play_sound_at_player(SOUND_ISPY, SOUND_SPACE_DEFAULT);
            break;
        case I_SPY_ANIMATE:
            ISpyPtr->scale = 0.53f;
            if (ISpyPtr->time >= 47 || playerStatus->flags & PS_FLAG_PAUSED) {
                ISpyPtr->alpha -= 64;
                if (ISpyPtr->alpha < 0) {
                    ISpyPtr->alpha = 0;
                    ISpyPtr->time = 51;
                }
            }

            if (ISpyPtr->time++ > 50) {
<<<<<<< HEAD
                gCurrentHiddenPanels.activateISpy = FALSE;
                ISpyNotificationCallback = nullptr;
=======
                gCurrentHiddenPanels.activateISpy = false;
                ISpyNotificationCallback = NULL;
>>>>>>> 3e5df3a4
                playerStatus->animFlags &= ~PA_FLAG_ISPY_VISIBLE;
            }
            break;
    }
}<|MERGE_RESOLUTION|>--- conflicted
+++ resolved
@@ -152,13 +152,8 @@
             }
 
             if (ISpyPtr->time++ > 50) {
-<<<<<<< HEAD
-                gCurrentHiddenPanels.activateISpy = FALSE;
+                gCurrentHiddenPanels.activateISpy = false;
                 ISpyNotificationCallback = nullptr;
-=======
-                gCurrentHiddenPanels.activateISpy = false;
-                ISpyNotificationCallback = NULL;
->>>>>>> 3e5df3a4
                 playerStatus->animFlags &= ~PA_FLAG_ISPY_VISIBLE;
             }
             break;
