--- conflicted
+++ resolved
@@ -33,13 +33,10 @@
 
 ApiStatus DemoJoystickRadial(ScriptInstance* script, s32 isInitialCall) {
     GameStatus** gameStatus = &gGameStatusPtr;
-<<<<<<< HEAD
-    s32* thisPos = script->ptrReadPos;
-=======
->>>>>>> f36df5fc
     f32 a;
     f32 b;
-
+    s32* thisPos = script->ptrReadPos;
+    
     a = get_float_variable(script, *thisPos++);
     b = get_float_variable(script, *thisPos++);
 
