#include "pause_common.h"
#include "message_ids.h"

void pause_items_draw_contents(MenuPanel* menu, s32 baseX, s32 baseY, s32 width, s32 height, s32 opacity, s32 darkening);
void pause_items_init(MenuPanel* panel);
void pause_items_handle_input(MenuPanel* panel);
void pause_items_update(MenuPanel* panel);
void pause_items_cleanup(MenuPanel* panel);

static s16 gPauseItemsItemIDs[100];
static s32 gPauseItemsCurrentPage;
static s32 D_802704CC;
static PauseItemPage gPauseItemsPages[20];
static s32 gPauseItemsSelectedIndex;
static u32 D_802705C4;
static s32 gPauseItemsSelectedItem;
static s16 gPauseItemsNumItems;
static s32 D_802705D0;
static s32 gPauseItemsCurrentScrollPos;
static s32 gPauseItemsTargetScrollPos;
static s32 gPauseItemsTargetScrollIndex;
static s32 gPauseItemsLevel;
static s32 gPauseItemsCurrentTab;
static HudElemID gPauseItemsHIDs[20];

#define ITEM_NONE_STANDIN 0x7FFE
#define ITEM_INVALID 0x7FFF

HudScript* gPauseItemsHudScripts[] = {
    &HES_StatBp, &HES_StatBp, &HES_StatBp, &HES_StatBp, &HES_StatBp,
    &HES_StatBp, &HES_StatBp, &HES_StatBp, &HES_StatBp, &HES_StatBp,
    &HES_StatBp, &HES_StatBp, &HES_StatBp, &HES_StatBp, &HES_StatBp,
    &HES_StatBp, &HES_ListPrevPage, &HES_ListNextPage, &HES_Dash,
    &HES_StatusStar1
};
MenuWindowBP gPauseItemsWindowBPs[] = {
    {
        .windowID = WIN_PAUSE_ITEMS,
        .unk_01 = 0,
        .pos = { .x = 3, .y = 16 },
        .width = 289,
        .height = 154,
        .priority = WINDOW_PRIORITY_1,
        .fpDrawContents = &pause_items_draw_contents,
        .tab = NULL,
        .parentID = WIN_PAUSE_MAIN,
        .fpUpdate = { WINDOW_UPDATE_HIDE },
        .extraFlags = 0,
        .style = { .customStyle = &gPauseWS_19 }
    }
};
MenuPanel gPausePanelItems = {
    .initialized = FALSE,
    .col = 0,
    .row = 0,
    .selected = 0,
    .state = 0,
    .numCols = 0,
    .numRows = 0,
    .numPages = 0,
    .gridData = NULL,
    .fpInit = &pause_items_init,
    .fpHandleInput = &pause_items_handle_input,
    .fpUpdate = &pause_items_update,
    .fpCleanup = &pause_items_cleanup
};

s32 pause_items_comparator(s16* a, s16* b) {
    if (*a > *b) {
        return 1;
    } else {
        return -1;
    }
}

s32 pause_items_get_pos_x(s32 page, s32 itemIndex) {
    return (itemIndex % ITEM_MENU_PAGE(page)->numCols) * 98;
}

s32 pause_items_get_pos_y(s32 page, s32 itemIndex) {
#if VERSION_JP
    s32 y = (page + 1) * 11;

    y += gPauseItemsPages[page].listStart * 24;
    y += itemIndex / gPauseItemsPages[page].numCols * 24;

    return y;
#else
    return ((page + 1) * 11) + (ITEM_MENU_PAGE(page)->listStart * 16) + ((itemIndex / ITEM_MENU_PAGE(page)->numCols) * 16);
#endif
}

s32 pause_items_get_column(s32 page, s32 itemIdx) {
    return itemIdx % ITEM_MENU_PAGE(page)->numCols;
}

s32 pause_items_get_row(s32 page, s32 itemIdx) {
    return ITEM_MENU_PAGE(page)->listStart + (itemIdx / ITEM_MENU_PAGE(page)->numCols);
}

#if VERSION_JP
#define Y_VAR1 48
#define Y_VAR2 120
#else
#define Y_VAR1 32
#define Y_VAR2 128
#endif

s32 pause_items_is_visible(s32 y) {
    if (y < gPauseItemsCurrentScrollPos - Y_VAR1) {
        return FALSE;
    }
    return y < gPauseItemsCurrentScrollPos + Y_VAR2;
}

s32 pause_items_scroll_offset_y(s32 beforeY) {
    return beforeY - gPauseItemsCurrentScrollPos;
}

s32 pause_items_scroll_offset_x(s32 beforeX) {
    return beforeX;
}

#if VERSION_JP
#define X_VAR1 103
#define X_VAR2 93
#define X_VAR3 9
#define X_VAR4 18
#define X_VAR5 18
#define X_VAR6 27
#define X_VAR7 77
#define Y_VAR3 23
#define Y_VAR4 28
#define Y_VAR5 96
#define Y_VAR6 29
#define W_VAR1 71
#define W_VAR2 71
#else
#define X_VAR1 119
#define X_VAR2 105
#define X_VAR3 12
#define X_VAR4 21
#define X_VAR5 25
#define X_VAR6 34
#define X_VAR7 85
#define Y_VAR3 17
#define Y_VAR4 23
#define Y_VAR5 112
#define Y_VAR6 23
#define W_VAR1 91
#define W_VAR2 91
#endif

#if VERSION_PAL
INCLUDE_ASM(void, "pause/pause_items", pause_items_draw_contents);
#else
void pause_items_draw_contents(MenuPanel* menu, s32 baseX, s32 baseY, s32 width, s32 height, s32 opacity, s32 darkening) {
    s32 i, pageIndex, itemIndex;
    s32 totalItemIndex;
    s32 currentItemRow;
    s32 currentItemColumn;
    s32 style;
    s32 palette;
    s32 posX, posY;
    s32 sp6C;
    s32 sp70;
    s32 isNone;
    s32* sp78;
    PauseItemPage* page;
    s32 x1, y1, x2, y2;
    s16 itemID;
    s32 isSelected, itemOffsetX, itemOffsetY;
    s32* iconIDs;
    s32 itemIcon;
    s32 msg, msgX, msgY, opacity1;
    s32 selectedPosX, selectedPosY;
    s32 cursorOffsetX, cursorOffsetY;

    style = DRAW_MSG_STYLE_MENU;
    palette = MSG_PAL_STANDARD;
    currentItemColumn = gPauseItemsSelectedIndex / gPauseItemsPages[gPauseItemsCurrentPage].numCols;
    currentItemRow = gPauseItemsSelectedIndex % gPauseItemsPages[gPauseItemsCurrentPage].numCols;
    draw_box(DRAW_FLAG_NO_CLIP, &gPauseWS_18, baseX + 68, baseY, 0, width - 68, height, 255, 0, 0, 0, 0, 0, 0, 0, 0, 0, SCREEN_WIDTH, SCREEN_HEIGHT, 0);

    x1 = baseX + 1;
    y1 = baseY + 7;
    x2 = baseX + width - 1;
    y2 = baseY + height - 7;

    if (x1 <= 0) {
        x1 = 1;
    }
    if (y1 <= 0) {
        y1 = 1;
    }

    if (x2 <= 0 || y2 <= 0 || x1 >= SCREEN_WIDTH - 1 || y1 >= SCREEN_HEIGHT - 1) {
        return;
    }

    if (x2 >= SCREEN_WIDTH - 1) {
        x2 = SCREEN_WIDTH - 1;
    }
    if (y2 >= SCREEN_HEIGHT - 1) {
        y2 = SCREEN_HEIGHT - 1;
    }

    totalItemIndex = 0;
    sp6C = baseX + X_VAR1;
    sp70 = baseY + Y_VAR3;

    gDPSetScissor(gMainGfxPos++, G_SC_NON_INTERLACE, x1, y1, x2, y2);

    for (i = 0; i < 3; i++) {
        for (pageIndex = 0; pageIndex < 20; pageIndex++) {
            iconIDs = gPauseItemsHIDs;

            page = &gPauseItemsPages[pageIndex];
            if (!page->enabled) {
                break;
            }

            pause_items_get_pos_y(pageIndex, 0);

            for (itemIndex = 0; itemIndex < page->count; itemIndex++) {
                itemID = gPauseItemsItemIDs[page->startIndex + itemIndex];
                isSelected = FALSE;
                if (itemID == ITEM_INVALID) {
                    continue;
                }

                posX = pause_items_get_pos_x(pageIndex, itemIndex);
                posY = pause_items_get_pos_y(pageIndex, itemIndex);

                isNone = itemID == ITEM_NONE_STANDIN;

                if (gPauseMenuCurrentTab == 3 &&
                    gPauseItemsLevel == 1 &&
                    pause_items_get_column(pageIndex, itemIndex) == currentItemRow &&
                    pause_items_get_row(pageIndex, itemIndex) == currentItemColumn) {
                    isSelected = TRUE;
                }

                itemOffsetX = 0;
                itemOffsetY = 0;
                if (isSelected) {
                    itemOffsetX = -1;
                    itemOffsetY = -1;
                }

                if (i == 0) {
                    style = DRAW_MSG_STYLE_MENU;
                    palette = MSG_PAL_STANDARD;

                    if (isSelected) {
                        style = DRAW_MSG_STYLE_MENU | DRAW_MSG_STYLE_DROP_SHADOW;
                    }
                }

                if (!pause_items_is_visible(posY)) {
                    continue;
                }

                if (i == 0) {
                    if (isNone) {
                        draw_msg(pause_get_menu_msg(PAUSE_MSG_BAGDE_DESC_NONE), sp6C + pause_items_scroll_offset_x(posX) + itemOffsetX,
                                sp70 + pause_items_scroll_offset_y(posY) + itemOffsetY, 255, palette, style);
                    } else {
                        if (gItemTable[itemID].nameMsg) {
                            if (gItemTable[itemID].nameMsg > 0) {
                                draw_msg(gItemTable[itemID].nameMsg, sp6C + pause_items_scroll_offset_x(posX) + itemOffsetX,
                                        sp70 + pause_items_scroll_offset_y(posY) + itemOffsetY, 255, palette, style);
                            }
                        }
                    }
                }

                if (i == 1) {
                    itemIcon = iconIDs[totalItemIndex];
                    hud_element_clear_flags(itemIcon, HUD_ELEMENT_FLAG_DROP_SHADOW);
                    hud_element_set_flags(itemIcon, HUD_ELEMENT_FLAG_FILTER_TEX);
                    if (isNone) {
                        itemIcon = gPauseItemsHIDs[19];
                    } else {
                        if (isSelected) {
                            hud_element_set_flags(itemIcon, HUD_ELEMENT_FLAG_DROP_SHADOW);
                            gPauseCurrentDescIconScript = gItemHudScripts[gItemTable[itemID].hudElemID].enabled;
                        }

                        hud_element_set_script(itemIcon, gItemHudScripts[gItemTable[itemID].hudElemID].enabled);
                        hud_element_set_scale(itemIcon, 0.670816f);
                    }

                    hud_element_set_render_pos(itemIcon, baseX + X_VAR2 + pause_items_scroll_offset_x(posX) + itemOffsetX,
                                                baseY + Y_VAR4 + pause_items_scroll_offset_y(posY) + itemOffsetY);
                    if (totalItemIndex == 0) {
                        hud_element_draw_without_clipping(itemIcon);
                    } else {
                        hud_element_draw_next(itemIcon);
                    }

                    totalItemIndex++;
                }
            }
        }
    }

    x1 = baseX + 1;
    y1 = baseY + 1;
    x2 = baseX + width - 1;
    y2 = baseY + height - 1;
    gDPPipeSync(gMainGfxPos++);

    if (x1 <= 0) {
        x1 = 1;
    }
    if (y1 <= 0) {
        y1 = 1;
    }

    if (x2 <= 0 || y2 <= 0 || x1 >= SCREEN_WIDTH - 1 || y1 >= SCREEN_HEIGHT - 1) {
        return;
    }

    if (x2 >= SCREEN_WIDTH - 1) {
        x2 = SCREEN_WIDTH - 1;
    }
    if (y2 >= SCREEN_HEIGHT - 1) {
        y2 = SCREEN_HEIGHT - 1;
    }

    gDPSetScissor(gMainGfxPos++, G_SC_NON_INTERLACE, x1, y1, x2, y2);

    if (gPauseMenuCurrentTab == 3 && gPauseItemsLevel == 1) {
        if (gPauseItemsCurrentPage > 0) {
            hud_element_set_render_pos(gPauseItemsHIDs[16], baseX + 278, baseY + 14);
            hud_element_draw_without_clipping(gPauseItemsHIDs[16]);
        }

        if (gPauseItemsPages [gPauseItemsCurrentPage + 1].enabled) {
            hud_element_set_render_pos(gPauseItemsHIDs[17], baseX + 278, baseY + 146);
            hud_element_draw_without_clipping(gPauseItemsHIDs[17]);
        }
    }

    draw_box(DRAW_FLAG_NO_CLIP, &gPauseWS_17, gPauseItemsCurrentTab == 0 ? baseX + 9 : baseX, baseY + 7, 0,
         W_VAR1, 34, 255, gPauseItemsCurrentTab == 1 ? 128 : 0, 0, 0,
         0, 0, 0, 0, 0, 0, SCREEN_WIDTH, SCREEN_HEIGHT, 0);

    msg = pause_get_menu_msg(PAUSE_MSG_KEY_ITEMS);
    msgX = baseX + X_VAR3;
    if (gPauseItemsCurrentTab == 0) {
        msgX = baseX + X_VAR4;
    }
    opacity1 = 255;
    msgY = baseY + 17;
    if (gPauseItemsCurrentTab == 1) {
        opacity1 = 191;
    }
    draw_msg(msg, msgX, msgY, opacity1, MSG_PAL_WHITE, DRAW_MSG_STYLE_MENU);

    draw_box(DRAW_FLAG_NO_CLIP, &gPauseWS_17, gPauseItemsCurrentTab == 1 ? baseX + 9 : baseX, baseY + 39, 0,
         W_VAR2, 34, 255, gPauseItemsCurrentTab == 0 ? 128 : 0, 0, 0,
         0, 0, 0, 0, 0, 0, SCREEN_WIDTH, SCREEN_HEIGHT, 0);

    msg = pause_get_menu_msg(PAUSE_MSG_CONSUMABLES);
    msgX = baseX + X_VAR5;
    if (gPauseItemsCurrentTab == 1) {
        msgX = baseX + X_VAR6;
    }
    opacity1 = 255;
    msgY = baseY + 49;
    if (gPauseItemsCurrentTab == 0) {
        opacity1 = 191;
    }
    draw_msg(msg, msgX, msgY, opacity1, MSG_PAL_WHITE, DRAW_MSG_STYLE_MENU);

    if (gPauseMenuCurrentTab == 3) {
         if (gPauseItemsLevel == 0) {
             pause_set_cursor_pos(WIN_PAUSE_ITEMS, baseX + 12, baseY + 26 + gPauseItemsCurrentTab * 32);
         } else {
             selectedPosX = pause_items_get_pos_x(gPauseItemsCurrentPage, gPauseItemsSelectedIndex  - gPauseItemsPages[gPauseItemsCurrentPage].listStart * gPauseItemsPages[gPauseItemsCurrentPage].numCols);
             selectedPosY = pause_items_get_pos_y(gPauseItemsCurrentPage, gPauseItemsSelectedIndex  - gPauseItemsPages[gPauseItemsCurrentPage].listStart * gPauseItemsPages[gPauseItemsCurrentPage].numCols);
             cursorOffsetX = pause_items_scroll_offset_x(selectedPosX);
             cursorOffsetY = pause_items_scroll_offset_y(selectedPosY);
             if (cursorOffsetY < 0) {
                 cursorOffsetY = 0;
             } else if (cursorOffsetY > Y_VAR5) {
                 cursorOffsetY = Y_VAR5;
             }

<<<<<<< HEAD
             if (gPauseItemsCurrentScrollPos != gPauseItemsTargetScrollPos) {
                 pause_set_cursor_pos_immediate(WINDOW_ID_PAUSE_ITEMS, baseX + X_VAR7 + cursorOffsetX, baseY + Y_VAR6 + cursorOffsetY);
             } else {
                 pause_set_cursor_pos(WINDOW_ID_PAUSE_ITEMS, baseX + X_VAR7 + cursorOffsetX, baseY + Y_VAR6 + cursorOffsetY);
=======
             if (gPauseItemsCurrentScrollPos  != gPauseItemsTargetScrollPos) {
                 pause_set_cursor_pos_immediate(WIN_PAUSE_ITEMS, baseX + 85 + cursorOffsetX, baseY + 23 + cursorOffsetY);
             } else {
                 pause_set_cursor_pos(WIN_PAUSE_ITEMS, baseX + 85 + cursorOffsetX, baseY + 23 + cursorOffsetY);
>>>>>>> b1ca4bd0
             }
         }
    }
}
#endif

#if VERSION_JP
#define ROWS_COUNT 5
#define COLS_COUNT 2
#else
#define ROWS_COUNT 8
#define COLS_COUNT 1
#endif
#define PAGE_COUNT (ROWS_COUNT * COLS_COUNT)

void pause_items_load_items(s32 invItems) {
    PlayerData* playerData = &gPlayerData;
    s32 i;
    s16* itemIDs;
    s32 pageNum;
    s16* itemMenuNumItems;
    s32 totalItems = 0;
    PauseItemPage* page;
    s32 items;
    s16* itemMenuItemIDs;

    D_802705D0 = 0;
    if (invItems == TRUE) {
        for (i = 0; i < ARRAY_COUNT(playerData->invItems); i++) {
            if (playerData->invItems[i] != ITEM_NONE) {
                gPauseItemsItemIDs[totalItems] = playerData->invItems[i];
                totalItems++;
            }
        }
    } else {
        for (i = 0; i < ARRAY_COUNT(playerData->keyItems); i++) {
            if (playerData->keyItems[i] != ITEM_NONE) {
                gPauseItemsItemIDs[totalItems] = playerData->keyItems[i];
                totalItems++;
            }
        }
    }

    if (totalItems == 0) {
        gPauseItemsItemIDs[0] = ITEM_NONE_STANDIN;
        totalItems = 1;
    } else {
        pause_sort_item_list(gPauseItemsItemIDs, totalItems, pause_items_comparator);
    }

#if VERSION_JP
    if (totalItems % COLS_COUNT != 0) {
        s32 remainingSlots = totalItems % COLS_COUNT;
        for (i = 0; i < remainingSlots; i++) {
            gPauseItemsItemIDs[totalItems] = ITEM_INVALID;
            totalItems++;
        }
    }
#endif

    gPauseItemsNumItems = totalItems;

    for (i = totalItems; i < ARRAY_COUNT(gPauseItemsItemIDs); i++) {
        gPauseItemsItemIDs[i] = ITEM_INVALID;
    }

    page = gPauseItemsPages;
    gPauseItemsSelectedIndex = 0;
    gPauseItemsSelectedItem = 0;
    D_802705C4 = 0;
    gPauseItemsTargetScrollIndex = 0;
    gPauseItemsCurrentPage = 0;

    for (i = 0; i < gPauseItemsNumItems / PAGE_COUNT; i++, page++) {
        page->listStart = i * ROWS_COUNT;
        page->numCols = COLS_COUNT;
        page->numRows = ROWS_COUNT;
        page->enabled = TRUE;
        page->startIndex =  i * PAGE_COUNT;
        page->count = PAGE_COUNT;
    }

    if ((gPauseItemsNumItems % PAGE_COUNT) != 0) {
        page->listStart = i * ROWS_COUNT;
        page->numCols = COLS_COUNT;
        page->enabled = TRUE;
        page->startIndex = i * PAGE_COUNT;
        page->count = gPauseItemsNumItems % PAGE_COUNT;
        page->numRows = page->count / COLS_COUNT;
        i++;
        page++;
    }

    for (; i < ARRAY_COUNT(gPauseItemsPages); i++, page++) {
        page->enabled = FALSE;
    }

    gPauseItemsTargetScrollPos = gPauseItemsCurrentScrollPos = pause_items_get_pos_y(0, 0);
}

void pause_items_init(MenuPanel* panel) {
    s32 i;

    gPauseItemsLevel = 0;
    gPauseItemsCurrentTab = 0;
    pause_items_load_items(FALSE);

    for (i = 0; i < ARRAY_COUNT(gPauseItemsHIDs); i++) {
        gPauseItemsHIDs[i] = hud_element_create(gPauseItemsHudScripts[i]);
        hud_element_set_flags(gPauseItemsHIDs[i], HUD_ELEMENT_FLAG_80);
    }

    for (i = 0; i < ARRAY_COUNT(gPauseItemsWindowBPs); i++) {
        gPauseItemsWindowBPs[i].tab = panel;
    }

    setup_pause_menu_tab(gPauseItemsWindowBPs, ARRAY_COUNT(gPauseItemsWindowBPs));
    panel->initialized = TRUE;
}

void pause_items_handle_input(MenuPanel* panel) {
    s32 oldTab;
    s32 oldSelectedIndex = gPauseItemsSelectedIndex;
    s32 row = gPauseItemsSelectedIndex / gPauseItemsPages[gPauseItemsCurrentPage].numCols;
    s32 column = gPauseItemsSelectedIndex % gPauseItemsPages[gPauseItemsCurrentPage].numCols;

    if ((gPausePressedButtons & BUTTON_A) && gPauseItemsLevel == 0) {
        if (gPauseItemsItemIDs[gPauseItemsSelectedIndex] == ITEM_NONE_STANDIN) {
            sfx_play_sound(SOUND_MENU_ERROR);
        } else {
            gPauseItemsLevel = 1;
            sfx_play_sound(SOUND_MENU_NEXT);
        }
        return;
    }

    if (gPauseItemsNumItems != 0) {
        if (gPauseItemsLevel == 0) {
            oldTab = gPauseItemsCurrentTab;
            if (gPauseHeldButtons & (BUTTON_STICK_UP|BUTTON_STICK_DOWN)) {
                gPauseItemsCurrentTab ^= 1;
            }

            if (oldTab != gPauseItemsCurrentTab) {
                sfx_play_sound(SOUND_MENU_CHANGE_TAB);
                pause_items_load_items(gPauseItemsCurrentTab);
            }
        } else {
            if (gPauseHeldButtons & (BUTTON_STICK_UP|BUTTON_Z)) {
                row--;
                if (gPauseHeldButtons & BUTTON_STICK_UP) {
                    if (row < 0) {
                        row = 0;
                    }

                    if (row < gPauseItemsPages[gPauseItemsCurrentPage].listStart) {
                        gPauseItemsCurrentPage--;
                    }
                } else {
                    gPauseItemsCurrentPage--;
                    if (gPauseItemsCurrentPage < 0) {
                        gPauseItemsCurrentPage = 0;
                    }
                    row = gPauseItemsPages[gPauseItemsCurrentPage].listStart;
                }
            }

            if (gPauseHeldButtons & (BUTTON_STICK_DOWN|BUTTON_R)) {
                if (gPauseHeldButtons & BUTTON_STICK_DOWN) {
                    row++;
                    if (row >= gPauseItemsPages[gPauseItemsCurrentPage].listStart + gPauseItemsPages[gPauseItemsCurrentPage].numRows) {
                        gPauseItemsCurrentPage++;

                        if (!gPauseItemsPages[gPauseItemsCurrentPage].enabled) {
                            gPauseItemsCurrentPage--;
                            row--;
                        }
                    }
                } else {
                    gPauseItemsCurrentPage++;

                    if (!gPauseItemsPages[gPauseItemsCurrentPage].enabled) {
                        gPauseItemsCurrentPage--;
                    } else {
                        row = gPauseItemsPages[gPauseItemsCurrentPage].listStart;
                    }
                }
            }

            if (gPauseItemsItemIDs[row * gPauseItemsPages[gPauseItemsCurrentPage].numCols] != ITEM_NONE_STANDIN) {
                if (gPauseHeldButtons & BUTTON_STICK_LEFT) {
                    column--;

                    if (column < 0) {
                        column = gPauseItemsPages[gPauseItemsCurrentPage].numCols - 1;
                    }
                } else if (gPauseHeldButtons & BUTTON_STICK_RIGHT) {
                    column++;
                    if (column >= gPauseItemsPages[gPauseItemsCurrentPage].numCols) {
                        column = 0;
                    }
                }
            } else {
                column = 0;
            }

            gPauseItemsSelectedIndex = column + row * gPauseItemsPages[gPauseItemsCurrentPage].numCols;
            if (gPauseItemsSelectedIndex != oldSelectedIndex) {
                sfx_play_sound(SOUND_MENU_CHANGE_SELECTION);
            }

            gPauseItemsSelectedItem = gPauseItemsItemIDs[gPauseItemsSelectedIndex];
        }
    }

    if (gPauseItemsLevel == 1) {
        if (gPauseItemsSelectedItem != ITEM_NONE_STANDIN && gPauseItemsSelectedItem != ITEM_INVALID && gPauseItemsSelectedItem != 0) {
            gPauseCurrentDescMsg = gItemTable[gPauseItemsSelectedItem].fullDescMsg;
        } else {
            gPauseCurrentDescMsg = MSG_NONE;
            gPauseCurrentDescIconScript = NULL;
        }
    } else {
        if (gPauseItemsCurrentTab == 1) {
            gPauseCurrentDescMsg = pause_get_menu_msg(PAUSE_MSG_DESC_CONSUMABLES);
        } else {
            gPauseCurrentDescMsg = pause_get_menu_msg(PAUSE_MSG_DESC_KEY_ITEMS);
        }

        gPauseCurrentDescIconScript = NULL;
    }

    if (gPausePressedButtons & BUTTON_B) {
        if (gPauseItemsLevel == 0) {
            sfx_play_sound(SOUND_MENU_BACK);
            gPauseMenuCurrentTab = 0;
        } else {
            sfx_play_sound(SOUND_MENU_BACK);
            gPauseItemsLevel = 0;
        }
    }
}

#if VERSION_JP
#define R_VAR1 6
#define R_VAR2 5
#define I_VAR1 3
#else
#define R_VAR1 9
#define R_VAR2 8
#define I_VAR1 6
#endif

void pause_items_update(MenuPanel* panel) {
    PauseItemPage* page = &gPauseItemsPages[gPauseItemsCurrentPage];
    s32 selectedIndex = (gPauseItemsSelectedIndex / page->numCols) - page->listStart;

    if (selectedIndex < 2 || page->numRows < R_VAR1) {
        gPauseItemsTargetScrollIndex = 0;
    } else if (selectedIndex >= page->numRows - 2) {
        gPauseItemsTargetScrollIndex = page->numRows - R_VAR2;
    } else if (selectedIndex - gPauseItemsTargetScrollIndex > I_VAR1) {
        gPauseItemsTargetScrollIndex = selectedIndex - I_VAR1;
    } else if (selectedIndex - gPauseItemsTargetScrollIndex < 1) {
        gPauseItemsTargetScrollIndex = selectedIndex - 1;
    }

    gPauseItemsTargetScrollPos = pause_items_get_pos_y(gPauseItemsCurrentPage, gPauseItemsTargetScrollIndex * page->numCols);
    gPauseItemsCurrentScrollPos += pause_interp_vertical_scroll(gPauseItemsTargetScrollPos - gPauseItemsCurrentScrollPos);
}

void pause_items_cleanup(MenuPanel* panel) {
    s32 i;

    for (i = 0; i < ARRAY_COUNT(gPauseItemsHIDs); i++) {
        hud_element_free(gPauseItemsHIDs[i]);
    }
}<|MERGE_RESOLUTION|>--- conflicted
+++ resolved
@@ -376,32 +376,25 @@
     draw_msg(msg, msgX, msgY, opacity1, MSG_PAL_WHITE, DRAW_MSG_STYLE_MENU);
 
     if (gPauseMenuCurrentTab == 3) {
-         if (gPauseItemsLevel == 0) {
-             pause_set_cursor_pos(WIN_PAUSE_ITEMS, baseX + 12, baseY + 26 + gPauseItemsCurrentTab * 32);
-         } else {
-             selectedPosX = pause_items_get_pos_x(gPauseItemsCurrentPage, gPauseItemsSelectedIndex  - gPauseItemsPages[gPauseItemsCurrentPage].listStart * gPauseItemsPages[gPauseItemsCurrentPage].numCols);
-             selectedPosY = pause_items_get_pos_y(gPauseItemsCurrentPage, gPauseItemsSelectedIndex  - gPauseItemsPages[gPauseItemsCurrentPage].listStart * gPauseItemsPages[gPauseItemsCurrentPage].numCols);
-             cursorOffsetX = pause_items_scroll_offset_x(selectedPosX);
-             cursorOffsetY = pause_items_scroll_offset_y(selectedPosY);
-             if (cursorOffsetY < 0) {
-                 cursorOffsetY = 0;
-             } else if (cursorOffsetY > Y_VAR5) {
-                 cursorOffsetY = Y_VAR5;
-             }
-
-<<<<<<< HEAD
-             if (gPauseItemsCurrentScrollPos != gPauseItemsTargetScrollPos) {
-                 pause_set_cursor_pos_immediate(WINDOW_ID_PAUSE_ITEMS, baseX + X_VAR7 + cursorOffsetX, baseY + Y_VAR6 + cursorOffsetY);
-             } else {
-                 pause_set_cursor_pos(WINDOW_ID_PAUSE_ITEMS, baseX + X_VAR7 + cursorOffsetX, baseY + Y_VAR6 + cursorOffsetY);
-=======
-             if (gPauseItemsCurrentScrollPos  != gPauseItemsTargetScrollPos) {
-                 pause_set_cursor_pos_immediate(WIN_PAUSE_ITEMS, baseX + 85 + cursorOffsetX, baseY + 23 + cursorOffsetY);
-             } else {
-                 pause_set_cursor_pos(WIN_PAUSE_ITEMS, baseX + 85 + cursorOffsetX, baseY + 23 + cursorOffsetY);
->>>>>>> b1ca4bd0
-             }
-         }
+        if (gPauseItemsLevel == 0) {
+            pause_set_cursor_pos(WIN_PAUSE_ITEMS, baseX + 12, baseY + 26 + gPauseItemsCurrentTab * 32);
+        } else {
+            selectedPosX = pause_items_get_pos_x(gPauseItemsCurrentPage, gPauseItemsSelectedIndex  - gPauseItemsPages[gPauseItemsCurrentPage].listStart * gPauseItemsPages[gPauseItemsCurrentPage].numCols);
+            selectedPosY = pause_items_get_pos_y(gPauseItemsCurrentPage, gPauseItemsSelectedIndex  - gPauseItemsPages[gPauseItemsCurrentPage].listStart * gPauseItemsPages[gPauseItemsCurrentPage].numCols);
+            cursorOffsetX = pause_items_scroll_offset_x(selectedPosX);
+            cursorOffsetY = pause_items_scroll_offset_y(selectedPosY);
+            if (cursorOffsetY < 0) {
+                cursorOffsetY = 0;
+            } else if (cursorOffsetY > Y_VAR5) {
+                cursorOffsetY = Y_VAR5;
+            }
+
+            if (gPauseItemsCurrentScrollPos != gPauseItemsTargetScrollPos) {
+                pause_set_cursor_pos_immediate(WIN_PAUSE_ITEMS, baseX + X_VAR7 + cursorOffsetX, baseY + Y_VAR6 + cursorOffsetY);
+            } else {
+                pause_set_cursor_pos(WIN_PAUSE_ITEMS, baseX + X_VAR7 + cursorOffsetX, baseY + Y_VAR6 + cursorOffsetY);
+            }
+        }
     }
 }
 #endif
