#include "pause_common.h"
#include "message_ids.h"

#if VERSION_PAL
extern u8 D_PAL_80271B30[4];
extern u8 D_PAL_80271B34[4];
#endif

void pause_items_draw_contents(MenuPanel* menu, s32 baseX, s32 baseY, s32 width, s32 height, s32 opacity, s32 darkening);
void pause_items_init(MenuPanel* panel);
void pause_items_handle_input(MenuPanel* panel);
void pause_items_update(MenuPanel* panel);
void pause_items_cleanup(MenuPanel* panel);

static s16 gPauseItemsItemIDs[100];
static s32 gPauseItemsCurrentPage;
static s32 D_802704CC;
static PauseItemPage gPauseItemsPages[20];
static s32 gPauseItemsSelectedIndex;
static u32 D_802705C4;
static s32 gPauseItemsSelectedItem;
static s16 gPauseItemsNumItems;
static s32 D_802705D0;
static s32 gPauseItemsCurrentScrollPos;
static s32 gPauseItemsTargetScrollPos;
static s32 gPauseItemsTargetScrollIndex;
static s32 gPauseItemsLevel;
static s32 gPauseItemsCurrentTab;
static HudElemID gPauseItemsHIDs[20];

#define ITEM_NONE_STANDIN 0x7FFE
#define ITEM_INVALID 0x7FFF

HudScript* gPauseItemsHudScripts[] = {
    &HES_StatBp, &HES_StatBp, &HES_StatBp, &HES_StatBp, &HES_StatBp,
    &HES_StatBp, &HES_StatBp, &HES_StatBp, &HES_StatBp, &HES_StatBp,
    &HES_StatBp, &HES_StatBp, &HES_StatBp, &HES_StatBp, &HES_StatBp,
    &HES_StatBp, &HES_ListPrevPage, &HES_ListNextPage, &HES_Dash,
    &HES_StatusStar1
};
MenuWindowBP gPauseItemsWindowBPs[] = {
    {
        .windowID = WIN_PAUSE_ITEMS,
        .unk_01 = 0,
        .pos = { .x = 3, .y = 16 },
        .width = 289,
        .height = 154,
        .priority = WINDOW_PRIORITY_1,
        .fpDrawContents = &pause_items_draw_contents,
        .tab = NULL,
        .parentID = WIN_PAUSE_MAIN,
        .fpUpdate = { WINDOW_UPDATE_HIDE },
        .extraFlags = 0,
        .style = { .customStyle = &gPauseWS_19 }
    }
};
MenuPanel gPausePanelItems = {
    .initialized = FALSE,
    .col = 0,
    .row = 0,
    .selected = 0,
    .state = 0,
    .numCols = 0,
    .numRows = 0,
    .numPages = 0,
    .gridData = NULL,
    .fpInit = &pause_items_init,
    .fpHandleInput = &pause_items_handle_input,
    .fpUpdate = &pause_items_update,
    .fpCleanup = &pause_items_cleanup
};

s32 pause_items_comparator(s16* a, s16* b) {
    if (*a > *b) {
        return 1;
    } else {
        return -1;
    }
}

s32 pause_items_get_pos_x(s32 page, s32 itemIndex) {
    return (itemIndex % ITEM_MENU_PAGE(page)->numCols) * 98;
}

s32 pause_items_get_pos_y(s32 page, s32 itemIndex) {
#if VERSION_JP
    s32 y = (page + 1) * 11;

    y += gPauseItemsPages[page].listStart * 24;
    y += itemIndex / gPauseItemsPages[page].numCols * 24;

    return y;
#else
    return ((page + 1) * 11) + (ITEM_MENU_PAGE(page)->listStart * 16) + ((itemIndex / ITEM_MENU_PAGE(page)->numCols) * 16);
#endif
}

s32 pause_items_get_column(s32 page, s32 itemIdx) {
    return itemIdx % ITEM_MENU_PAGE(page)->numCols;
}

s32 pause_items_get_row(s32 page, s32 itemIdx) {
    return ITEM_MENU_PAGE(page)->listStart + (itemIdx / ITEM_MENU_PAGE(page)->numCols);
}

#if VERSION_JP
#define Y_VAR1 48
#define Y_VAR2 120
#else
#define Y_VAR1 32
#define Y_VAR2 128
#endif

s32 pause_items_is_visible(s32 y) {
    if (y < gPauseItemsCurrentScrollPos - Y_VAR1) {
        return FALSE;
    }
    return y < gPauseItemsCurrentScrollPos + Y_VAR2;
}

s32 pause_items_scroll_offset_y(s32 beforeY) {
    return beforeY - gPauseItemsCurrentScrollPos;
}

s32 pause_items_scroll_offset_x(s32 beforeX) {
    return beforeX;
}

#if VERSION_JP
#define X_VAR1 103
#define X_VAR2 93
#define X_VAR3 9
#define X_VAR4 18
#define X_VAR5 18
#define X_VAR6 27
#define X_VAR7 77
#define Y_VAR3 23
#define Y_VAR4 28
#define Y_VAR5 96
#define Y_VAR6 29
#define W_VAR1 71
#define W_VAR2 71
#else
#define X_VAR1 119
#define X_VAR2 105
#define X_VAR3 12
#define X_VAR4 21
#define X_VAR5 25
#define X_VAR6 34
#define X_VAR7 85
#define Y_VAR3 17
#define Y_VAR4 23
#define Y_VAR5 112
#define Y_VAR6 23
#define W_VAR1 91
#define W_VAR2 91
#endif

#if VERSION_PAL
#define X_VAR1 D_PAL_80271B34[gCurrentLanguage]
#else
#define X_VAR1 25
#endif

void pause_items_draw_contents(MenuPanel* menu, s32 baseX, s32 baseY, s32 width, s32 height, s32 opacity, s32 darkening) {
    s32 i, pageIndex, itemIndex;
    s32 totalItemIndex;
    s32 currentItemRow;
    s32 currentItemColumn;
    s32 style;
    s32 palette;
    s32 posX, posY;
    s32 sp6C;
    s32 sp70;
    s32 isNone;
    s32* sp78;
    PauseItemPage* page;
    s32 x1, y1, x2, y2;
    s16 itemID;
    s32 isSelected, itemOffsetX, itemOffsetY;
    s32* iconIDs;
    s32 itemIcon;
    s32 msg, msgX, msgY, opacity1;
    s32 selectedPosX, selectedPosY;
    s32 cursorOffsetX, cursorOffsetY;
    s32 msg2;

    style = DRAW_MSG_STYLE_MENU;
    palette = MSG_PAL_STANDARD;
    currentItemColumn = gPauseItemsSelectedIndex / gPauseItemsPages[gPauseItemsCurrentPage].numCols;
    currentItemRow = gPauseItemsSelectedIndex % gPauseItemsPages[gPauseItemsCurrentPage].numCols;
    draw_box(DRAW_FLAG_NO_CLIP, &gPauseWS_18, baseX + 68, baseY, 0, width - 68, height, 255, 0, 0, 0, 0, 0, 0, 0, 0, 0, SCREEN_WIDTH, SCREEN_HEIGHT, 0);

    x1 = baseX + 1;
    y1 = baseY + 7;
    x2 = baseX + width - 1;
    y2 = baseY + height - 7;

    if (x1 <= 0) {
        x1 = 1;
    }
    if (y1 <= 0) {
        y1 = 1;
    }

    if (x2 <= 0 || y2 <= 0 || x1 >= SCREEN_WIDTH - 1 || y1 >= SCREEN_HEIGHT - 1) {
        return;
    }

    if (x2 >= SCREEN_WIDTH - 1) {
        x2 = SCREEN_WIDTH - 1;
    }
    if (y2 >= SCREEN_HEIGHT - 1) {
        y2 = SCREEN_HEIGHT - 1;
    }

    totalItemIndex = 0;
    sp6C = baseX + X_VAR1;
    sp70 = baseY + Y_VAR3;

    gDPSetScissor(gMainGfxPos++, G_SC_NON_INTERLACE, x1, y1, x2, y2);

    for (i = 0; i < 3; i++) {
        for (pageIndex = 0; pageIndex < 20; pageIndex++) {
            iconIDs = gPauseItemsHIDs;

            page = &gPauseItemsPages[pageIndex];
            if (!page->enabled) {
                break;
            }

            pause_items_get_pos_y(pageIndex, 0);

            for (itemIndex = 0; itemIndex < page->count; itemIndex++) {
                itemID = gPauseItemsItemIDs[page->startIndex + itemIndex];
                isSelected = FALSE;
                if (itemID == ITEM_INVALID) {
                    continue;
                }

                posX = pause_items_get_pos_x(pageIndex, itemIndex);
                posY = pause_items_get_pos_y(pageIndex, itemIndex);

                isNone = itemID == ITEM_NONE_STANDIN;

                if (gPauseMenuCurrentTab == 3 &&
                    gPauseItemsLevel == 1 &&
                    pause_items_get_column(pageIndex, itemIndex) == currentItemRow &&
                    pause_items_get_row(pageIndex, itemIndex) == currentItemColumn) {
                    isSelected = TRUE;
                }

                itemOffsetX = 0;
                itemOffsetY = 0;
                if (isSelected) {
                    itemOffsetX = -1;
                    itemOffsetY = -1;
                }

                if (i == 0) {
                    style = DRAW_MSG_STYLE_MENU;
                    palette = MSG_PAL_STANDARD;

                    if (isSelected) {
                        style = DRAW_MSG_STYLE_MENU | DRAW_MSG_STYLE_DROP_SHADOW;
                    }
                }

                if (!pause_items_is_visible(posY)) {
                    continue;
                }

                if (i == 0) {
                    if (isNone) {
                        draw_msg(pause_get_menu_msg(PAUSE_MSG_BAGDE_DESC_NONE), sp6C + pause_items_scroll_offset_x(posX) + itemOffsetX,
                                sp70 + pause_items_scroll_offset_y(posY) + itemOffsetY, 255, palette, style);
                    } else {
                        if (gItemTable[itemID].nameMsg) {
                            if (gItemTable[itemID].nameMsg > 0) {
                                draw_msg(gItemTable[itemID].nameMsg, sp6C + pause_items_scroll_offset_x(posX) + itemOffsetX,
                                        sp70 + pause_items_scroll_offset_y(posY) + itemOffsetY, 255, palette, style);
                            }
                        }
                    }
                }

                if (i == 1) {
                    itemIcon = iconIDs[totalItemIndex];
                    hud_element_clear_flags(itemIcon, HUD_ELEMENT_FLAG_DROP_SHADOW);
                    hud_element_set_flags(itemIcon, HUD_ELEMENT_FLAG_FILTER_TEX);
                    if (isNone) {
                        itemIcon = gPauseItemsHIDs[19];
                    } else {
                        if (isSelected) {
                            hud_element_set_flags(itemIcon, HUD_ELEMENT_FLAG_DROP_SHADOW);
                            gPauseCurrentDescIconScript = gItemHudScripts[gItemTable[itemID].hudElemID].enabled;
                        }

                        hud_element_set_script(itemIcon, gItemHudScripts[gItemTable[itemID].hudElemID].enabled);
                        hud_element_set_scale(itemIcon, 0.670816f);
                    }

                    hud_element_set_render_pos(itemIcon, baseX + X_VAR2 + pause_items_scroll_offset_x(posX) + itemOffsetX,
                                                baseY + Y_VAR4 + pause_items_scroll_offset_y(posY) + itemOffsetY);
                    if (totalItemIndex == 0) {
                        hud_element_draw_without_clipping(itemIcon);
                    } else {
                        hud_element_draw_next(itemIcon);
                    }

                    totalItemIndex++;
                }
            }
        }
    }

    x1 = baseX + 1;
    y1 = baseY + 1;
    x2 = baseX + width - 1;
    y2 = baseY + height - 1;
    gDPPipeSync(gMainGfxPos++);

    if (x1 <= 0) {
        x1 = 1;
    }
    if (y1 <= 0) {
        y1 = 1;
    }

    if (x2 <= 0 || y2 <= 0 || x1 >= SCREEN_WIDTH - 1 || y1 >= SCREEN_HEIGHT - 1) {
        return;
    }

    if (x2 >= SCREEN_WIDTH - 1) {
        x2 = SCREEN_WIDTH - 1;
    }
    if (y2 >= SCREEN_HEIGHT - 1) {
        y2 = SCREEN_HEIGHT - 1;
    }

    gDPSetScissor(gMainGfxPos++, G_SC_NON_INTERLACE, x1, y1, x2, y2);

    if (gPauseMenuCurrentTab == 3 && gPauseItemsLevel == 1) {
        if (gPauseItemsCurrentPage > 0) {
            hud_element_set_render_pos(gPauseItemsHIDs[16], baseX + 278, baseY + 14);
            hud_element_draw_without_clipping(gPauseItemsHIDs[16]);
        }

        if (gPauseItemsPages [gPauseItemsCurrentPage + 1].enabled) {
            hud_element_set_render_pos(gPauseItemsHIDs[17], baseX + 278, baseY + 146);
            hud_element_draw_without_clipping(gPauseItemsHIDs[17]);
        }
    }

    draw_box(DRAW_FLAG_NO_CLIP, &gPauseWS_17, gPauseItemsCurrentTab == 0 ? baseX + 9 : baseX, baseY + 7, 0,
         W_VAR1, 34, 255, gPauseItemsCurrentTab == 1 ? 128 : 0, 0, 0,
         0, 0, 0, 0, 0, 0, SCREEN_WIDTH, SCREEN_HEIGHT, 0);

#if VERSION_PAL
    if (gCurrentLanguage == LANGUAGE_EN) {
#endif

    msg = pause_get_menu_msg(PAUSE_MSG_KEY_ITEMS);
    msgX = baseX + X_VAR3;
    if (gPauseItemsCurrentTab == 0) {
        msgX = baseX + X_VAR4;
    }
    opacity1 = 255;
    msgY = baseY + 17;
    if (gPauseItemsCurrentTab == 1) {
        opacity1 = 191;
    }

    draw_msg(msg, msgX, msgY, opacity1, MSG_PAL_WHITE, DRAW_MSG_STYLE_MENU);

#if VERSION_PAL
    } else {
        msg = pause_get_menu_msg(PAUSE_MSG_KEY_ITEMS);
        msgX = baseX + 12;
        if (gPauseItemsCurrentTab == 0) {
            msgX = baseX + 21;
        }
        opacity1 = 255;
        msgY = baseY + 12;
        if (gPauseItemsCurrentTab == 1) {
            opacity1 = 191;
        }

        draw_msg(msg, msgX, msgY, opacity1, MSG_PAL_WHITE, DRAW_MSG_STYLE_MENU);
        msg2 = pause_get_menu_msg(PAUSE_MSG_PAL_4B);
        msgX = baseX + D_PAL_80271B30[gCurrentLanguage];
        if (gPauseItemsCurrentTab == 0) {
            msgX = baseX + D_PAL_80271B30[gCurrentLanguage] + 9;
        }
        opacity1 = 255;
        msgY = baseY + 22;
        if (gPauseItemsCurrentTab == 1) {
            opacity1 = 191;
        }

        draw_msg(msg2, msgX, msgY, opacity1, MSG_PAL_WHITE, DRAW_MSG_STYLE_MENU);
    }
#endif

    draw_box(DRAW_FLAG_NO_CLIP, &gPauseWS_17, gPauseItemsCurrentTab == 1 ? baseX + 9 : baseX, baseY + 39, 0,
         W_VAR2, 34, 255, gPauseItemsCurrentTab == 0 ? 128 : 0, 0, 0,
         0, 0, 0, 0, 0, 0, SCREEN_WIDTH, SCREEN_HEIGHT, 0);

    msg = pause_get_menu_msg(PAUSE_MSG_CONSUMABLES);
<<<<<<< HEAD
    msgX = baseX + X_VAR1;
    if (gPauseItemsCurrentTab == 1) {
        msgX = baseX + X_VAR1 + 9;
=======
    msgX = baseX + X_VAR5;
    if (gPauseItemsCurrentTab == 1) {
        msgX = baseX + X_VAR6;
>>>>>>> f8c89d20
    }
    opacity1 = 255;
    msgY = baseY + 49;
    if (gPauseItemsCurrentTab == 0) {
        opacity1 = 191;
    }
    draw_msg(msg, msgX, msgY, opacity1, MSG_PAL_WHITE, DRAW_MSG_STYLE_MENU);

    if (gPauseMenuCurrentTab == 3) {
        if (gPauseItemsLevel == 0) {
            pause_set_cursor_pos(WIN_PAUSE_ITEMS, baseX + 12, baseY + 26 + gPauseItemsCurrentTab * 32);
        } else {
            selectedPosX = pause_items_get_pos_x(gPauseItemsCurrentPage, gPauseItemsSelectedIndex  - gPauseItemsPages[gPauseItemsCurrentPage].listStart * gPauseItemsPages[gPauseItemsCurrentPage].numCols);
            selectedPosY = pause_items_get_pos_y(gPauseItemsCurrentPage, gPauseItemsSelectedIndex  - gPauseItemsPages[gPauseItemsCurrentPage].listStart * gPauseItemsPages[gPauseItemsCurrentPage].numCols);
            cursorOffsetX = pause_items_scroll_offset_x(selectedPosX);
            cursorOffsetY = pause_items_scroll_offset_y(selectedPosY);
            if (cursorOffsetY < 0) {
                cursorOffsetY = 0;
            } else if (cursorOffsetY > Y_VAR5) {
                cursorOffsetY = Y_VAR5;
            }

            if (gPauseItemsCurrentScrollPos != gPauseItemsTargetScrollPos) {
                pause_set_cursor_pos_immediate(WIN_PAUSE_ITEMS, baseX + X_VAR7 + cursorOffsetX, baseY + Y_VAR6 + cursorOffsetY);
            } else {
                pause_set_cursor_pos(WIN_PAUSE_ITEMS, baseX + X_VAR7 + cursorOffsetX, baseY + Y_VAR6 + cursorOffsetY);
            }
        }
    }
}

#if VERSION_JP
#define ROWS_COUNT 5
#define COLS_COUNT 2
#else
#define ROWS_COUNT 8
#define COLS_COUNT 1
#endif
#define PAGE_COUNT (ROWS_COUNT * COLS_COUNT)

void pause_items_load_items(s32 invItems) {
    PlayerData* playerData = &gPlayerData;
    s32 i;
    s16* itemIDs;
    s32 pageNum;
    s16* itemMenuNumItems;
    s32 totalItems = 0;
    PauseItemPage* page;
    s32 items;
    s16* itemMenuItemIDs;

    D_802705D0 = 0;
    if (invItems == TRUE) {
        for (i = 0; i < ARRAY_COUNT(playerData->invItems); i++) {
            if (playerData->invItems[i] != ITEM_NONE) {
                gPauseItemsItemIDs[totalItems] = playerData->invItems[i];
                totalItems++;
            }
        }
    } else {
        for (i = 0; i < ARRAY_COUNT(playerData->keyItems); i++) {
            if (playerData->keyItems[i] != ITEM_NONE) {
                gPauseItemsItemIDs[totalItems] = playerData->keyItems[i];
                totalItems++;
            }
        }
    }

    if (totalItems == 0) {
        gPauseItemsItemIDs[0] = ITEM_NONE_STANDIN;
        totalItems = 1;
    } else {
        pause_sort_item_list(gPauseItemsItemIDs, totalItems, pause_items_comparator);
    }

#if VERSION_JP
    if (totalItems % COLS_COUNT != 0) {
        s32 remainingSlots = totalItems % COLS_COUNT;
        for (i = 0; i < remainingSlots; i++) {
            gPauseItemsItemIDs[totalItems] = ITEM_INVALID;
            totalItems++;
        }
    }
#endif

    gPauseItemsNumItems = totalItems;

    for (i = totalItems; i < ARRAY_COUNT(gPauseItemsItemIDs); i++) {
        gPauseItemsItemIDs[i] = ITEM_INVALID;
    }

    page = gPauseItemsPages;
    gPauseItemsSelectedIndex = 0;
    gPauseItemsSelectedItem = 0;
    D_802705C4 = 0;
    gPauseItemsTargetScrollIndex = 0;
    gPauseItemsCurrentPage = 0;

    for (i = 0; i < gPauseItemsNumItems / PAGE_COUNT; i++, page++) {
        page->listStart = i * ROWS_COUNT;
        page->numCols = COLS_COUNT;
        page->numRows = ROWS_COUNT;
        page->enabled = TRUE;
        page->startIndex =  i * PAGE_COUNT;
        page->count = PAGE_COUNT;
    }

    if ((gPauseItemsNumItems % PAGE_COUNT) != 0) {
        page->listStart = i * ROWS_COUNT;
        page->numCols = COLS_COUNT;
        page->enabled = TRUE;
        page->startIndex = i * PAGE_COUNT;
        page->count = gPauseItemsNumItems % PAGE_COUNT;
        page->numRows = page->count / COLS_COUNT;
        i++;
        page++;
    }

    for (; i < ARRAY_COUNT(gPauseItemsPages); i++, page++) {
        page->enabled = FALSE;
    }

    gPauseItemsTargetScrollPos = gPauseItemsCurrentScrollPos = pause_items_get_pos_y(0, 0);
}

void pause_items_init(MenuPanel* panel) {
    s32 i;

    gPauseItemsLevel = 0;
    gPauseItemsCurrentTab = 0;
    pause_items_load_items(FALSE);

    for (i = 0; i < ARRAY_COUNT(gPauseItemsHIDs); i++) {
        gPauseItemsHIDs[i] = hud_element_create(gPauseItemsHudScripts[i]);
        hud_element_set_flags(gPauseItemsHIDs[i], HUD_ELEMENT_FLAG_80);
    }

    for (i = 0; i < ARRAY_COUNT(gPauseItemsWindowBPs); i++) {
        gPauseItemsWindowBPs[i].tab = panel;
    }

    setup_pause_menu_tab(gPauseItemsWindowBPs, ARRAY_COUNT(gPauseItemsWindowBPs));
    panel->initialized = TRUE;
}

void pause_items_handle_input(MenuPanel* panel) {
    s32 oldTab;
    s32 oldSelectedIndex = gPauseItemsSelectedIndex;
    s32 row = gPauseItemsSelectedIndex / gPauseItemsPages[gPauseItemsCurrentPage].numCols;
    s32 column = gPauseItemsSelectedIndex % gPauseItemsPages[gPauseItemsCurrentPage].numCols;

    if ((gPausePressedButtons & BUTTON_A) && gPauseItemsLevel == 0) {
        if (gPauseItemsItemIDs[gPauseItemsSelectedIndex] == ITEM_NONE_STANDIN) {
            sfx_play_sound(SOUND_MENU_ERROR);
        } else {
            gPauseItemsLevel = 1;
            sfx_play_sound(SOUND_MENU_NEXT);
        }
        return;
    }

    if (gPauseItemsNumItems != 0) {
        if (gPauseItemsLevel == 0) {
            oldTab = gPauseItemsCurrentTab;
            if (gPauseHeldButtons & (BUTTON_STICK_UP|BUTTON_STICK_DOWN)) {
                gPauseItemsCurrentTab ^= 1;
            }

            if (oldTab != gPauseItemsCurrentTab) {
                sfx_play_sound(SOUND_MENU_CHANGE_TAB);
                pause_items_load_items(gPauseItemsCurrentTab);
            }
        } else {
            if (gPauseHeldButtons & (BUTTON_STICK_UP|BUTTON_Z)) {
                row--;
                if (gPauseHeldButtons & BUTTON_STICK_UP) {
                    if (row < 0) {
                        row = 0;
                    }

                    if (row < gPauseItemsPages[gPauseItemsCurrentPage].listStart) {
                        gPauseItemsCurrentPage--;
                    }
                } else {
                    gPauseItemsCurrentPage--;
                    if (gPauseItemsCurrentPage < 0) {
                        gPauseItemsCurrentPage = 0;
                    }
                    row = gPauseItemsPages[gPauseItemsCurrentPage].listStart;
                }
            }

            if (gPauseHeldButtons & (BUTTON_STICK_DOWN|BUTTON_R)) {
                if (gPauseHeldButtons & BUTTON_STICK_DOWN) {
                    row++;
                    if (row >= gPauseItemsPages[gPauseItemsCurrentPage].listStart + gPauseItemsPages[gPauseItemsCurrentPage].numRows) {
                        gPauseItemsCurrentPage++;

                        if (!gPauseItemsPages[gPauseItemsCurrentPage].enabled) {
                            gPauseItemsCurrentPage--;
                            row--;
                        }
                    }
                } else {
                    gPauseItemsCurrentPage++;

                    if (!gPauseItemsPages[gPauseItemsCurrentPage].enabled) {
                        gPauseItemsCurrentPage--;
                    } else {
                        row = gPauseItemsPages[gPauseItemsCurrentPage].listStart;
                    }
                }
            }

            if (gPauseItemsItemIDs[row * gPauseItemsPages[gPauseItemsCurrentPage].numCols] != ITEM_NONE_STANDIN) {
                if (gPauseHeldButtons & BUTTON_STICK_LEFT) {
                    column--;

                    if (column < 0) {
                        column = gPauseItemsPages[gPauseItemsCurrentPage].numCols - 1;
                    }
                } else if (gPauseHeldButtons & BUTTON_STICK_RIGHT) {
                    column++;
                    if (column >= gPauseItemsPages[gPauseItemsCurrentPage].numCols) {
                        column = 0;
                    }
                }
            } else {
                column = 0;
            }

            gPauseItemsSelectedIndex = column + row * gPauseItemsPages[gPauseItemsCurrentPage].numCols;
            if (gPauseItemsSelectedIndex != oldSelectedIndex) {
                sfx_play_sound(SOUND_MENU_CHANGE_SELECTION);
            }

            gPauseItemsSelectedItem = gPauseItemsItemIDs[gPauseItemsSelectedIndex];
        }
    }

    if (gPauseItemsLevel == 1) {
        if (gPauseItemsSelectedItem != ITEM_NONE_STANDIN && gPauseItemsSelectedItem != ITEM_INVALID && gPauseItemsSelectedItem != 0) {
            gPauseCurrentDescMsg = gItemTable[gPauseItemsSelectedItem].fullDescMsg;
        } else {
            gPauseCurrentDescMsg = MSG_NONE;
            gPauseCurrentDescIconScript = NULL;
        }
    } else {
        if (gPauseItemsCurrentTab == 1) {
            gPauseCurrentDescMsg = pause_get_menu_msg(PAUSE_MSG_DESC_CONSUMABLES);
        } else {
            gPauseCurrentDescMsg = pause_get_menu_msg(PAUSE_MSG_DESC_KEY_ITEMS);
        }

        gPauseCurrentDescIconScript = NULL;
    }

    if (gPausePressedButtons & BUTTON_B) {
        if (gPauseItemsLevel == 0) {
            sfx_play_sound(SOUND_MENU_BACK);
            gPauseMenuCurrentTab = 0;
        } else {
            sfx_play_sound(SOUND_MENU_BACK);
            gPauseItemsLevel = 0;
        }
    }
}

#if VERSION_JP
#define R_VAR1 6
#define R_VAR2 5
#define I_VAR1 3
#else
#define R_VAR1 9
#define R_VAR2 8
#define I_VAR1 6
#endif

void pause_items_update(MenuPanel* panel) {
    PauseItemPage* page = &gPauseItemsPages[gPauseItemsCurrentPage];
    s32 selectedIndex = (gPauseItemsSelectedIndex / page->numCols) - page->listStart;

    if (selectedIndex < 2 || page->numRows < R_VAR1) {
        gPauseItemsTargetScrollIndex = 0;
    } else if (selectedIndex >= page->numRows - 2) {
        gPauseItemsTargetScrollIndex = page->numRows - R_VAR2;
    } else if (selectedIndex - gPauseItemsTargetScrollIndex > I_VAR1) {
        gPauseItemsTargetScrollIndex = selectedIndex - I_VAR1;
    } else if (selectedIndex - gPauseItemsTargetScrollIndex < 1) {
        gPauseItemsTargetScrollIndex = selectedIndex - 1;
    }

    gPauseItemsTargetScrollPos = pause_items_get_pos_y(gPauseItemsCurrentPage, gPauseItemsTargetScrollIndex * page->numCols);
    gPauseItemsCurrentScrollPos += pause_interp_vertical_scroll(gPauseItemsTargetScrollPos - gPauseItemsCurrentScrollPos);
}

void pause_items_cleanup(MenuPanel* panel) {
    s32 i;

    for (i = 0; i < ARRAY_COUNT(gPauseItemsHIDs); i++) {
        hud_element_free(gPauseItemsHIDs[i]);
    }
}<|MERGE_RESOLUTION|>--- conflicted
+++ resolved
@@ -132,7 +132,6 @@
 #define X_VAR3 9
 #define X_VAR4 18
 #define X_VAR5 18
-#define X_VAR6 27
 #define X_VAR7 77
 #define Y_VAR3 23
 #define Y_VAR4 28
@@ -145,8 +144,11 @@
 #define X_VAR2 105
 #define X_VAR3 12
 #define X_VAR4 21
+#if VERSION_PAL
+#define X_VAR5 D_PAL_80271B34[gCurrentLanguage]
+#else
 #define X_VAR5 25
-#define X_VAR6 34
+#endif
 #define X_VAR7 85
 #define Y_VAR3 17
 #define Y_VAR4 23
@@ -154,12 +156,6 @@
 #define Y_VAR6 23
 #define W_VAR1 91
 #define W_VAR2 91
-#endif
-
-#if VERSION_PAL
-#define X_VAR1 D_PAL_80271B34[gCurrentLanguage]
-#else
-#define X_VAR1 25
 #endif
 
 void pause_items_draw_contents(MenuPanel* menu, s32 baseX, s32 baseY, s32 width, s32 height, s32 opacity, s32 darkening) {
@@ -407,15 +403,9 @@
          0, 0, 0, 0, 0, 0, SCREEN_WIDTH, SCREEN_HEIGHT, 0);
 
     msg = pause_get_menu_msg(PAUSE_MSG_CONSUMABLES);
-<<<<<<< HEAD
-    msgX = baseX + X_VAR1;
-    if (gPauseItemsCurrentTab == 1) {
-        msgX = baseX + X_VAR1 + 9;
-=======
     msgX = baseX + X_VAR5;
     if (gPauseItemsCurrentTab == 1) {
-        msgX = baseX + X_VAR6;
->>>>>>> f8c89d20
+        msgX = baseX + X_VAR5 + 9;
     }
     opacity1 = 255;
     msgY = baseY + 49;
