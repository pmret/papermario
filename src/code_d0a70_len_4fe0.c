#include "common.h"

INCLUDE_ASM(s32, "code_d0a70_len_4fe0", func_8013A370);

INCLUDE_ASM(s32, "code_d0a70_len_4fe0", func_8013A37C);

INCLUDE_ASM(s32, "code_d0a70_len_4fe0", func_8013A4D0);

INCLUDE_ASM(s32, "code_d0a70_len_4fe0", func_8013A610);

INCLUDE_ASM(s32, "code_d0a70_len_4fe0", func_8013A650);

INCLUDE_ASM(s32, "code_d0a70_len_4fe0", func_8013A6E8);

INCLUDE_ASM(s32, "code_d0a70_len_4fe0", func_8013A704);

<<<<<<< HEAD
// INCLUDE_ASM("code_d0a70_len_4fe0", func_8013A854);
s32 func_8013A854(u32 a0) {
    //UnkSructFromfunc8013A854* unkStruct = D_80156954;
    u32 v0;
    u32 v1;
    u32 s0;
    u32 s1;
    u32 sp;
    // TODO sonicspiral - what is the real RA
    u32 returnAddress = 0x80000000;
    
    v0 = a0 << 5;
    if ((a0 < 0x5AU) == 0) {
        // L8013A880
        sp = sp - 0x20;
        return returnAddress;        
    } else { 
        v0 = v0 - a0;
        v1 = 0x8015A854;
        v0 = v0 << 2;
        v0 = v0 + v1;
        // TODO what is being set here?
        // v0 = (a0 * 0x7C) + func_8013A854(a0);
        // unkStruct->unk14 = 0U;
        // unkStruct->unk10 = -1U;
        v1 = -1;
    }

    sp = sp - 0x20;
    if (a0 < 0x5a) {
        
    } else {
        while (s0 == s1) {
            // /* 0D0F9C 8013A89C AFB00010 */   sw    $s0, 0x10($sp)
            // s1 = -1;
            s1 = 0xFFFE;
            // L8013A8A4
            v0 = a0 << 5;
            v0 = v0 - a0;
            v0 = v0 << 2;
            v0 = v0 + v1;
            a0 = s0;
            func_8013A854(a0);
        }    
        // L8013A8CC
        sp = sp + 0x20;
        return returnAddress;   
        // L8013A8F4
        v0 = a0 < 0x5A;
        if (v0 != 0) {
            return returnAddress; 
            v0 = a0 << 5;
            if (v0 == 0) {
                // L8013A918
                v0 = 0xFF;
                return returnAddress;
                v1 = a0 << 5;
                v1 = v1 - a0;
                v1 = v1 << 2;
                v0 = v0 + v1;
                return returnAddress; 
            }
        }
    }

    return v0;
}

// s32 func_8013A854(u32 arg0) {
//     UnkSructFromfunc8013A854* temp_v0 = D_80156954;
//     s32 phi_return;
//     phi_return = arg0 << 5;
//     if (arg0 < 0x5AU) {
//         temp_v0 = (arg0 * 0x7C) + func_8013A854(arg0);
//         temp_v0->unk14 = 0;
//         temp_v0->unk10 = (u16)-1;
//         phi_return = temp_v0;
//     }
//     return phi_return;
// }
=======
INCLUDE_ASM(s32, "code_d0a70_len_4fe0", func_8013A854);
>>>>>>> 750312a8

INCLUDE_ASM(s32, "code_d0a70_len_4fe0", func_8013A888);

INCLUDE_ASM(s32, "code_d0a70_len_4fe0", func_8013A8E0);

INCLUDE_ASM(s32, "code_d0a70_len_4fe0", func_8013A920);

INCLUDE_ASM(s32, "code_d0a70_len_4fe0", func_8013A93C);

INCLUDE_ASM(s32, "code_d0a70_len_4fe0", func_8013A9C8);

INCLUDE_ASM(s32, "code_d0a70_len_4fe0", func_8013A9E8);

INCLUDE_ASM(s32, "code_d0a70_len_4fe0", func_8013AA9C);

INCLUDE_ASM(s32, "code_d0a70_len_4fe0", func_8013AF20);

INCLUDE_ASM(s32, "code_d0a70_len_4fe0", func_8013AF70);

INCLUDE_ASM(s32, "code_d0a70_len_4fe0", func_8013B0EC);

INCLUDE_ASM(s32, "code_d0a70_len_4fe0", func_8013B1B0);

INCLUDE_ASM(s32, "code_d0a70_len_4fe0", func_8013BC88);

INCLUDE_ASM(s32, "code_d0a70_len_4fe0", func_8013C048);

INCLUDE_ASM(s32, "code_d0a70_len_4fe0", func_8013C220);

INCLUDE_ASM(s32, "code_d0a70_len_4fe0", func_8013C3F0);

INCLUDE_ASM(s32, "code_d0a70_len_4fe0", func_8013CFA8);

INCLUDE_ASM(s32, "code_d0a70_len_4fe0", func_8013DAB4);

INCLUDE_ASM(s32, "code_d0a70_len_4fe0", func_8013E2F0);

INCLUDE_ASM(s32, "code_d0a70_len_4fe0", func_8013E904);

INCLUDE_ASM(s32, "code_d0a70_len_4fe0", func_8013EE48);

INCLUDE_ASM(s32, "code_d0a70_len_4fe0", func_8013EE68);

INCLUDE_ASM(s32, "code_d0a70_len_4fe0", func_8013F1F8);<|MERGE_RESOLUTION|>--- conflicted
+++ resolved
@@ -14,7 +14,6 @@
 
 INCLUDE_ASM(s32, "code_d0a70_len_4fe0", func_8013A704);
 
-<<<<<<< HEAD
 // INCLUDE_ASM("code_d0a70_len_4fe0", func_8013A854);
 s32 func_8013A854(u32 a0) {
     //UnkSructFromfunc8013A854* unkStruct = D_80156954;
@@ -95,9 +94,6 @@
 //     }
 //     return phi_return;
 // }
-=======
-INCLUDE_ASM(s32, "code_d0a70_len_4fe0", func_8013A854);
->>>>>>> 750312a8
 
 INCLUDE_ASM(s32, "code_d0a70_len_4fe0", func_8013A888);
 
