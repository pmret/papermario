#include "common.h"
#include "message_ids.h"
#include "hud_element.h"
#include "model.h"
#include "pause/pause_common.h"

#if !VERSION_JP
extern u8 MessagePlural[];
extern u8 MessageSingular[];
#endif
#if VERSION_PAL
extern u8 MessagePlural_de[];
#endif
extern HudScript HES_Item_Coin;

s32 shop_get_sell_price(s32 itemID);

API_CALLABLE(CanInteractWithShopItem);
API_CALLABLE(BeginShopItemInteraction);
API_CALLABLE(ShowShopPurchaseDialog);
API_CALLABLE(ShowShopOwnerDialog);

EvtScript EVS_ShopBeginSpeech = {
    Call(SpeakToPlayer, LVar1, LVar2, LVar3, 0, LVar0)
    Return
    End
};

EvtScript EVS_ShopContinueSpeech = {
    Call(ContinueSpeech, LVar1, LVar2, LVar3, 0, LVar0)
    Return
    End
};

EvtScript EVS_ShopResetSpeech = {
    Call(EndSpeech, LVar1, LVar2, LVar3, 0)
    Call(SpeakToPlayer, LVar1, LVar2, LVar3, 0, LVar0)
    Return
    End
};

EvtScript EVS_ShopEndSpeech = {
    Call(EndSpeech, LVar0, LVar1, LVar2, 0)
    Return
    End
};

EvtScript EVS_ShopItemInteract = {
    Call(GetPartnerInUse, LVar1)
    IfEq(LVar1, PARTNER_NONE)
        Goto(10)
    EndIf
    IfEq(LVar1, PARTNER_KOOPER)
        Goto(10)
    EndIf
    IfEq(LVar1, PARTNER_BOMBETTE)
        Goto(10)
    EndIf
    Return
    Label(10)
    Call(CanInteractWithShopItem)
    IfFalse(LVar2)
        Return
    EndIf
    Call(BeginShopItemInteraction, LVar0)
    Return
    End
};

EvtScript EVS_ShopPurchaseDialog = {
    Call(ShowShopPurchaseDialog, LVar0)
    Return
    End
};

EvtScript EVS_ShopOwnerDialog = {
    Call(ShowShopOwnerDialog)
    Return
    End
};

s32 shop_owner_begin_speech(s32 messageIndex) {
    Shop* shop = gGameStatusPtr->mapShop;
    s32 shopMsgID = shop->owner->shopMsgIDs[messageIndex];
    Evt* script = start_script(&EVS_ShopBeginSpeech, EVT_PRIORITY_1, 0);

    script->varTable[0] = shopMsgID;
    script->varTable[1] = shop->owner->npcID;
    script->varTable[2] = shop->owner->talkAnim;
    script->varTable[3] = shop->owner->idleAnim;

    return script->id;
}

s32 shop_owner_buy_dialog(s32 messageIndex, s32 itemName, s32 coinCost, s32 bpCost) {
    Shop* shop = gGameStatusPtr->mapShop;
    s32 shopMsgID = shop->owner->shopMsgIDs[messageIndex];
    Evt* script;
    u8* suffix;

    set_message_text_var(itemName, 0);
    set_message_int_var(coinCost, 1);

    if (bpCost > 0) {
        set_message_int_var(bpCost, 2);
#if !VERSION_JP
    } else {
#if VERSION_PAL
        if (gCurrentLanguage == 1) {
            suffix = MessagePlural_de;
        } else {
            suffix = MessagePlural;
        }

        if (coinCost == 1) {
            suffix = MessageSingular;
        }
#else
        if (coinCost == 1) {
            suffix = MessageSingular;
        } else {
            suffix = MessagePlural;
        }
#endif
        set_message_text_var((s32) suffix, 2);
#endif
    }

    script = start_script(&EVS_ShopBeginSpeech, EVT_PRIORITY_1, 0);
    script->varTable[0] = shopMsgID;
    script->varTable[1] = shop->owner->npcID;
    script->varTable[2] = shop->owner->talkAnim;
    script->varTable[3] = shop->owner->idleAnim;

    return script->id;
}

s32 shop_owner_continue_speech(s32 messageIndex) {
    Shop* shop = gGameStatusPtr->mapShop;
    s32 shopMsgID = shop->owner->shopMsgIDs[messageIndex];
    Evt* script = start_script(&EVS_ShopContinueSpeech, EVT_PRIORITY_1, 0);

    script->varTable[0] = shopMsgID;
    script->varTable[1] = shop->owner->npcID;
    script->varTable[2] = shop->owner->talkAnim;
    script->functionTemp[3] = script->varTable[3] = shop->owner->idleAnim;

    return script->id;
}

s32 shop_owner_continue_speech_with_quantity(s32 messageIndex, s32 amount) {
    Shop* shop = gGameStatusPtr->mapShop;
    s32 shopMsgID = shop->owner->shopMsgIDs[messageIndex];
    u8* suffixMsg;
    Evt* script;

    set_message_int_var(amount, 0);

#if !VERSION_JP
    if (amount == 1) {
        suffixMsg = MessageSingular;
    } else {
        suffixMsg = MessagePlural;
    }

    set_message_text_var((s32) suffixMsg, 1);
#endif

    script = start_script(&EVS_ShopContinueSpeech, EVT_PRIORITY_1, 0);
    script->varTable[0] = shopMsgID;
    script->varTable[1] = shop->owner->npcID;
    script->varTable[2] = shop->owner->talkAnim;
    script->functionTemp[3] = script->varTable[3] = shop->owner->idleAnim;

    return script->id;
}

s32 shop_owner_reset_speech(s32 messageIndex) {
    Shop* shop = gGameStatusPtr->mapShop;
    s32 shopMsgID = shop->owner->shopMsgIDs[messageIndex];
    Evt* script = start_script(&EVS_ShopResetSpeech, EVT_PRIORITY_1, 0);

    script->varTable[0] = shopMsgID;
    script->varTable[1] = shop->owner->npcID;
    script->varTable[2] = shop->owner->talkAnim;
    script->functionTemp[3] = script->varTable[3] = shop->owner->idleAnim;

    return script->id;
}

s32 shop_owner_end_speech(void) {
    Shop* shop = gGameStatusPtr->mapShop;
    Evt* script = start_script(&EVS_ShopEndSpeech, EVT_PRIORITY_1, 0);

    script->varTable[0] = shop->owner->npcID;
    script->varTable[1] = shop->owner->talkAnim;
    script->functionTemp[3] = script->varTable[2] = shop->owner->idleAnim;

    return script->id;
}

API_CALLABLE(CanInteractWithShopItem) {
    PlayerStatus* playerStatus = &gPlayerStatus;

    script->varTable[2] = false;

    if (playerStatus->actionState == ACTION_STATE_BOUNCE ||
        playerStatus->actionState == ACTION_STATE_FALLING) {
        return ApiStatus_DONE2;
    }

    if ((playerStatus->flags & PS_FLAG_PAUSE_DISABLED)) {
        return ApiStatus_DONE2;
    }

    script->varTable[2] = true;
    return ApiStatus_DONE2;
}

API_CALLABLE(BeginShopItemInteraction) {
    static Evt* ShopInteractScript;
    static s32 ShopInteractScriptID;

    Shop* shop = gGameStatusPtr->mapShop;
    s32 currentItemSlot = evt_get_variable(script, *script->ptrReadPos);

    if (!(shop->flags & SHOP_FLAG_INTERACT_SCRIPT_RUNNING)) {
        shop->curItemSlot = currentItemSlot;
        shop->flags |= SHOP_FLAG_SHOWING_ITEM_INFO;
        status_bar_always_show_on();
        shop->unk_358 = 5;

        if (gGameStatusPtr->pressedButtons[0] & BUTTON_A) {
            Evt* childScript;

            disable_player_input();
            disable_player_static_collisions();

            childScript = start_script(&EVS_ShopPurchaseDialog, EVT_PRIORITY_1, 0);
            childScript->varTable[0] = currentItemSlot;
            ShopInteractScript = childScript;
            ShopInteractScriptID = childScript->id;
            shop->flags |= SHOP_FLAG_INTERACT_SCRIPT_RUNNING;
            return ApiStatus_BLOCK;
        } else {
            return ApiStatus_DONE2;
        }
    } else if (does_script_exist(ShopInteractScriptID)) {
        return ApiStatus_BLOCK;
    }

    shop->flags &= ~SHOP_FLAG_INTERACT_SCRIPT_RUNNING;
    enable_player_static_collisions();
    enable_player_input();
    return ApiStatus_DONE2;
}

enum PurchaseDialogState {
    PURCHASE_DIALOG_STATE_INIT              = 0,
    PURCHASE_DIALOG_STATE_NOT_ENOUGH_COINS  = 1,
    PURCHASE_DIALOG_STATE_NOT_ENOUGH_ROOM   = 4,
    PURCHASE_DIALOG_STATE_ACCEPTED          = 5,
    PURCHASE_DIALOG_STATE_CANCEL            = 6,
    PURCHASE_DIALOG_STATE_EXEC_CALLBACK     = 10,
    PURCHASE_DIALOG_STATE_AWAIT_CALLBACK    = 11,
    PURCHASE_DIALOG_STATE_WAIT_FOR_SPEECH   = 100,
};

API_CALLABLE(ShowShopPurchaseDialog) {
    PlayerData* playerData = &gPlayerData;
    s32 shopItemSlot = script->varTable[0];
    Shop* shop = gGameStatusPtr->mapShop;
    ShopItemData* shopInventory = &shop->staticInventory[shopItemSlot];
    ItemData* shopItem = &gItemTable[shopInventory->itemID];
    s32 bpCost;

    static MessagePrintState* D_80286528;
    static Evt* wShopBuyCallbackScript;
    static s32 wShopSelectedItem;
    static s32 wShopBuyResult;

    // functionTemp[0] is PurchaseDialogState
    // functionTemp[1] is speech script ID
    // functionTempBool[2] is speech printer isClosed writeback

    shop->flags &= ~SHOP_FLAG_SHOWING_ITEM_INFO;
    status_bar_always_show_off();

    if (isInitialCall) {
        wShopSelectedItem = ITEM_NONE;
        wShopBuyResult = SHOP_BUY_RESULT_NOT_ENOUGH_COINS;
        bpCost = -1;
        if (shopItem->typeFlags & ITEM_TYPE_FLAG_BADGE) {
            bpCost = gMoveTable[shopItem->moveID].costBP;
        }
        script->functionTemp[1] = shop_owner_buy_dialog(SHOP_MSG_BUY_CONFIRM, shopItem->nameMsg, shopInventory->price, bpCost);
        script->functionTemp[0] = PURCHASE_DIALOG_STATE_INIT;
        increment_status_bar_disabled();
        status_bar_always_show_off();
        show_coin_counter();
    }

    switch (script->functionTemp[0]) {
        case PURCHASE_DIALOG_STATE_INIT:
            if (!does_script_exist(script->functionTemp[1])) {
                script->functionTemp[0] = PURCHASE_DIALOG_STATE_WAIT_FOR_SPEECH;
                script->functionTempBool[2] = false;
                D_80286528 = msg_get_printer_for_msg(MSG_Choice_0001, &script->functionTempBool[2]);
            }
            break;
        case PURCHASE_DIALOG_STATE_WAIT_FOR_SPEECH:
            if (script->functionTempBool[2] == true) {
                if (D_80286528->curOption == 0) {
                    if (playerData->coins < shopInventory->price) {
                        script->functionTemp[1] = shop_owner_continue_speech(SHOP_MSG_NOT_ENOUGH_COINS);
                        script->functionTemp[0] = PURCHASE_DIALOG_STATE_NOT_ENOUGH_COINS;
                    } else if (!IS_BADGE(shopInventory->itemID) && add_item(ITEM_NONE) == -1) {
                        script->functionTemp[1] = shop_owner_continue_speech(SHOP_MSG_NOT_ENOUGH_ROOM);
                        script->functionTemp[0] = PURCHASE_DIALOG_STATE_NOT_ENOUGH_ROOM;
                    } else {
                        playerData->coins -= shopInventory->price;
                        if (IS_BADGE(shopInventory->itemID)) {
                            add_badge(shopInventory->itemID);
<<<<<<< HEAD
                            evt_set_variable(nullptr, GF_MAC01_BoughtBadgeFromRowf, TRUE);
=======
                            evt_set_variable(NULL, GF_MAC01_BoughtBadgeFromRowf, true);
>>>>>>> 3e5df3a4
                        } else {
                            add_item(shopInventory->itemID);
                        }
                        script->functionTemp[1] = shop_owner_continue_speech(SHOP_MSG_BUY_THANK_YOU);
                        script->functionTemp[0] = PURCHASE_DIALOG_STATE_ACCEPTED;
                    }
                } else {
                    script->functionTemp[1] = shop_owner_reset_speech(SHOP_MSG_FAREWELL);
                    script->functionTemp[0] = PURCHASE_DIALOG_STATE_CANCEL;
                }
            }
            break;
        case PURCHASE_DIALOG_STATE_NOT_ENOUGH_COINS:
            if (!does_script_exist(script->functionTemp[1])) {
                wShopBuyResult = SHOP_BUY_RESULT_NOT_ENOUGH_COINS;
                wShopSelectedItem = shopInventory->itemID;
                script->functionTemp[0] = PURCHASE_DIALOG_STATE_EXEC_CALLBACK;
            }
            break;
        case PURCHASE_DIALOG_STATE_NOT_ENOUGH_ROOM:
            if (!does_script_exist(script->functionTemp[1])) {
                wShopBuyResult = SHOP_BUY_RESULT_NOT_ENOUGH_ROOM;
                wShopSelectedItem = shopInventory->itemID;
                script->functionTemp[0] = PURCHASE_DIALOG_STATE_EXEC_CALLBACK;
            }
            break;
        case PURCHASE_DIALOG_STATE_ACCEPTED:
            if (!does_script_exist(script->functionTemp[1])) {
                wShopBuyResult = SHOP_BUY_RESULT_OK;
                wShopSelectedItem = shopInventory->itemID;
                script->functionTemp[0] = PURCHASE_DIALOG_STATE_EXEC_CALLBACK;
            }
            break;
        case PURCHASE_DIALOG_STATE_CANCEL:
            if (!does_script_exist(script->functionTemp[1])) {
                wShopBuyResult = SHOP_BUY_RESULT_CANCEL;
                wShopSelectedItem = shopInventory->itemID;
                script->functionTemp[0] = PURCHASE_DIALOG_STATE_EXEC_CALLBACK;
            }
            break;
        case PURCHASE_DIALOG_STATE_EXEC_CALLBACK:
            wShopBuyCallbackScript = nullptr;
            if (shop->owner != nullptr) {
                if (shop->owner->onBuyEvt != nullptr) {
                    wShopBuyCallbackScript = start_script(shop->owner->onBuyEvt, EVT_PRIORITY_1, 0);
                    wShopBuyCallbackScript->varTable[0] = wShopBuyResult;
                    wShopBuyCallbackScript->varTable[1] = wShopSelectedItem;
                    wShopBuyCallbackScript->varTable[2] = shopItemSlot;
                }
            }
            script->functionTemp[0] = PURCHASE_DIALOG_STATE_AWAIT_CALLBACK;
            break;
        case PURCHASE_DIALOG_STATE_AWAIT_CALLBACK:
            if (wShopBuyCallbackScript != nullptr && does_script_exist(wShopBuyCallbackScript->id)) {
                break;
            }
            decrement_status_bar_disabled();
            hide_coin_counter_immediately();
            return ApiStatus_DONE1;
    }
    return ApiStatus_BLOCK;
}

void create_shop_popup_menu(PopupMenu* popup);

void shop_open_item_select_popup(s32 mode) {
    PopupMenu* menu = &gGameStatusPtr->mapShop->itemSelectMenu;
    s32 numItemSlots;
    s32 popupType;
    s32 numEntries;
    s32 itemID;
    s32 i;

    switch (mode) {
        case 0:
            popupType = POPUP_MENU_SELL_ITEM;
            numItemSlots = ARRAY_COUNT(gPlayerData.invItems);
            break;
        case 1:
            popupType = POPUP_MENU_CHECK_ITEM;
            numItemSlots = ARRAY_COUNT(gPlayerData.invItems);
            break;
        default:
            popupType = POPUP_MENU_CLAIM_ITEM;
            numItemSlots = ARRAY_COUNT(gPlayerData.storedItems);
            break;
    }

    numEntries = 0;

    for (i = 0; i < numItemSlots; i++) {
        ItemData* itemData;

        switch (mode) {
            case 0:
            case 1:
                itemID = gPlayerData.invItems[i];
                if (itemID == ITEM_NONE) {
                    continue;
                }
                itemData = &gItemTable[itemID];
                break;
            default:
                itemID = gPlayerData.storedItems[i];
                if (itemID == ITEM_NONE) {
                    continue;
                }
                itemData = &gItemTable[itemID];
                break;
        }

        menu->ptrIcon[numEntries] = gItemHudScripts[itemData->hudElemID].enabled;
        menu->userIndex[numEntries] = i;
        menu->enabled[numEntries] = true;
        menu->nameMsg[numEntries] = itemData->nameMsg;
        menu->descMsg[numEntries] = itemData->shortDescMsg;
        menu->value[numEntries] = shop_get_sell_price(itemID);
        numEntries++;
    }

    menu->popupType = popupType;
    menu->numEntries = numEntries;
    menu->initialPos = 0;
    create_shop_popup_menu(menu);
    status_bar_ignore_changes();
    status_bar_always_show_on();
    open_status_bar_quickly();
}

s32 shop_update_item_select_popup(s32* selectedIndex) {
    Shop* shop = gGameStatusPtr->mapShop;
    PopupMenu* menu = &shop->itemSelectMenu;
    s16 menuResult = shop->itemSelectMenu.result;

    if (menuResult == POPUP_RESULT_CHOOSING) {
        return 0;
    }

    hide_popup_menu();

    if (menuResult == POPUP_RESULT_CANCEL) {
        *selectedIndex = -1;
    } else {
        *selectedIndex = menu->userIndex[menuResult - 1];
    }

    return 1;
}

void shop_close_item_select_popup(void) {
    destroy_popup_menu();
    status_bar_always_show_off();
    status_bar_respond_to_changes();
    close_status_bar();
}

s32 shop_get_sell_price(s32 itemID) {
    Shop* shop = gGameStatusPtr->mapShop;
    s32 numItems = shop->numSpecialPrices;
    ShopSellPriceData* items = shop->staticPriceList;
    s32 i;

    if (shop != nullptr) {
        i = 0;
    } // TODO fake match

    for (i = 0; i < numItems; i++) {
        if (items[i].itemID == itemID) {
            return items[i].sellPrice;
        }
    }

    return gItemTable[itemID].sellValue;
}

API_CALLABLE(ShowShopOwnerDialog) {
    GameStatus* gameStatus = gGameStatusPtr;
    PlayerData* playerData = &gPlayerData;
    Shop* shop = gameStatus->mapShop;

    static MessagePrintState* ShopOwnerPrintState;

    enum {
        DIALOG_STATE_DONE_INSTRUCTIONS          = 0,
        DIALOG_STATE_AWAIT_GREETING             = 4,
        DIALOG_STATE_AWAIT_MAIN_MENU            = 41,
        DIALOG_STATE_CLOSED_MAIN_MENU           = 42,
        DIALOG_STATE_CLOSED_SUBMENU             = 9,
        DIALOG_STATE_DONE                       = 10,
        // selling
        DIALOG_STATE_INIT_SELL_CHOICE           = 201,
        DIALOG_STATE_AWAIT_SELL_CHOICE          = 2,
        DIALOG_STATE_INIT_SELL_CONFIRM          = 21,
        DIALOG_STATE_AWAIT_SELL_CONFIRM         = 3,
        DIALOG_STATE_HANDLE_SELL_CHOICE         = 31,
        DIALOG_STATE_INIT_SELL_MORE_CHOICE      = 32,
        DIALOG_STATE_AWAIT_SELL_MORE_CHOICE     = 12,
        // checking
        DIALOG_STATE_INIT_CHECK_CHOICE          = 501,
        DIALOG_STATE_AWAIT_CHECK_CHOICE         = 5,
        DIALOG_STATE_HANDLE_CHECK_CHOICE        = 51,
        DIALOG_STATE_INIT_CHECK_MORE_CHOICE     = 52,
        DIALOG_STATE_AWAIT_CHECK_MORE_CHOICE    = 53,
        // claiming
        DIALOG_STATE_INIT_CLAIM_CHOICE          = 701,
        DIALOG_STATE_AWAIT_CLAIM_CHOICE         = 7,
        DIALOG_STATE_HANDLE_CLAIM_CHOICE        = 71,
        DIALOG_STATE_INIT_CLAIM_MORE_CHOICE     = 72,
        DIALOG_STATE_AWAIT_CLAIM_MORE_CHOICE    = 73,
    };

    if (isInitialCall) {
        script->functionTemp[1] = shop_owner_begin_speech(SHOP_MSG_GREETING);
        script->functionTemp[0] = DIALOG_STATE_AWAIT_GREETING;
    }

    switch (script->functionTemp[0]) {
        case DIALOG_STATE_AWAIT_GREETING:
            if (!does_script_exist(script->functionTemp[1])) {
                script->functionTemp[0] = DIALOG_STATE_AWAIT_MAIN_MENU;
                script->functionTempBool[2] = false;
                ShopOwnerPrintState = msg_get_printer_for_msg(MSG_Choice_0003, &script->functionTempBool[2]);
            }
            break;
        case DIALOG_STATE_AWAIT_MAIN_MENU:
            if (script->functionTempBool[2] == true) {
                switch (ShopOwnerPrintState->curOption) {
                    case 0:
                        script->functionTemp[1] = shop_owner_continue_speech(SHOP_MSG_INSTRUCTIONS);
                        script->functionTemp[0] = DIALOG_STATE_DONE_INSTRUCTIONS;
                        break;
                    case 1:
                        if (get_item_count() == 0) {
                            script->functionTemp[1] = shop_owner_continue_speech(SHOP_MSG_NOTHING_TO_SELL);
                            script->functionTemp[0] = DIALOG_STATE_CLOSED_SUBMENU;
                        } else {
                            script->functionTemp[1] = shop_owner_continue_speech(SHOP_MSG_SELL_WHICH);
                            script->functionTemp[0] = DIALOG_STATE_INIT_SELL_CHOICE;
                        }
                        break;
                    case 2:
                        if (get_item_count() == 0) {
                            script->functionTemp[1] = shop_owner_continue_speech(SHOP_MSG_NOTHING_TO_CHECK);
                            script->functionTemp[0] = DIALOG_STATE_CLOSED_SUBMENU;
                            break;
                        }
                        if (get_stored_empty_count() == 0) {
                            script->functionTemp[1] = shop_owner_continue_speech(SHOP_MSG_NO_CHECK_ROOM);
                            script->functionTemp[0] = DIALOG_STATE_CLOSED_SUBMENU;
                            break;
                        }
                        script->functionTemp[1] = shop_owner_continue_speech_with_quantity(SHOP_MSG_CHECK_WHICH, get_stored_empty_count());
                        script->functionTemp[0] = DIALOG_STATE_INIT_CHECK_CHOICE;
                        break;
                    case 3:
                        if (get_stored_count() == 0) {
                            script->functionTemp[1] = shop_owner_continue_speech(SHOP_MSG_NOTHING_TO_CLAIM);
                            script->functionTemp[0] = DIALOG_STATE_CLOSED_SUBMENU;
                            break;
                        }
                        if (get_item_empty_count() == 0) {
                            script->functionTemp[1] = shop_owner_continue_speech(SHOP_MSG_NO_CLAIM_ROOM);
                            script->functionTemp[0] = DIALOG_STATE_CLOSED_SUBMENU;
                            break;
                        }
                        script->functionTemp[1] = shop_owner_continue_speech(SHOP_MSG_CLAIM_WHICH);
                        script->functionTemp[0] = DIALOG_STATE_INIT_CLAIM_CHOICE;
                        break;
                    default:
                        script->functionTemp[1] = shop_owner_end_speech();
                        script->functionTemp[0] = DIALOG_STATE_CLOSED_MAIN_MENU;
                        break;
                }
            }
            break;
        case DIALOG_STATE_INIT_SELL_CHOICE:
            if (!does_script_exist(script->functionTemp[1])) {
                shop_open_item_select_popup(0);
                script->functionTemp[0] = DIALOG_STATE_AWAIT_SELL_CHOICE;
            }
            break;
        case DIALOG_STATE_AWAIT_SELL_CHOICE:
            if (shop_update_item_select_popup(&shop->selectedStoreItemSlot) == 1) {
                script->functionTemp[0] = DIALOG_STATE_INIT_SELL_CONFIRM;
                script->functionTemp[1] = 15;
            }
            break;
        case DIALOG_STATE_INIT_SELL_CONFIRM:
            if (script->functionTemp[1] > 0) {
                script->functionTemp[1]--;
                break;
            }
            shop_close_item_select_popup();
            if (shop->selectedStoreItemSlot >= 0) {
                ItemData* itemData = &gItemTable[playerData->invItems[shop->selectedStoreItemSlot]];
                script->functionTemp[1] = shop_owner_buy_dialog(SHOP_MSG_SELL_CONFIRM, itemData->nameMsg, shop_get_sell_price(playerData->invItems[shop->selectedStoreItemSlot]), -1);
                show_coin_counter();
                script->functionTemp[0] = DIALOG_STATE_AWAIT_SELL_CONFIRM;
            } else {
                script->functionTemp[1] = shop_owner_begin_speech(SHOP_MSG_FAREWELL);
                script->functionTemp[0] = DIALOG_STATE_CLOSED_SUBMENU;
            }
            break;
        case DIALOG_STATE_AWAIT_SELL_CONFIRM:
            if (!does_script_exist(script->functionTemp[1])) {
                script->functionTemp[0] = DIALOG_STATE_HANDLE_SELL_CHOICE;
                script->functionTempBool[2] = false;
                ShopOwnerPrintState = msg_get_printer_for_msg(MSG_Choice_0002, &script->functionTempBool[2]);
            }
            break;
        case DIALOG_STATE_HANDLE_SELL_CHOICE:
            if (script->functionTempBool[2] == true) {
                if (ShopOwnerPrintState->curOption == 0) {
                    add_coins(shop_get_sell_price(playerData->invItems[shop->selectedStoreItemSlot]));
                    playerData->invItems[shop->selectedStoreItemSlot] = ITEM_NONE;
                    if (get_item_count() == 0) {
                        script->functionTemp[1] = shop_owner_reset_speech(SHOP_MSG_SELL_THANKS);
                        script->functionTemp[0] = DIALOG_STATE_CLOSED_SUBMENU;
                        hide_coin_counter();
                    } else {
                        script->functionTemp[1] = shop_owner_reset_speech(SHOP_MSG_SELL_MORE);
                        script->functionTemp[0] = DIALOG_STATE_INIT_SELL_MORE_CHOICE;
                    }
                } else {
                    script->functionTemp[1] = shop_owner_reset_speech(SHOP_MSG_SELL_CANCEL);
                    script->functionTemp[0] = DIALOG_STATE_INIT_SELL_MORE_CHOICE;
                    hide_coin_counter();
                }
            }
            break;
        case DIALOG_STATE_INIT_SELL_MORE_CHOICE:
            if (!does_script_exist(script->functionTemp[1])) {
                script->functionTemp[0] = DIALOG_STATE_AWAIT_SELL_MORE_CHOICE;
                script->functionTempBool[2] = false;
                ShopOwnerPrintState = msg_get_printer_for_msg(MSG_Choice_0004, &script->functionTempBool[2]);
            }
            break;
        case DIALOG_STATE_AWAIT_SELL_MORE_CHOICE:
            if (script->functionTempBool[2] == true) {
                if (ShopOwnerPrintState->curOption == 0) {
                    script->functionTemp[1] = shop_owner_end_speech();
                    script->functionTemp[0] = DIALOG_STATE_INIT_SELL_CHOICE;
                    hide_coin_counter_immediately();
                } else {
                    hide_coin_counter_immediately();
                    script->functionTemp[1] = shop_owner_reset_speech(22);
                    script->functionTemp[0] = DIALOG_STATE_CLOSED_SUBMENU;
                }
            }
            break;
        case DIALOG_STATE_INIT_CHECK_CHOICE:
            if (does_script_exist(script->functionTemp[1]) == 0) {
                shop_open_item_select_popup(1);
                script->functionTemp[0] = DIALOG_STATE_AWAIT_CHECK_CHOICE;
            }
            break;
        case DIALOG_STATE_AWAIT_CHECK_CHOICE:
            if (shop_update_item_select_popup(&shop->selectedStoreItemSlot) == 1) {
                script->functionTemp[0] = DIALOG_STATE_HANDLE_CHECK_CHOICE;
                script->functionTemp[1] = 15;
            }
            break;
        case DIALOG_STATE_HANDLE_CHECK_CHOICE:
            if (script->functionTemp[1] > 0) {
                script->functionTemp[1]--;
                break;
            }
            shop_close_item_select_popup();
            if (shop->selectedStoreItemSlot >= 0) {
                if (store_item(playerData->invItems[shop->selectedStoreItemSlot]) >= 0) {
                    playerData->invItems[shop->selectedStoreItemSlot] = ITEM_NONE;
                }

                if ((get_item_count() == 0) || (get_stored_empty_count() == 0)) {
                    script->functionTemp[1] = shop_owner_begin_speech(SHOP_MSG_CHECK_ACCEPTED);
                    script->functionTemp[0] = DIALOG_STATE_CLOSED_SUBMENU;
                } else {
                    script->functionTemp[1] = shop_owner_begin_speech(SHOP_MSG_CHECK_MORE);
                    script->functionTemp[0] = DIALOG_STATE_INIT_CHECK_MORE_CHOICE;
                }
            } else {
                script->functionTemp[1] = shop_owner_begin_speech(SHOP_MSG_FAREWELL);
                script->functionTemp[0] = DIALOG_STATE_CLOSED_SUBMENU;
            }
            break;
        case DIALOG_STATE_INIT_CHECK_MORE_CHOICE:
            if (!does_script_exist(script->functionTemp[1])) {
                script->functionTemp[0] = DIALOG_STATE_AWAIT_CHECK_MORE_CHOICE;
                script->functionTempBool[2] = false;
                ShopOwnerPrintState = msg_get_printer_for_msg(MSG_Choice_0005, &script->functionTempBool[2]);
            }
            break;
        case DIALOG_STATE_AWAIT_CHECK_MORE_CHOICE:
            if (script->functionTempBool[2] == true) {
                if (ShopOwnerPrintState->curOption == 0) {
                    script->functionTemp[1] = shop_owner_end_speech();
                    script->functionTemp[0] = DIALOG_STATE_INIT_CHECK_CHOICE;
                } else {
                    script->functionTemp[1] = shop_owner_reset_speech(SHOP_MSG_FAREWELL);
                    script->functionTemp[0] = DIALOG_STATE_CLOSED_SUBMENU;
                }
            }
            break;
        case DIALOG_STATE_INIT_CLAIM_CHOICE:
            if (!does_script_exist(script->functionTemp[1])) {
                shop_open_item_select_popup(2);
                script->functionTemp[0] = DIALOG_STATE_AWAIT_CLAIM_CHOICE;
            }
            break;
        case DIALOG_STATE_AWAIT_CLAIM_CHOICE:
            if (shop_update_item_select_popup(&shop->selectedStoreItemSlot) == 1) {
                script->functionTemp[0] = DIALOG_STATE_HANDLE_CLAIM_CHOICE;
                script->functionTemp[1] = 15;
            }
            break;
        case DIALOG_STATE_HANDLE_CLAIM_CHOICE:
            if (script->functionTemp[1] > 0) {
                script->functionTemp[1]--;
                break;
            }
            shop_close_item_select_popup();
            if (shop->selectedStoreItemSlot >= 0) {
                if (add_item(playerData->storedItems[shop->selectedStoreItemSlot]) >= 0) {
                    playerData->storedItems[shop->selectedStoreItemSlot] = 0;
                }

                if (get_item_empty_count() == 0 || get_stored_count() == 0) {
                    script->functionTemp[1] = shop_owner_begin_speech(SHOP_MSG_CLAIM_ACCEPTED);
                    script->functionTemp[0] = DIALOG_STATE_CLOSED_SUBMENU;
                } else {
                    script->functionTemp[1] = shop_owner_begin_speech(SHOP_MSG_CLAIM_MORE);
                    script->functionTemp[0] = DIALOG_STATE_INIT_CLAIM_MORE_CHOICE;
                }
            } else {
                script->functionTemp[1] = shop_owner_begin_speech(SHOP_MSG_FAREWELL);
                script->functionTemp[0] = DIALOG_STATE_CLOSED_SUBMENU;
            }
            break;
        case DIALOG_STATE_INIT_CLAIM_MORE_CHOICE:
            if (!does_script_exist(script->functionTemp[1])) {
                script->functionTemp[0] = DIALOG_STATE_AWAIT_CLAIM_MORE_CHOICE;
                script->functionTempBool[2] = false;
                ShopOwnerPrintState = msg_get_printer_for_msg(MSG_Choice_0005, &script->functionTempBool[2]);
            }
            break;
        case DIALOG_STATE_AWAIT_CLAIM_MORE_CHOICE:
            if (script->functionTempBool[2] == true) {
                if (ShopOwnerPrintState->curOption == 0) {
                    script->functionTemp[1] = shop_owner_end_speech();
                    script->functionTemp[0] = DIALOG_STATE_INIT_CLAIM_CHOICE;
                } else {
                    script->functionTemp[1] = shop_owner_reset_speech(SHOP_MSG_FAREWELL);
                    script->functionTemp[0] = DIALOG_STATE_CLOSED_SUBMENU;
                }
            }
            break;
        case DIALOG_STATE_DONE_INSTRUCTIONS:
        case DIALOG_STATE_CLOSED_SUBMENU:
        case DIALOG_STATE_CLOSED_MAIN_MENU:
            if (!does_script_exist(script->functionTemp[1])) {
                script->functionTemp[0] = DIALOG_STATE_DONE;
            }
            break;
        case DIALOG_STATE_DONE:
            if (shop->owner != nullptr) {
                if (shop->owner->onTalkEvt != 0) {
                    start_script(shop->owner->onTalkEvt, EVT_PRIORITY_1, 0);
                }
            }
            open_status_bar_quickly();
            return ApiStatus_DONE1;
    }
    return ApiStatus_BLOCK;
}

void shop_draw_item_name(s32 arg0, s32 posX, s32 posY) {
    Shop* shop = gGameStatusPtr->mapShop;
    ShopItemData* siItem = &shop->staticInventory[shop->curItemSlot];
    ItemData* shopItem = &gItemTable[siItem->itemID];

    draw_msg(shopItem->nameMsg, posX + 60 - (get_msg_width(shopItem->nameMsg, 0) >> 1), posY + 6, 255, MSG_PAL_WHITE, 0);
}

void shop_draw_item_desc(s32 arg0, s32 posX, s32 posY) {
    Shop* shop = gGameStatusPtr->mapShop;
    ShopItemData* shopItem = &shop->staticInventory[shop->curItemSlot];

    draw_msg(shopItem->descMsg, posX + 8, posY, 255, MSG_PAL_STANDARD, 0);
}

void draw_shop_items(void) {
    Shop* shop = gGameStatusPtr->mapShop;
    ShopItemData* itemData;
    Camera* camera;
    s32 i;
    s32 xTemp;
    s32 yTemp;
    s32 xOffset;
    f32 x, y, z, s;
    f32 inX, inY, inZ;
    ShopItemEntity* shopItemEntities;

    if (shop->flags & SHOP_FLAG_SHOWING_ITEM_INFO) {
        set_window_update(WIN_SHOP_ITEM_NAME, (s32) basic_window_update);
        set_window_update(WIN_SHOP_ITEM_DESC, (s32) basic_window_update);
    } else {
        set_window_update(WIN_SHOP_ITEM_NAME, (s32) basic_hidden_window_update);
        set_window_update(WIN_SHOP_ITEM_DESC, (s32) basic_hidden_window_update);
    }

    if (shop->flags & SHOP_FLAG_SHOWING_ITEM_INFO) {
        camera = &gCameras[gCurrentCameraID];
        itemData = shop->staticInventory;
        shopItemEntities = gGameStatusPtr->shopItemEntities;

        for (i = 0; i < shop->numItems; i++, itemData++, shopItemEntities++) {
            inX = shopItemEntities->pos.x;
            inY = shopItemEntities->pos.y + 30.0f;
            inZ = shopItemEntities->pos.z;

            transform_point(camera->mtxPerspective, inX, inY, inZ, 1.0f, &x, &y, &z, &s);

            s = 1.0f / s;

            x *= s;
            y *= -s;
            z = (z * s + 1.0f) * 0.5;

            if (z > 0.0f && z < 1.0f) {
                xTemp = (((x * camera->viewportW) + camera->viewportW) * 0.5) + camera->viewportStartX;
                yTemp = (((y * camera->viewportH) + camera->viewportH) * 0.5) + camera->viewportStartY;

                if (itemData->price < 100) {
                    xOffset = -4;
                } else {
                    xOffset = 0;
                }

                if (!(get_item_entity(shopItemEntities->index)->flags & ITEM_ENTITY_FLAG_HIDDEN)) {
                    draw_number(itemData->price, xTemp + xOffset, yTemp, DRAW_NUMBER_CHARSET_THIN, MSG_PAL_WHITE, 255, 0);
                }

                if (i == shop->curItemSlot) {
                    hud_element_set_render_pos(shop->costHID, (xTemp + xOffset) - 6, yTemp + 5);
                    hud_element_set_scale(shop->costHID, 0.7f);
                    hud_element_draw_clipped(shop->costHID);
                }
            }
        }
    }

    if (shop->unk_358 > 0) {
        shop->unk_358--;
    } else {
        shop->flags &= ~SHOP_FLAG_SHOWING_ITEM_INFO;
        status_bar_always_show_off();
    }
}

API_CALLABLE(MakeShop) {
    Bytecode* args = script->ptrReadPos;
    ShopItemLocation* itemDataPositions;
    ShopItemData* inventory;
    ShopSellPriceData* prices;
    s32 inventoryItemFlags;
    Shop* shop;
    Model* model;
    s32 numShopItems;
    f32 centerX;
    f32 centerY;
    f32 centerZ;
    s32 var1;
    s32 var2;
    s32 var3;
    s32 var4;
    f32 sizeX;
    f32 sizeY;
    f32 sizeZ;

    var1 = evt_get_variable(script, *args++);
    var2 = evt_get_variable(script, *args++);
    var3 = evt_get_variable(script, *args++);
    var4 = evt_get_variable(script, *args++);

    itemDataPositions = (ShopItemLocation*) var1;
    inventory = (ShopItemData*) var2;
    prices = (ShopSellPriceData*) var3;
    inventoryItemFlags = var4;

    shop = heap_malloc(sizeof(*shop));

    gGameStatusPtr->mapShop = shop;
    shop->itemDataPositions = itemDataPositions;
    shop->staticInventory = inventory;
    shop->staticPriceList = prices;
    shop->inventoryItemFlags = inventoryItemFlags;

    numShopItems = 0;
    while (inventory->itemID != ITEM_NONE) {
        numShopItems++;
        inventory++;
    }
    shop->numItems = numShopItems;

    numShopItems = 0;
    if (prices != nullptr) {
        while (prices->itemID != ITEM_NONE) {
            numShopItems++;
            prices++;
        }
    }
    shop->numSpecialPrices = numShopItems;

    if (shop->numItems > 0) {
        gGameStatusPtr->shopItemEntities = heap_malloc(sizeof(ShopItemEntity) * shop->numItems);
    }

    inventory = shop->staticInventory;
    itemDataPositions = shop->itemDataPositions;
    numShopItems = 0;
    while (inventory->itemID != ITEM_NONE) {
        get_model_center_and_size(itemDataPositions->posModelID, &centerX, &centerY, &centerZ, &sizeX, &sizeY, &sizeZ);
        centerY += 6;
        gGameStatusPtr->shopItemEntities[numShopItems].pos.x = centerX;
        gGameStatusPtr->shopItemEntities[numShopItems].pos.y = centerY;
        gGameStatusPtr->shopItemEntities[numShopItems].pos.z = centerZ;
        model = get_model_from_list_index(get_model_list_index_from_tree_index(itemDataPositions->posModelID));
        model->flags |= MODEL_FLAG_INACTIVE;
        gGameStatusPtr->shopItemEntities[numShopItems].index =
            make_item_entity_nodelay(inventory->itemID | shop->inventoryItemFlags, centerX, centerY, centerZ, 1, 0);
        set_item_entity_flags(gGameStatusPtr->shopItemEntities[numShopItems].index, ITEM_ENTITY_RESIZABLE);
        bind_trigger_1(&EVS_ShopItemInteract, TRIGGER_FLOOR_TOUCH, itemDataPositions->triggerColliderID, numShopItems, 0, 3);
        bind_trigger_1(&EVS_ShopItemInteract, TRIGGER_FLOOR_PRESS_A, itemDataPositions->triggerColliderID, numShopItems, 0, 3);
        itemDataPositions++;
        inventory++;
        numShopItems++;
    }

    shop->costHID = hud_element_create(&HES_Item_Coin);
    hud_element_set_flags(shop->costHID, HUD_ELEMENT_FLAG_80);
    hud_element_clear_flags(shop->costHID, HUD_ELEMENT_FLAG_FILTER_TEX);
    get_worker(create_worker_frontUI(nullptr, draw_shop_items));
    set_window_properties(WIN_SHOP_ITEM_NAME, 100, 66, 120, 28, WINDOW_PRIORITY_0, shop_draw_item_name, nullptr, -1);
#if VERSION_JP
    set_window_properties(WIN_SHOP_ITEM_DESC, 39, 184, 242, 32, WINDOW_PRIORITY_1, shop_draw_item_desc, nullptr, -1);
#else
    set_window_properties(WIN_SHOP_ITEM_DESC, 32, 184, 256, 32, WINDOW_PRIORITY_1, shop_draw_item_desc, nullptr, -1);
#endif
    gWindowStyles[10].defaultStyleID = WINDOW_STYLE_9;
    gWindowStyles[11].defaultStyleID = WINDOW_STYLE_3;
    shop->curItemSlot = 0;
    shop->selectedStoreItemSlot = 0;
    shop->flags = 0;
    shop->owner = nullptr;

    return ApiStatus_DONE2;
}

API_CALLABLE(MakeShopOwner) {
    Shop* mapShop = gGameStatusPtr->mapShop;

    mapShop->owner = (ShopOwner*) evt_get_variable(script, *script->ptrReadPos);
    return ApiStatus_DONE2;
}<|MERGE_RESOLUTION|>--- conflicted
+++ resolved
@@ -321,11 +321,7 @@
                         playerData->coins -= shopInventory->price;
                         if (IS_BADGE(shopInventory->itemID)) {
                             add_badge(shopInventory->itemID);
-<<<<<<< HEAD
-                            evt_set_variable(nullptr, GF_MAC01_BoughtBadgeFromRowf, TRUE);
-=======
-                            evt_set_variable(NULL, GF_MAC01_BoughtBadgeFromRowf, true);
->>>>>>> 3e5df3a4
+                            evt_set_variable(nullptr, GF_MAC01_BoughtBadgeFromRowf, true);
                         } else {
                             add_item(shopInventory->itemID);
                         }
