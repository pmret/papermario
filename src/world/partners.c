#include "common.h"
#include "ld_addrs.h"
#include "partners.h"
#include "map.h"

#include "partner/goombario.h"
#include "sprite/npc/world_goombario.h"

#include "partner/kooper.h"
#include "sprite/npc/world_kooper.h"

#include "sprite/npc/world_bombette.h"

#include "sprite/npc/world_parakarry.h"

#include "partner/goompa.h"
#include "sprite/npc/goompa.h"

#include "sprite/npc/world_watt.h"

#include "sprite/npc/world_sushie.h"

#include "sprite/npc/world_lakilester.h"

#include "sprite/npc/world_bow.h"

#include "partner/goombaria.h"
#include "sprite/npc/goombaria.h"

#include "partner/twink.h"
#include "sprite/npc/twink.h"

s32 world_partner_can_use_ability_default(Npc* partner);
s32 world_partner_can_player_pause_default(Npc* partner);

// Partner icons
s32 D_800F7F00[] = {
    0x80107CA8, 0x80107CF8, 0x80107D48, 0x80107D98, 0x80107DE8, 0x80107CA8, 0x80107E88, 0x80107ED8, 0x80107F28, 0x80107E38, 0x80107FC8, 0x80107FC8, 0x80107FC8, 0x80107FC8, 0x80107FC8, 0x80107FC8,
};
s32 D_800F7F40[] = {
    0x80107CD0, 0x80107D20, 0x80107D70, 0x80107DC0, 0x80107E10, 0x80107CD0, 0x80107EB0, 0x80107F00, 0x80107F50, 0x80107E60, 0x80107FF0, 0x80107FF0, 0x80107FF0, 0x80107FF0, 0x80107FF0, 0x80107FF0,
};
s32 D_800F7F80[] = {
    0x801080B8, 0x801080E0, 0x80108108, 0x80108130, 0x80108158, 0x80108180, 0x801081A8, 0x801081D0, 0x801081F8, 0x80108220,
};
s32* D_800F7FA8 = &D_80108068;
s32 D_800F7FAC = 0x80108090;
s32 D_800F7FB0[] = { 0x80108298, 0x801082E8, 0x801082C0, 0x80108310, 0x80108338, 0x80108360, 0x80108388 };
s32 D_800F7FCC[] = { (s32)&D_801083D8, 0x80108428, 0x80108400, 0x80108450, 0x80108478, 0x801084A0, 0x801084C8 };

s32 D_800F7FE8 = -1;
s32 D_800F7FEC = 1;
s32 D_800F7FF0 = 2;
s32 D_800F7FF4 = 4;
s32 D_800F7FF8 = 5;
s32 D_800F7FFC = 7;
s32 D_800F8000[] = { 8, 0, 0, 0 };
s32 D_800F8010[] = { &code_code_3251D0_ROM_START, &code_code_3251D0_ROM_END, (s32)&D_802C05CC, 0x00000000 };
s32 D_800F8020 = 0;
s32 D_800F8024 = 0;
s32 D_800F8028 = 0;
s32 D_800F802C = 0;
f32 D_800F8030 = 0.0f;
s8 D_800F8034[] = { 0x00, 0x00, 0x00, 0x00, 0x00, 0x00 };
s16 D_800F803A = 0;

extern f32 D_8010CFC0;
extern s16 D_8010CFC8;
extern s16 D_8010CFCA;
extern s16 D_8010CFCE;

WorldPartner wPartners[12] = {
    {}, // None
    {
        // Goombario
        .dmaStart = &world_partner_goombario_ROM_START,
        .dmaEnd = &world_partner_goombario_ROM_END,
        .dmaDest = &world_partner_goombario_VRAM,
        .isFlying = FALSE,
        .init = world_goombario_init,
        .takeOut = world_goombario_take_out,
        .update = world_goombario_update,
        .useAbility = world_goombario_use_ability,
        .putAway = world_goombario_put_away,
        .idle = NPC_ANIM(world_goombario, normal, idle),
        .canUseAbility = world_goombario_can_pause,
        .canPlayerPause = world_goombario_can_pause,
        .preBattle = world_goombario_pre_battle,
    },
    {
        // Kooper
        .dmaStart = &world_partner_kooper_ROM_START,
        .dmaEnd = &world_partner_kooper_ROM_END,
        .dmaDest = &world_partner_kooper_VRAM,
        .isFlying = FALSE,
        .init = 0x802BD200,
        .takeOut = 0x802BEB44,
        .update = 0x802BEB64,
        .useAbility = 0x802BEB80,
        .putAway = 0x802BEB9C,
        .idle = NPC_ANIM(world_kooper, normal, idle),
        .testFirstStrike = 0x802BE818,
        .canUseAbility = world_partner_can_use_ability_default,
        .canPlayerPause = world_partner_can_use_ability_default,
        .preBattle = 0x802BEA24,
        .postBattle = 0x802BEB10,
    },
    {
        // Bombette
        .dmaStart = &world_partner_bombette_ROM_START,
        .dmaEnd = &world_partner_bombette_ROM_END,
        .dmaDest = &world_partner_bombette_VRAM,
        .isFlying = FALSE,
        .init = 0x802BD2D8,
        .takeOut = 0x802BE880,
        .update = 0x802BE8A0,
        .useAbility = 0x802BE8BC,
        .putAway = 0x802BE8D8,
        .idle = NPC_ANIM(world_bombette, normal, idle),
        .testFirstStrike = 0x802BE520,
        .canUseAbility = 0x802BD720,
        .canPlayerPause = 0x802BD748,
        .preBattle = 0x802BE6E8,
    },
    {
        // Parakarry
        .dmaStart = &world_partner_parakarry_ROM_START,
        .dmaEnd = &world_partner_parakarry_ROM_END,
        .dmaDest = &world_partner_parakarry_VRAM,
        .isFlying = TRUE,
        .init = 0x802BD100,
        .takeOut = 0x802BEA90,
        .update = 0x802BEAB0,
        .useAbility = 0x802BEACC,
        .putAway = 0x802BEAE8,
        .idle = NPC_ANIM(world_parakarry, Palette_00, Anim_1),
        .canPlayerPause = world_partner_can_use_ability_default,
        .preBattle = 0x802BE90C,
        .postBattle = 0x802BE9D0,
    },
    {
        // Goompa
        .dmaStart = &world_partner_goompa_ROM_START,
        .dmaEnd = &world_partner_goompa_ROM_END,
        .dmaDest = &world_partner_goompa_VRAM,
        .isFlying = FALSE,
        .init = world_goompa_init,
        .takeOut = world_goompa_take_out,
        .update = world_goompa_update,
        .useAbility = world_goompa_use_ability,
        .putAway = world_goompa_put_away,
        .idle = NPC_ANIM(goompa, Palette_00, Anim_1),
    },
    {
        // Watt
        .dmaStart = &world_partner_watt_ROM_START,
        .dmaEnd = &world_partner_watt_ROM_END,
        .dmaDest = &world_partner_watt_VRAM,
        .isFlying = TRUE,
        .init = 0x802BD23C,
        .takeOut = 0x802BE258,
        .update = 0x802BE27C,
        .useAbility = 0x802BE298,
        .putAway = 0x802BE2B4,
        .idle = NPC_ANIM(world_watt, Palette_00, Anim_1),
        .canPlayerPause = world_partner_can_player_pause_default,
        .preBattle = 0x802BDD9C,
        .postBattle = 0x802BDE10,
        .whileRiding = 0x802BE2D0,
    },
    {
        // Sushie
        .dmaStart = &world_partner_sushie_ROM_START,
        .dmaEnd = &world_partner_sushie_ROM_END,
        .dmaDest = &world_partner_sushie_VRAM,
        .isFlying = FALSE,
        .init = 0x802BF520,
        .takeOut = 0x802BFDDC,
        .update = 0x802BFDFC,
        .useAbility = 0x802BFDC0,
        .putAway = 0x802BFE18,
        .idle = NPC_ANIM(world_sushie, Palette_00, Anim_1),
        .canPlayerPause = world_partner_can_player_pause_default,
        .preBattle = 0x802BF9B8,
        .postBattle = 0x802BFA58,
        .whileRiding = 0x802BFE34,
    },
    {
        // Lakilester
        .dmaStart = &world_partner_lakilester_ROM_START,
        .dmaEnd = &world_partner_lakilester_ROM_END,
        .dmaDest = &world_partner_lakilester_VRAM,
        .isFlying = TRUE,
        .init = 0x802BD21C,
        .takeOut = 0x802BFE60,
        .update = 0x802BFE80,
        .useAbility = 0x802BFE9C,
        .putAway = 0x802BFEB8,
        .idle = NPC_ANIM(world_lakilester, Palette_00, Anim_1),
        .canPlayerPause = world_partner_can_player_pause_default,
        .preBattle = 0x802BFA00,
        .postBattle = 0x802BFAA8,
        .whileRiding = 0x802BFED4,
    },
    {
        // Bow
        .dmaStart = &world_partner_bow_ROM_START,
        .dmaEnd = &world_partner_bow_ROM_END,
        .dmaDest = &world_partner_bow_VRAM,
        .isFlying = TRUE,
        .init = 0x802BD100,
        .takeOut = 0x802BDFE0,
        .update = 0x802BE000,
        .useAbility = 0x802BE01C,
        .putAway = 0x802BE038,
        .idle = NPC_ANIM(world_bow, Palette_00, Anim_1),
        .canUseAbility = world_partner_can_use_ability_default,
        .canPlayerPause = world_partner_can_player_pause_default,
        .preBattle = 0x802BDF64,
    },
    {
        // Goombaria
        .dmaStart = &world_partner_goombaria_ROM_START,
        .dmaEnd = &world_partner_goombaria_ROM_END,
        .dmaDest = &world_partner_goombaria_VRAM,
        .isFlying = FALSE,
        .init = world_goombaria_init,
        .takeOut = world_goombaria_take_out,
        .update = world_goombaria_update,
        .useAbility = world_goombaria_use_ability,
        .putAway = world_goombaria_put_away,
        .idle = NPC_ANIM(goombaria, Palette_00, Anim_1),
        .canUseAbility = world_partner_can_use_ability_default,
        .canPlayerPause = world_partner_can_use_ability_default,
    },
    {
        // Twink
        .dmaStart = &world_partner_twink_ROM_START,
        .dmaEnd = &world_partner_twink_ROM_END,
        .dmaDest = &world_partner_twink_VRAM,
        .isFlying = TRUE,
        .init = world_twink_init,
        .takeOut = world_twink_take_out,
        .update = world_twink_update,
        .useAbility = world_twink_use_ability,
        .putAway = world_twink_put_away,
        .idle = NPC_ANIM(twink, Palette_00, Anim_1),
        .canUseAbility = world_partner_can_use_ability_default,
        .canPlayerPause = world_partner_can_use_ability_default,
    },
};

f32 D_800F833C = 0;
f32 D_800F8340 = 0;
f32 D_800F8344 = 0;

NpcId create_basic_npc(NpcBlueprint* blueprint);

extern s32 D_802C0000;

// Some weird ordering issues, probably a macro at play
#ifdef NON_MATCHING
s32 use_consumable(s32 arg0) {
    ScriptInstance* script;
    s32 temp_s1;

    temp_s1 = gPlayerData.invItems[arg0];
    D_8010CD20 = arg0;
    dma_copy(D_800F8010[0], D_800F8010[1], &D_802C0000);
    script = start_script(D_800F8010[2], 1, 0);
    script->varTable[10] = temp_s1;
    return script->id;
}
#else
INCLUDE_ASM(s32, "world/partners", use_consumable);
#endif

void remove_consumable(void) {
    gPlayerData.invItems[D_8010CD20] = 0;
    sort_items();
}

INCLUDE_ASM(s32, "world/partners", func_800EA4B0);

s32 world_partner_can_use_ability_default(Npc* partner) {
    return D_8010EBB0.unk_00 == 0;
}

s32 world_partner_can_player_pause_default(Npc* partner) {
    return TRUE;
}

INCLUDE_ASM(s32, "world/partners", func_800EA52C);

s32 is_current_partner_flying(void) {
    return !wPartner->isFlying;
}

void func_800EA5B8(s32* arg0) {
    *arg0 &= ~0x2007800;
}

void load_partner_npc(void) {
    WorldPartner* partnerEntry = &wPartners[D_8010CFD8];
    Npc** partnerNpcPtr = &wPartnerNpc;
    WorldPartner** partner = &wPartner;
    NpcId npcIndex;
    NpcBlueprint blueprint;
    NpcBlueprint* blueprintPtr;

    *partner = partnerEntry;
    blueprintPtr = &blueprint;
    dma_copy(partnerEntry->dmaStart, partnerEntry->dmaEnd, partnerEntry->dmaDest);

    blueprint.flags = 0x4000100;
    blueprint.initialAnim = (*partner)->idle;
    blueprint.onUpdate = NULL;
    blueprint.onRender = NULL;
    D_8010CFD0 = npcIndex = create_basic_npc(blueprintPtr);

    *partnerNpcPtr = get_npc_by_index(npcIndex);

    {
        Npc* npc = *partnerNpcPtr;
        npc->npcID = NpcId_PARTNER;
        npc->collisionRadius = 10;
        npc->collisionHeight = 10;
    }

    {
        Npc* npc = *partnerNpcPtr;
        npc->pos.x = 0.0f;
        npc->pos.y = -1000.0f;
        npc->pos.z = 0.0f;
        npc->scale.x = 0.0f;
        npc->scale.y = 0.0f;
        npc->scale.z = 0.0f;
    }

    D_8010C954 = 0;
}

void func_800EA6A8(void) {
    free_npc_by_index(D_8010CFD0);
}

INCLUDE_ASM(s32, "world/partners", _use_partner_ability);

void func_800EB168(s32 arg0) {
    PlayerStatus* playerStatus = &gPlayerStatus;

    if (D_8010CFD8 != arg0) {
        D_8010CFE0 = 1;
        D_8010CFE4 = arg0;

        if (D_8010CFD8 != 0 && arg0 != 0) {
            D_8010CFE8 = 3;
        } else if (arg0 == 0) {
            D_8010CFE8 = 4;
        } else {
            D_8010CFE8 = 6;
            D_800F833C = playerStatus->position.x;
            D_800F8340 = playerStatus->position.y;
            D_800F8344 = playerStatus->position.z;
        }
    }
}

void func_800EB200(s32 arg0) {
    PlayerStatus* playerStatus = &gPlayerStatus;
    Temp8010EBB0* temp8010EBB0 = &D_8010EBB0;

    if (D_8010CFD8 != arg0) {
        D_8010CFE0 = 1;
        D_8010CFE4 = arg0;
        temp8010EBB0->unk_00 = 0;
        temp8010EBB0->unk_01 = 0;

        if (D_8010CFD8 != 0 && arg0 != 0) {
            D_8010CFE8 = 2;
        } else if (arg0 == 0) {
            D_8010CFE8 = 4;
        } else {
            D_8010CFE8 = 6;
            D_800F833C = playerStatus->position.x;
            D_800F8340 = playerStatus->position.y;
            D_800F8344 = playerStatus->position.z;
        }
    }
}

void func_800EB2A4(s32 arg0) {
    if (D_8010CFD8 != arg0) {
        D_8010CFE0 = 1;
        D_8010CFE4 = arg0;

        if (D_8010CFD8 != 0 && arg0 != 0) {
            D_8010CFE8 = 3;
        } else if (arg0 == 0) {
            D_8010CFE8 = 5;
        } else {
            D_8010CFE8 = 7;
        }
    }
}

s32 partner_use_ability(void) {
    Temp8010EBB0* temp8010EBB0 = &D_8010EBB0;

    if (!is_starting_conversation() &&
        wPartner != NULL &&
        (wPartner->canUseAbility == NULL || wPartner->canUseAbility(wPartnerNpc)))
    {
        if ((gGameStatusPtr->unk_81 != 0) && (temp8010EBB0->unk_08 & 0x4000)) {
            play_sound(0x21D);
        } else if (D_8010CFD8 != 0) {
            D_8010CFE0 = 1;
            D_8010CFE8 = 8;
            _use_partner_ability();
            return TRUE;
        }
    }
    return FALSE;
}

// needless v0 to v1 thing. functionally equivalent
#ifdef NON_MATCHING
s32 partner_player_can_pause(void) {
    if (wPartner == NULL || wPartner->canPlayerPause == NULL || wPartner->canPlayerPause(wPartnerNpc)) {
        return TRUE;
    }
    return FALSE;
}
#else
INCLUDE_ASM(s32, "world/partners", partner_player_can_pause, void)
#endif

s32 partner_can_use_ability(void) {
    if (wPartner->canUseAbility != NULL && !wPartner->canUseAbility(wPartnerNpc)) {
        return TRUE;
    }
    return FALSE;
}

void partner_reset_data(void) {
    PlayerStatus* playerStatus = &gPlayerStatus;
    PlayerData* playerData = &gPlayerData;
    s32 partner = playerData->currentPartner;

    mem_clear(&D_8010EBB0, sizeof(D_8010EBB0));
    get_dynamic_entity(bind_dynamic_entity_7(_use_partner_ability, NULL));

<<<<<<< HEAD
    {
        s32* a = &D_8010CFD8;
        s32* b = &D_8010CFE8;
=======
    if (gGameStatusPtr->unk_7D != 0) {
        D_8010EBB0.unk_00 = 1;
        gGameStatusPtr->unk_7D = 0;
    }
>>>>>>> f36df5fc

        D_8010CFE0 = 1;
        *b = 9;
        *a = partner;

        if (gGameStatusPtr->unk_7D != 0) {
            D_8010EBB0.unk_00 = 1;
            gGameStatusPtr->unk_7D = 0;
        }

        wPartner = NULL;
        D_800F833C = playerStatus->position.x;
        D_800F8340 = playerStatus->position.y;
        D_800F8344 = playerStatus->position.z;

        if (*a == 0) {
            *b = 1;
        } else {
            load_partner_npc();
            wPartnerNpc->scale.x = 1.0f;
            wPartnerNpc->scale.y = 1.0f;
            wPartnerNpc->scale.z = 1.0f;
            _use_partner_ability();
        }
    }
}

void partner_initialize_data(void) {
    Temp8010EBB0* unk8010EBB0 = &D_8010EBB0;

    D_8010CFD8 = 0;
    D_8010CFE0 = 0;
    D_8010CFE8 = 0;
    D_8010CFC4 = 0;
    unk8010EBB0->unk_03 = 0;
    unk8010EBB0->unk_14 = 0;
    unk8010EBB0->unk_01 = 0;
    unk8010EBB0->unk_00 = 0;
    unk8010EBB0->unk_358 = 0;
    unk8010EBB0->unk_02 = 0;
    wPartner = NULL;
    D_800F833C = 0;
    D_800F8340 = 0;
    D_800F8344 = 0;
}

s32 partner_test_enemy_collision(s32 arg0) {
    if (D_8010CFD8 != 0 && wPartner->testFirstStrike != NULL) {
        return wPartner->testFirstStrike(wPartnerNpc, arg0);
    }
    return FALSE;
}

Bytecode* partner_get_ride_script(void) {
    WorldPartner* partner = wPartner;

    if (partner == NULL) {
        return NULL;
    }
    return partner->whileRiding;
}

void partner_handle_before_battle(void) {
    if (D_8010CFD8 != 0) {
        ScriptID* scriptID = &D_8010CFDC;

        if (does_script_exist(*scriptID)) {
            kill_script_by_ID(*scriptID);
        }

        if (wPartner->preBattle != NULL) {
            wPartner->preBattle(wPartnerNpc);
        }
    }
}

void partner_handle_after_battle(void) {
    s8* temp8010EBB0 = &D_8010EBB0;

    if (D_8010CFD8 != 0) {
        ScriptID* scriptID = &D_8010CFDC;
        PlayerData* playerData = &gPlayerData;

        if (does_script_exist(*scriptID) != 0) {
            kill_script_by_ID(*scriptID);
        }

        D_8010CFD4 = start_script(wPartner->update, 20, 0x20);
        D_8010CFD4->owner2.npc = wPartnerNpc;
        *scriptID = D_8010CFD4->id;
        D_8010CFD4->groupFlags = 0xA;

        D_8010CFE8 = 1;

        if (playerData->currentPartner != PartnerID_WATT && temp8010EBB0[3] == 6) {
            gPlayerStatusPtr->animFlags &= ~1;
            gPlayerStatusPtr->animFlags &= ~2;
            temp8010EBB0[3] = 0;
        }

        if (wPartner->postBattle != NULL) {
            wPartner->postBattle(wPartnerNpc);
        }
    }
}

void partner_kill_ability_script(void) {
    ScriptID* scriptID = &D_8010CFDC;
    D_8010CFE8 = 10;

    if (does_script_exist(*scriptID)) {
        kill_script_by_ID(*scriptID);
    }
}

void partner_suspend_ability_script(void) {
    if (D_8010CFD8 != NULL) {
        ScriptID* scriptID = &D_8010CFDC;

        if (does_script_exist(*scriptID)) {
            suspend_all_script(*scriptID);
        }
    }
}

void partner_resume_ability_script(void) {
    if (D_8010CFD8 != NULL) {
        ScriptID* scriptID = &D_8010CFDC;

        if (does_script_exist(*scriptID)) {
            resume_all_script(*scriptID);
        }
    }
}

INCLUDE_ASM(void, "world/partners", enable_partner_walking, Npc* partner, s32 val);

INCLUDE_ASM(void, "world/partners", func_800EBA3C, Npc* partner);

void func_800EBB40(Npc *partner) {
    PlayerStatus* playerStatus = &gPlayerStatus;
    Temp8010EBB0* temp8010EBB0 = &D_8010EBB0;

    if (gGameStatusPtr->unk_81 == 0 || playerStatus->flags & 0x3000 || temp8010EBB0->unk_14 != 0 || temp8010EBB0->unk_02 != 0) {
        if (!(playerStatus->animFlags & 0x800)) {
            func_800EBC74(partner);
        }
        if (temp8010EBB0->unk_0C & 0x6006) {
            temp8010EBB0->unk_02 = 0;
        }
    }

    if (D_8010CFC8 != 50 && fabsf(partner->pos.y - playerStatus->position.y) > 1000.0f) {
        partner->pos.x = playerStatus->position.x;
        partner->pos.y = playerStatus->position.y;
        partner->pos.z = playerStatus->position.z;
        partner->jumpVelocity = 0.0f;
        partner->jumpScale = 0.0f;
        partner->flags = partner->flags & ~0x800;
    }

    func_800EF640(partner);
    D_800F833C = partner->pos.x;
    D_800F8340 = partner->pos.y;
    D_800F8344 = partner->pos.z;
}

INCLUDE_ASM(s32, "world/partners", func_800EBC74);

INCLUDE_ASM(void, "world/partners", enable_partner_flying, Npc* partner, s32 val);

INCLUDE_ASM(void, "world/partners", update_player_move_history, Npc* partner);

INCLUDE_ASM(void, "world/partners", func_800ED5D0, Npc* partner);

INCLUDE_ASM(s32, "world/partners", func_800ED9F8);

s32 func_800EE994(Npc* arg0) {
    arg0->unk_80 = 0x10000;
    D_8010CFC8 = 0;
    arg0->flags |= 0x100;
    return D_8010CFC8;
}

INCLUDE_ASM(s32, "world/partners", func_800EE9B8);

s32 func_800EECC4(Npc* arg0) {
    arg0->unk_80 = 0x10000;
    D_8010CFC8 = 0;
    arg0->flags |= 0x100;
    return D_8010CFC8;
}

INCLUDE_ASM(s32, "world/partners", func_800EECE8);

void func_800EF300(void) {
    D_8010CFC8 = 40;
}

void func_800EF314(void) {
    D_8010CFC8 = 50;
}

void enable_partner_ai(void) {
    WorldPartner** partner = &wPartnerNpc;

    D_8010CFC8 = 0;
    clear_partner_move_history(*partner);

    if (!wPartner->isFlying) {
        enable_partner_walking(*partner, FALSE);
    } else {
        enable_partner_flying(*partner, FALSE);
    }
}

void set_parter_tether_distance(f32 arg0) {
    D_8010CFC0 = arg0;
}

void reset_parter_tether_distance(void) {
    D_8010CFC0 = 40.0f;
}

void func_800EF3C0(s32 arg0, s32 arg1) {
    D_800F8024 = arg0;
    D_800F8028 = arg1;
}

void func_800EF3D4(s16 arg0) {
    D_8010CFCA = arg0;
}

void func_800EF3E4(void) {
    D_8010CFC8 = 15;
    D_8010CFCA = 0;
    D_800F802C = 10;
    D_8010CFCE = 0;
}

void func_800EF414(s32 arg0, s32 arg1) {
    func_800EF3C0(arg0, arg1);
    D_8010CFC8 = 20;
}

void func_800EF43C(void) {
    D_8010CFC8 = 0;
    D_8010CFCA = 0;
    D_8010CFCE = 0;
}

INCLUDE_ASM(void, "world/partners", clear_partner_move_history, Npc* partner);

// Some branching / merging stuff causing issues
#ifdef NON_MATCHING
s32 func_800EF4E0(void) {
    PlayerStatus* playerStatus = &gPlayerStatus;
    Camera* cameras = &gCameras;
    f32 yaw;
    s32 ret;

    if (playerStatus->unk_90 == 0.0f) {
        if (!(playerStatus->spriteFacingAngle >= 90.0f) || !(playerStatus->spriteFacingAngle < 270.0f)) {
            yaw = cameras[0].currentYaw - 90.0f;
            ret = 1;
        } else {
            yaw = cameras[0].currentYaw + 90.0f;
            ret = 0;
        }
    } else if (get_clamped_angle_diff(cameras[0].currentYaw, playerStatus->targetYaw) < 0.0f) {
        yaw = cameras[0].currentYaw - 90.0f;
        ret = 1;
    } else {
        yaw = cameras[0].currentYaw + 90.0f;
        ret = 0;
    }

    playerStatus->targetYaw = clamp_angle(yaw);
    playerStatus->currentYaw = playerStatus->targetYaw;
    return ret;
}
#else
INCLUDE_ASM(s32, "world/partners", func_800EF4E0);
#endif

void func_800EF600(void) {
    Temp8010EBB0* temp_8010EBB0 = &D_8010EBB0;

    temp_8010EBB0->unk_14--;
    if (temp_8010EBB0->unk_14 < 0) {
        temp_8010EBB0->unk_14 = 0;
    }
}

void func_800EF628(void) {
    Temp8010EBB0* temp_8010EBB0 = &D_8010EBB0;

    temp_8010EBB0->unk_14++;
}

INCLUDE_ASM(s32, "world/partners", func_800EF640);

INCLUDE_ASM(s32, "world/partners", func_800EF82C);<|MERGE_RESOLUTION|>--- conflicted
+++ resolved
@@ -442,50 +442,44 @@
     return FALSE;
 }
 
+// Stack size issue - something's probably up with these data vars
+#ifdef NON_MATCHING
 void partner_reset_data(void) {
     PlayerStatus* playerStatus = &gPlayerStatus;
-    PlayerData* playerData = &gPlayerData;
-    s32 partner = playerData->currentPartner;
-
+    s32* temp8010CFD8 = &D_8010CFD8;
+    s32* temp8010CFE8 = &D_8010CFE8;
+    s32 temp_s0;
+
+    temp_s0 = gPlayerData.currentPartner;
     mem_clear(&D_8010EBB0, sizeof(D_8010EBB0));
     get_dynamic_entity(bind_dynamic_entity_7(_use_partner_ability, NULL));
-
-<<<<<<< HEAD
-    {
-        s32* a = &D_8010CFD8;
-        s32* b = &D_8010CFE8;
-=======
+    D_8010CFE0 = 1;
+    *temp8010CFE8 = 9;
+    *temp8010CFD8 = temp_s0;
+
     if (gGameStatusPtr->unk_7D != 0) {
         D_8010EBB0.unk_00 = 1;
         gGameStatusPtr->unk_7D = 0;
     }
->>>>>>> f36df5fc
-
-        D_8010CFE0 = 1;
-        *b = 9;
-        *a = partner;
-
-        if (gGameStatusPtr->unk_7D != 0) {
-            D_8010EBB0.unk_00 = 1;
-            gGameStatusPtr->unk_7D = 0;
-        }
-
-        wPartner = NULL;
-        D_800F833C = playerStatus->position.x;
-        D_800F8340 = playerStatus->position.y;
-        D_800F8344 = playerStatus->position.z;
-
-        if (*a == 0) {
-            *b = 1;
-        } else {
-            load_partner_npc();
-            wPartnerNpc->scale.x = 1.0f;
-            wPartnerNpc->scale.y = 1.0f;
-            wPartnerNpc->scale.z = 1.0f;
-            _use_partner_ability();
-        }
-    }
-}
+
+    wPartner = NULL;
+    D_800F833C = playerStatus->position.x;
+    D_800F8340 = playerStatus->position.y;
+    D_800F8344 = playerStatus->position.z;
+
+    if (*temp8010CFD8 == 0) {
+        *temp8010CFE8 = 1;
+    } else {
+        load_partner_npc();
+        wPartnerNpc->scale.x = 1.0f;
+        wPartnerNpc->scale.y = 1.0f;
+        wPartnerNpc->scale.z = 1.0f;
+        _use_partner_ability();
+    }
+}
+#else
+INCLUDE_ASM(s32, "world/partners", partner_reset_data);
+#endif
 
 void partner_initialize_data(void) {
     Temp8010EBB0* unk8010EBB0 = &D_8010EBB0;
