--- conflicted
+++ resolved
@@ -292,13 +292,8 @@
             EVT_IF_NE(LVarB, ANIM_Kolorado_Shout)
                 EVT_CALL(GetNpcVar, NPC_Whale, 0, LVar0)
                 EVT_IF_NE(LVar0, 0)
-<<<<<<< HEAD
                     EVT_CALL(PlaySound, SOUND_43 | SOUND_ID_TRIGGER_CHANGE_SOUND)
-                    EVT_CALL(func_802D62E4, 67)
-=======
-                    EVT_CALL(PlaySound, SOUND_443)
                     EVT_CALL(func_802D62E4, SOUND_43)
->>>>>>> 713883c7
                     EVT_CALL(N(DisposeWhaleGeyser), LVar0)
                     EVT_CALL(SetNpcVar, NPC_Whale, 0, 0)
                 EVT_END_IF
