--- conflicted
+++ resolved
@@ -13,22 +13,12 @@
 
 #include "world/common/GetPlayerCoins.inc.c"
 
-<<<<<<< HEAD
-ApiStatus func_80241F80_833780(Evt* script, s32 isInitialCall) {
-    hide_coin_counter_immediately();
-    return ApiStatus_DONE2;
-}
-=======
->>>>>>> 0094fa6a
-
 ApiStatus func_80241F80_833780(Evt* script, s32 isInitialCall) {
     hide_coin_counter_immediately();
     return ApiStatus_DONE2;
 }
 
 // OINK cod start
-
-extern Vec3i D_8024F800_841000[];
 
 ApiStatus func_80241FA0_8337A0(Evt* script, s32 isInitialCall) {
     f32 angle = script->varTable[2] + 230000000;
@@ -41,8 +31,8 @@
 }
 
 ApiStatus func_8024206C_83386C(Evt* script, s32 isInitialCall) {
-    s32 typeBase = GSW(30);
-    s32 numPigs = evt_get_variable(NULL, GSW(29));
+    s32 typeBase = GB_MAC03_LilOink_00;
+    s32 numPigs = evt_get_variable(NULL, GB_MAC03_LilOinkCount);
     EffectInstance* effect = fx_lil_oink(0, 0.0f, 0.0f, 0.0f, 0.0f, 0);
     s32 i;
 
@@ -61,7 +51,6 @@
     return ApiStatus_DONE2;
 }
 
-<<<<<<< HEAD
 ApiStatus func_802427D0_833FD0(Evt* script, s32 isInitialCall) {
     Bytecode* args = script->ptrReadPos;
     s32 index = evt_get_variable(script, GB_MAC03_LilOink_00);
@@ -74,124 +63,4 @@
     evt_set_variable(script, quantity, reward->quantity);
     evt_set_variable(script, chance, reward->chance);
     return ApiStatus_DONE2;
-}
-=======
-ApiStatus func_802421E8_8339E8(Evt* script, s32 isInitialCall) {
-    EffectInstance* effect = (EffectInstance*) evt_get_variable(script, GW(2));
-    Bytecode* args = script->ptrReadPos;
-    s32 i = evt_get_variable(script, *args++);
-    s32 type = evt_get_variable(script, *args++);
-    f32 x = evt_get_variable(script, *args++);
-    f32 y = evt_get_variable(script, *args++);
-    f32 z = evt_get_variable(script, *args++);
-    s32 rot = evt_get_variable(script, *args++);
-
-    effect->data.lilOink->type[i] = type;
-    effect->data.lilOink->x[i] = x;
-    effect->data.lilOink->y[i] = y;
-    effect->data.lilOink->z[i] = z;
-    effect->data.lilOink->rot[i] = rot;
-    effect->data.lilOink->flags[i] |= 1;
-
-    // When the pen is full?
-    if (i != MAX_LIL_OINKS - 1) {
-        effect->data.lilOink->flags[i] |= 2;
-        effect->data.lilOink->unk_EF[i] = 2;
-        evt_set_variable(script, i + GSW(30), type);
-    }
-    return ApiStatus_DONE2;
-}
-
-ApiStatus func_80242384_833B84(Evt* script, s32 isInitialCall) {
-    EffectInstance* effect = (EffectInstance*) evt_get_variable(script, GW(2));
-    Bytecode* args = script->ptrReadPos;
-    s32 i = evt_get_variable(script, *args++);
-    f32 x = evt_get_variable(script, *args++);
-    f32 y = evt_get_variable(script, *args++);
-    f32 z = evt_get_variable(script, *args++);
-    s32 rot = evt_get_variable(script, *args++);
-
-    effect->data.lilOink->x[i] = x;
-    effect->data.lilOink->y[i] = y;
-    effect->data.lilOink->z[i] = z;
-    effect->data.lilOink->rot[i] = rot;
-    return ApiStatus_DONE2;
-}
-
-ApiStatus func_802424A0_833CA0(Evt* script, s32 isInitialCall) {
-    EffectInstance* effect = (EffectInstance*) evt_get_variable(script, GW(2));
-    Bytecode* args = script->ptrReadPos;
-    s32 i = evt_get_variable(script, *args++);
-    s32 xOut = *args++;
-    s32 yOut = *args++;
-    s32 zOut = *args++;
-    s32 rotOut = *args++;
-
-    evt_set_variable(script, xOut, effect->data.lilOink->x[i]);
-    evt_set_variable(script, yOut, effect->data.lilOink->y[i]);
-    evt_set_variable(script, zOut, effect->data.lilOink->z[i]);
-    evt_set_variable(script, rotOut, effect->data.lilOink->rot[i]);
-    return ApiStatus_DONE2;
-}
-
-ApiStatus func_802425A8_833DA8(Evt* script, s32 isInitialCall) {
-    EffectInstance* effect = (EffectInstance*) evt_get_variable(script, GW(2));
-    Bytecode* args = script->ptrReadPos;
-    s32 i = evt_get_variable(script, *args++);
-
-    effect->data.lilOink->flags[i] &= ~1;
-    return ApiStatus_DONE2;
-}
-
-ApiStatus func_80242608_833E08(Evt* script, s32 isInitialCall) {
-    EffectInstance* effect = (EffectInstance*) evt_get_variable(script, GW(2));
-    Bytecode* args = script->ptrReadPos;
-    s32 i = evt_get_variable(script, *args++);
-    s32 temp = evt_get_variable(script, *args++);
-
-    effect->data.lilOink->flags[i] |= 2;
-    effect->data.lilOink->unk_EF[i] = temp;
-    return ApiStatus_DONE2;
-}
-
-ApiStatus func_80242694_833E94(Evt* script, s32 isInitialCall) {
-    EffectInstance* effect = (EffectInstance*) evt_get_variable(script, GW(2));
-    s32 i;
-
-    for (i = 1; i < MAX_LIL_OINKS - 1; i++) {
-        s32 type = evt_get_variable(script, GSW(30) + i);
-        f32 x, y, z, rot;
-
-        evt_set_variable(script, GSW(29) + i, type);
-
-        x = effect->data.lilOink->x[i];
-        y = effect->data.lilOink->y[i];
-        z = effect->data.lilOink->z[i];
-        rot = effect->data.lilOink->rot[i];
-
-        effect->data.lilOink->type[i - 1] = type;
-        effect->data.lilOink->x[i - 1] = x;
-        effect->data.lilOink->y[i - 1] = y;
-        effect->data.lilOink->z[i - 1] = z;
-        effect->data.lilOink->rot[i - 1] = rot;
-        effect->data.lilOink->flags[i - 1] |= 1;
-    }
-    effect->data.lilOink->flags[MAX_LIL_OINKS - 2] &= ~1;
-    evt_set_variable(script, GSW(29), 9);
-    return ApiStatus_DONE2;
-}
-
-ApiStatus func_802427D0_833FD0(Evt* script, s32 isInitialCall) {
-    Bytecode* args = script->ptrReadPos;
-    s32 type = evt_get_variable(script, GSW(30));
-    Vec3i* pos = &D_8024F800_841000[type];
-    s32 xOut = *args++;
-    s32 yOut = *args++;
-    s32 zOut = *args++;
-
-    evt_set_variable(script, xOut, pos->x);
-    evt_set_variable(script, yOut, pos->y);
-    evt_set_variable(script, zOut, pos->z);
-    return ApiStatus_DONE2;
-}
->>>>>>> 0094fa6a
+}