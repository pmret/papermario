--- conflicted
+++ resolved
@@ -50,11 +50,7 @@
 };
 
 s32 N(Kolorado_LetterList)[] = {
-<<<<<<< HEAD
-    ITEM_LETTER25, ITEM_NONE
-=======
-    ITEM_LETTER_TO_KOLORADO, ITEM_NONE 
->>>>>>> a78099f9
+    ITEM_LETTER_TO_KOLORADO, ITEM_NONE
 };
 
 EvtScript N(EVS_LetterPrompt_Kolorado) = {
