--- conflicted
+++ resolved
@@ -228,19 +228,11 @@
 
 EvtScript N(EVS_SetupWhale) = {
     SetGroup(EVT_GROUP_NEVER_PAUSE)
-<<<<<<< HEAD
-    Call(MakeLocalVertexCopy, VTX_COPY_1, MODEL_karada, TRUE)
+    Call(MakeLocalVertexCopy, VTX_COPY_1, MODEL_karada, true)
     Call(SetCustomGfxBuilders, CUSTOM_GFX_1, Ref(N(unkAngleFunc002)), nullptr)
     Call(SetModelCustomGfx, MODEL_karada, CUSTOM_GFX_1, -1)
-    Call(MakeLocalVertexCopy, VTX_COPY_2, MODEL_onaka, TRUE)
+    Call(MakeLocalVertexCopy, VTX_COPY_2, MODEL_onaka, true)
     Call(SetCustomGfxBuilders, CUSTOM_GFX_2, Ref(N(unkAngleFunc003)), nullptr)
-=======
-    Call(MakeLocalVertexCopy, VTX_COPY_1, MODEL_karada, true)
-    Call(SetCustomGfxBuilders, CUSTOM_GFX_1, Ref(N(unkAngleFunc002)), NULL)
-    Call(SetModelCustomGfx, MODEL_karada, CUSTOM_GFX_1, -1)
-    Call(MakeLocalVertexCopy, VTX_COPY_2, MODEL_onaka, true)
-    Call(SetCustomGfxBuilders, CUSTOM_GFX_2, Ref(N(unkAngleFunc003)), NULL)
->>>>>>> 3e5df3a4
     Call(SetModelCustomGfx, MODEL_onaka, CUSTOM_GFX_2, -1)
     Thread
         Label(0)
