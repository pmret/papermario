--- conflicted
+++ resolved
@@ -1,11 +1,6 @@
 s32 N(LetterList_RussT)[] = {
-<<<<<<< HEAD
-    ITEM_LETTER04,
+    ITEM_LETTER_TO_RUSS_T,
     ITEM_NONE
-=======
-    ITEM_LETTER_TO_RUSS_T,
-    ITEM_NONE 
->>>>>>> 713883c7
 };
 
 EvtScript N(EVS_LetterPrompt_RussT) = {
