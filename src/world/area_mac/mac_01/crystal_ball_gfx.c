--- conflicted
+++ resolved
@@ -127,13 +127,8 @@
     Wait(1)
     Call(SetCustomGfxBuilders, CUSTOM_GFX_2, Ref(N(gfx_build_crystal_ball_pre)), Ref(N(gfx_build_crystal_ball_post)))
     Call(SetModelCustomGfx, MODEL_mirrorball, CUSTOM_GFX_2, -1)
-<<<<<<< HEAD
-    Call(EnableModel, MODEL_mirrorball, FALSE)
+    Call(EnableModel, MODEL_mirrorball, false)
     Call(SetCustomGfxBuilders, CUSTOM_GFX_3, Ref(N(gfx_build_inside_crystal_ball)), nullptr)
-=======
-    Call(EnableModel, MODEL_mirrorball, false)
-    Call(SetCustomGfxBuilders, CUSTOM_GFX_3, Ref(N(gfx_build_inside_crystal_ball)), NULL)
->>>>>>> 3e5df3a4
     Call(SetModelCustomGfx, MODEL_tama, CUSTOM_GFX_3, -1)
     Call(SetModelFlags, MODEL_tama, MODEL_FLAG_BILLBOARD, true)
     Call(SetModelFlags, MODEL_ohosi, MODEL_FLAG_BILLBOARD, true)
