#include "mgm_01.h"
#include "hud_element.h"
#include "effects.h"
#include "entity.h"

#define SCOREKEEPER_ENEMY_IDX 0
#define BROKEN_BLOCKS_VAR_IDX 2
#define TOTAL_BLOCKS_VAR_IDX 4
#define JUMP_DATA_VAR_IDX 5

#define PLAY_COST 10
#define NUM_BLOCKS 11

typedef enum JumpGamePanelType {
    PANEL_1_COIN    = 0,
    PANEL_5_COINS   = 1,
    PANEL_TIMES_5   = 2,
    PANEL_BOWSER    = 3
} JumpGamePanelType;

typedef enum JumpGamePanelState {
    PANEL_STATE_INIT            = 0,
    PANEL_STATE_START_ANIM      = 1,
    PANEL_STATE_EMERGE_INIT     = 2,
    PANEL_STATE_EMERGE_UPDATE   = 3,
    PANEL_STATE_HOLD_INIT       = 4,
    PANEL_STATE_HOLD_UPDATE     = 5,
    PANEL_STATE_TO_TALLY_INIT   = 6,
    PANEL_STATE_TO_TALLY_UPDATE = 7,
    PANEL_STATE_STOP_ANIM       = 8,
    PANEL_STATE_DONE            = 9
} JumpGamePanelState;

// the panels found by breaking brick blocks
typedef struct JumpGamePanel {
    /* 0x00 */ JumpGamePanelState state;
    /* 0x04 */ s32 modelID;
    /* 0x08 */ JumpGamePanelType type;
    /* 0x0C */ s32 blockPosIndex;
    /* 0x10 */ s32 tallyPosIndex;
    /* 0x14 */ s32 entityIndex;
    /* 0x18 */ s32 lerpElapsed;
    /* 0x1C */ s32 lerpDuration;
    /* 0x20 */ Vec3f curPos;
    /* 0x2C */ Vec3f startPos;
    /* 0x38 */ Vec3f endPos;
    /* 0x44 */ f32 curAngle;
    /* 0x48 */ f32 startAngle;
    /* 0x4C */ f32 endAngle;
    /* 0x50 */ f32 curScale;
    /* 0x50 */ f32 startScale;
    /* 0x50 */ f32 endScale;
} JumpGamePanel; /* size = 5C */

typedef struct JumpGameData {
    /* 0x000 */ s32 workerID;
    /* 0x004 */ HudElemID hudElemID;
    /* 0x008 */ s32 unk_08; // unused -- likely hudElemID for an unused/removed hud element
    /* 0x00C */ s32 curScore;
    /* 0x010 */ s32 targetScore;
    /* 0x014 */ s32 scoreWindowPosX;
    /* 0x018 */ s32 scoreWindowPosY; // unused -- posY is hard-coded while drawing the box
    /* 0x01C */ s32 type[NUM_BLOCKS];
    /* 0x048 */ s32 breakHistory[NUM_BLOCKS];
    /* 0x074 */ JumpGamePanel panels[NUM_BLOCKS];
} JumpGameData; /* size = 0x468 */

extern s32 MessagePlural;
extern s32 MessageSingular;

extern s8 N(BlockPosX)[NUM_BLOCKS];
extern s8 N(BlockPosY)[NUM_BLOCKS];
extern s8 N(BlockPosZ)[NUM_BLOCKS];

extern f32 N(TallyPosX)[NUM_BLOCKS];
extern f32 N(TallyPosY)[NUM_BLOCKS];

extern s32 N(PanelModelIDs)[NUM_BLOCKS];
extern JumpGamePanelType N(PanelTypes)[NUM_BLOCKS];

extern JumpGamePanelType N(InitialConfigurations)[4][NUM_BLOCKS];
extern EvtScript* D_802435E8_E15D48[NUM_BLOCKS];

extern EvtScript N(EVS_OnBreakBlock_0);
extern EvtScript N(EVS_OnBreakBlock_1);
extern EvtScript N(EVS_OnBreakBlock_2);
extern EvtScript N(EVS_OnBreakBlock_3);
extern EvtScript N(EVS_OnBreakBlock_4);
extern EvtScript N(EVS_OnBreakBlock_5);
extern EvtScript N(EVS_OnBreakBlock_6);
extern EvtScript N(EVS_OnBreakBlock_7);
extern EvtScript N(EVS_OnBreakBlock_8);
extern EvtScript N(EVS_OnBreakBlock_9);
extern EvtScript N(EVS_OnBreakBlock_10);

extern EvtScript N(EVS_InitializePanels);

void N(appendGfx_score_display) (void* renderData) {
    Enemy* scorekeeper = get_enemy(SCOREKEEPER_ENEMY_IDX);
    JumpGameData* data = (JumpGameData*)scorekeeper->varTable[JUMP_DATA_VAR_IDX];
    HudElemID hid;
    s32 diff;

    if (scorekeeper->varTable[BROKEN_BLOCKS_VAR_IDX] == -1) {
        if (data->scoreWindowPosX < SCREEN_WIDTH + 1) {
            data->scoreWindowPosX += 10;
            if (data->scoreWindowPosX > SCREEN_WIDTH + 1) {
                data->scoreWindowPosX = SCREEN_WIDTH + 1;
            }
        }
    } else {
        if (data->scoreWindowPosX > 220) {
            data->scoreWindowPosX -= 10;
            if (data->scoreWindowPosX < 220) {
                data->scoreWindowPosX = 220;
            }
        }
    }

    if (data->scoreWindowPosX < SCREEN_WIDTH + 1) {
        draw_box(0, WINDOW_STYLE_9, data->scoreWindowPosX, 28, 0, 72, 20, 255, 0, 0.0f, 0.0f, 0.0f, 0.0f, 0.0f, NULL, NULL, NULL, SCREEN_WIDTH, SCREEN_HEIGHT, NULL);
<<<<<<< HEAD
        hudElemID = data->hudElemID;
        hud_element_set_render_pos(hudElemID, data->scoreWindowPosX + 15, 39);
        hud_element_draw_clipped(hudElemID);
#if VERSION_JP
        draw_msg(MSG_MenuTip_JP_000C, data->scoreWindowPosX + 24, 30, 255, MSG_PAL_WHITE, 0);
#endif
=======
        hid = data->hudElemID;
        hud_element_set_render_pos(hid, data->scoreWindowPosX + 15, 39);
        hud_element_draw_clipped(hid);
>>>>>>> b1ca4bd0
        if (data->curScore > data->targetScore) {
            data->curScore = data->targetScore;
        } else if (data->curScore < data->targetScore) {
            diff = data->targetScore - data->curScore;
            if (diff > 100) {
                data->curScore += 40;
            } else if (diff > 75) {
                data->curScore += 35;
            } else if (diff > 50) {
                data->curScore += 30;
            } else if (diff > 30) {
                data->curScore += 20;
            } else if (diff > 20) {
                data->curScore += 10;
            } else if (diff > 10) {
                data->curScore += 5;
            } else if (diff > 5) {
                data->curScore += 2;
            } else {
                data->curScore++;
            }
            sfx_play_sound_with_params(SOUND_COIN_PICKUP, 0, 0x40, 0x32);

        }
        draw_number(data->curScore, data->scoreWindowPosX + 63, 32, DRAW_NUMBER_CHARSET_THIN, MSG_PAL_WHITE, 255, DRAW_NUMBER_STYLE_MONOSPACE | DRAW_NUMBER_STYLE_ALIGN_RIGHT);
    }
}

void N(worker_draw_score)(void) {
    RenderTask task;

    task.renderMode = RENDER_MODE_CLOUD_NO_ZCMP;
    task.appendGfxArg = 0;
    task.appendGfx = &mgm_01_appendGfx_score_display;
    task.dist = 0;

    queue_render_task(&task);
}

API_CALLABLE(N(DisableMenus)) {
    gOverrideFlags |= GLOBAL_OVERRIDES_DISABLE_MENUS;
    status_bar_ignore_changes();
    close_status_bar();
    return ApiStatus_DONE2;
}

API_CALLABLE(N(EnableMenus)) {
    gOverrideFlags &= ~GLOBAL_OVERRIDES_DISABLE_MENUS;
    return ApiStatus_DONE2;
}

API_CALLABLE(N(GetPanelInfo)) {
    JumpGameData* data = (JumpGameData*)get_enemy(SCOREKEEPER_ENEMY_IDX)->varTable[JUMP_DATA_VAR_IDX];
    Bytecode* args = script->ptrReadPos;
    s32 index = evt_get_variable(script, *args++);

    evt_set_variable(script, LVar0, data->panels[index].state);
    evt_set_variable(script, LVar1, data->panels[index].modelID);
    evt_set_variable(script, LVar2, data->panels[index].type);
    evt_set_variable(script, LVar3, data->panels[index].tallyPosIndex);

    return ApiStatus_DONE2;
}

API_CALLABLE(N(SetPanelState)) {
    JumpGameData* data = (JumpGameData*)get_enemy(SCOREKEEPER_ENEMY_IDX)->varTable[JUMP_DATA_VAR_IDX];
    Bytecode* args = script->ptrReadPos;
    s32 index = evt_get_variable(script, *args++);
    s32 value = evt_get_variable(script, *args++);

    data->panels[index].state = value;

    return ApiStatus_DONE2;
}

API_CALLABLE(N(InitPanelEmergeFromBlock)) {
    JumpGameData* data = (JumpGameData*)get_enemy(SCOREKEEPER_ENEMY_IDX)->varTable[JUMP_DATA_VAR_IDX];
    Bytecode* args = script->ptrReadPos;
    s32 index = evt_get_variable(script, *args++);
    s32 blockPosIndex;

    data->panels[index].lerpElapsed = 0;
    data->panels[index].lerpDuration = 5;

    blockPosIndex = data->panels[index].blockPosIndex;

    data->panels[index].curPos.x = N(BlockPosX)[blockPosIndex];
    data->panels[index].curPos.y = N(BlockPosY)[blockPosIndex] + 15.0;
    data->panels[index].curPos.z = N(BlockPosZ)[blockPosIndex] + 12;

    data->panels[index].startPos.x = data->panels[index].curPos.x;
    data->panels[index].startPos.y = data->panels[index].curPos.y;
    data->panels[index].startPos.z = data->panels[index].curPos.z;

    data->panels[index].endPos.x = data->panels[index].curPos.x;
    data->panels[index].endPos.y = data->panels[index].curPos.y + 35.0;
    data->panels[index].endPos.z = data->panels[index].curPos.z;

    data->panels[index].curAngle = 0;

    data->panels[index].endScale = 2.0;
    data->panels[index].curScale = 1.0;
    data->panels[index].startScale = 1.0;

    return ApiStatus_DONE2;
}

API_CALLABLE(N(UpdatePanelEmergeFromBlock)) {
    JumpGameData* data = (JumpGameData*)get_enemy(SCOREKEEPER_ENEMY_IDX)->varTable[JUMP_DATA_VAR_IDX];
    Bytecode* args = script->ptrReadPos;
    s32 index = evt_get_variable(script, *args++);

    data->panels[index].curPos.x = update_lerp(EASING_QUADRATIC_OUT,
        data->panels[index].startPos.x, data->panels[index].endPos.x,
        data->panels[index].lerpElapsed, data->panels[index].lerpDuration);

    data->panels[index].curPos.y = update_lerp(EASING_QUADRATIC_OUT,
        data->panels[index].startPos.y, data->panels[index].endPos.y,
        data->panels[index].lerpElapsed, data->panels[index].lerpDuration);

    data->panels[index].curPos.z = update_lerp(EASING_QUADRATIC_OUT,
        data->panels[index].startPos.z, data->panels[index].endPos.z,
        data->panels[index].lerpElapsed, data->panels[index].lerpDuration);

    data->panels[index].curScale = update_lerp(EASING_LINEAR,
        data->panels[index].startScale, data->panels[index].endScale,
        data->panels[index].lerpElapsed, data->panels[index].lerpDuration);

    data->panels[index].lerpElapsed++;

    if (data->panels[index].lerpElapsed >= data->panels[index].lerpDuration) {
        evt_set_variable(script, LVar3, TRUE);
    } else {
        evt_set_variable(script, LVar3, FALSE);
    }

    return ApiStatus_DONE2;
}

API_CALLABLE(N(InitPanelHoldAboveBlock)) {
    JumpGameData* data = (JumpGameData*)get_enemy(SCOREKEEPER_ENEMY_IDX)->varTable[JUMP_DATA_VAR_IDX];
    Bytecode* args = script->ptrReadPos;
    s32 index = evt_get_variable(script, *args++);

    data->panels[index].lerpElapsed = 0;
    data->panels[index].lerpDuration = 10;

    return ApiStatus_DONE2;
}

API_CALLABLE(N(UpdatetPanelHoldAboveBlock)) {
    JumpGameData* data = (JumpGameData*)get_enemy(SCOREKEEPER_ENEMY_IDX)->varTable[JUMP_DATA_VAR_IDX];
    Bytecode* args = script->ptrReadPos;
    s32 index = evt_get_variable(script, *args++);

    data->panels[index].lerpElapsed++;
    if (data->panels[index].lerpElapsed >= data->panels[index].lerpDuration) {
        evt_set_variable(script, LVar3, TRUE);
    } else {
        evt_set_variable(script, LVar3, FALSE);
    }

    return ApiStatus_DONE2;
}

API_CALLABLE(N(InitPanelMoveToTally)) {
    JumpGameData* data = (JumpGameData*)get_enemy(SCOREKEEPER_ENEMY_IDX)->varTable[JUMP_DATA_VAR_IDX];
    Bytecode* args = script->ptrReadPos;
    s32 index = evt_get_variable(script, *args++);
    f32 dist;

    data->panels[index].lerpElapsed = 0;
    data->panels[index].curAngle = 0;
    data->panels[index].startAngle = 0;
    data->panels[index].startPos.x = data->panels[index].curPos.x;
    data->panels[index].startPos.y = data->panels[index].curPos.y;
    data->panels[index].startPos.z = data->panels[index].curPos.z;
    data->panels[index].startScale = data->panels[index].curScale;

    if (data->panels[index].type != PANEL_BOWSER) {
        data->panels[index].endPos.x = N(TallyPosX)[data->panels[index].tallyPosIndex];
        data->panels[index].endPos.y = N(TallyPosY)[data->panels[index].tallyPosIndex];
        data->panels[index].endPos.z = 110.0f;
        data->panels[index].endAngle = 360.0f;
        data->panels[index].endScale = 1.0f;
    } else {
        data->panels[index].endPos.x = 0;
        data->panels[index].endPos.y = 100.0f;
        data->panels[index].endPos.z = 120.0f;
        data->panels[index].endAngle = 720.0f;
        data->panels[index].endScale = 4.0f;
    }

    dist = dist3D(
        data->panels[index].startPos.x, data->panels[index].startPos.y, data->panels[index].startPos.z,
        data->panels[index].endPos.x, data->panels[index].endPos.y, data->panels[index].endPos.z);
    if (data->panels[index].type != PANEL_BOWSER) {
        data->panels[index].lerpDuration = (dist * 0.125) + 0.5;
    } else {
        data->panels[index].lerpDuration = (dist / 5.0) + 0.5;
    }

    return ApiStatus_DONE2;
}

API_CALLABLE(N(UpdatePanelMoveToTally)) {
    JumpGameData* data = (JumpGameData*)get_enemy(SCOREKEEPER_ENEMY_IDX)->varTable[JUMP_DATA_VAR_IDX];
    Bytecode* args = script->ptrReadPos;
    s32 index = evt_get_variable(script, *args++);

    data->panels[index].lerpElapsed++;

    data->panels[index].curPos.x = update_lerp(EASING_QUADRATIC_OUT,
        data->panels[index].startPos.x, data->panels[index].endPos.x,
        data->panels[index].lerpElapsed, data->panels[index].lerpDuration);

    data->panels[index].curPos.y = update_lerp(EASING_QUADRATIC_OUT,
        data->panels[index].startPos.y, data->panels[index].endPos.y,
        data->panels[index].lerpElapsed, data->panels[index].lerpDuration);

    data->panels[index].curPos.z = update_lerp(EASING_LINEAR,
        data->panels[index].startPos.z, data->panels[index].endPos.z,
        data->panels[index].lerpElapsed, data->panels[index].lerpDuration);

    data->panels[index].curAngle = update_lerp(EASING_LINEAR,
        data->panels[index].startAngle, data->panels[index].endAngle,
        data->panels[index].lerpElapsed, data->panels[index].lerpDuration);

    data->panels[index].curScale = update_lerp(EASING_LINEAR,
        data->panels[index].startScale, data->panels[index].endScale,
        data->panels[index].lerpElapsed, data->panels[index].lerpDuration);

    if (data->panels[index].lerpElapsed >= data->panels[index].lerpDuration) {
        evt_set_variable(script, LVar3, TRUE);
    } else {
        evt_set_variable(script, LVar3, FALSE);
    }

    return ApiStatus_DONE2;
}

API_CALLABLE(N(EndPanelAnimation)) {
    JumpGameData* data = (JumpGameData*)get_enemy(SCOREKEEPER_ENEMY_IDX)->varTable[JUMP_DATA_VAR_IDX];
    Bytecode* args = script->ptrReadPos;
    s32 index = evt_get_variable(script, *args++);

    data->panels[index].curAngle = 0;

    return ApiStatus_DONE2;
}

API_CALLABLE(N(UpdateRecords)) {
    JumpGameData* data = (JumpGameData*)get_enemy(SCOREKEEPER_ENEMY_IDX)->varTable[JUMP_DATA_VAR_IDX];
    PlayerData* player = &gPlayerData;

    player->jumpGameTotal += data->curScore;
    if (player->jumpGameTotal > 99999) {
        player->jumpGameTotal = 99999;
    }
    if (player->jumpGameRecord < data->curScore) {
        player->jumpGameRecord = data->curScore;
    }
    set_message_int_var(data->curScore, 0);

    return ApiStatus_DONE2;
}

API_CALLABLE(N(GiveCoinReward)) {
    JumpGameData* data = (JumpGameData*)get_enemy(SCOREKEEPER_ENEMY_IDX)->varTable[JUMP_DATA_VAR_IDX];
    s32 coinsLeft = data->curScore;
    s32 increment;

    if (coinsLeft > 100) {
        increment = 40;
    } else if (coinsLeft > 75) {
        increment = 35;
    } else if (coinsLeft > 50) {
        increment = 30;
    } else if (coinsLeft > 30) {
        increment = 10;
    } else if (coinsLeft > 20) {
        increment = 5;
    } else if (coinsLeft > 10) {
        increment = 2;
    } else {
        increment = 1;
    }

    data->curScore -= increment;
    add_coins(increment);
    data->targetScore = data->curScore;
    sfx_play_sound(SOUND_COIN_PICKUP);

    if (data->curScore > 0) {
        return ApiStatus_BLOCK;
    } else {
        return ApiStatus_DONE2;
    }
}

API_CALLABLE(N(DoubleScore)) {
    JumpGameData* data = (JumpGameData*)get_enemy(SCOREKEEPER_ENEMY_IDX)->varTable[JUMP_DATA_VAR_IDX];
    s32 score = 2 * data->curScore;
    data->curScore = score;
    data->targetScore = score;

    return ApiStatus_DONE2;
}

API_CALLABLE(N(EndBowserPanelAnimation)) {
    JumpGameData* data = (JumpGameData*)get_enemy(SCOREKEEPER_ENEMY_IDX)->varTable[JUMP_DATA_VAR_IDX];
    s32 i;

    for (i = 0; i < ARRAY_COUNT(data->panels); i++) {
        if (data->panels[i].type == PANEL_BOWSER && data->panels[i].state == PANEL_STATE_DONE)
            break;
    }

    data->panels[i].curPos.x = N(TallyPosX)[data->panels[i].tallyPosIndex];
    data->panels[i].curPos.y = N(TallyPosY)[data->panels[i].tallyPosIndex];
    data->panels[i].curPos.z = 110.0f;

    evt_set_variable(script, LVar1, data->panels[i].modelID);
    evt_set_float_variable(script, LVar5, data->panels[i].curPos.x);
    evt_set_float_variable(script, LVar6, data->panels[i].curPos.y);
    evt_set_float_variable(script, LVar7, data->panels[i].curPos.z);

    return ApiStatus_DONE2;
}

API_CALLABLE(N(GetPanelPos)) {
    JumpGameData* data = (JumpGameData*)get_enemy(SCOREKEEPER_ENEMY_IDX)->varTable[JUMP_DATA_VAR_IDX];
    Bytecode* args = script->ptrReadPos;
    s32 index = evt_get_variable(script, *args++);

    evt_set_float_variable(script, LVar5, data->panels[index].curPos.x);
    evt_set_float_variable(script, LVar6, data->panels[index].curPos.y);
    evt_set_float_variable(script, LVar7, data->panels[index].curPos.z);
    evt_set_float_variable(script, LVar8, data->panels[index].curAngle);
    evt_set_float_variable(script, LVar9, data->panels[index].curScale);

    return ApiStatus_DONE2;
}

API_CALLABLE(N(DestroyBlockEntities)) {
    JumpGameData* data = (JumpGameData*)get_enemy(SCOREKEEPER_ENEMY_IDX)->varTable[JUMP_DATA_VAR_IDX];
    s32 i;

    for (i = 0; i < ARRAY_COUNT(data->panels); i++) {
        if (data->panels[i].entityIndex >= 0) {
            fx_walking_dust(1, N(BlockPosX)[i], N(BlockPosY)[i] + 13, N(BlockPosZ)[i] + 5, 0, 0);
            delete_entity(data->panels[i].entityIndex);
        }
    }

    sfx_play_sound_with_params(SOUND_KOOPER_SHELL_KICK, 0x50, 0, 0);

    return ApiStatus_DONE2;
}

API_CALLABLE(N(OnBreakBlock)) {
    Enemy* scorekeeper = get_enemy(SCOREKEEPER_ENEMY_IDX);
    JumpGameData* data = (JumpGameData*)scorekeeper->varTable[JUMP_DATA_VAR_IDX];
    Bytecode* args = script->ptrReadPos;
    s32 index = evt_get_variable(script, *args++);
    s32 blockType = data->type[index];
    s32 historyPos = scorekeeper->varTable[BROKEN_BLOCKS_VAR_IDX];
    s32 coins = 0;
    s32 i;

    data->breakHistory[historyPos] = blockType;
    data->panels[index].entityIndex = -1;

    for (i = 0; i < historyPos + 1; i++) {
        switch (data->breakHistory[i]) {
            case PANEL_1_COIN:  coins += 1; break;
            case PANEL_5_COINS: coins += 5; break;
            case PANEL_TIMES_5: coins *= 5; break;
            case PANEL_BOWSER:  sfx_play_sound(SOUND_MENU_ERROR); coins = 0; break;
        }
    }

    data->targetScore = coins;

    for (i = 0; i < ARRAY_COUNT(data->panels); i++) {
        if (blockType == data->panels[i].type && data->panels[i].state == PANEL_STATE_START_ANIM) {
                data->panels[i].state = PANEL_STATE_EMERGE_INIT;
                data->panels[i].blockPosIndex = index;
                data->panels[i].tallyPosIndex = historyPos;
                break;
        }
    }

    scorekeeper->varTable[BROKEN_BLOCKS_VAR_IDX]++;

    return ApiStatus_DONE2;
}

API_CALLABLE(N(CreateBlockEntities)) {
    JumpGameData* data = get_enemy(SCOREKEEPER_ENEMY_IDX)->varTablePtr[JUMP_DATA_VAR_IDX];
    s32 entityIndex;
    s32 initialConfiguration;
    s32 indexA, indexB;
    s32 curBlockIdx;
    s32 temp;
    s32 i;

    EvtScript* scriptArray[] = {
        &N(EVS_OnBreakBlock_0), &N(EVS_OnBreakBlock_1), &N(EVS_OnBreakBlock_2), &N(EVS_OnBreakBlock_3),
        &N(EVS_OnBreakBlock_4), &N(EVS_OnBreakBlock_5), &N(EVS_OnBreakBlock_6), &N(EVS_OnBreakBlock_7),
        &N(EVS_OnBreakBlock_8), &N(EVS_OnBreakBlock_9), &N(EVS_OnBreakBlock_10)
    };

    if (isInitialCall) {
        // choose one of four initial configurations at random
        initialConfiguration = rand_int(1000) % ARRAY_COUNT(N(InitialConfigurations));
        for (i = 0; i < NUM_BLOCKS; i++) {
            data->type[i] = N(InitialConfigurations)[initialConfiguration][i];
        }

        // randomly swap 1000 pairs
        for (i = 0; i < 1000; i++) {
            indexA = rand_int(10000) % NUM_BLOCKS;
            indexB = rand_int(10000) % NUM_BLOCKS;

            if (indexA != indexB) {
                temp = data->type[indexB];
                data->type[indexB] = data->type[indexA];
                data->type[indexA] = temp;
            }
        }

        script->functionTemp[0] = 0;
        script->functionTemp[1] = 0;
    }

    script->functionTemp[0]--;
    if (script->functionTemp[0] <= 0) {
        curBlockIdx = script->functionTemp[1];
        entityIndex = create_entity(&Entity_BrickBlock,
            N(BlockPosX)[curBlockIdx],
            N(BlockPosY)[curBlockIdx],
            N(BlockPosZ)[curBlockIdx],
            0, 0, 0, 0, MAKE_ENTITY_END);
        data->panels[curBlockIdx].entityIndex = entityIndex;
        get_entity_by_index(entityIndex)->boundScriptBytecode = scriptArray[curBlockIdx];
        fx_sparkles(FX_SPARKLES_3,
            N(BlockPosX)[curBlockIdx],
            N(BlockPosY)[curBlockIdx] + 13,
            N(BlockPosZ)[curBlockIdx] + 5,
            23.0f);
        sfx_play_sound(SOUND_HEART_PICKUP);
        script->functionTemp[0] = 3;
        script->functionTemp[1]++;
    }

    if (script->functionTemp[1] < NUM_BLOCKS) {
        return ApiStatus_BLOCK;
    } else {
        return ApiStatus_DONE2;
    }
}

API_CALLABLE(N(TakeCoinCost)) {
    PlayerData* playerData = &gPlayerData;

    if (isInitialCall) {
        playerData->jumpGamePlays++;
        script->functionTemp[0] = 0;
    }
    add_coins(-1);
    sfx_play_sound(SOUND_COIN_PICKUP);

    script->functionTemp[0]++;

    if (script->functionTemp[0] == PLAY_COST) {
        return ApiStatus_DONE2;
    } else {
        return ApiStatus_BLOCK;
    }
}

API_CALLABLE(N(InitializePanels)) {
    JumpGameData* data = get_enemy(SCOREKEEPER_ENEMY_IDX)->varTablePtr[JUMP_DATA_VAR_IDX];
    s32 i;

    data->curScore = 0;
    data->targetScore = 0;

    for (i = 0; i < ARRAY_COUNT(data->panels); i++) {
        data->panels[i].state = PANEL_STATE_INIT;
        data->panels[i].modelID = N(PanelModelIDs)[i];
        data->panels[i].type = N(PanelTypes)[i];
        data->panels[i].tallyPosIndex = -1;
    }

    return ApiStatus_DONE2;
}

API_CALLABLE(N(CreateMinigame)) {
    Enemy* scorekeeper = get_enemy(SCOREKEEPER_ENEMY_IDX);
    JumpGameData* data = general_heap_malloc(sizeof(*data));
    HudElemID hid;

    scorekeeper->varTablePtr[JUMP_DATA_VAR_IDX] = data;
    data->workerID = create_worker_scene(NULL, &mgm_01_worker_draw_score);

    hid = hud_element_create(&HES_StatusCoin);
    data->hudElemID = hid;
    hud_element_set_flags(data->hudElemID, HUD_ELEMENT_FLAG_80);
    hud_element_set_tint(data->hudElemID, 255, 255, 255);

    data->scoreWindowPosX = SCREEN_WIDTH + 1;
    data->scoreWindowPosY = 28;
    status_bar_ignore_changes();
    close_status_bar();

    return ApiStatus_DONE2;
}

API_CALLABLE(N(DestroyMinigame)) {
    JumpGameData* data = get_enemy(SCOREKEEPER_ENEMY_IDX)->varTablePtr[JUMP_DATA_VAR_IDX];

    free_worker(data->workerID);
    hud_element_free(data->hudElemID);

    return ApiStatus_DONE2;
}

API_CALLABLE(N(GetCoinCount)) {
    evt_set_variable(script, LVarA, gPlayerData.coins);
    return ApiStatus_DONE2;
}

API_CALLABLE(N(SetMsgVars_BlocksRemaining)) {
    Enemy* scorekeeper = get_enemy(SCOREKEEPER_ENEMY_IDX);
    s32 remaining = (scorekeeper->varTable[TOTAL_BLOCKS_VAR_IDX] - scorekeeper->varTable[BROKEN_BLOCKS_VAR_IDX]) + 1;

    set_message_int_var(remaining, 0);
#if VERSION_PAL
    evt_set_variable(script, LVarD, remaining);
#elif VERSION_US || VERSION_IQUE
    set_message_text_var((remaining == 1) ? (s32)&MessageSingular : (s32)&MessagePlural, 1);
#endif

    return ApiStatus_DONE2;
}

API_CALLABLE(N(HideCoinCounter)) {
    hide_coin_counter_immediately();
    return ApiStatus_DONE2;
}

#include "world/common/npc/Toad_Stationary.inc.c"

s8 N(BlockPosX)[NUM_BLOCKS] = {
    -125, -100, -75, -50, -25, 0, 25, 50, 75, 100, 125
};

s8 N(BlockPosY)[NUM_BLOCKS] = {
    56, 60, 56, 60, 56, 60, 56, 60, 56, 60, 56
};

s8 N(BlockPosZ)[NUM_BLOCKS] = {
    30, -30, 30, -30, 30, -30, 30, -30, 30, -30, 30
};

f32 N(TallyPosX)[NUM_BLOCKS] = {
    -105.0, -80.0, -55.0, -30.0, -5.0, -105.0, -80.0, -55.0,
    -30.0, -5.0, 20.0
};

f32 N(TallyPosY)[NUM_BLOCKS] = {
    157.0, 157.0, 157.0, 157.0, 157.0, 133.0, 133.0, 133.0,
    133.0, 133.0, 133.0,
};

s32 N(PanelModelIDs)[NUM_BLOCKS] = {
    19, 17, 15, 13, 22, 24, 26, 29,
    31, 34, 36
};

JumpGamePanelType N(PanelTypes)[NUM_BLOCKS] = {
    PANEL_1_COIN, PANEL_1_COIN, PANEL_1_COIN, PANEL_1_COIN,
    PANEL_5_COINS, PANEL_5_COINS, PANEL_5_COINS,
    PANEL_TIMES_5, PANEL_TIMES_5,
    PANEL_BOWSER, PANEL_BOWSER
};

JumpGamePanelType N(InitialConfigurations)[4][NUM_BLOCKS] = {
    { 0, 2, 0, 1, 3, 1, 0, 1, 0, 3, 2 },
    { 3, 0, 1, 2, 0, 2, 0, 1, 1, 3, 0 },
    { 1, 3, 0, 0, 1, 2, 3, 0, 1, 2, 0 },
    { 0, 0, 2, 1, 3, 3, 1, 1, 2, 0, 0 },
};

EvtScript N(EVS_ManageMinigame) = {
    Label(0)
        Set(LVarA, 0)
        Set(LVarB, 0)
        Call(GetNpcVar, NPC_Toad, 4, LVarC)
        Loop(11)
            Call(N(GetPanelInfo), LVarA)
            Switch(LVar0)
                CaseEq(0)
                    Call(EnableModel, LVar1, FALSE)
                    Call(N(SetPanelState), LVarA, 1)
                CaseEq(2)
                    Call(DisablePlayerInput, TRUE)
                    Call(N(InitPanelEmergeFromBlock), LVarA)
                    Call(EnableModel, LVar1, TRUE)
                    Call(N(SetPanelState), LVarA, 3)
                CaseEq(4)
                    IfNe(LVar2, 3)
                        IfLt(LVar3, LVarC)
                            Call(DisablePlayerInput, FALSE)
                        EndIf
                    EndIf
                    Call(N(InitPanelHoldAboveBlock), LVarA)
                    Call(N(SetPanelState), LVarA, 5)
                CaseEq(6)
                    Call(N(InitPanelMoveToTally), LVarA)
                    Call(N(SetPanelState), LVarA, 7)
                CaseEq(8)
                    Call(N(EndPanelAnimation), LVarA)
                    Call(N(SetPanelState), LVarA, 9)
            EndSwitch
            Switch(LVar0)
                CaseEq(3)
                    Call(N(UpdatePanelEmergeFromBlock), LVarA)
                    IfEq(LVar3, 1)
                        Call(N(SetPanelState), LVarA, 4)
                    EndIf
                CaseEq(5)
                    Call(N(UpdatetPanelHoldAboveBlock), LVarA)
                    IfEq(LVar3, 1)
                        Call(N(SetPanelState), LVarA, 6)
                    EndIf
                CaseEq(7)
                    Call(N(UpdatePanelMoveToTally), LVarA)
                    IfEq(LVar3, 1)
                        Call(N(SetPanelState), LVarA, 8)
                    EndIf
                CaseEq(9)
                    IfEq(LVar2, 3)
                        Set(LVarB, 1)
                    Else
                        IfEq(LVar3, LVarC)
                            Set(LVarB, 2)
                        EndIf
                    EndIf
            EndSwitch
            IfGe(LVar0, 2)
                Call(N(GetPanelPos), LVarA)
                Call(TranslateModel, LVar1, LVar5, LVar6, LVar7)
                Call(RotateModel, LVar1, LVar8, Float(0.0), Float(1.0), Float(0.0))
                Call(ScaleModel, LVar1, LVar9, LVar9, Float(1.0))
            EndIf
            Add(LVarA, 1)
        EndLoop
        IfNe(LVarB, 0)
            Goto(99)
        EndIf
        Wait(1)
        Goto(0)
    Label(99)
    Call(N(EnableMenus))
    Thread
        Wait(15)
        Call(PopSong)
    EndThread
    Switch(LVarB)
        CaseEq(1)
            Call(PlaySoundWithVolume, SOUND_BOMBETTE_BLAST_LV2, 0)
            Wait(10)
            Call(PlaySoundWithVolume, SOUND_BOMBETTE_BLAST_LV2, 0)
            Wait(10)
            Call(N(EndBowserPanelAnimation))
            Call(TranslateModel, LVar1, LVar5, LVar6, LVar7)
            Wait(15)
            Call(SpeakToPlayer, NPC_Toad, ANIM_Toad_Red_Talk, ANIM_Toad_Red_Idle, 0, MSG_MGM_0034)
        CaseEq(2)
            Switch(LVarC)
                CaseEq(4)
                    Call(N(UpdateRecords))
                    Call(SpeakToPlayer, NPC_Toad, ANIM_Toad_Red_Talk, ANIM_Toad_Red_Idle, 0, MSG_MGM_0035)
                CaseEq(6)
                    Call(N(UpdateRecords))
                    Call(SpeakToPlayer, NPC_Toad, ANIM_Toad_Red_Talk, ANIM_Toad_Red_Idle, 0, MSG_MGM_0036)
                CaseEq(8)
                    Call(SpeakToPlayer, NPC_Toad, ANIM_Toad_Red_Talk, ANIM_Toad_Red_Idle, 0, MSG_MGM_0037)
                    Call(N(DoubleScore))
                    Call(PlaySoundWithVolume, SOUND_LUCKY, 0)
                    Wait(30)
                    Call(N(UpdateRecords))
                    Call(SpeakToPlayer, NPC_Toad, ANIM_Toad_Red_Talk, ANIM_Toad_Red_Idle, 0, MSG_MGM_0038)
            EndSwitch
            Call(ShowCoinCounter, TRUE)
            Wait(10)
            Call(N(GiveCoinReward))
            Wait(15)
            Call(ShowCoinCounter, FALSE)
            Wait(5)
            Call(SpeakToPlayer, NPC_Toad, ANIM_Toad_Red_Talk, ANIM_Toad_Red_Idle, 0, MSG_MGM_003A)
    EndSwitch
    Wait(10)
    Call(N(DestroyBlockEntities))
    Exec(N(EVS_InitializePanels))
    Wait(1)
    Call(DisablePlayerInput, FALSE)
    Goto(0)
    Return
    End
};

EvtScript N(EVS_OnBreakBlock_0) = {
    Call(N(OnBreakBlock), 0)
    Return
    End
};

EvtScript N(EVS_OnBreakBlock_1) = {
    Call(N(OnBreakBlock), 1)
    Return
    End
};

EvtScript N(EVS_OnBreakBlock_2) = {
    Call(N(OnBreakBlock), 2)
    Return
    End
};

EvtScript N(EVS_OnBreakBlock_3) = {
    Call(N(OnBreakBlock), 3)
    Return
    End
};

EvtScript N(EVS_OnBreakBlock_4) = {
    Call(N(OnBreakBlock), 4)
    Return
    End
};

EvtScript N(EVS_OnBreakBlock_5) = {
    Call(N(OnBreakBlock), 5)
    Return
    End
};

EvtScript N(EVS_OnBreakBlock_6) = {
    Call(N(OnBreakBlock), 6)
    Return
    End
};

EvtScript N(EVS_OnBreakBlock_7) = {
    Call(N(OnBreakBlock), 7)
    Return
    End
};

EvtScript N(EVS_OnBreakBlock_8) = {
    Call(N(OnBreakBlock), 8)
    Return
    End
};

EvtScript N(EVS_OnBreakBlock_9) = {
    Call(N(OnBreakBlock), 9)
    Return
    End
};

EvtScript N(EVS_OnBreakBlock_10) = {
    Call(N(OnBreakBlock), 10)
    Return
    End
};

EvtScript N(EVS_InitializePanels) = {
    Call(SetNpcVar, NPC_Toad, 2, -1)
    Call(N(InitializePanels))
    Return
    End
};

EvtScript N(EVS_802424A4) = {
    Call(N(CreateMinigame))
    Exec(N(EVS_InitializePanels))
    Exec(N(EVS_ManageMinigame))
    Return
    End
};

EvtScript N(EVS_DestroyMinigame) = {
    Call(N(DestroyMinigame))
    Return
    End
};

EvtScript N(EVS_NpcInteract_Toad) = {
    Call(GetSelfVar, 1, LVar0)
    IfEq(LVar0, 0)
        Call(SetSelfVar, 1, 1)
    EndIf
    Call(GetSelfVar, 2, LVar0)
    IfEq(LVar0, -1)
        IfEq(GF_MGM_Met_JumpAttack, FALSE)
            Call(N(SetMsgImgs_Panels))
            Call(SpeakToPlayer, NPC_Toad, ANIM_Toad_Red_Talk, ANIM_Toad_Red_Idle, 0, MSG_MGM_002D)
            Set(GF_MGM_Met_JumpAttack, TRUE)
        Else
            Call(SpeakToPlayer, NPC_Toad, ANIM_Toad_Red_Talk, ANIM_Toad_Red_Idle, 0, MSG_MGM_002E)
        EndIf
        Call(ShowCoinCounter, TRUE)
        Call(N(GetCoinCount))
        IfLt(LVarA, 10)
            Call(ContinueSpeech, NPC_Toad, ANIM_Toad_Red_Talk, ANIM_Toad_Red_Idle, 0, MSG_MGM_0039)
            Call(N(HideCoinCounter))
            Wait(12)
            Exec(N(EVS_DestroyMinigame))
            Call(GotoMap, Ref("mgm_00"), mgm_00_ENTRY_1)
            Wait(100)
            Return
        EndIf
        Call(ShowChoice, MSG_Choice_004E)
        IfEq(LVar0, 3)
            Call(N(HideCoinCounter))
            Wait(5)
            Call(ContinueSpeech, NPC_Toad, ANIM_Toad_Red_Talk, ANIM_Toad_Red_Idle, 0, MSG_MGM_0032)
            Exec(N(EVS_DestroyMinigame))
            Call(GotoMap, Ref("mgm_00"), mgm_00_ENTRY_1)
            Wait(100)
            Return
        EndIf
        Call(GetSelfVar, 6, LVar1)
        IfLt(LVar1, 100)
            Add(LVar1, 1)
            Call(SetSelfVar, 6, LVar1)
        EndIf
        Thread
            Call(N(TakeCoinCost))
        EndThread
        Switch(LVar0)
            CaseEq(0)
                Call(SetNpcVar, NPC_Toad, 4, 4)
                Call(ContinueSpeech, NPC_Toad, ANIM_Toad_Red_Talk, ANIM_Toad_Red_Idle, 0, MSG_MGM_002F)
            CaseEq(1)
                Call(SetNpcVar, NPC_Toad, 4, 6)
                Call(ContinueSpeech, NPC_Toad, ANIM_Toad_Red_Talk, ANIM_Toad_Red_Idle, 0, MSG_MGM_0030)
            CaseEq(2)
                Call(SetNpcVar, NPC_Toad, 4, 8)
                Call(ContinueSpeech, NPC_Toad, ANIM_Toad_Red_Talk, ANIM_Toad_Red_Idle, 0, MSG_MGM_0031)
            CaseEq(3)
        EndSwitch
        Call(N(HideCoinCounter))
        Call(EndSpeech, NPC_Toad, ANIM_Toad_Red_Talk, ANIM_Toad_Red_Idle, 5)
        Wait(5)
        Call(N(CreateBlockEntities))
        Wait(10)
        Call(EndSpeech, NPC_Toad, ANIM_Toad_Red_Talk, ANIM_Toad_Red_Idle, 5)
        Call(PushSong, SONG_PLAYROOM, 0)
        Wait(10)
        Call(EndSpeech, NPC_Toad, ANIM_Toad_Red_Talk, ANIM_Toad_Red_Idle, 5)
        Call(N(DisableMenus))
        Call(SetNpcVar, NPC_Toad, 3, -1)
        Call(SetNpcVar, NPC_Toad, 2, 0)
        Wait(1)
    Else
        Call(N(SetMsgVars_BlocksRemaining))
#if VERSION_PAL
        IfEq(LocalVar(13), 1)
            Call(SpeakToPlayer, 0, ANIM_Toad_Red_Talk, ANIM_Toad_Red_Idle, 0, MSG_PAL_MGM_0036)
        Else
            Call(SpeakToPlayer, 0, ANIM_Toad_Red_Talk, ANIM_Toad_Red_Idle, 0, MSG_MGM_0033)
        EndIf
#else
        Call(SpeakToPlayer, NPC_Toad, ANIM_Toad_Red_Talk, ANIM_Toad_Red_Idle, 0, MSG_MGM_0033)
#endif
    EndIf
    Return
    End
};

EvtScript N(EVS_NpcInit_Toad) = {
    Call(SetNpcPos, NPC_SELF, 75, -1, 100)
    Call(InterpNpcYaw, NPC_SELF, 270, 0)
    Call(SetNpcVar, NPC_Toad, 2, -1)
    Call(SetNpcVar, NPC_Toad, 1, 0)
    Call(SetNpcVar, NPC_Toad, 6, 0)
    Call(BindNpcInteract, NPC_SELF, Ref(N(EVS_NpcInteract_Toad)))
    Return
    End
};

NpcData N(NpcData_Toad) = {
    .id = NPC_Toad,
    .pos = { 0.0f, 0.0f, -20.0f },
    .yaw = 270,
    .init = &N(EVS_NpcInit_Toad),
    .settings = &N(NpcSettings_Toad_Stationary),
    .flags = BASE_PASSIVE_FLAGS | ENEMY_FLAG_NO_SHADOW_RAYCAST,
    .drops = NO_DROPS,
    .animations = TOAD_RED_ANIMS,
    .tattle = MSG_NpcTattle_MGM_JumpAttackGuide,
};

NpcGroupList N(DefaultNPCs) = {
    NPC_GROUP(N(NpcData_Toad)),
    {}
};<|MERGE_RESOLUTION|>--- conflicted
+++ resolved
@@ -119,18 +119,12 @@
 
     if (data->scoreWindowPosX < SCREEN_WIDTH + 1) {
         draw_box(0, WINDOW_STYLE_9, data->scoreWindowPosX, 28, 0, 72, 20, 255, 0, 0.0f, 0.0f, 0.0f, 0.0f, 0.0f, NULL, NULL, NULL, SCREEN_WIDTH, SCREEN_HEIGHT, NULL);
-<<<<<<< HEAD
-        hudElemID = data->hudElemID;
-        hud_element_set_render_pos(hudElemID, data->scoreWindowPosX + 15, 39);
-        hud_element_draw_clipped(hudElemID);
+        hid = data->hudElemID;
+        hud_element_set_render_pos(hid, data->scoreWindowPosX + 15, 39);
+        hud_element_draw_clipped(hid);
 #if VERSION_JP
         draw_msg(MSG_MenuTip_JP_000C, data->scoreWindowPosX + 24, 30, 255, MSG_PAL_WHITE, 0);
 #endif
-=======
-        hid = data->hudElemID;
-        hud_element_set_render_pos(hid, data->scoreWindowPosX + 15, 39);
-        hud_element_draw_clipped(hid);
->>>>>>> b1ca4bd0
         if (data->curScore > data->targetScore) {
             data->curScore = data->targetScore;
         } else if (data->curScore < data->targetScore) {
