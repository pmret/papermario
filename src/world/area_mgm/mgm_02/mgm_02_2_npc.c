#include "mgm_02.h"
#include "hud_element.h"
#include "effects.h"
#include "model.h"
#include "entity.h"

void delete_entity(s32);
void partner_enable_input(void);

#define SCOREKEEPER_ENEMY_IDX 0
#define SMASH_DATA_VAR_IDX 0

#define PLAY_COST   10
#define PLAY_TIME   900
#define NUM_BOXES   35
#define NUM_PANELS  10

#define SMASH_DATA_VAR_IDX 0
#define SMASH_DATA_VAR_IDX 0

#define FUZZY_NPC_ID_BASE  NPC_Fuzzy_01
#define BOBOMB_NPC_ID_BASE NPC_Bobomb_01
#define LUIGI_NPC_ID_BASE  NPC_Luigi_01

extern HudScript HES_BlueMeter;
extern HudScript HES_AButton;
extern HudScript HES_MashAButton;

extern s32 N(InitialConfigurations)[3][NUM_BOXES];
extern s32 N(BoxModelIDs)[NUM_BOXES];
extern s32 N(BoxColliderIDs)[NUM_BOXES];
extern s32 N(PanelModelIDs)[NUM_PANELS];

BSS s32 D_80248600[NUM_PANELS]; //TODO set name: PanelModelsAssigned

extern IMG_BIN N(panel_peach_img);
extern PAL_BIN N(panel_peach_pal);

API_CALLABLE(N(SetMsgImgs_Panel));

extern EvtScript N(read_sign_instructions); // EVT_ReadSign

typedef enum SmashGameBoxCotent {
    BOX_CONTENT_FUZZY       = 0,
    BOX_CONTENT_BOMB        = 1,
    BOX_CONTENT_PEACH       = 2,
    BOX_CONTENT_EMPTY       = 3
} SmashGameBoxCotent;

typedef enum SmashGameStunFlags {
    STUN_FLAG_STUNNED      = 1,
    STUN_FLAG_CHANGED      = 2,
    STUN_FLAG_GRABBED      = 4
} SmashGameStunFlags;

typedef enum SmashGameBoxState {
    BOX_STATE_FUZZY_INIT    = 10,
    BOX_STATE_FUZZY_IDLE    = 11,
    BOX_STATE_FUZZY_POPUP   = 12,
    BOX_STATE_FUZZY_HIT     = 13,
    BOX_STATE_FUZZY_ATTACH  = 14,
    BOX_STATE_FUZZY_GRAB    = 15,
    BOX_STATE_FUZZY_DETACH  = 16,
    BOX_STATE_FUZZY_DONE    = 17,
    BOX_STATE_FUZZY_END     = 18,

    BOX_STATE_BOMB_INIT     = 30,
    BOX_STATE_BOMB_IDLE     = 31,
    BOX_STATE_BOMB_POPUP    = 32,
    BOX_STATE_BOMB_HIT      = 33,
    BOX_STATE_BOMB_ATTACK   = 34,
    BOX_STATE_BOMB_STUN     = 35,
    BOX_STATE_BOMB_DONE     = 36,
    BOX_STATE_BOMB_END      = 37,

    BOX_STATE_EMPTY_INIT    = 50,
    BOX_STATE_EMPTY_IDLE    = 51,
    BOX_STATE_EMPTY_HIT     = 52,

    BOX_STATE_PEACH_INIT    = 70,
    BOX_STATE_PEACH_IDLE    = 71,
    BOX_STATE_PEACH_POPUP   = 72,
    BOX_STATE_PEACH_HIT     = 73,
    BOX_STATE_PEACH_EMERGE  = 74,
    BOX_STATE_PEACH_DONE    = 75
} SmashGameBoxState;

typedef struct SmashGameBoxData {
    /* 0x00 */ SmashGameBoxState state;
    /* 0x04 */ s32 stateTimer;
    /* 0x08 */ s32 content;
    /* 0x0C */ s32 modelID;
    /* 0x10 */ s32 colliderID;
    /* 0x14 */ s32 npcID;
    /* 0x18 */ s32 peachPanelModelID;
} SmashGameBoxData; /* size = 0x1C */

typedef struct SmashGameData {
    /* 0x000 */ s32 workerID;
    /* 0x004 */ s32 found;
    /* 0x008 */ s32 timeLeft; // num frames at 30fps
    /* 0x00C */ s32 hudElemID_AButton;
    /* 0x010 */ s32 hudElemID_Meter;
    /* 0x014 */ s32 windowA_posX;
    /* 0x018 */ s32 windowB_posX;
    /* 0x01C */ s32 signpostEntity;
    /* 0x020 */ s32 currentScore;
    /* 0x024 */ s32 mashProgress;
    /* 0x028 */ SmashGameStunFlags stunFlags;
    /* 0x02C */ SmashGameBoxData box[NUM_BOXES];
} SmashGameData; /* size = 0x400 */

void N(appendGfx_score_display)(void* renderData) {
    Enemy* scorekeeper = get_enemy(SCOREKEEPER_ENEMY_IDX);
    SmashGameData* data = scorekeeper->varTablePtr[SMASH_DATA_VAR_IDX];
    s32 hudElemA;
    s32 hudElemMeter;
    s32 timeLeft;
    s32 seconds;
    s32 deciseconds;

    // show mash meter while grabbed by a fuzzy
    if (data->stunFlags & STUN_FLAG_GRABBED) {
        hudElemA = data->hudElemID_AButton;
        hud_element_set_render_pos(hudElemA, 90, 90);
        hud_element_draw_clipped(hudElemA);
        hudElemMeter = data->hudElemID_Meter;
        hud_element_set_render_pos(hudElemMeter, 90, 120);
        hud_element_draw_clipped(hudElemMeter);
        startup_draw_prim_rect_COPY(62, 116, 62 + (s32)(((f32)data->mashProgress / 12.0) * 59.0), 116 + 5, 0, 228, 134, 255);
    }

   if (scorekeeper->varTable[3] == 0 || scorekeeper->varTable[3] >= 4) {
        if (data->windowA_posX > -80) {
            data->windowA_posX -= 10;
            if (data->windowA_posX < -80) {
                data->windowA_posX = -80;
            }
        }
    } else {
        if (data->windowA_posX < 23) {
            data->windowA_posX += 10;
            if (data->windowA_posX > 23) {
                data->windowA_posX = 23;
            }
        }
    }

    if (scorekeeper->varTable[3] == 0) {
        if (data->windowB_posX < SCREEN_WIDTH) {
            data->windowB_posX += 10;
            if (data->windowB_posX > SCREEN_WIDTH) {
                data->windowB_posX = SCREEN_WIDTH;
            }
        }
    } else {
        if (data->windowB_posX > 225) {
            data->windowB_posX -= 10;
            if (data->windowB_posX < 225) {
                data->windowB_posX = 225;
            }
        }
    }

    draw_box(0, WINDOW_STYLE_9, data->windowA_posX, 23, 0, 80, 38, 180, 0, 0.0f, 0.0f, 0.0f, 0.0f, 0.0f, NULL, NULL, NULL, SCREEN_WIDTH, SCREEN_HEIGHT, NULL);
    draw_msg(MSG_MGM_0047, data->windowA_posX + 42, 28, 255, MSG_PAL_WHITE, 0);
    draw_number(NUM_PANELS - data->found, data->windowA_posX + 65, 43, DRAW_NUMBER_CHARSET_THIN, MSG_PAL_WHITE, 255, DRAW_NUMBER_STYLE_MONOSPACE | DRAW_NUMBER_STYLE_ALIGN_RIGHT);
    draw_ci_image_with_clipping(&N(panel_peach_img), 32, 32, G_IM_FMT_CI, G_IM_SIZ_4b, &N(panel_peach_pal),
        data->windowA_posX + 5, 26, 10, 20, 300, 200, 255);

    timeLeft = MIN(data->timeLeft, PLAY_TIME);
    deciseconds = ((f32)(timeLeft % 30) * 10.0) / 30;
    seconds = timeLeft / 30;

    draw_box(0, WINDOW_STYLE_11, data->windowB_posX, 27, 0, 60, 20, 180, 0, 0.0f, 0.0f, 0.0f, 0.0f, 0.0f, NULL, NULL, NULL, SCREEN_WIDTH, SCREEN_HEIGHT, NULL);
    // draw whole seconds
    draw_number(seconds, data->windowB_posX + 29, 31, DRAW_NUMBER_CHARSET_THIN, MSG_PAL_WHITE, 255, DRAW_NUMBER_STYLE_MONOSPACE | DRAW_NUMBER_STYLE_ALIGN_RIGHT);
    // draw tenths of seconds
    draw_number(deciseconds, data->windowB_posX + 40, 31, DRAW_NUMBER_CHARSET_THIN, MSG_PAL_WHITE, 255, 0);
    // draw dot
    draw_msg(MSG_MGM_0024, data->windowB_posX + 30, 29, 255, MSG_PAL_WHITE, 0);
}

void N(worker_draw_score)(void) {
    RenderTask task;

    task.renderMode = RENDER_MODE_2D;
    task.appendGfxArg = 0;
    task.appendGfx = &N(appendGfx_score_display);
    task.distance = 0;

    queue_render_task(&task);
}

API_CALLABLE(N(CreateScoreDisplay)) {
    SmashGameData* data = get_enemy(SCOREKEEPER_ENEMY_IDX)->varTablePtr[SMASH_DATA_VAR_IDX];
    s32 hudElemA, hudElemMeter;

    if (isInitialCall) {
        data->workerID = create_worker_world(NULL, &N(worker_draw_score));

        hudElemA = hud_element_create(&HES_AButton);
        data->hudElemID_AButton = hudElemA;
        hud_element_set_render_depth(hudElemA, 0);
        hud_element_set_flags(hudElemA, HUD_ELEMENT_FLAG_80);
        hud_element_set_tint(hudElemA, 255, 255, 255);
        hud_element_set_script(hudElemA, &HES_AButton);

        hudElemMeter = hud_element_create(&HES_BlueMeter);
        data->hudElemID_Meter = hudElemMeter;
        hud_element_set_render_depth(hudElemMeter, 0);
        hud_element_set_flags(hudElemMeter, HUD_ELEMENT_FLAG_80);
    }

    return ApiStatus_BLOCK;
}

API_CALLABLE(N(DisableMenus)) {
    gOverrideFlags |= GLOBAL_OVERRIDES_DISABLE_MENUS;
    status_menu_ignore_changes();
    close_status_menu();
    return ApiStatus_DONE2;
}

API_CALLABLE(N(EnableMenus)) {
    gOverrideFlags &= ~GLOBAL_OVERRIDES_DISABLE_MENUS;
    return ApiStatus_DONE2;
}

API_CALLABLE(N(DestroySignpost)) {
    SmashGameData* data = get_enemy(SCOREKEEPER_ENEMY_IDX)->varTablePtr[SMASH_DATA_VAR_IDX];
    delete_entity(data->signpostEntity);
    return ApiStatus_DONE2;
}

API_CALLABLE(N(CreateSignpost)) {
    SmashGameData* data = get_enemy(SCOREKEEPER_ENEMY_IDX)->varTablePtr[SMASH_DATA_VAR_IDX];
    s32 entityIndex = create_entity(&Entity_Signpost, 355, 20, -180, 0, 0, 0, 0, MAKE_ENTITY_END);
    data->signpostEntity = entityIndex;
    get_entity_by_index(entityIndex)->boundScriptBytecode = &N(read_sign_instructions);

    return ApiStatus_DONE2;
}

API_CALLABLE(N(OnHitBox)) {
    SmashGameData* data = get_enemy(SCOREKEEPER_ENEMY_IDX)->varTablePtr[SMASH_DATA_VAR_IDX];
    s32 hitModelID = evt_get_variable(script, LVarA);
    s32 hitColliderID = evt_get_variable(script, LVarB); // unused
    s32 i;

    for (i = 0; i < NUM_BOXES; i++) {
        if (hitModelID == data->box[i].modelID) {
            break;
        }
    }

    evt_set_variable(script, LVarC, data->box[i].content);

    switch (data->box[i].content) {
        case BOX_CONTENT_FUZZY:
            evt_set_variable(script, LVarD, data->box[i].npcID);
            data->box[i].state = BOX_STATE_FUZZY_HIT;
            break;
        case BOX_CONTENT_BOMB:
            evt_set_variable(script, LVarD, data->box[i].npcID);
            data->box[i].state = BOX_STATE_BOMB_HIT;
            break;
        case BOX_CONTENT_EMPTY:
            evt_set_variable(script, LVarD, data->box[i].npcID);
            data->box[i].state = BOX_STATE_EMPTY_HIT;
            break;
        case BOX_CONTENT_PEACH:
            data->found++;
            data->box[i].state = BOX_STATE_PEACH_HIT;
            break;
    }

    return ApiStatus_DONE2;
}

API_CALLABLE(N(SetBoxContents)) {
    s32 initialConfiguration;
    s32 configuration[NUM_BOXES];
    s32 indexA, indexB, temp;
    s32 i, j;

    Enemy* enemy;
    Npc* npc;

    SmashGameData* data = get_enemy(SCOREKEEPER_ENEMY_IDX)->varTablePtr[SMASH_DATA_VAR_IDX];
    data->found = 0;
    data->timeLeft = PLAY_TIME + 10;
    data->currentScore = 0;
    data->mashProgress = 0;
    data->stunFlags = 0;

     // choose one of three initial configurations at random
    initialConfiguration = rand_int(1000) % ARRAY_COUNT(N(InitialConfigurations));
    for (i = 0; i < NUM_BOXES; i++) {
        configuration[i] = N(InitialConfigurations[initialConfiguration][i]);
    }

    // randomly swap 10000 pairs
    for (i = 0; i < 10000; i++) {
        indexA = rand_int(1000) % NUM_BOXES;
        indexB = rand_int(1000) % NUM_BOXES;

        if (indexA != indexB) {
            temp = configuration[indexB];
            configuration[indexB] = configuration[indexA];
            configuration[indexA] = temp;
        }
    }

    for (i = 0; i < NUM_BOXES; i++) {
        data->box[i].state = -1;
        data->box[i].stateTimer = 0;
        data->box[i].content = configuration[i];
        data->box[i].modelID = N(BoxModelIDs[i]);
        data->box[i].colliderID = N(BoxColliderIDs[i]);
        data->box[i].npcID = -1;
        data->box[i].peachPanelModelID = -1;
    }

    for (i = FUZZY_NPC_ID_BASE; i < FUZZY_NPC_ID_BASE + 5; i++) {
        enemy = get_enemy(i);
        enemy->varTable[0] = 0;
    }

    for (i = BOBOMB_NPC_ID_BASE; i < BOBOMB_NPC_ID_BASE + 5; i++) {
        enemy = get_enemy(i);
        enemy->varTable[0] = 0;
    }

    for (i = LUIGI_NPC_ID_BASE; i < LUIGI_NPC_ID_BASE + 10; i++) {
        enemy = get_enemy(i);
        enemy->varTable[0] = 0;
    }

    for (i = 0; i < ARRAY_COUNT(D_80248600); i++) {
        D_80248600[i] = FALSE;
    }

    for (i = 0; i < NUM_BOXES; i++) {
        switch (data->box[i].content) {
            case BOX_CONTENT_FUZZY:
                data->box[i].state = BOX_STATE_FUZZY_INIT;
                for (j = FUZZY_NPC_ID_BASE; j < FUZZY_NPC_ID_BASE + 5; j++) {
                    enemy = get_enemy(j);
                    if (enemy->varTable[0] == 0) {
                        npc = get_npc_unsafe(enemy->npcID);
                        enemy->varTable[0] = 1;
                        data->box[i].npcID = j;
                        disable_npc_shadow(npc);
                        npc->flags |= NPC_FLAG_2;
                        break;
                    }
                }
                break;
            case BOX_CONTENT_BOMB:
                data->box[i].state = BOX_STATE_BOMB_INIT;
                for (j = BOBOMB_NPC_ID_BASE; j < BOBOMB_NPC_ID_BASE + 5; j++) {
                    enemy = get_enemy(j);
                    if (enemy->varTable[0] == 0) {
                        npc = get_npc_unsafe(enemy->npcID);
                        enemy->varTable[0] = 1;
                        data->box[i].npcID = j;
                        disable_npc_shadow(npc);
                        npc->flags |= NPC_FLAG_2;
                        break;
                    }
                }
                break;
            case BOX_CONTENT_PEACH:
                data->box[i].state = BOX_STATE_PEACH_INIT;
                for (j = LUIGI_NPC_ID_BASE; j < LUIGI_NPC_ID_BASE + 10; j++) {
                    enemy = get_enemy(j);
                    if (enemy->varTable[0] == 0) {
                        npc = get_npc_unsafe(enemy->npcID);
                        enemy->varTable[0] = 1;
                        data->box[i].npcID = j;
                        disable_npc_shadow(npc);
                        npc->flags |= NPC_FLAG_2;
                        break;
                    }
                }
                // ARRAY BOUNDS ERROR IN ORIGINAL CODE!
                for (j = 0; j <= ARRAY_COUNT(D_80248600); j++) {
                    if (!D_80248600[j]) {
                        D_80248600[j] = TRUE;
                        data->box[i].peachPanelModelID = N(PanelModelIDs[j]);
                        break;
                    }
                }
                break;
            case 3:
                data->box[i].state = BOX_STATE_EMPTY_INIT;
                break;
        }
    }
    return ApiStatus_DONE2;
}

API_CALLABLE(N(RunMinigame)) {
    SmashGameData* data;
    Enemy* enemy;

    Npc* npc;
    s32 writeback;

    Model* model;
    Matrix4f mtx;
    f32 centerX, centerY, centerZ;
    f32 sizeX, sizeY, sizeZ;
    s32 i;

    s32 gameFinished;
    s32 hittingPeachBlock;

    gameFinished = FALSE;
    hittingPeachBlock = FALSE;
    data = get_enemy(0)->varTablePtr[0];

    for (i = 0; i < NUM_BOXES; i++) {
        if (data->box[i].npcID != -1) {
            enemy = get_enemy(data->box[i].npcID);
            npc = get_npc_unsafe(enemy->npcID);
            switch (data->box[i].state) {
                case BOX_STATE_FUZZY_INIT:
                    data->box[i].state = BOX_STATE_FUZZY_IDLE;
                    data->box[i].stateTimer = rand_int(210);
                    npc->pos.y = NPC_DISPOSE_POS_Y;
                    npc->flags &= ~NPC_FLAG_2;
                    disable_npc_shadow(npc);
                    // fallthrough
                case BOX_STATE_FUZZY_IDLE:
                    data->box[i].stateTimer--;
                    if (data->box[i].stateTimer <= 0) {
                        npc->currentAnim = ANIM_Fuzzy_Walk;
                        data->box[i].state = BOX_STATE_FUZZY_POPUP;
<<<<<<< HEAD
                        sfx_play_sound_at_position(enemy->varTable[8], SOUND_SPACE_MODE_0 | SOUND_PARAM_MOST_QUIET, npc->pos.x, npc->pos.y, npc->pos.z);
=======
                        sfx_play_sound_at_position(enemy->varTable[8], SOUND_PARAM_MOST_QUIET, npc->pos.x, npc->pos.y, npc->pos.z);
>>>>>>> 713883c7
                        get_model_center_and_size(data->box[i].modelID, &centerX, &centerY, &centerZ, &sizeX, &sizeY, &sizeZ);
                        npc->jumpVelocity = 10.5f;
                        npc->pos.x = centerX;
                        npc->jumpScale = 1.5f;
                        npc->pos.y = centerY - 12.5;
                        npc->moveToPos.y = npc->pos.y;
                        npc->pos.z = centerZ + 2.0;
                        data->box[i].stateTimer = 0;
                    }
                    break;
                case BOX_STATE_FUZZY_POPUP:
                    data->box[i].stateTimer++;
                    npc->pos.y += npc->jumpVelocity;
                    npc->jumpVelocity -= npc->jumpScale;
                    if ((npc->moveToPos.y + 20.0f) < npc->pos.y) {
                        enable_npc_shadow(npc);
                    } else {
                        disable_npc_shadow(npc);
                    }
                    if ((npc->jumpVelocity < 0.0) && (npc->pos.y <= npc->moveToPos.y)) {
                        data->box[i].state = BOX_STATE_FUZZY_IDLE;
                        data->box[i].stateTimer = rand_int(330) + 90;
                        npc->pos.y = NPC_DISPOSE_POS_Y;
                        if (rand_int(100) < 50) {
                            npc->yaw = 270.0f;
                        } else {
                            npc->yaw = 90.0f;
                        }
                        disable_npc_shadow(npc);
                    }
                    break;
                case BOX_STATE_FUZZY_HIT:
                    hud_element_set_script(data->hudElemID_AButton, &HES_AButton);
                    hud_element_set_alpha(data->hudElemID_AButton, 160);
                    hud_element_set_alpha(data->hudElemID_Meter, 160);
                    data->mashProgress = 0;
                    data->stunFlags |= STUN_FLAG_GRABBED;
                    enable_npc_shadow(npc);
                    data->stunFlags |= (STUN_FLAG_STUNNED | STUN_FLAG_CHANGED);
                    npc->duration = 8;
                    sfx_play_sound(enemy->varTable[8]);
                    data->box[i].state = BOX_STATE_FUZZY_ATTACH;
                    gPlayerStatusPtr->anim = ANIM_Mario_CrouchStill;
                    npc->currentAnim = ANIM_Fuzzy_Run;
                    get_model_center_and_size(data->box[i].modelID, &centerX, &centerY, &centerZ, &sizeX, &sizeY, &sizeZ);
                    npc->pos.x = centerX;
                    npc->pos.y = centerY;
                    npc->pos.z = centerZ + 2.0;
                    npc->moveToPos.y = gPlayerStatusPtr->position.y + 35.0f;
                    npc->jumpVelocity = 10.5f;
                    npc->jumpScale = 1.5f;

                    data->box[i].stateTimer = 0;
                    fx_emote(EMOTE_EXCLAMATION, npc, 0.0f, npc->collisionHeight, 1.0f, 2.0f, 0.0f, 10, &writeback);
                    enemy->varTable[1] = npc->pos.x * 10.0f;
                    enemy->varTable[2] = npc->pos.y * 10.0f;
                    enemy->varTable[3] = npc->pos.z * 10.0f;
                    enemy->varTable[4] = gPlayerStatusPtr->position.x * 10.0f;
                    enemy->varTable[5] = (gPlayerStatusPtr->position.y + 28.0f) * 10.0f;
                    enemy->varTable[6] = (gPlayerStatusPtr->position.z + 2.0f) * 10.0f;
                    enemy->varTable[7] = 0;
                    break;
                case BOX_STATE_FUZZY_ATTACH:
                    enemy->varTable[7]++;
                    npc->pos.x = update_lerp(EASING_LINEAR, (f32)enemy->varTable[1] / 10.0, (f32)enemy->varTable[4] / 10.0, enemy->varTable[7], 8);
                    npc->pos.y = update_lerp(EASING_LINEAR, (f32)enemy->varTable[2] / 10.0, (f32)enemy->varTable[5] / 10.0, enemy->varTable[7], 8);
                    npc->pos.z = update_lerp(EASING_LINEAR, (f32)enemy->varTable[3] / 10.0, (f32)enemy->varTable[6] / 10.0, enemy->varTable[7], 8);
                    gPlayerStatusPtr->anim = ANIM_Mario_CrouchStill;
                    npc->duration--;
                    if (npc->duration <= 0) {
                        npc->currentAnim = ANIM_Fuzzy_Stunned;
                        gPlayerStatusPtr->anim = ANIM_Mario_RunPanic;
                        data->mashProgress = 0;
                        npc->pos.x = gPlayerStatusPtr->position.x;
                        npc->pos.y = gPlayerStatusPtr->position.y + 28.0;
                        npc->pos.z = gPlayerStatusPtr->position.z + 2.0;
                        hud_element_set_script(data->hudElemID_AButton, &HES_MashAButton);
                        hud_element_set_alpha(data->hudElemID_AButton, 255);
                        hud_element_set_alpha(data->hudElemID_Meter, 255);
                        data->box[i].state = BOX_STATE_FUZZY_GRAB;
                    }
                    break;
                case BOX_STATE_FUZZY_GRAB:
                    gPlayerStatusPtr->anim = ANIM_Mario_RunPanic;
                    if (gGameStatusPtr->pressedButtons[0] & BUTTON_A) {
                        data->mashProgress++;
                    }
                    if (data->mashProgress >= 12) {
                        gPlayerStatusPtr->anim = ANIM_Mario_10002;
                        data->stunFlags &= ~STUN_FLAG_STUNNED;
                        data->stunFlags |= STUN_FLAG_CHANGED;
                        data->box[i].state = BOX_STATE_FUZZY_DETACH;
                        npc->duration = 10;
                        hud_element_set_script(data->hudElemID_AButton, &HES_AButton);
                        hud_element_set_alpha(data->hudElemID_AButton, 160);
                        hud_element_set_alpha(data->hudElemID_Meter, 160);
                        npc->currentAnim = ANIM_Fuzzy_Hurt;
                        npc->pos.y += 3.0;
                    }
                    break;
                case BOX_STATE_FUZZY_DETACH:
                    npc->duration--;
                    if (npc->duration == 8) {
                        data->stunFlags &= ~STUN_FLAG_GRABBED;
                    }
                    if (npc->duration <= 0) {
                        data->box[i].state = BOX_STATE_FUZZY_DONE;
                        disable_npc_shadow(npc);
                        npc->flags |= NPC_FLAG_2;
                        fx_walking_dust(1, npc->pos.x, npc->pos.y + 10.0f, npc->pos.z + 1.0f, 0, 0);
                    }
                    break;
                case BOX_STATE_FUZZY_DONE:
                    break;

                case BOX_STATE_BOMB_INIT:
                    data->box[i].state = BOX_STATE_BOMB_IDLE;
                    data->box[i].stateTimer = rand_int(210);
                    npc->pos.y = NPC_DISPOSE_POS_Y;
                    disable_npc_shadow(npc);
                    npc->flags &= ~NPC_FLAG_2;
                    // fallthrough
                case BOX_STATE_BOMB_IDLE:
                    data->box[i].stateTimer--;
                    if (data->box[i].stateTimer <= 0) {
                        data->box[i].state = BOX_STATE_BOMB_POPUP;
<<<<<<< HEAD
                        sfx_play_sound_at_position(enemy->varTable[8], SOUND_SPACE_MODE_0 | SOUND_PARAM_MOST_QUIET, npc->pos.x, npc->pos.y, npc->pos.z);
=======
                        sfx_play_sound_at_position(enemy->varTable[8], SOUND_PARAM_MOST_QUIET, npc->pos.x, npc->pos.y, npc->pos.z);
>>>>>>> 713883c7
                        get_model_center_and_size(data->box[i].modelID, &centerX, &centerY, &centerZ, &sizeX, &sizeY, &sizeZ);
                        npc->jumpVelocity = 10.5f;
                        npc->pos.x = centerX;
                        npc->jumpScale = 1.5f;
                        npc->pos.y = centerY - 12.5;
                        npc->moveToPos.y = npc->pos.y;
                        npc->pos.z = centerZ + 2.0;
                        data->box[i].stateTimer = 0;
                    }
                    break;
                case BOX_STATE_BOMB_POPUP:
                    data->box[i].stateTimer++;
                    npc->pos.y += npc->jumpVelocity;
                    npc->jumpVelocity -= npc->jumpScale;
                    if ((npc->moveToPos.y + 20.0f) < npc->pos.y) {
                        enable_npc_shadow(npc);
                    } else {
                        disable_npc_shadow(npc);
                    }
                    if ((npc->jumpVelocity < 0.0) && (npc->pos.y <= npc->moveToPos.y)) {
                        data->box[i].state = BOX_STATE_BOMB_IDLE;
                        data->box[i].stateTimer = rand_int(330) + 90;
                        npc->pos.y = NPC_DISPOSE_POS_Y;
                        if (rand_int(100) < 50) {
                            npc->yaw = 270.0f;
                        } else {
                            npc->yaw = 90.0f;
                        }
                        disable_npc_shadow(npc);
                    }
                    break;
                case BOX_STATE_BOMB_HIT:
                    enable_npc_shadow(npc);
                    npc->duration = 15;
                    npc->currentAnim = ANIM_Bobomb_Anim05;
                    data->stunFlags |= (STUN_FLAG_STUNNED | STUN_FLAG_CHANGED);
                    data->box[i].state = BOX_STATE_BOMB_ATTACK;
                    get_model_center_and_size(data->box[i].modelID, &centerX, &centerY, &centerZ, &sizeX, &sizeY, &sizeZ);
                    npc->pos.x = centerX;
                    npc->pos.y = centerY - 10.0f;
                    npc->pos.z = centerZ + 8.0;
                    fx_emote(EMOTE_EXCLAMATION, npc, 0.0f, npc->collisionHeight, 1.0f, 2.0f, 0.0f, 10, &writeback);
                    if (npc->pos.x > gPlayerStatusPtr->position.x) {
                        npc->yaw = 270.0f;
                        gPlayerStatusPtr->targetYaw = 95.0f;
                    } else {
                        npc->yaw = 90.0f;
                        gPlayerStatusPtr->targetYaw = 265.0f;
                    }
                    // rest of case could simply use fallthough, but wouldnt match
                    gPlayerStatusPtr->anim = ANIM_Mario_CrouchStill;
                    npc->duration--;
                    if (npc->duration <= 0) {
                        fx_explosion(0, npc->pos.x, npc->pos.y, npc->pos.z + 1.0f);
                        npc->duration = 30;
                        npc->pos.y = NPC_DISPOSE_POS_Y;
                        data->box[i].state = BOX_STATE_BOMB_STUN;
                        sfx_play_sound(SOUND_BOMB_BLAST);
                    }
                    break;
                case BOX_STATE_BOMB_ATTACK:
                    gPlayerStatusPtr->anim = ANIM_Mario_CrouchStill;
                    npc->duration--;
                    if (npc->duration <= 0) {
                        fx_explosion(0, npc->pos.x, npc->pos.y, npc->pos.z + 1.0f);
                        npc->duration = 30;
                        npc->pos.y = NPC_DISPOSE_POS_Y;
                        data->box[i].state = BOX_STATE_BOMB_STUN;
                        sfx_play_sound(SOUND_BOMB_BLAST);
                    }
                    break;
                case BOX_STATE_BOMB_STUN:
                    npc->duration--;
                    if (npc->duration == 25) {
                        gPlayerStatusPtr->anim = ANIM_Mario_Charred;
                    }
                    if (npc->duration <= 0) {
                        gPlayerStatusPtr->anim = ANIM_Mario_10002;
                        data->stunFlags &= ~STUN_FLAG_STUNNED;
                        data->stunFlags |= STUN_FLAG_CHANGED;
                        data->box[i].state = BOX_STATE_BOMB_DONE;
                        disable_npc_shadow(npc);
                        npc->flags |= NPC_FLAG_2;
                    }
                    break;
                case BOX_STATE_BOMB_DONE:
                    break;

                case BOX_STATE_PEACH_INIT:
                    get_model_center_and_size(data->box[i].modelID, &centerX, &centerY, &centerZ, &sizeX, &sizeY, &sizeZ);
                    data->box[i].state = BOX_STATE_PEACH_IDLE;
                    data->box[i].stateTimer = rand_int(210);
                    npc->pos.x = centerX;
                    npc->pos.y = centerY;
                    npc->moveToPos.y = npc->pos.y;
                    npc->pos.z = centerZ + 2.0;
                    disable_npc_shadow(npc);
                    // fallthrough
                case BOX_STATE_PEACH_IDLE:
                    data->box[i].stateTimer--;
                    if (data->box[i].stateTimer <= 0) {
                        get_model_center_and_size(data->box[i].modelID, &centerX, &centerY, &centerZ, &sizeX, &sizeY, &sizeZ);
                        data->box[i].state = BOX_STATE_PEACH_POPUP;
                        sfx_play_sound_at_position(SOUND_214, SOUND_PARAM_MORE_QUIET | SOUND_SPACE_MODE_0, npc->pos.x, npc->pos.y, npc->pos.z);
                        get_model_center_and_size(data->box[i].modelID, &centerX, &centerY, &centerZ, &sizeX, &sizeY, &sizeZ);
                        npc->jumpVelocity = 10.0f;
                        npc->pos.y = npc->moveToPos.y;
                        npc->jumpScale = 1.1f;
                        data->box[i].stateTimer = 0;
                        model = get_model_from_list_index(get_model_list_index_from_tree_index(data->box[i].peachPanelModelID));
                        model->flags &= ~MODEL_FLAG_ENABLED;
                        if (!(model->flags & MODEL_FLAG_HAS_TRANSFORM_APPLIED)) {
                            guTranslateF(model->transformMatrix, npc->pos.x, npc->pos.y, npc->pos.z);
                            model->flags |= MODEL_FLAG_USES_TRANSFORM_MATRIX | MODEL_FLAG_HAS_TRANSFORM_APPLIED;
                        }
                        else {
                            guTranslateF(mtx, npc->pos.x, npc->pos.y, npc->pos.z);
                            guMtxCatF(mtx, model->transformMatrix, model->transformMatrix);
                        }
                    }
                    break;
                case BOX_STATE_PEACH_POPUP:
                    data->box[i].stateTimer++;
                    npc->pos.y += npc->jumpVelocity;
                    npc->jumpVelocity -= npc->jumpScale;
                    model = get_model_from_list_index(get_model_list_index_from_tree_index(data->box[i].peachPanelModelID));
                    if (!(model->flags & MODEL_FLAG_HAS_TRANSFORM_APPLIED)) {
                        guTranslateF(model->transformMatrix, npc->pos.x, npc->pos.y, npc->pos.z);
                        model->flags |= MODEL_FLAG_USES_TRANSFORM_MATRIX | MODEL_FLAG_HAS_TRANSFORM_APPLIED;
                    } else {
                        guTranslateF(mtx, npc->pos.x, npc->pos.y, npc->pos.z);
                        guMtxCatF(mtx, model->transformMatrix, model->transformMatrix);
                    }
                    if ((npc->moveToPos.y + 20.0f) < npc->pos.y) {
                        enable_npc_shadow(npc);
                    } else {
                        disable_npc_shadow(npc);
                    }
                    if ((npc->jumpVelocity < 0.0) && (npc->pos.y <= npc->moveToPos.y)) {
                        data->box[i].state = BOX_STATE_PEACH_IDLE;
                        data->box[i].stateTimer = rand_int(330) + 90;
                        disable_npc_shadow(npc);
                        model->flags |= MODEL_FLAG_ENABLED;
                    }
                    break;
                case BOX_STATE_PEACH_HIT:
                    sfx_play_sound(SOUND_21C);
                    model = get_model_from_list_index(get_model_list_index_from_tree_index(data->box[i].peachPanelModelID));
                    enable_npc_shadow(npc);
                    npc->duration = 0;
                    data->box[i].state = BOX_STATE_PEACH_EMERGE;
                    model->flags &= ~MODEL_FLAG_ENABLED;
                    // fallthrough
                case BOX_STATE_PEACH_EMERGE:
                    hittingPeachBlock = TRUE;
                    model = get_model_from_list_index(get_model_list_index_from_tree_index(data->box[i].peachPanelModelID));
                    centerY = update_lerp(EASING_QUADRATIC_OUT, npc->moveToPos.y, npc->moveToPos.y + 30.0, npc->duration, 30);
                    if (!(model->flags & MODEL_FLAG_HAS_TRANSFORM_APPLIED)) {
                        guTranslateF(model->transformMatrix, npc->pos.x, centerY, npc->pos.z);
                        model->flags |= MODEL_FLAG_USES_TRANSFORM_MATRIX | MODEL_FLAG_HAS_TRANSFORM_APPLIED;
                    } else {
                        guTranslateF(mtx, npc->pos.x, centerY, npc->pos.z);
                        guMtxCatF(mtx, model->transformMatrix, model->transformMatrix);
                    }
                    npc->duration++;
                    if (npc->duration >= 30) {
                        data->box[i].state = BOX_STATE_PEACH_DONE;
                        disable_npc_shadow(npc);
                        model->flags |= MODEL_FLAG_ENABLED;
                    }
                    break;
                case BOX_STATE_PEACH_DONE:
                    break;
            }
        } else {
            if (data->box[i].state == BOX_STATE_EMPTY_INIT) {
                data->box[i].state = BOX_STATE_EMPTY_IDLE;
                data->box[i].stateTimer = 0;
            }
        }
    }

    if (data->timeLeft > 0) {
        if (data->found < NUM_PANELS) {
            data->timeLeft--;
            if (data->timeLeft == 750) {
                sfx_play_sound(SOUND_1A5);
            } else if (data->timeLeft == 600) {
                sfx_play_sound(SOUND_1A5);
            } else if (data->timeLeft == 450) {
                sfx_play_sound(SOUND_1A5);
            } else if (data->timeLeft == 300) {
                sfx_play_sound(SOUND_1A6);
            } else if (data->timeLeft == 270) {
                sfx_play_sound(SOUND_1A6);
            } else if (data->timeLeft == 240) {
                sfx_play_sound(SOUND_1A6);
            } else if (data->timeLeft == 210) {
                sfx_play_sound(SOUND_1A6);
            } else if (data->timeLeft == 180) {
                sfx_play_sound(SOUND_1A6);
            } else if (data->timeLeft == 150) {
                sfx_play_sound(SOUND_1A7);
            } else if (data->timeLeft == 120) {
                sfx_play_sound(SOUND_1A7);
            } else if (data->timeLeft == 90) {
                sfx_play_sound(SOUND_1A7);
            } else if (data->timeLeft == 60) {
                sfx_play_sound(SOUND_1A7);
            } else if (data->timeLeft == 30) {
                sfx_play_sound(SOUND_1A7);
            }
        }
        if ((data->timeLeft > 0) && (data->found == NUM_PANELS)) {
            if (!(data->stunFlags & STUN_FLAG_STUNNED)) {
                data->stunFlags |= (STUN_FLAG_STUNNED | STUN_FLAG_CHANGED);
            }
        }
    }
    if ((data->timeLeft == 0) && hittingPeachBlock) {
        if (!(data->stunFlags & STUN_FLAG_STUNNED)) {
            data->stunFlags |= (STUN_FLAG_STUNNED | STUN_FLAG_CHANGED);
        }
    }
    if (data->stunFlags & STUN_FLAG_CHANGED) {
        data->stunFlags &= ~STUN_FLAG_CHANGED;
        if (data->stunFlags & STUN_FLAG_STUNNED) {
            disable_player_input();
            partner_disable_input();
        } else {
            enable_player_input();
            partner_enable_input();
        }
    }
    if (!hittingPeachBlock && ((data->found == 10) || ((data->timeLeft == 0)
        && (gPlayerStatusPtr->actionState != ACTION_STATE_HAMMER)))) {
        gameFinished = TRUE;
    }
    if (gameFinished) {
        if (data->stunFlags & STUN_FLAG_STUNNED) {
            enable_player_input();
            partner_enable_input();
        }
        data->stunFlags = 0;

        gPlayerStatusPtr->targetYaw = 180.0;
        if (data->timeLeft == 0) {
            sfx_play_sound(SOUND_MENU_ERROR);
            gPlayerStatusPtr->anim = ANIM_Mario_10002;
        } else {
            sfx_play_sound(SOUND_D4);
            gPlayerStatusPtr->anim = ANIM_Mario_10002;
        }

        return ApiStatus_DONE2;
    }

    return ApiStatus_BLOCK;
}

API_CALLABLE(N(UpdateRecords)) {
    PlayerData* playerData = &gPlayerData;
    SmashGameData* data = get_enemy(SCOREKEEPER_ENEMY_IDX)->varTablePtr[SMASH_DATA_VAR_IDX];
    s32 seconds, deciseconds;
    s32 outScore;

    seconds = data->timeLeft  / 30;
    deciseconds = ((f32)(data->timeLeft % 30) * 10.0) / 30;

    data->currentScore = (seconds * 10) + deciseconds;
    playerData->smashGameTotal += data->currentScore;

    if (playerData->smashGameTotal > 99999) {
        playerData->smashGameTotal = 99999;
    }
    if (playerData->smashGameRecord < data->currentScore) {
        playerData->smashGameRecord = data->currentScore;
    }

    set_message_value(seconds, 0);
    set_message_value(deciseconds, 1);
    set_message_value(data->currentScore, 2);

    outScore = data->currentScore;
    if (data->currentScore == 0 && data->found == NUM_PANELS) {
        outScore = -1;
    }
    evt_set_variable(script, LVar0, outScore);

    return ApiStatus_DONE2;
}

API_CALLABLE(N(GiveCoinReward)) {
    SmashGameData* data = get_enemy(SCOREKEEPER_ENEMY_IDX)->varTablePtr[SMASH_DATA_VAR_IDX];
    s32 coinsLeft = data->currentScore;
    s32 increment;

    if (coinsLeft > 100) {
        increment = 40;
    } else if (coinsLeft > 75) {
        increment = 35;
    } else if (coinsLeft > 50) {
        increment = 30;
    } else if (coinsLeft > 30) {
        increment = 10;
    } else if (coinsLeft > 20) {
        increment = 5;
    } else if (coinsLeft > 10) {
        increment = 2;
    } else {
        increment = 1;
    }

    data->currentScore -= increment;
    add_coins(increment);
    sfx_play_sound(SOUND_211);

    return (data->currentScore > 0) ? ApiStatus_BLOCK : ApiStatus_DONE2;
}

API_CALLABLE(N(CleanupGame)) {
    Enemy* enemy = get_enemy(SCOREKEEPER_ENEMY_IDX);
    SmashGameData* data = enemy->varTablePtr[SMASH_DATA_VAR_IDX];
    Npc* npc;
    u32 screenX, screenY,screenZ;
    s32 writeback;
    s32 i;

    if (enemy->varTable[3] == 4) {
        for (i = 0; i < NUM_BOXES; i++) {
            if (data->box[i].npcID == -1) {
                continue;
            }
            enemy = get_enemy(data->box[i].npcID);
            npc = get_npc_unsafe(enemy->npcID);
            if ((npc->flags & NPC_FLAG_2)) {
                continue;
            }

            get_screen_coords(0, npc->pos.x, npc->pos.y, npc->pos.z, &screenX, &screenY, &screenZ);
            if (screenX - 1 < SCREEN_WIDTH - 1) {
                fx_walking_dust(1, npc->pos.x, npc->pos.y, npc->pos.z, 0, 0);
                sfx_play_sound(SOUND_283);
            }
            npc->flags |= NPC_FLAG_2;
            disable_npc_shadow(npc);
            enemy->varTable[0] = 0;
        }
        return ApiStatus_DONE2;
    } else {
        for (i = 0; i < NUM_BOXES; i++) {
            if (data->box[i].npcID == -1) {
                continue;
            }
            enemy = get_enemy(data->box[i].npcID);
            npc = get_npc_unsafe(enemy->npcID);
            if ((npc->flags & NPC_FLAG_2)) {
                continue;
            }

            switch (data->box[i].content) {
                case BOX_CONTENT_FUZZY:
                    if (data->box[i].state != BOX_STATE_FUZZY_END) {
                        data->box[i].state = BOX_STATE_FUZZY_END;
                        fx_emote(EMOTE_QUESTION, npc, 0.0f, npc->collisionHeight, 1.0f, 2.0f, 0.0f, 30, &writeback);
                        npc->currentAnim = ANIM_Fuzzy_Sleep;
                        enable_npc_shadow(npc);
                    }
                    break;

                case BOX_CONTENT_BOMB:
                    if (data->box[i].state != BOX_STATE_BOMB_END) {
                        data->box[i].state = BOX_STATE_BOMB_END;
                        fx_emote(EMOTE_QUESTION, npc, 0.0f, npc->collisionHeight, 1.0f, 2.0f, 0.0f, 30, &writeback);
                        npc->currentAnim = ANIM_Bobomb_Anim1C;
                        enable_npc_shadow(npc);
                    }
                    break;
            }
        }
        return ApiStatus_BLOCK;
    }
}

API_CALLABLE(N(CreateMinigame)) {
    Enemy* scorekeeper = get_enemy(SCOREKEEPER_ENEMY_IDX);
    SmashGameData* data = heap_malloc(sizeof(*data));
    scorekeeper->varTablePtr[SMASH_DATA_VAR_IDX] = data;

    data->windowA_posX = -80;
    data->windowB_posX = SCREEN_WIDTH;
    data->timeLeft = PLAY_TIME;

    status_menu_ignore_changes();
    close_status_menu();

    return ApiStatus_DONE2;
}

API_CALLABLE(N(DestroyMinigame)) {
    SmashGameData* data = get_enemy(SCOREKEEPER_ENEMY_IDX)->varTablePtr[SMASH_DATA_VAR_IDX];

    free_worker(data->workerID);
    hud_element_free(data->hudElemID_AButton);
    hud_element_free(data->hudElemID_Meter);

    return ApiStatus_DONE2;
}

API_CALLABLE(N(GetCoinCount)) {
    evt_set_variable(script, LVarA, gPlayerData.coins);
    return ApiStatus_DONE2;
}

API_CALLABLE(N(TakeCoinCost)) {
    PlayerData* playerData = &gPlayerData;

    if (isInitialCall) {
        playerData->smashGamePlays++;
        script->functionTemp[0] = 0;
    }
    add_coins(-1);
    sfx_play_sound(SOUND_211);

    script->functionTemp[0]++;
    return (script->functionTemp[0] == PLAY_COST) ? ApiStatus_DONE2 : ApiStatus_BLOCK;
}

API_CALLABLE(N(HideCoinCounter)) {
    hide_coin_counter_immediately();
    return ApiStatus_DONE2;
}

EvtScript N(EVS_Dummy) = {
    EVT_RETURN
    EVT_END
};

#include "world/common/npc/Toad_Stationary.inc.c"

NpcSettings N(NpcSettings_Luigi) = {
    .height = 24,
    .radius = 24,
    .level = 99,
};

#include "world/common/enemy/complete/Fuzzy.inc.c"

NpcSettings N(NpcSettings_Bobomb) = {
    .height = 23,
    .radius = 20,
    .level = 6,
    .onHit = &EnemyNpcHit,
    .onDefeat = &EnemyNpcDefeat,
};

s32 N(InitialConfigurations)[3][NUM_BOXES] = {
    { 2, 0, 2, 0, 2, 3, 3, 3, 3, 3, 2, 3, 2, 1, 3, 3, 2, 3, 0, 3, 3, 2, 3, 3, 1, 2, 3, 3, 2, 3, 3, 1, 3, 3, 2 },
    { 2, 0, 2, 1, 2, 3, 2, 3, 3, 3, 3, 1, 3, 2, 3, 0, 3, 3, 3, 3, 3, 2, 3, 2, 3, 3, 1, 0, 3, 2, 3, 3, 2, 3, 2 },
    { 3, 3, 0, 3, 3, 1, 0, 1, 2, 3, 3, 3, 2, 3, 0, 3, 2, 2, 2, 3, 2, 3, 2, 3, 2, 3, 2, 3, 3, 3, 2, 3, 1, 3, 3 },
};

s32 N(BoxModelIDs)[NUM_BOXES] = {
    MODEL_a1, MODEL_b1, MODEL_c1, MODEL_d1, MODEL_e1, MODEL_f1, MODEL_g1,
    MODEL_a2, MODEL_b2, MODEL_c2, MODEL_d2, MODEL_e2, MODEL_f2, MODEL_g2,
    MODEL_a3, MODEL_b3, MODEL_c3, MODEL_d3, MODEL_e3, MODEL_f3, MODEL_g3,
    MODEL_a4, MODEL_b4, MODEL_c4, MODEL_d4, MODEL_e4, MODEL_f4, MODEL_g4,
    MODEL_a5, MODEL_b5, MODEL_c5, MODEL_d5, MODEL_e5, MODEL_f5, MODEL_g5,
};

s32 N(BoxColliderIDs)[NUM_BOXES] = {
    COLLIDER_a1, COLLIDER_b1, COLLIDER_c1, COLLIDER_d1, COLLIDER_e1, COLLIDER_f1, COLLIDER_g1,
    COLLIDER_a2, COLLIDER_b2, COLLIDER_c2, COLLIDER_d2, COLLIDER_e2, COLLIDER_f2, COLLIDER_g2,
    COLLIDER_a3, COLLIDER_b3, COLLIDER_c3, COLLIDER_d3, COLLIDER_e3, COLLIDER_f3, COLLIDER_g3,
    COLLIDER_a4, COLLIDER_b4, COLLIDER_c4, COLLIDER_d4, COLLIDER_e4, COLLIDER_f4, COLLIDER_g4,
    COLLIDER_a5, COLLIDER_b5, COLLIDER_c5, COLLIDER_d5, COLLIDER_e5, COLLIDER_f5, COLLIDER_g5,
};

s32 N(PanelModelIDs)[NUM_PANELS] = {
    MODEL_o50, MODEL_o51, MODEL_o52, MODEL_o53, MODEL_o54,
    MODEL_o55, MODEL_o56, MODEL_o57, MODEL_o58, MODEL_o59
};

EvtScript N(EVS_CreateScoreDisplay) = {
    EVT_CALL(N(CreateScoreDisplay))
    EVT_RETURN
    EVT_END
};

EvtScript N(read_sign_instructions) = {
    EVT_CALL(DisablePlayerInput, TRUE)
    EVT_CALL(N(SetMsgImgs_Panel))
    EVT_CALL(ShowMessageAtScreenPos, MSG_MGM_0046, 160, 40)
    EVT_CALL(DisablePlayerInput, FALSE)
    EVT_RETURN
    EVT_END
};

EvtScript N(EVS_ShowBox) = {
    EVT_CALL(EnableModel, LVar0, TRUE)
    EVT_CALL(ModifyColliderFlags, MODIFY_COLLIDER_FLAGS_CLEAR_BITS, LVar1, COLLIDER_FLAGS_UPPER_MASK)
    EVT_CALL(TranslateModel, LVar0, 0, 0, 0)
    EVT_RETURN
    EVT_END
};

EvtScript N(EVS_MakeBoxAppear) = {
    EVT_EXEC(N(EVS_ShowBox))
    EVT_SET(LVarA, -25)
    EVT_LOOP(13)
        EVT_ADD(LVarA, 2)
        EVT_CALL(TranslateModel, LVar0, 0, LVarA, 0)
        EVT_WAIT(1)
    EVT_END_LOOP
    EVT_CALL(TranslateModel, LVar0, 0, 0, 0)
    EVT_RETURN
    EVT_END
};

EvtScript N(EVS_HideBox) = {
    EVT_CALL(TranslateModel, LVar0, 0, 0, 0)
    EVT_CALL(EnableModel, LVar0, FALSE)
    EVT_CALL(ModifyColliderFlags, MODIFY_COLLIDER_FLAGS_SET_BITS, LVar1, COLLIDER_FLAGS_UPPER_MASK)
    EVT_RETURN
    EVT_END
};

EvtScript N(EVS_HideBoxWithSmoke) = {
    EVT_EXEC(N(EVS_HideBox))
    EVT_WAIT(1)
    EVT_CALL(GetColliderCenter, LVar1)
    EVT_SUB(LVar1, 5)
    EVT_PLAY_EFFECT(EFFECT_WALKING_DUST, 1, LVar0, LVar1, LVar2)
    EVT_RETURN
    EVT_END
};

EvtScript N(EVS_HideAllBoxes) = {
    EVT_SET(LVar0, MODEL_a1)
    EVT_SET(LVar1, MODEL_a1)
    EVT_EXEC(N(EVS_HideBox))
    EVT_SET(LVar0, MODEL_a2)
    EVT_SET(LVar1, MODEL_a2)
    EVT_EXEC(N(EVS_HideBox))
    EVT_SET(LVar0, MODEL_a3)
    EVT_SET(LVar1, MODEL_a3)
    EVT_EXEC(N(EVS_HideBox))
    EVT_SET(LVar0, MODEL_a4)
    EVT_SET(LVar1, MODEL_a4)
    EVT_EXEC(N(EVS_HideBox))
    EVT_SET(LVar0, MODEL_a5)
    EVT_SET(LVar1, MODEL_a5)
    EVT_EXEC(N(EVS_HideBox))
    EVT_SET(LVar0, MODEL_b1)
    EVT_SET(LVar1, MODEL_b1)
    EVT_EXEC(N(EVS_HideBox))
    EVT_SET(LVar0, MODEL_b2)
    EVT_SET(LVar1, MODEL_b2)
    EVT_EXEC(N(EVS_HideBox))
    EVT_SET(LVar0, MODEL_b3)
    EVT_SET(LVar1, MODEL_b3)
    EVT_EXEC(N(EVS_HideBox))
    EVT_SET(LVar0, MODEL_b4)
    EVT_SET(LVar1, MODEL_b4)
    EVT_EXEC(N(EVS_HideBox))
    EVT_SET(LVar0, MODEL_b5)
    EVT_SET(LVar1, MODEL_b5)
    EVT_EXEC(N(EVS_HideBox))
    EVT_SET(LVar0, MODEL_c1)
    EVT_SET(LVar1, MODEL_c1)
    EVT_EXEC(N(EVS_HideBox))
    EVT_SET(LVar0, MODEL_c2)
    EVT_SET(LVar1, MODEL_c2)
    EVT_EXEC(N(EVS_HideBox))
    EVT_SET(LVar0, MODEL_c3)
    EVT_SET(LVar1, MODEL_c3)
    EVT_EXEC(N(EVS_HideBox))
    EVT_SET(LVar0, MODEL_c4)
    EVT_SET(LVar1, MODEL_c4)
    EVT_EXEC(N(EVS_HideBox))
    EVT_SET(LVar0, MODEL_c5)
    EVT_SET(LVar1, MODEL_c5)
    EVT_EXEC(N(EVS_HideBox))
    EVT_SET(LVar0, MODEL_d1)
    EVT_SET(LVar1, MODEL_d1)
    EVT_EXEC(N(EVS_HideBox))
    EVT_SET(LVar0, MODEL_d2)
    EVT_SET(LVar1, MODEL_d2)
    EVT_EXEC(N(EVS_HideBox))
    EVT_SET(LVar0, MODEL_d3)
    EVT_SET(LVar1, MODEL_d3)
    EVT_EXEC(N(EVS_HideBox))
    EVT_SET(LVar0, MODEL_d4)
    EVT_SET(LVar1, MODEL_d4)
    EVT_EXEC(N(EVS_HideBox))
    EVT_SET(LVar0, MODEL_d5)
    EVT_SET(LVar1, MODEL_d5)
    EVT_EXEC(N(EVS_HideBox))
    EVT_SET(LVar0, MODEL_e1)
    EVT_SET(LVar1, MODEL_e1)
    EVT_EXEC(N(EVS_HideBox))
    EVT_SET(LVar0, MODEL_e2)
    EVT_SET(LVar1, MODEL_e2)
    EVT_EXEC(N(EVS_HideBox))
    EVT_SET(LVar0, MODEL_e3)
    EVT_SET(LVar1, MODEL_e3)
    EVT_EXEC(N(EVS_HideBox))
    EVT_SET(LVar0, MODEL_e4)
    EVT_SET(LVar1, MODEL_e4)
    EVT_EXEC(N(EVS_HideBox))
    EVT_SET(LVar0, MODEL_e5)
    EVT_SET(LVar1, MODEL_e5)
    EVT_EXEC(N(EVS_HideBox))
    EVT_SET(LVar0, MODEL_f1)
    EVT_SET(LVar1, MODEL_f1)
    EVT_EXEC(N(EVS_HideBox))
    EVT_SET(LVar0, MODEL_f2)
    EVT_SET(LVar1, MODEL_f2)
    EVT_EXEC(N(EVS_HideBox))
    EVT_SET(LVar0, MODEL_f3)
    EVT_SET(LVar1, MODEL_f3)
    EVT_EXEC(N(EVS_HideBox))
    EVT_SET(LVar0, MODEL_f4)
    EVT_SET(LVar1, MODEL_f4)
    EVT_EXEC(N(EVS_HideBox))
    EVT_SET(LVar0, MODEL_f5)
    EVT_SET(LVar1, MODEL_f5)
    EVT_EXEC(N(EVS_HideBox))
    EVT_SET(LVar0, MODEL_g1)
    EVT_SET(LVar1, MODEL_g1)
    EVT_EXEC(N(EVS_HideBox))
    EVT_SET(LVar0, MODEL_g2)
    EVT_SET(LVar1, MODEL_g2)
    EVT_EXEC(N(EVS_HideBox))
    EVT_SET(LVar0, MODEL_g3)
    EVT_SET(LVar1, MODEL_g3)
    EVT_EXEC(N(EVS_HideBox))
    EVT_SET(LVar0, MODEL_g4)
    EVT_SET(LVar1, MODEL_g4)
    EVT_EXEC(N(EVS_HideBox))
    EVT_SET(LVar0, MODEL_g5)
    EVT_SET(LVar1, MODEL_g5)
    EVT_EXEC(N(EVS_HideBox))
    EVT_RETURN
    EVT_END
};

EvtScript N(EVS_HideAllBoxesWithSmoke) = {
    EVT_SET(LVar0, MODEL_a1)
    EVT_SET(LVar1, MODEL_a1)
    EVT_EXEC(N(EVS_HideBoxWithSmoke))
    EVT_SET(LVar0, MODEL_a2)
    EVT_SET(LVar1, MODEL_a2)
    EVT_EXEC(N(EVS_HideBoxWithSmoke))
    EVT_SET(LVar0, MODEL_a3)
    EVT_SET(LVar1, MODEL_a3)
    EVT_EXEC(N(EVS_HideBoxWithSmoke))
    EVT_SET(LVar0, MODEL_a4)
    EVT_SET(LVar1, MODEL_a4)
    EVT_EXEC(N(EVS_HideBoxWithSmoke))
    EVT_SET(LVar0, MODEL_a5)
    EVT_SET(LVar1, MODEL_a5)
    EVT_EXEC(N(EVS_HideBoxWithSmoke))
    EVT_SET(LVar0, MODEL_b1)
    EVT_SET(LVar1, MODEL_b1)
    EVT_EXEC(N(EVS_HideBoxWithSmoke))
    EVT_SET(LVar0, MODEL_b2)
    EVT_SET(LVar1, MODEL_b2)
    EVT_EXEC(N(EVS_HideBoxWithSmoke))
    EVT_SET(LVar0, MODEL_b3)
    EVT_SET(LVar1, MODEL_b3)
    EVT_EXEC(N(EVS_HideBoxWithSmoke))
    EVT_SET(LVar0, MODEL_b4)
    EVT_SET(LVar1, MODEL_b4)
    EVT_EXEC(N(EVS_HideBoxWithSmoke))
    EVT_SET(LVar0, MODEL_b5)
    EVT_SET(LVar1, MODEL_b5)
    EVT_EXEC(N(EVS_HideBoxWithSmoke))
    EVT_SET(LVar0, MODEL_c1)
    EVT_SET(LVar1, MODEL_c1)
    EVT_EXEC(N(EVS_HideBoxWithSmoke))
    EVT_SET(LVar0, MODEL_c2)
    EVT_SET(LVar1, MODEL_c2)
    EVT_EXEC(N(EVS_HideBoxWithSmoke))
    EVT_SET(LVar0, MODEL_c3)
    EVT_SET(LVar1, MODEL_c3)
    EVT_EXEC(N(EVS_HideBoxWithSmoke))
    EVT_SET(LVar0, MODEL_c4)
    EVT_SET(LVar1, MODEL_c4)
    EVT_EXEC(N(EVS_HideBoxWithSmoke))
    EVT_SET(LVar0, MODEL_c5)
    EVT_SET(LVar1, MODEL_c5)
    EVT_EXEC(N(EVS_HideBoxWithSmoke))
    EVT_SET(LVar0, MODEL_d1)
    EVT_SET(LVar1, MODEL_d1)
    EVT_EXEC(N(EVS_HideBoxWithSmoke))
    EVT_SET(LVar0, MODEL_d2)
    EVT_SET(LVar1, MODEL_d2)
    EVT_EXEC(N(EVS_HideBoxWithSmoke))
    EVT_SET(LVar0, MODEL_d3)
    EVT_SET(LVar1, MODEL_d3)
    EVT_EXEC(N(EVS_HideBoxWithSmoke))
    EVT_SET(LVar0, MODEL_d4)
    EVT_SET(LVar1, MODEL_d4)
    EVT_EXEC(N(EVS_HideBoxWithSmoke))
    EVT_SET(LVar0, MODEL_d5)
    EVT_SET(LVar1, MODEL_d5)
    EVT_EXEC(N(EVS_HideBoxWithSmoke))
    EVT_SET(LVar0, MODEL_e1)
    EVT_SET(LVar1, MODEL_e1)
    EVT_EXEC(N(EVS_HideBoxWithSmoke))
    EVT_SET(LVar0, MODEL_e2)
    EVT_SET(LVar1, MODEL_e2)
    EVT_EXEC(N(EVS_HideBoxWithSmoke))
    EVT_SET(LVar0, MODEL_e3)
    EVT_SET(LVar1, MODEL_e3)
    EVT_EXEC(N(EVS_HideBoxWithSmoke))
    EVT_SET(LVar0, MODEL_e4)
    EVT_SET(LVar1, MODEL_e4)
    EVT_EXEC(N(EVS_HideBoxWithSmoke))
    EVT_SET(LVar0, MODEL_e5)
    EVT_SET(LVar1, MODEL_e5)
    EVT_EXEC(N(EVS_HideBoxWithSmoke))
    EVT_SET(LVar0, MODEL_f1)
    EVT_SET(LVar1, MODEL_f1)
    EVT_EXEC(N(EVS_HideBoxWithSmoke))
    EVT_SET(LVar0, MODEL_f2)
    EVT_SET(LVar1, MODEL_f2)
    EVT_EXEC(N(EVS_HideBoxWithSmoke))
    EVT_SET(LVar0, MODEL_f3)
    EVT_SET(LVar1, MODEL_f3)
    EVT_EXEC(N(EVS_HideBoxWithSmoke))
    EVT_SET(LVar0, MODEL_f4)
    EVT_SET(LVar1, MODEL_f4)
    EVT_EXEC(N(EVS_HideBoxWithSmoke))
    EVT_SET(LVar0, MODEL_f5)
    EVT_SET(LVar1, MODEL_f5)
    EVT_EXEC(N(EVS_HideBoxWithSmoke))
    EVT_SET(LVar0, MODEL_g1)
    EVT_SET(LVar1, MODEL_g1)
    EVT_EXEC(N(EVS_HideBoxWithSmoke))
    EVT_SET(LVar0, MODEL_g2)
    EVT_SET(LVar1, MODEL_g2)
    EVT_EXEC(N(EVS_HideBoxWithSmoke))
    EVT_SET(LVar0, MODEL_g3)
    EVT_SET(LVar1, MODEL_g3)
    EVT_EXEC(N(EVS_HideBoxWithSmoke))
    EVT_SET(LVar0, MODEL_g4)
    EVT_SET(LVar1, MODEL_g4)
    EVT_EXEC(N(EVS_HideBoxWithSmoke))
    EVT_SET(LVar0, MODEL_g5)
    EVT_SET(LVar1, MODEL_g5)
    EVT_EXEC(N(EVS_HideBoxWithSmoke))
    EVT_RETURN
    EVT_END
};

EvtScript N(EVS_MakeAllBoxesAppear) = {
    EVT_SET(LVar0, MODEL_a1)
    EVT_SET(LVar1, MODEL_a1)
    EVT_EXEC(N(EVS_MakeBoxAppear))
    EVT_SET(LVar0, MODEL_a2)
    EVT_SET(LVar1, MODEL_a2)
    EVT_EXEC(N(EVS_MakeBoxAppear))
    EVT_SET(LVar0, MODEL_a3)
    EVT_SET(LVar1, MODEL_a3)
    EVT_EXEC(N(EVS_MakeBoxAppear))
    EVT_SET(LVar0, MODEL_a4)
    EVT_SET(LVar1, MODEL_a4)
    EVT_EXEC(N(EVS_MakeBoxAppear))
    EVT_SET(LVar0, MODEL_a5)
    EVT_SET(LVar1, MODEL_a5)
    EVT_EXEC(N(EVS_MakeBoxAppear))
    EVT_SET(LVar0, MODEL_b1)
    EVT_SET(LVar1, MODEL_b1)
    EVT_EXEC(N(EVS_MakeBoxAppear))
    EVT_SET(LVar0, MODEL_b2)
    EVT_SET(LVar1, MODEL_b2)
    EVT_EXEC(N(EVS_MakeBoxAppear))
    EVT_SET(LVar0, MODEL_b3)
    EVT_SET(LVar1, MODEL_b3)
    EVT_EXEC(N(EVS_MakeBoxAppear))
    EVT_SET(LVar0, MODEL_b4)
    EVT_SET(LVar1, MODEL_b4)
    EVT_EXEC(N(EVS_MakeBoxAppear))
    EVT_SET(LVar0, MODEL_b5)
    EVT_SET(LVar1, MODEL_b5)
    EVT_EXEC(N(EVS_MakeBoxAppear))
    EVT_SET(LVar0, MODEL_c1)
    EVT_SET(LVar1, MODEL_c1)
    EVT_EXEC(N(EVS_MakeBoxAppear))
    EVT_SET(LVar0, MODEL_c2)
    EVT_SET(LVar1, MODEL_c2)
    EVT_EXEC(N(EVS_MakeBoxAppear))
    EVT_SET(LVar0, MODEL_c3)
    EVT_SET(LVar1, MODEL_c3)
    EVT_EXEC(N(EVS_MakeBoxAppear))
    EVT_SET(LVar0, MODEL_c4)
    EVT_SET(LVar1, MODEL_c4)
    EVT_EXEC(N(EVS_MakeBoxAppear))
    EVT_SET(LVar0, MODEL_c5)
    EVT_SET(LVar1, MODEL_c5)
    EVT_EXEC(N(EVS_MakeBoxAppear))
    EVT_SET(LVar0, MODEL_d1)
    EVT_SET(LVar1, MODEL_d1)
    EVT_EXEC(N(EVS_MakeBoxAppear))
    EVT_SET(LVar0, MODEL_d2)
    EVT_SET(LVar1, MODEL_d2)
    EVT_EXEC(N(EVS_MakeBoxAppear))
    EVT_SET(LVar0, MODEL_d3)
    EVT_SET(LVar1, MODEL_d3)
    EVT_EXEC(N(EVS_MakeBoxAppear))
    EVT_SET(LVar0, MODEL_d4)
    EVT_SET(LVar1, MODEL_d4)
    EVT_EXEC(N(EVS_MakeBoxAppear))
    EVT_SET(LVar0, MODEL_d5)
    EVT_SET(LVar1, MODEL_d5)
    EVT_EXEC(N(EVS_MakeBoxAppear))
    EVT_SET(LVar0, MODEL_e1)
    EVT_SET(LVar1, MODEL_e1)
    EVT_EXEC(N(EVS_MakeBoxAppear))
    EVT_SET(LVar0, MODEL_e2)
    EVT_SET(LVar1, MODEL_e2)
    EVT_EXEC(N(EVS_MakeBoxAppear))
    EVT_SET(LVar0, MODEL_e3)
    EVT_SET(LVar1, MODEL_e3)
    EVT_EXEC(N(EVS_MakeBoxAppear))
    EVT_SET(LVar0, MODEL_e4)
    EVT_SET(LVar1, MODEL_e4)
    EVT_EXEC(N(EVS_MakeBoxAppear))
    EVT_SET(LVar0, MODEL_e5)
    EVT_SET(LVar1, MODEL_e5)
    EVT_EXEC(N(EVS_MakeBoxAppear))
    EVT_SET(LVar0, MODEL_f1)
    EVT_SET(LVar1, MODEL_f1)
    EVT_EXEC(N(EVS_MakeBoxAppear))
    EVT_SET(LVar0, MODEL_f2)
    EVT_SET(LVar1, MODEL_f2)
    EVT_EXEC(N(EVS_MakeBoxAppear))
    EVT_SET(LVar0, MODEL_f3)
    EVT_SET(LVar1, MODEL_f3)
    EVT_EXEC(N(EVS_MakeBoxAppear))
    EVT_SET(LVar0, MODEL_f4)
    EVT_SET(LVar1, MODEL_f4)
    EVT_EXEC(N(EVS_MakeBoxAppear))
    EVT_SET(LVar0, MODEL_f5)
    EVT_SET(LVar1, MODEL_f5)
    EVT_EXEC(N(EVS_MakeBoxAppear))
    EVT_SET(LVar0, MODEL_g1)
    EVT_SET(LVar1, MODEL_g1)
    EVT_EXEC(N(EVS_MakeBoxAppear))
    EVT_SET(LVar0, MODEL_g2)
    EVT_SET(LVar1, MODEL_g2)
    EVT_EXEC(N(EVS_MakeBoxAppear))
    EVT_SET(LVar0, MODEL_g3)
    EVT_SET(LVar1, MODEL_g3)
    EVT_EXEC(N(EVS_MakeBoxAppear))
    EVT_SET(LVar0, MODEL_g4)
    EVT_SET(LVar1, MODEL_g4)
    EVT_EXEC(N(EVS_MakeBoxAppear))
    EVT_SET(LVar0, MODEL_g5)
    EVT_SET(LVar1, MODEL_g5)
    EVT_EXEC(N(EVS_MakeBoxAppear))
    EVT_RETURN
    EVT_END
};

EvtScript N(EVS_HidePeachPanels) = {
    EVT_CALL(EnableModel, MODEL_o50, FALSE)
    EVT_CALL(EnableModel, MODEL_o51, FALSE)
    EVT_CALL(EnableModel, MODEL_o52, FALSE)
    EVT_CALL(EnableModel, MODEL_o53, FALSE)
    EVT_CALL(EnableModel, MODEL_o54, FALSE)
    EVT_CALL(EnableModel, MODEL_o55, FALSE)
    EVT_CALL(EnableModel, MODEL_o56, FALSE)
    EVT_CALL(EnableModel, MODEL_o57, FALSE)
    EVT_CALL(EnableModel, MODEL_o58, FALSE)
    EVT_CALL(EnableModel, MODEL_o59, FALSE)
    EVT_RETURN
    EVT_END
};

EvtScript N(EVS_OnHitBox) = {
    EVT_SET(LVarA, LVar0)
    EVT_SET(LVarB, LVar1)
    EVT_CALL(N(OnHitBox))
    EVT_CALL(GetColliderCenter, LVarB)
    EVT_SWITCH(LVarC)
        EVT_CASE_EQ(2)
            EVT_ADD(LVar1, 2)
            EVT_PLAY_EFFECT(EFFECT_SPARKLES, 0, LVar0, LVar1, LVar2, 25)
        EVT_CASE_EQ(3)
            EVT_CALL(TranslateModel, LVarA, 0, -9, 0)
            EVT_WAIT(1)
            EVT_CALL(TranslateModel, LVarA, 0, -15, 0)
            EVT_WAIT(1)
            EVT_CALL(TranslateModel, LVarA, 0, -21, 0)
            EVT_WAIT(1)
            EVT_CALL(EnableModel, LVarA, FALSE)
            EVT_CALL(ModifyColliderFlags, MODIFY_COLLIDER_FLAGS_SET_BITS, LVarB, COLLIDER_FLAGS_UPPER_MASK)
            EVT_WAIT(4)
            EVT_SUB(LVar1, 5)
            EVT_PLAY_EFFECT(EFFECT_WALKING_DUST, 1, LVar0, LVar1, LVar2)
        EVT_CASE_OR_EQ(0)
        EVT_CASE_OR_EQ(1)
            EVT_SUB(LVar1, 5)
            EVT_PLAY_EFFECT(EFFECT_WALKING_DUST, 1, LVar0, LVar1, LVar2)
        EVT_END_CASE_GROUP
    EVT_END_SWITCH
    EVT_CALL(EnableModel, LVarA, FALSE)
    EVT_CALL(ModifyColliderFlags, MODIFY_COLLIDER_FLAGS_SET_BITS, LVarB, COLLIDER_FLAGS_UPPER_MASK)
    EVT_RETURN
    EVT_END
};

EvtScript N(D_802441E4_E19F64) = {
    EVT_SET(LVar0, MODEL_a1)
    EVT_SET(LVar1, MODEL_a1)
    EVT_BIND_TRIGGER(EVT_PTR(N(EVS_OnHitBox)), TRIGGER_WALL_HAMMER, LVar1, 1, 0)
    EVT_SET(LVar0, MODEL_a2)
    EVT_SET(LVar1, MODEL_a2)
    EVT_BIND_TRIGGER(EVT_PTR(N(EVS_OnHitBox)), TRIGGER_WALL_HAMMER, LVar1, 1, 0)
    EVT_SET(LVar0, MODEL_a3)
    EVT_SET(LVar1, MODEL_a3)
    EVT_BIND_TRIGGER(EVT_PTR(N(EVS_OnHitBox)), TRIGGER_WALL_HAMMER, LVar1, 1, 0)
    EVT_SET(LVar0, MODEL_a4)
    EVT_SET(LVar1, MODEL_a4)
    EVT_BIND_TRIGGER(EVT_PTR(N(EVS_OnHitBox)), TRIGGER_WALL_HAMMER, LVar1, 1, 0)
    EVT_SET(LVar0, MODEL_a5)
    EVT_SET(LVar1, MODEL_a5)
    EVT_BIND_TRIGGER(EVT_PTR(N(EVS_OnHitBox)), TRIGGER_WALL_HAMMER, LVar1, 1, 0)
    EVT_SET(LVar0, MODEL_b1)
    EVT_SET(LVar1, MODEL_b1)
    EVT_BIND_TRIGGER(EVT_PTR(N(EVS_OnHitBox)), TRIGGER_WALL_HAMMER, LVar1, 1, 0)
    EVT_SET(LVar0, MODEL_b2)
    EVT_SET(LVar1, MODEL_b2)
    EVT_BIND_TRIGGER(EVT_PTR(N(EVS_OnHitBox)), TRIGGER_WALL_HAMMER, LVar1, 1, 0)
    EVT_SET(LVar0, MODEL_b3)
    EVT_SET(LVar1, MODEL_b3)
    EVT_BIND_TRIGGER(EVT_PTR(N(EVS_OnHitBox)), TRIGGER_WALL_HAMMER, LVar1, 1, 0)
    EVT_SET(LVar0, MODEL_b4)
    EVT_SET(LVar1, MODEL_b4)
    EVT_BIND_TRIGGER(EVT_PTR(N(EVS_OnHitBox)), TRIGGER_WALL_HAMMER, LVar1, 1, 0)
    EVT_SET(LVar0, MODEL_b5)
    EVT_SET(LVar1, MODEL_b5)
    EVT_BIND_TRIGGER(EVT_PTR(N(EVS_OnHitBox)), TRIGGER_WALL_HAMMER, LVar1, 1, 0)
    EVT_SET(LVar0, MODEL_c1)
    EVT_SET(LVar1, MODEL_c1)
    EVT_BIND_TRIGGER(EVT_PTR(N(EVS_OnHitBox)), TRIGGER_WALL_HAMMER, LVar1, 1, 0)
    EVT_SET(LVar0, MODEL_c2)
    EVT_SET(LVar1, MODEL_c2)
    EVT_BIND_TRIGGER(EVT_PTR(N(EVS_OnHitBox)), TRIGGER_WALL_HAMMER, LVar1, 1, 0)
    EVT_SET(LVar0, MODEL_c3)
    EVT_SET(LVar1, MODEL_c3)
    EVT_BIND_TRIGGER(EVT_PTR(N(EVS_OnHitBox)), TRIGGER_WALL_HAMMER, LVar1, 1, 0)
    EVT_SET(LVar0, MODEL_c4)
    EVT_SET(LVar1, MODEL_c4)
    EVT_BIND_TRIGGER(EVT_PTR(N(EVS_OnHitBox)), TRIGGER_WALL_HAMMER, LVar1, 1, 0)
    EVT_SET(LVar0, MODEL_c5)
    EVT_SET(LVar1, MODEL_c5)
    EVT_BIND_TRIGGER(EVT_PTR(N(EVS_OnHitBox)), TRIGGER_WALL_HAMMER, LVar1, 1, 0)
    EVT_SET(LVar0, MODEL_d1)
    EVT_SET(LVar1, MODEL_d1)
    EVT_BIND_TRIGGER(EVT_PTR(N(EVS_OnHitBox)), TRIGGER_WALL_HAMMER, LVar1, 1, 0)
    EVT_SET(LVar0, MODEL_d2)
    EVT_SET(LVar1, MODEL_d2)
    EVT_BIND_TRIGGER(EVT_PTR(N(EVS_OnHitBox)), TRIGGER_WALL_HAMMER, LVar1, 1, 0)
    EVT_SET(LVar0, MODEL_d3)
    EVT_SET(LVar1, MODEL_d3)
    EVT_BIND_TRIGGER(EVT_PTR(N(EVS_OnHitBox)), TRIGGER_WALL_HAMMER, LVar1, 1, 0)
    EVT_SET(LVar0, MODEL_d4)
    EVT_SET(LVar1, MODEL_d4)
    EVT_BIND_TRIGGER(EVT_PTR(N(EVS_OnHitBox)), TRIGGER_WALL_HAMMER, LVar1, 1, 0)
    EVT_SET(LVar0, MODEL_d5)
    EVT_SET(LVar1, MODEL_d5)
    EVT_BIND_TRIGGER(EVT_PTR(N(EVS_OnHitBox)), TRIGGER_WALL_HAMMER, LVar1, 1, 0)
    EVT_SET(LVar0, MODEL_e1)
    EVT_SET(LVar1, MODEL_e1)
    EVT_BIND_TRIGGER(EVT_PTR(N(EVS_OnHitBox)), TRIGGER_WALL_HAMMER, LVar1, 1, 0)
    EVT_SET(LVar0, MODEL_e2)
    EVT_SET(LVar1, MODEL_e2)
    EVT_BIND_TRIGGER(EVT_PTR(N(EVS_OnHitBox)), TRIGGER_WALL_HAMMER, LVar1, 1, 0)
    EVT_SET(LVar0, MODEL_e3)
    EVT_SET(LVar1, MODEL_e3)
    EVT_BIND_TRIGGER(EVT_PTR(N(EVS_OnHitBox)), TRIGGER_WALL_HAMMER, LVar1, 1, 0)
    EVT_SET(LVar0, MODEL_e4)
    EVT_SET(LVar1, MODEL_e4)
    EVT_BIND_TRIGGER(EVT_PTR(N(EVS_OnHitBox)), TRIGGER_WALL_HAMMER, LVar1, 1, 0)
    EVT_SET(LVar0, MODEL_e5)
    EVT_SET(LVar1, MODEL_e5)
    EVT_BIND_TRIGGER(EVT_PTR(N(EVS_OnHitBox)), TRIGGER_WALL_HAMMER, LVar1, 1, 0)
    EVT_SET(LVar0, MODEL_f1)
    EVT_SET(LVar1, MODEL_f1)
    EVT_BIND_TRIGGER(EVT_PTR(N(EVS_OnHitBox)), TRIGGER_WALL_HAMMER, LVar1, 1, 0)
    EVT_SET(LVar0, MODEL_f2)
    EVT_SET(LVar1, MODEL_f2)
    EVT_BIND_TRIGGER(EVT_PTR(N(EVS_OnHitBox)), TRIGGER_WALL_HAMMER, LVar1, 1, 0)
    EVT_SET(LVar0, MODEL_f3)
    EVT_SET(LVar1, MODEL_f3)
    EVT_BIND_TRIGGER(EVT_PTR(N(EVS_OnHitBox)), TRIGGER_WALL_HAMMER, LVar1, 1, 0)
    EVT_SET(LVar0, MODEL_f4)
    EVT_SET(LVar1, MODEL_f4)
    EVT_BIND_TRIGGER(EVT_PTR(N(EVS_OnHitBox)), TRIGGER_WALL_HAMMER, LVar1, 1, 0)
    EVT_SET(LVar0, MODEL_f5)
    EVT_SET(LVar1, MODEL_f5)
    EVT_BIND_TRIGGER(EVT_PTR(N(EVS_OnHitBox)), TRIGGER_WALL_HAMMER, LVar1, 1, 0)
    EVT_SET(LVar0, MODEL_g1)
    EVT_SET(LVar1, MODEL_g1)
    EVT_BIND_TRIGGER(EVT_PTR(N(EVS_OnHitBox)), TRIGGER_WALL_HAMMER, LVar1, 1, 0)
    EVT_SET(LVar0, MODEL_g2)
    EVT_SET(LVar1, MODEL_g2)
    EVT_BIND_TRIGGER(EVT_PTR(N(EVS_OnHitBox)), TRIGGER_WALL_HAMMER, LVar1, 1, 0)
    EVT_SET(LVar0, MODEL_g3)
    EVT_SET(LVar1, MODEL_g3)
    EVT_BIND_TRIGGER(EVT_PTR(N(EVS_OnHitBox)), TRIGGER_WALL_HAMMER, LVar1, 1, 0)
    EVT_SET(LVar0, MODEL_g4)
    EVT_SET(LVar1, MODEL_g4)
    EVT_BIND_TRIGGER(EVT_PTR(N(EVS_OnHitBox)), TRIGGER_WALL_HAMMER, LVar1, 1, 0)
    EVT_SET(LVar0, MODEL_g5)
    EVT_SET(LVar1, MODEL_g5)
    EVT_BIND_TRIGGER(EVT_PTR(N(EVS_OnHitBox)), TRIGGER_WALL_HAMMER, LVar1, 1, 0)
    EVT_RETURN
    EVT_END
};

EvtScript N(EVS_SetBoxContents) = {
    EVT_CALL(N(SetBoxContents))
    EVT_RETURN
    EVT_END
};

EvtScript N(EVS_CleanupGame) = {
    EVT_CALL(N(CleanupGame))
    EVT_RETURN
    EVT_END
};

EvtScript N(EVS_Toad_GovernGame) = {
    EVT_CALL(N(DisableMenus))
    EVT_CALL(N(RunMinigame))
    EVT_CALL(N(EnableMenus))
    EVT_CALL(DisablePlayerInput, TRUE)
    EVT_CALL(SetSelfVar, 3, 3)
    EVT_CALL(PopSong)
    EVT_EXEC(N(EVS_CleanupGame))
    EVT_CALL(ShowMessageAtScreenPos, MSG_MGM_0041, 160, 40)
    EVT_WAIT(5)
    EVT_CALL(SetSelfVar, 3, 4)
    EVT_EXEC(N(EVS_HidePeachPanels))
    EVT_EXEC(N(EVS_HideAllBoxesWithSmoke))
    EVT_WAIT(15)
    EVT_THREAD
        EVT_CALL(UseSettingsFrom, CAM_DEFAULT, 358, -20, 185)
        EVT_CALL(SetPanTarget, CAM_DEFAULT, 358, -20, 185)
        EVT_CALL(SetCamDistance, CAM_DEFAULT, EVT_FLOAT(400.0))
        EVT_CALL(SetCamSpeed, CAM_DEFAULT, EVT_FLOAT(2.0))
        EVT_CALL(PanToTarget, CAM_DEFAULT, 0, 1)
        EVT_CALL(WaitForCam, CAM_DEFAULT, EVT_FLOAT(1.0))
    EVT_END_THREAD
    EVT_CALL(SetNpcFlagBits, NPC_Toad, NPC_FLAG_100, TRUE)
    EVT_CALL(N(CreateSignpost))
    EVT_PLAY_EFFECT(EFFECT_WALKING_DUST, 1, 355, 45, -175)
    EVT_THREAD
        EVT_CALL(SetNpcPos, NPC_Toad, 358, -20, 185)
        EVT_CALL(EnableNpcShadow, NPC_Toad, TRUE)
        EVT_PLAY_EFFECT(EFFECT_WALKING_DUST, 1, 358, 5, 189)
        EVT_CALL(SetSelfEnemyFlagBits, ENEMY_FLAG_IGNORE_TOUCH | ENEMY_FLAG_8000000 | ENEMY_FLAG_10000000, 0)
    EVT_END_THREAD
    EVT_CALL(GetPlayerPos, LVar0, LVar1, LVar2)
    EVT_CALL(GetNpcPos, NPC_Toad, LVar3, LVar4, LVar5)
    EVT_CALL(GetDist2D, LVarA, LVar0, LVar2, LVar3, LVar5)
    EVT_DIV(LVarA, 8)
    EVT_IF_LT(LVarA, 3)
        EVT_SET(LVarA, 3)
    EVT_END_IF
    EVT_CALL(PlayerMoveTo, 330, 185, LVarA)
    EVT_CALL(WaitForPlayerMoveToComplete)
    EVT_CALL(SetNpcFlagBits, NPC_Toad, NPC_FLAG_100, FALSE)
    EVT_WAIT(5)
    EVT_CALL(SetSelfVar, 3, 5)
    EVT_CALL(N(UpdateRecords))
    EVT_SWITCH(LVar0)
        EVT_CASE_EQ(-1)
            EVT_CALL(SetSelfVar, 3, 0)
            EVT_CALL(SpeakToPlayer, NPC_SELF, ANIM_Toad_Red_Talk, ANIM_Toad_Red_Idle, 0, MSG_MGM_0043)
        EVT_CASE_EQ(0)
            EVT_CALL(SetSelfVar, 3, 0)
            EVT_CALL(SpeakToPlayer, NPC_SELF, ANIM_Toad_Red_Talk, ANIM_Toad_Red_Idle, 0, MSG_MGM_0044)
        EVT_CASE_DEFAULT
            EVT_CALL(SpeakToPlayer, NPC_SELF, ANIM_Toad_Red_Talk, ANIM_Toad_Red_Idle, 0, MSG_MGM_0042)
            EVT_CALL(ShowCoinCounter, TRUE)
            EVT_WAIT(10)
            EVT_CALL(N(GiveCoinReward))
            EVT_WAIT(15)
            EVT_CALL(ShowCoinCounter, FALSE)
            EVT_CALL(SetSelfVar, 3, 0)
            EVT_WAIT(5)
            EVT_CALL(ContinueSpeech, NPC_Toad, ANIM_Toad_Red_Talk, ANIM_Toad_Red_Idle, 0, MSG_MGM_0045)
    EVT_END_SWITCH
    EVT_WAIT(5)
    EVT_CALL(GetPlayerPos, LVar0, LVar1, LVar2)
    EVT_CALL(UseSettingsFrom, CAM_DEFAULT, LVar0, LVar1, LVar2)
    EVT_CALL(SetPanTarget, CAM_DEFAULT, LVar0, LVar1, LVar2)
    EVT_CALL(SetCamDistance, CAM_DEFAULT, EVT_FLOAT(450.0))
    EVT_CALL(SetCamSpeed, CAM_DEFAULT, EVT_FLOAT(3.0))
    EVT_CALL(PanToTarget, CAM_DEFAULT, 0, 1)
    EVT_CALL(WaitForCam, CAM_DEFAULT, EVT_FLOAT(1.0))
    EVT_CALL(PanToTarget, CAM_DEFAULT, 0, 0)
    EVT_CALL(DisablePlayerInput, FALSE)
    EVT_RETURN
    EVT_END
};

EvtScript N(EVS_InitializeMinigame) = {
    EVT_CALL(N(CreateMinigame))
    EVT_EXEC(N(EVS_HideAllBoxes))
    EVT_CALL(N(CreateSignpost))
    EVT_EXEC(N(EVS_CreateScoreDisplay))
    EVT_EXEC(N(D_802441E4_E19F64))
    EVT_EXEC(N(EVS_HidePeachPanels))
    EVT_RETURN
    EVT_END
};

EvtScript N(EVS_DestroyMinigame) = {
    EVT_CALL(N(DestroyMinigame))
    EVT_RETURN
    EVT_END
};

EvtScript N(EVS_NpcInteract_Toad) = {
    EVT_IF_EQ(GF_MGM_Met_SmashAttack, FALSE)
        EVT_CALL(N(SetMsgImgs_Panel))
        EVT_SET(GF_MGM_Met_SmashAttack, TRUE)
        EVT_CALL(SpeakToPlayer, NPC_SELF, ANIM_Toad_Red_Talk, ANIM_Toad_Red_Idle, 0, MSG_MGM_003C)
    EVT_ELSE
        EVT_CALL(SpeakToPlayer, NPC_SELF, ANIM_Toad_Red_Talk, ANIM_Toad_Red_Idle, 0, MSG_MGM_003D)
    EVT_END_IF
    EVT_CALL(ShowCoinCounter, TRUE)
    EVT_CALL(N(GetCoinCount))
    EVT_IF_LT(LVarA, 10)
        EVT_CALL(ContinueSpeech, NPC_Toad, ANIM_Toad_Red_Talk, ANIM_Toad_Red_Idle, 0, MSG_MGM_003E)
        EVT_CALL(N(HideCoinCounter))
        EVT_WAIT(12)
        EVT_EXEC(N(EVS_DestroyMinigame))
        EVT_CALL(GotoMap, EVT_PTR("mgm_00"), mgm_00_ENTRY_2)
        EVT_WAIT(100)
        EVT_RETURN
    EVT_END_IF
    EVT_CALL(ShowChoice, MSG_Choice_004F)
    EVT_SWITCH(LVar0)
        EVT_CASE_EQ(0)
            EVT_CALL(GetSelfVar, 4, LVar1)
            EVT_IF_LT(LVar1, 100)
                EVT_ADD(LVar1, 1)
                EVT_CALL(SetSelfVar, 4, LVar1)
            EVT_END_IF
            EVT_THREAD
                EVT_CALL(N(TakeCoinCost))
            EVT_END_THREAD
            EVT_CALL(ContinueSpeech, NPC_Toad, ANIM_Toad_Red_Talk, ANIM_Toad_Red_Idle, 0, MSG_MGM_003F)
            EVT_CALL(N(HideCoinCounter))
        EVT_CASE_DEFAULT
            EVT_CALL(N(HideCoinCounter))
            EVT_WAIT(5)
            EVT_CALL(ContinueSpeech, NPC_Toad, ANIM_Toad_Red_Talk, ANIM_Toad_Red_Idle, 0, MSG_MGM_0040)
            EVT_EXEC(N(EVS_DestroyMinigame))
            EVT_CALL(GotoMap, EVT_PTR("mgm_00"), mgm_00_ENTRY_2)
            EVT_WAIT(100)
            EVT_RETURN
    EVT_END_SWITCH
    EVT_THREAD
        EVT_CALL(DisablePartnerAI, 0)
        EVT_CALL(GetPlayerPos, LVar0, LVar1, LVar2)
        EVT_SUB(LVar2, 3)
        EVT_CALL(NpcMoveTo, NPC_PARTNER, LVar0, LVar2, 10)
    EVT_END_THREAD
    EVT_CALL(EndSpeech, NPC_Toad, ANIM_Toad_Red_Talk, ANIM_Toad_Red_Idle, 5)
    EVT_CALL(SetSelfVar, 3, 1)
    EVT_CALL(PlaySoundWithVolume, SOUND_2108, 80)
    EVT_EXEC(N(EVS_MakeAllBoxesAppear))
    EVT_EXEC(N(EVS_SetBoxContents))
    EVT_WAIT(25)
    EVT_THREAD
        EVT_WAIT(12)
        EVT_PLAY_EFFECT(EFFECT_WALKING_DUST, 1, 358, -10, 185)
        EVT_CALL(SetNpcPos, NPC_Toad, 358, 500, 185)
        EVT_CALL(EnableNpcShadow, NPC_Toad, FALSE)
        EVT_CALL(N(DestroySignpost))
        EVT_PLAY_EFFECT(EFFECT_WALKING_DUST, 1, 355, 30, -180)
    EVT_END_THREAD
    EVT_CALL(EndSpeech, NPC_Toad, ANIM_Toad_Red_Talk, ANIM_Toad_Red_Idle, 5)
    EVT_CALL(PushSong, SONG_PLAYROOM, 0)
    EVT_WAIT(8)
    EVT_CALL(EndSpeech, NPC_Toad, ANIM_Toad_Red_Talk, ANIM_Toad_Red_Idle, 5)
    EVT_CALL(EnablePartnerAI)
    EVT_CALL(SetSelfVar, 3, 2)
    EVT_EXEC(N(EVS_Toad_GovernGame))
    EVT_RETURN
    EVT_END
};

EvtScript N(EVS_NpcInit_Toad) = {
    EVT_CALL(SetNpcPos, NPC_Toad, 358, -20, 185)
    EVT_CALL(SetSelfVar, 4, 0)
    EVT_CALL(SetSelfVar, 3, 0)
    EVT_CALL(BindNpcInteract, NPC_SELF, EVT_PTR(N(EVS_NpcInteract_Toad)))
    EVT_RETURN
    EVT_END
};

StaticNpc N(NpcData_GuideToad) = {
    .id = NPC_Toad,
    .settings = &N(NpcSettings_Toad_Stationary),
    .pos = { 353.0f, -20.0f, 185.0f },
    .yaw = 270,
    .flags = ENEMY_FLAG_PASSIVE | ENEMY_FLAG_100 | ENEMY_FLAG_400 | ENEMY_FLAG_800 | ENEMY_FLAG_2000,
    .init = &N(EVS_NpcInit_Toad),
    .drops = TOAD_DROPS,
    .animations = TOAD_RED_ANIMS,
    .tattle = MSG_NpcTattle_MGM_SmashAttackGuide,
};

EvtScript N(EVS_NpcInit_Fuzzy) = {
    EVT_CALL(SetNpcAnimation, NPC_SELF, ANIM_Fuzzy_Run)
    EVT_CALL(SetSelfVar, 0, 0)
    EVT_CALL(GetSelfNpcID, LVar0)
    EVT_SWITCH(LVar0)
        EVT_CASE_EQ(10)
            EVT_CALL(SetSelfVar, 8, 817)
        EVT_CASE_EQ(11)
            EVT_CALL(SetSelfVar, 8, 818)
        EVT_CASE_EQ(12)
            EVT_CALL(SetSelfVar, 8, 819)
        EVT_CASE_EQ(13)
            EVT_CALL(SetSelfVar, 8, 817)
        EVT_CASE_DEFAULT
            EVT_CALL(SetSelfVar, 8, 818)
    EVT_END_SWITCH
    EVT_CALL(SetNpcFlagBits, NPC_SELF, NPC_FLAG_8 | NPC_FLAG_JUMPING, TRUE)
    EVT_CALL(SetNpcFlagBits, NPC_SELF, NPC_FLAG_GRAVITY, FALSE)
    EVT_CALL(EnableNpcShadow, NPC_SELF, FALSE)
    EVT_CALL(RandInt, 100, LVar0)
    EVT_IF_LT(LVar0, 50)
        EVT_CALL(InterpNpcYaw, NPC_SELF, 90, 0)
    EVT_ELSE
        EVT_CALL(InterpNpcYaw, NPC_SELF, 270, 0)
    EVT_END_IF
    EVT_RETURN
    EVT_END
};

EvtScript N(EVS_NpcInit_Bobomb) = {
    EVT_CALL(SetNpcAnimation, NPC_SELF, ANIM_Bobomb_Anim0B)
    EVT_CALL(SetSelfVar, 0, 0)
    EVT_CALL(SetNpcFlagBits, NPC_SELF, NPC_FLAG_8 | NPC_FLAG_JUMPING, TRUE)
    EVT_CALL(SetNpcFlagBits, NPC_SELF, NPC_FLAG_GRAVITY, FALSE)
    EVT_CALL(EnableNpcShadow, NPC_SELF, FALSE)
    EVT_CALL(GetSelfNpcID, LVar0)
    EVT_SWITCH(LVar0)
        EVT_CASE_EQ(30)
            EVT_CALL(SetSelfVar, 8, 812)
        EVT_CASE_EQ(31)
            EVT_CALL(SetSelfVar, 8, 813)
        EVT_CASE_EQ(32)
            EVT_CALL(SetSelfVar, 8, 812)
        EVT_CASE_DEFAULT
            EVT_CALL(SetSelfVar, 8, 813)
    EVT_END_SWITCH
    EVT_CALL(RandInt, 100, LVar0)
    EVT_IF_LT(LVar0, 50)
        EVT_CALL(InterpNpcYaw, NPC_SELF, 90, 0)
    EVT_ELSE
        EVT_CALL(InterpNpcYaw, NPC_SELF, 270, 0)
    EVT_END_IF
    EVT_RETURN
    EVT_END
};

EvtScript N(EVS_NpcInit_Luigi) = {
    EVT_CALL(SetNpcAnimation, NPC_SELF, ANIM_Luigi_Jump)
    EVT_CALL(SetSelfVar, 0, 0)
    EVT_CALL(SetNpcFlagBits, NPC_SELF, NPC_FLAG_8 | NPC_FLAG_JUMPING, TRUE)
    EVT_CALL(SetNpcFlagBits, NPC_SELF, NPC_FLAG_GRAVITY, FALSE)
    EVT_CALL(EnableNpcShadow, NPC_SELF, FALSE)
    EVT_CALL(RandInt, 100, LVar0)
    EVT_IF_LT(LVar0, 50)
        EVT_CALL(InterpNpcYaw, NPC_SELF, 90, 0)
    EVT_ELSE
        EVT_CALL(InterpNpcYaw, NPC_SELF, 270, 0)
    EVT_END_IF
    EVT_RETURN
    EVT_END
};

StaticNpc N(NpcData_Fuzzy_01) = {
    .id = NPC_Fuzzy_01,
    .settings = &N(NpcSettings_Fuzzy),
    .pos = { NPC_DISPOSE_LOCATION },
    .yaw = 0,
    .flags = ENEMY_FLAG_PASSIVE | ENEMY_FLAG_100 | ENEMY_FLAG_200 | ENEMY_FLAG_400 | ENEMY_FLAG_800 | ENEMY_FLAG_200000 | ENEMY_FLAG_IGNORE_TOUCH | ENEMY_FLAG_IGNORE_JUMP | ENEMY_FLAG_IGNORE_HAMMER | ENEMY_FLAG_8000000 | ENEMY_FLAG_10000000 | ENEMY_FLAG_20000000,
    .init = &N(EVS_NpcInit_Fuzzy),
    .drops = {
        .dropFlags = NPC_DROP_FLAG_80,
        .heartDrops  = NO_DROPS,
        .flowerDrops = NO_DROPS,
    },
    .animations = {
        .idle   = ANIM_Fuzzy_Walk,
        .walk   = ANIM_Fuzzy_Walk,
        .run    = ANIM_Fuzzy_Run,
        .chase  = ANIM_Fuzzy_Run,
        .anim_4 = ANIM_Fuzzy_Idle,
        .anim_5 = ANIM_Fuzzy_Idle,
        .death  = ANIM_Fuzzy_Hurt,
        .hit    = ANIM_Fuzzy_Hurt,
        .anim_8 = ANIM_Fuzzy_Run,
        .anim_9 = ANIM_Fuzzy_Run,
        .anim_A = ANIM_Fuzzy_Run,
        .anim_B = ANIM_Fuzzy_Run,
        .anim_C = ANIM_Fuzzy_Run,
        .anim_D = ANIM_Fuzzy_Run,
        .anim_E = ANIM_Fuzzy_Run,
        .anim_F = ANIM_Fuzzy_Run,
    },
    .tattle = MSG_NpcTattle_MGM_SmashAttackGuide,
};

StaticNpc N(NpcData_Fuzzy_02) = {
    .id = NPC_Fuzzy_02,
    .settings = &N(NpcSettings_Fuzzy),
    .pos = { NPC_DISPOSE_LOCATION },
    .yaw = 0,
    .flags = ENEMY_FLAG_PASSIVE | ENEMY_FLAG_100 | ENEMY_FLAG_200 | ENEMY_FLAG_400 | ENEMY_FLAG_800 | ENEMY_FLAG_200000 | ENEMY_FLAG_IGNORE_TOUCH | ENEMY_FLAG_IGNORE_JUMP | ENEMY_FLAG_IGNORE_HAMMER | ENEMY_FLAG_8000000 | ENEMY_FLAG_10000000 | ENEMY_FLAG_20000000,
    .init = &N(EVS_NpcInit_Fuzzy),
    .drops = {
        .dropFlags = NPC_DROP_FLAG_80,
        .heartDrops  = NO_DROPS,
        .flowerDrops = NO_DROPS,
    },
    .animations = {
        .idle   = ANIM_Fuzzy_Walk,
        .walk   = ANIM_Fuzzy_Walk,
        .run    = ANIM_Fuzzy_Run,
        .chase  = ANIM_Fuzzy_Run,
        .anim_4 = ANIM_Fuzzy_Idle,
        .anim_5 = ANIM_Fuzzy_Idle,
        .death  = ANIM_Fuzzy_Hurt,
        .hit    = ANIM_Fuzzy_Hurt,
        .anim_8 = ANIM_Fuzzy_Run,
        .anim_9 = ANIM_Fuzzy_Run,
        .anim_A = ANIM_Fuzzy_Run,
        .anim_B = ANIM_Fuzzy_Run,
        .anim_C = ANIM_Fuzzy_Run,
        .anim_D = ANIM_Fuzzy_Run,
        .anim_E = ANIM_Fuzzy_Run,
        .anim_F = ANIM_Fuzzy_Run,
    },
    .tattle = MSG_NpcTattle_MGM_SmashAttackGuide,
};

StaticNpc N(NpcData_Fuzzy_03) = {
    .id = NPC_Fuzzy_03,
    .settings = &N(NpcSettings_Fuzzy),
    .pos = { NPC_DISPOSE_LOCATION },
    .yaw = 0,
    .flags = ENEMY_FLAG_PASSIVE | ENEMY_FLAG_100 | ENEMY_FLAG_200 | ENEMY_FLAG_400 | ENEMY_FLAG_800 | ENEMY_FLAG_200000 | ENEMY_FLAG_IGNORE_TOUCH | ENEMY_FLAG_IGNORE_JUMP | ENEMY_FLAG_IGNORE_HAMMER | ENEMY_FLAG_8000000 | ENEMY_FLAG_10000000 | ENEMY_FLAG_20000000,
    .init = &N(EVS_NpcInit_Fuzzy),
    .drops = {
        .dropFlags = NPC_DROP_FLAG_80,
        .heartDrops  = NO_DROPS,
        .flowerDrops = NO_DROPS,
    },
    .animations = {
        .idle   = ANIM_Fuzzy_Walk,
        .walk   = ANIM_Fuzzy_Walk,
        .run    = ANIM_Fuzzy_Run,
        .chase  = ANIM_Fuzzy_Run,
        .anim_4 = ANIM_Fuzzy_Idle,
        .anim_5 = ANIM_Fuzzy_Idle,
        .death  = ANIM_Fuzzy_Hurt,
        .hit    = ANIM_Fuzzy_Hurt,
        .anim_8 = ANIM_Fuzzy_Run,
        .anim_9 = ANIM_Fuzzy_Run,
        .anim_A = ANIM_Fuzzy_Run,
        .anim_B = ANIM_Fuzzy_Run,
        .anim_C = ANIM_Fuzzy_Run,
        .anim_D = ANIM_Fuzzy_Run,
        .anim_E = ANIM_Fuzzy_Run,
        .anim_F = ANIM_Fuzzy_Run,
    },
    .tattle = MSG_NpcTattle_MGM_SmashAttackGuide,
};

StaticNpc N(NpcData_Fuzzy_04) = {
    .id = NPC_Fuzzy_04,
    .settings = &N(NpcSettings_Fuzzy),
    .pos = { NPC_DISPOSE_LOCATION },
    .yaw = 0,
    .flags = ENEMY_FLAG_PASSIVE | ENEMY_FLAG_100 | ENEMY_FLAG_200 | ENEMY_FLAG_400 | ENEMY_FLAG_800 | ENEMY_FLAG_200000 | ENEMY_FLAG_IGNORE_TOUCH | ENEMY_FLAG_IGNORE_JUMP | ENEMY_FLAG_IGNORE_HAMMER | ENEMY_FLAG_8000000 | ENEMY_FLAG_10000000 | ENEMY_FLAG_20000000,
    .init = &N(EVS_NpcInit_Fuzzy),
    .drops = {
        .dropFlags = NPC_DROP_FLAG_80,
        .heartDrops  = NO_DROPS,
        .flowerDrops = NO_DROPS,
    },
    .animations = {
        .idle   = ANIM_Fuzzy_Walk,
        .walk   = ANIM_Fuzzy_Walk,
        .run    = ANIM_Fuzzy_Run,
        .chase  = ANIM_Fuzzy_Run,
        .anim_4 = ANIM_Fuzzy_Idle,
        .anim_5 = ANIM_Fuzzy_Idle,
        .death  = ANIM_Fuzzy_Hurt,
        .hit    = ANIM_Fuzzy_Hurt,
        .anim_8 = ANIM_Fuzzy_Run,
        .anim_9 = ANIM_Fuzzy_Run,
        .anim_A = ANIM_Fuzzy_Run,
        .anim_B = ANIM_Fuzzy_Run,
        .anim_C = ANIM_Fuzzy_Run,
        .anim_D = ANIM_Fuzzy_Run,
        .anim_E = ANIM_Fuzzy_Run,
        .anim_F = ANIM_Fuzzy_Run,
    },
    .tattle = MSG_NpcTattle_MGM_SmashAttackGuide,
};

StaticNpc N(NpcData_Fuzzy_05) = {
    .id = NPC_Fuzzy_05,
    .settings = &N(NpcSettings_Fuzzy),
    .pos = { NPC_DISPOSE_LOCATION },
    .yaw = 0,
    .flags = ENEMY_FLAG_PASSIVE | ENEMY_FLAG_100 | ENEMY_FLAG_200 | ENEMY_FLAG_400 | ENEMY_FLAG_800 | ENEMY_FLAG_200000 | ENEMY_FLAG_IGNORE_TOUCH | ENEMY_FLAG_IGNORE_JUMP | ENEMY_FLAG_IGNORE_HAMMER | ENEMY_FLAG_8000000 | ENEMY_FLAG_10000000 | ENEMY_FLAG_20000000,
    .init = &N(EVS_NpcInit_Fuzzy),
    .drops = {
        .dropFlags = NPC_DROP_FLAG_80,
        .heartDrops  = NO_DROPS,
        .flowerDrops = NO_DROPS,
    },
    .animations = {
        .idle   = ANIM_Fuzzy_Walk,
        .walk   = ANIM_Fuzzy_Walk,
        .run    = ANIM_Fuzzy_Run,
        .chase  = ANIM_Fuzzy_Run,
        .anim_4 = ANIM_Fuzzy_Idle,
        .anim_5 = ANIM_Fuzzy_Idle,
        .death  = ANIM_Fuzzy_Hurt,
        .hit    = ANIM_Fuzzy_Hurt,
        .anim_8 = ANIM_Fuzzy_Run,
        .anim_9 = ANIM_Fuzzy_Run,
        .anim_A = ANIM_Fuzzy_Run,
        .anim_B = ANIM_Fuzzy_Run,
        .anim_C = ANIM_Fuzzy_Run,
        .anim_D = ANIM_Fuzzy_Run,
        .anim_E = ANIM_Fuzzy_Run,
        .anim_F = ANIM_Fuzzy_Run,
    },
    .tattle = MSG_NpcTattle_MGM_SmashAttackGuide,
};

StaticNpc N(NpcData_Bobomb_01) = {
    .id = NPC_Bobomb_01,
    .settings = &N(NpcSettings_Bobomb),
    .pos = { NPC_DISPOSE_LOCATION },
    .yaw = 0,
    .flags = ENEMY_FLAG_PASSIVE | ENEMY_FLAG_100 | ENEMY_FLAG_200 | ENEMY_FLAG_400 | ENEMY_FLAG_800 | ENEMY_FLAG_200000 | ENEMY_FLAG_IGNORE_TOUCH | ENEMY_FLAG_IGNORE_JUMP | ENEMY_FLAG_IGNORE_HAMMER | ENEMY_FLAG_8000000 | ENEMY_FLAG_10000000 | ENEMY_FLAG_20000000,
    .init = &N(EVS_NpcInit_Bobomb),
    .drops = {
        .dropFlags = NPC_DROP_FLAG_80,
        .heartDrops  = NO_DROPS,
        .flowerDrops = NO_DROPS,
    },
    .animations = {
        .idle   = ANIM_Bobomb_Anim02,
        .walk   = ANIM_Bobomb_Anim04,
        .run    = ANIM_Bobomb_Anim06,
        .chase  = ANIM_Bobomb_Anim06,
        .anim_4 = ANIM_Bobomb_Anim02,
        .anim_5 = ANIM_Bobomb_Anim02,
        .death  = ANIM_Bobomb_Anim0E,
        .hit    = ANIM_Bobomb_Anim0E,
        .anim_8 = ANIM_Bobomb_Anim06,
        .anim_9 = ANIM_Bobomb_Anim06,
        .anim_A = ANIM_Bobomb_Anim06,
        .anim_B = ANIM_Bobomb_Anim06,
        .anim_C = ANIM_Bobomb_Anim06,
        .anim_D = ANIM_Bobomb_Anim06,
        .anim_E = ANIM_Bobomb_Anim06,
        .anim_F = ANIM_Bobomb_Anim06,
    },
    .tattle = MSG_NpcTattle_MGM_SmashAttackGuide,
};

StaticNpc N(NpcData_Bobomb_02) = {
    .id = NPC_Bobomb_02,
    .settings = &N(NpcSettings_Bobomb),
    .pos = { NPC_DISPOSE_LOCATION },
    .yaw = 0,
    .flags = ENEMY_FLAG_PASSIVE | ENEMY_FLAG_100 | ENEMY_FLAG_200 | ENEMY_FLAG_400 | ENEMY_FLAG_800 | ENEMY_FLAG_200000 | ENEMY_FLAG_IGNORE_TOUCH | ENEMY_FLAG_IGNORE_JUMP | ENEMY_FLAG_IGNORE_HAMMER | ENEMY_FLAG_8000000 | ENEMY_FLAG_10000000 | ENEMY_FLAG_20000000,
    .init = &N(EVS_NpcInit_Bobomb),
    .drops = {
        .dropFlags = NPC_DROP_FLAG_80,
        .heartDrops  = NO_DROPS,
        .flowerDrops = NO_DROPS,
    },
    .animations = {
        .idle   = ANIM_Bobomb_Anim02,
        .walk   = ANIM_Bobomb_Anim04,
        .run    = ANIM_Bobomb_Anim06,
        .chase  = ANIM_Bobomb_Anim06,
        .anim_4 = ANIM_Bobomb_Anim02,
        .anim_5 = ANIM_Bobomb_Anim02,
        .death  = ANIM_Bobomb_Anim0E,
        .hit    = ANIM_Bobomb_Anim0E,
        .anim_8 = ANIM_Bobomb_Anim06,
        .anim_9 = ANIM_Bobomb_Anim06,
        .anim_A = ANIM_Bobomb_Anim06,
        .anim_B = ANIM_Bobomb_Anim06,
        .anim_C = ANIM_Bobomb_Anim06,
        .anim_D = ANIM_Bobomb_Anim06,
        .anim_E = ANIM_Bobomb_Anim06,
        .anim_F = ANIM_Bobomb_Anim06,
    },
    .tattle = MSG_NpcTattle_MGM_SmashAttackGuide,
};

StaticNpc N(NpcData_Bobomb_03) = {
    .id = NPC_Bobomb_03,
    .settings = &N(NpcSettings_Bobomb),
    .pos = { NPC_DISPOSE_LOCATION },
    .yaw = 0,
    .flags = ENEMY_FLAG_PASSIVE | ENEMY_FLAG_100 | ENEMY_FLAG_200 | ENEMY_FLAG_400 | ENEMY_FLAG_800 | ENEMY_FLAG_200000 | ENEMY_FLAG_IGNORE_TOUCH | ENEMY_FLAG_IGNORE_JUMP | ENEMY_FLAG_IGNORE_HAMMER | ENEMY_FLAG_8000000 | ENEMY_FLAG_10000000 | ENEMY_FLAG_20000000,
    .init = &N(EVS_NpcInit_Bobomb),
    .drops = {
        .dropFlags = NPC_DROP_FLAG_80,
        .heartDrops  = NO_DROPS,
        .flowerDrops = NO_DROPS,
    },
    .animations = {
        .idle   = ANIM_Bobomb_Anim02,
        .walk   = ANIM_Bobomb_Anim04,
        .run    = ANIM_Bobomb_Anim06,
        .chase  = ANIM_Bobomb_Anim06,
        .anim_4 = ANIM_Bobomb_Anim02,
        .anim_5 = ANIM_Bobomb_Anim02,
        .death  = ANIM_Bobomb_Anim0E,
        .hit    = ANIM_Bobomb_Anim0E,
        .anim_8 = ANIM_Bobomb_Anim06,
        .anim_9 = ANIM_Bobomb_Anim06,
        .anim_A = ANIM_Bobomb_Anim06,
        .anim_B = ANIM_Bobomb_Anim06,
        .anim_C = ANIM_Bobomb_Anim06,
        .anim_D = ANIM_Bobomb_Anim06,
        .anim_E = ANIM_Bobomb_Anim06,
        .anim_F = ANIM_Bobomb_Anim06,
    },
    .tattle = MSG_NpcTattle_MGM_SmashAttackGuide,
};

StaticNpc N(NpcData_Bobomb_04) = {
    .id = NPC_Bobomb_04,
    .settings = &N(NpcSettings_Bobomb),
    .pos = { NPC_DISPOSE_LOCATION },
    .yaw = 0,
    .flags = ENEMY_FLAG_PASSIVE | ENEMY_FLAG_100 | ENEMY_FLAG_200 | ENEMY_FLAG_400 | ENEMY_FLAG_800 | ENEMY_FLAG_200000 | ENEMY_FLAG_IGNORE_TOUCH | ENEMY_FLAG_IGNORE_JUMP | ENEMY_FLAG_IGNORE_HAMMER | ENEMY_FLAG_8000000 | ENEMY_FLAG_10000000 | ENEMY_FLAG_20000000,
    .init = &N(EVS_NpcInit_Bobomb),
    .drops = {
        .dropFlags = NPC_DROP_FLAG_80,
        .heartDrops  = NO_DROPS,
        .flowerDrops = NO_DROPS,
    },
    .animations = {
        .idle   = ANIM_Bobomb_Anim02,
        .walk   = ANIM_Bobomb_Anim04,
        .run    = ANIM_Bobomb_Anim06,
        .chase  = ANIM_Bobomb_Anim06,
        .anim_4 = ANIM_Bobomb_Anim02,
        .anim_5 = ANIM_Bobomb_Anim02,
        .death  = ANIM_Bobomb_Anim0E,
        .hit    = ANIM_Bobomb_Anim0E,
        .anim_8 = ANIM_Bobomb_Anim06,
        .anim_9 = ANIM_Bobomb_Anim06,
        .anim_A = ANIM_Bobomb_Anim06,
        .anim_B = ANIM_Bobomb_Anim06,
        .anim_C = ANIM_Bobomb_Anim06,
        .anim_D = ANIM_Bobomb_Anim06,
        .anim_E = ANIM_Bobomb_Anim06,
        .anim_F = ANIM_Bobomb_Anim06,
    },
    .tattle = MSG_NpcTattle_MGM_SmashAttackGuide,
};

StaticNpc N(NpcData_Bobomb_05) = {
    .id = NPC_Bobomb_05,
    .settings = &N(NpcSettings_Bobomb),
    .pos = { NPC_DISPOSE_LOCATION },
    .yaw = 0,
    .flags = ENEMY_FLAG_PASSIVE | ENEMY_FLAG_100 | ENEMY_FLAG_200 | ENEMY_FLAG_400 | ENEMY_FLAG_800 | ENEMY_FLAG_200000 | ENEMY_FLAG_IGNORE_TOUCH | ENEMY_FLAG_IGNORE_JUMP | ENEMY_FLAG_IGNORE_HAMMER | ENEMY_FLAG_8000000 | ENEMY_FLAG_10000000 | ENEMY_FLAG_20000000,
    .init = &N(EVS_NpcInit_Bobomb),
    .drops = {
        .dropFlags = NPC_DROP_FLAG_80,
        .heartDrops  = NO_DROPS,
        .flowerDrops = NO_DROPS,
    },
    .animations = {
        .idle   = ANIM_Bobomb_Anim02,
        .walk   = ANIM_Bobomb_Anim04,
        .run    = ANIM_Bobomb_Anim06,
        .chase  = ANIM_Bobomb_Anim06,
        .anim_4 = ANIM_Bobomb_Anim02,
        .anim_5 = ANIM_Bobomb_Anim02,
        .death  = ANIM_Bobomb_Anim0E,
        .hit    = ANIM_Bobomb_Anim0E,
        .anim_8 = ANIM_Bobomb_Anim06,
        .anim_9 = ANIM_Bobomb_Anim06,
        .anim_A = ANIM_Bobomb_Anim06,
        .anim_B = ANIM_Bobomb_Anim06,
        .anim_C = ANIM_Bobomb_Anim06,
        .anim_D = ANIM_Bobomb_Anim06,
        .anim_E = ANIM_Bobomb_Anim06,
        .anim_F = ANIM_Bobomb_Anim06,
    },
    .tattle = MSG_NpcTattle_MGM_SmashAttackGuide,
};

StaticNpc N(NpcData_Luigis)[] = {
    {
        .id = NPC_Luigi_01,
        .settings = &N(NpcSettings_Luigi),
        .pos = { NPC_DISPOSE_LOCATION },
        .yaw = 0,
        .flags = ENEMY_FLAG_PASSIVE | ENEMY_FLAG_ENABLE_HIT_SCRIPT | ENEMY_FLAG_100 | ENEMY_FLAG_200 | ENEMY_FLAG_400 | ENEMY_FLAG_800 | ENEMY_FLAG_200000 | ENEMY_FLAG_IGNORE_TOUCH | ENEMY_FLAG_IGNORE_JUMP | ENEMY_FLAG_IGNORE_HAMMER | ENEMY_FLAG_8000000 | ENEMY_FLAG_10000000 | ENEMY_FLAG_20000000,
        .init = &N(EVS_NpcInit_Luigi),
        .drops = {
            .dropFlags = NPC_DROP_FLAG_80,
            .heartDrops  = NO_DROPS,
            .flowerDrops = NO_DROPS,
        },
        .animations = {
            .idle   = ANIM_Luigi_Still,
            .walk   = ANIM_Luigi_Still,
            .run    = ANIM_Luigi_Still,
            .chase  = ANIM_Luigi_Still,
            .anim_4 = ANIM_Luigi_Still,
            .anim_5 = ANIM_Luigi_Still,
            .death  = ANIM_Luigi_Still,
            .hit    = ANIM_Luigi_Still,
            .anim_8 = ANIM_Luigi_Still,
            .anim_9 = ANIM_Luigi_Still,
            .anim_A = ANIM_Luigi_Still,
            .anim_B = ANIM_Luigi_Still,
            .anim_C = ANIM_Luigi_Still,
            .anim_D = ANIM_Luigi_Still,
            .anim_E = ANIM_Luigi_Still,
            .anim_F = ANIM_Luigi_Still,
        },
        .tattle = MSG_NpcTattle_MGM_SmashAttackGuide,
    },
    {
        .id = NPC_Luigi_02,
        .settings = &N(NpcSettings_Luigi),
        .pos = { NPC_DISPOSE_LOCATION },
        .yaw = 0,
        .flags = ENEMY_FLAG_PASSIVE | ENEMY_FLAG_ENABLE_HIT_SCRIPT | ENEMY_FLAG_100 | ENEMY_FLAG_200 | ENEMY_FLAG_400 | ENEMY_FLAG_800 | ENEMY_FLAG_200000 | ENEMY_FLAG_IGNORE_TOUCH | ENEMY_FLAG_IGNORE_JUMP | ENEMY_FLAG_IGNORE_HAMMER | ENEMY_FLAG_8000000 | ENEMY_FLAG_10000000 | ENEMY_FLAG_20000000,
        .init = &N(EVS_NpcInit_Luigi),
        .drops = {
            .dropFlags = NPC_DROP_FLAG_80,
            .heartDrops  = NO_DROPS,
            .flowerDrops = NO_DROPS,
        },
        .animations = {
            .idle   = ANIM_Luigi_Still,
            .walk   = ANIM_Luigi_Still,
            .run    = ANIM_Luigi_Still,
            .chase  = ANIM_Luigi_Still,
            .anim_4 = ANIM_Luigi_Still,
            .anim_5 = ANIM_Luigi_Still,
            .death  = ANIM_Luigi_Still,
            .hit    = ANIM_Luigi_Still,
            .anim_8 = ANIM_Luigi_Still,
            .anim_9 = ANIM_Luigi_Still,
            .anim_A = ANIM_Luigi_Still,
            .anim_B = ANIM_Luigi_Still,
            .anim_C = ANIM_Luigi_Still,
            .anim_D = ANIM_Luigi_Still,
            .anim_E = ANIM_Luigi_Still,
            .anim_F = ANIM_Luigi_Still,
        },
        .tattle = MSG_NpcTattle_MGM_SmashAttackGuide,
    },
    {
        .id = NPC_Luigi_03,
        .settings = &N(NpcSettings_Luigi),
        .pos = { NPC_DISPOSE_LOCATION },
        .yaw = 0,
        .flags = ENEMY_FLAG_PASSIVE | ENEMY_FLAG_ENABLE_HIT_SCRIPT | ENEMY_FLAG_100 | ENEMY_FLAG_200 | ENEMY_FLAG_400 | ENEMY_FLAG_800 | ENEMY_FLAG_200000 | ENEMY_FLAG_IGNORE_TOUCH | ENEMY_FLAG_IGNORE_JUMP | ENEMY_FLAG_IGNORE_HAMMER | ENEMY_FLAG_8000000 | ENEMY_FLAG_10000000 | ENEMY_FLAG_20000000,
        .init = &N(EVS_NpcInit_Luigi),
        .drops = {
            .dropFlags = NPC_DROP_FLAG_80,
            .heartDrops  = NO_DROPS,
            .flowerDrops = NO_DROPS,
        },
        .animations = {
            .idle   = ANIM_Luigi_Still,
            .walk   = ANIM_Luigi_Still,
            .run    = ANIM_Luigi_Still,
            .chase  = ANIM_Luigi_Still,
            .anim_4 = ANIM_Luigi_Still,
            .anim_5 = ANIM_Luigi_Still,
            .death  = ANIM_Luigi_Still,
            .hit    = ANIM_Luigi_Still,
            .anim_8 = ANIM_Luigi_Still,
            .anim_9 = ANIM_Luigi_Still,
            .anim_A = ANIM_Luigi_Still,
            .anim_B = ANIM_Luigi_Still,
            .anim_C = ANIM_Luigi_Still,
            .anim_D = ANIM_Luigi_Still,
            .anim_E = ANIM_Luigi_Still,
            .anim_F = ANIM_Luigi_Still,
        },
        .tattle = MSG_NpcTattle_MGM_SmashAttackGuide,
    },
    {
        .id = NPC_Luigi_04,
        .settings = &N(NpcSettings_Luigi),
        .pos = { NPC_DISPOSE_LOCATION },
        .yaw = 0,
        .flags = ENEMY_FLAG_PASSIVE | ENEMY_FLAG_ENABLE_HIT_SCRIPT | ENEMY_FLAG_100 | ENEMY_FLAG_200 | ENEMY_FLAG_400 | ENEMY_FLAG_800 | ENEMY_FLAG_200000 | ENEMY_FLAG_IGNORE_TOUCH | ENEMY_FLAG_IGNORE_JUMP | ENEMY_FLAG_IGNORE_HAMMER | ENEMY_FLAG_8000000 | ENEMY_FLAG_10000000 | ENEMY_FLAG_20000000,
        .init = &N(EVS_NpcInit_Luigi),
        .drops = {
            .dropFlags = NPC_DROP_FLAG_80,
            .heartDrops  = NO_DROPS,
            .flowerDrops = NO_DROPS,
        },
        .animations = {
            .idle   = ANIM_Luigi_Still,
            .walk   = ANIM_Luigi_Still,
            .run    = ANIM_Luigi_Still,
            .chase  = ANIM_Luigi_Still,
            .anim_4 = ANIM_Luigi_Still,
            .anim_5 = ANIM_Luigi_Still,
            .death  = ANIM_Luigi_Still,
            .hit    = ANIM_Luigi_Still,
            .anim_8 = ANIM_Luigi_Still,
            .anim_9 = ANIM_Luigi_Still,
            .anim_A = ANIM_Luigi_Still,
            .anim_B = ANIM_Luigi_Still,
            .anim_C = ANIM_Luigi_Still,
            .anim_D = ANIM_Luigi_Still,
            .anim_E = ANIM_Luigi_Still,
            .anim_F = ANIM_Luigi_Still,
        },
        .tattle = MSG_NpcTattle_MGM_SmashAttackGuide,
    },
    {
        .id = NPC_Luigi_05,
        .settings = &N(NpcSettings_Luigi),
        .pos = { NPC_DISPOSE_LOCATION },
        .yaw = 0,
        .flags = ENEMY_FLAG_PASSIVE | ENEMY_FLAG_ENABLE_HIT_SCRIPT | ENEMY_FLAG_100 | ENEMY_FLAG_200 | ENEMY_FLAG_400 | ENEMY_FLAG_800 | ENEMY_FLAG_200000 | ENEMY_FLAG_IGNORE_TOUCH | ENEMY_FLAG_IGNORE_JUMP | ENEMY_FLAG_IGNORE_HAMMER | ENEMY_FLAG_8000000 | ENEMY_FLAG_10000000 | ENEMY_FLAG_20000000,
        .init = &N(EVS_NpcInit_Luigi),
        .drops = {
            .dropFlags = NPC_DROP_FLAG_80,
            .heartDrops  = NO_DROPS,
            .flowerDrops = NO_DROPS,
        },
        .animations = {
            .idle   = ANIM_Luigi_Still,
            .walk   = ANIM_Luigi_Still,
            .run    = ANIM_Luigi_Still,
            .chase  = ANIM_Luigi_Still,
            .anim_4 = ANIM_Luigi_Still,
            .anim_5 = ANIM_Luigi_Still,
            .death  = ANIM_Luigi_Still,
            .hit    = ANIM_Luigi_Still,
            .anim_8 = ANIM_Luigi_Still,
            .anim_9 = ANIM_Luigi_Still,
            .anim_A = ANIM_Luigi_Still,
            .anim_B = ANIM_Luigi_Still,
            .anim_C = ANIM_Luigi_Still,
            .anim_D = ANIM_Luigi_Still,
            .anim_E = ANIM_Luigi_Still,
            .anim_F = ANIM_Luigi_Still,
        },
        .tattle = MSG_NpcTattle_MGM_SmashAttackGuide,
    },
    {
        .id = NPC_Luigi_06,
        .settings = &N(NpcSettings_Luigi),
        .pos = { NPC_DISPOSE_LOCATION },
        .yaw = 0,
        .flags = ENEMY_FLAG_PASSIVE | ENEMY_FLAG_ENABLE_HIT_SCRIPT | ENEMY_FLAG_100 | ENEMY_FLAG_200 | ENEMY_FLAG_400 | ENEMY_FLAG_800 | ENEMY_FLAG_200000 | ENEMY_FLAG_IGNORE_TOUCH | ENEMY_FLAG_IGNORE_JUMP | ENEMY_FLAG_IGNORE_HAMMER | ENEMY_FLAG_8000000 | ENEMY_FLAG_10000000 | ENEMY_FLAG_20000000,
        .init = &N(EVS_NpcInit_Luigi),
        .drops = {
            .dropFlags = NPC_DROP_FLAG_80,
            .heartDrops  = NO_DROPS,
            .flowerDrops = NO_DROPS,
        },
        .animations = {
            .idle   = ANIM_Luigi_Still,
            .walk   = ANIM_Luigi_Still,
            .run    = ANIM_Luigi_Still,
            .chase  = ANIM_Luigi_Still,
            .anim_4 = ANIM_Luigi_Still,
            .anim_5 = ANIM_Luigi_Still,
            .death  = ANIM_Luigi_Still,
            .hit    = ANIM_Luigi_Still,
            .anim_8 = ANIM_Luigi_Still,
            .anim_9 = ANIM_Luigi_Still,
            .anim_A = ANIM_Luigi_Still,
            .anim_B = ANIM_Luigi_Still,
            .anim_C = ANIM_Luigi_Still,
            .anim_D = ANIM_Luigi_Still,
            .anim_E = ANIM_Luigi_Still,
            .anim_F = ANIM_Luigi_Still,
        },
        .tattle = MSG_NpcTattle_MGM_SmashAttackGuide,
    },
    {
        .id = NPC_Luigi_07,
        .settings = &N(NpcSettings_Luigi),
        .pos = { NPC_DISPOSE_LOCATION },
        .yaw = 0,
        .flags = ENEMY_FLAG_PASSIVE | ENEMY_FLAG_ENABLE_HIT_SCRIPT | ENEMY_FLAG_100 | ENEMY_FLAG_200 | ENEMY_FLAG_400 | ENEMY_FLAG_800 | ENEMY_FLAG_200000 | ENEMY_FLAG_IGNORE_TOUCH | ENEMY_FLAG_IGNORE_JUMP | ENEMY_FLAG_IGNORE_HAMMER | ENEMY_FLAG_8000000 | ENEMY_FLAG_10000000 | ENEMY_FLAG_20000000,
        .init = &N(EVS_NpcInit_Luigi),
        .drops = {
            .dropFlags = NPC_DROP_FLAG_80,
            .heartDrops  = NO_DROPS,
            .flowerDrops = NO_DROPS,
        },
        .animations = {
            .idle   = ANIM_Luigi_Still,
            .walk   = ANIM_Luigi_Still,
            .run    = ANIM_Luigi_Still,
            .chase  = ANIM_Luigi_Still,
            .anim_4 = ANIM_Luigi_Still,
            .anim_5 = ANIM_Luigi_Still,
            .death  = ANIM_Luigi_Still,
            .hit    = ANIM_Luigi_Still,
            .anim_8 = ANIM_Luigi_Still,
            .anim_9 = ANIM_Luigi_Still,
            .anim_A = ANIM_Luigi_Still,
            .anim_B = ANIM_Luigi_Still,
            .anim_C = ANIM_Luigi_Still,
            .anim_D = ANIM_Luigi_Still,
            .anim_E = ANIM_Luigi_Still,
            .anim_F = ANIM_Luigi_Still,
        },
        .tattle = MSG_NpcTattle_MGM_SmashAttackGuide,
    },
    {
        .id = NPC_Luigi_08,
        .settings = &N(NpcSettings_Luigi),
        .pos = { NPC_DISPOSE_LOCATION },
        .yaw = 0,
        .flags = ENEMY_FLAG_PASSIVE | ENEMY_FLAG_ENABLE_HIT_SCRIPT | ENEMY_FLAG_100 | ENEMY_FLAG_200 | ENEMY_FLAG_400 | ENEMY_FLAG_800 | ENEMY_FLAG_200000 | ENEMY_FLAG_IGNORE_TOUCH | ENEMY_FLAG_IGNORE_JUMP | ENEMY_FLAG_IGNORE_HAMMER | ENEMY_FLAG_8000000 | ENEMY_FLAG_10000000 | ENEMY_FLAG_20000000,
        .init = &N(EVS_NpcInit_Luigi),
        .drops = {
            .dropFlags = NPC_DROP_FLAG_80,
            .heartDrops  = NO_DROPS,
            .flowerDrops = NO_DROPS,
        },
        .animations = {
            .idle   = ANIM_Luigi_Still,
            .walk   = ANIM_Luigi_Still,
            .run    = ANIM_Luigi_Still,
            .chase  = ANIM_Luigi_Still,
            .anim_4 = ANIM_Luigi_Still,
            .anim_5 = ANIM_Luigi_Still,
            .death  = ANIM_Luigi_Still,
            .hit    = ANIM_Luigi_Still,
            .anim_8 = ANIM_Luigi_Still,
            .anim_9 = ANIM_Luigi_Still,
            .anim_A = ANIM_Luigi_Still,
            .anim_B = ANIM_Luigi_Still,
            .anim_C = ANIM_Luigi_Still,
            .anim_D = ANIM_Luigi_Still,
            .anim_E = ANIM_Luigi_Still,
            .anim_F = ANIM_Luigi_Still,
        },
        .tattle = MSG_NpcTattle_MGM_SmashAttackGuide,
    },
    {
        .id = NPC_Luigi_09,
        .settings = &N(NpcSettings_Luigi),
        .pos = { NPC_DISPOSE_LOCATION },
        .yaw = 0,
        .flags = ENEMY_FLAG_PASSIVE | ENEMY_FLAG_ENABLE_HIT_SCRIPT | ENEMY_FLAG_100 | ENEMY_FLAG_200 | ENEMY_FLAG_400 | ENEMY_FLAG_800 | ENEMY_FLAG_200000 | ENEMY_FLAG_IGNORE_TOUCH | ENEMY_FLAG_IGNORE_JUMP | ENEMY_FLAG_IGNORE_HAMMER | ENEMY_FLAG_8000000 | ENEMY_FLAG_10000000 | ENEMY_FLAG_20000000,
        .init = &N(EVS_NpcInit_Luigi),
        .drops = {
            .dropFlags = NPC_DROP_FLAG_80,
            .heartDrops  = NO_DROPS,
            .flowerDrops = NO_DROPS,
        },
        .animations = {
            .idle   = ANIM_Luigi_Still,
            .walk   = ANIM_Luigi_Still,
            .run    = ANIM_Luigi_Still,
            .chase  = ANIM_Luigi_Still,
            .anim_4 = ANIM_Luigi_Still,
            .anim_5 = ANIM_Luigi_Still,
            .death  = ANIM_Luigi_Still,
            .hit    = ANIM_Luigi_Still,
            .anim_8 = ANIM_Luigi_Still,
            .anim_9 = ANIM_Luigi_Still,
            .anim_A = ANIM_Luigi_Still,
            .anim_B = ANIM_Luigi_Still,
            .anim_C = ANIM_Luigi_Still,
            .anim_D = ANIM_Luigi_Still,
            .anim_E = ANIM_Luigi_Still,
            .anim_F = ANIM_Luigi_Still,
        },
        .tattle = MSG_NpcTattle_MGM_SmashAttackGuide,
    },
    {
        .id = NPC_Luigi_10,
        .settings = &N(NpcSettings_Luigi),
        .pos = { NPC_DISPOSE_LOCATION },
        .yaw = 0,
        .flags = ENEMY_FLAG_PASSIVE | ENEMY_FLAG_ENABLE_HIT_SCRIPT | ENEMY_FLAG_100 | ENEMY_FLAG_200 | ENEMY_FLAG_400 | ENEMY_FLAG_800 | ENEMY_FLAG_200000 | ENEMY_FLAG_IGNORE_TOUCH | ENEMY_FLAG_IGNORE_JUMP | ENEMY_FLAG_IGNORE_HAMMER | ENEMY_FLAG_8000000 | ENEMY_FLAG_10000000 | ENEMY_FLAG_20000000,
        .init = &N(EVS_NpcInit_Luigi),
        .drops = {
            .dropFlags = NPC_DROP_FLAG_80,
            .heartDrops  = NO_DROPS,
            .flowerDrops = NO_DROPS,
        },
        .animations = {
            .idle   = ANIM_Luigi_Still,
            .walk   = ANIM_Luigi_Still,
            .run    = ANIM_Luigi_Still,
            .chase  = ANIM_Luigi_Still,
            .anim_4 = ANIM_Luigi_Still,
            .anim_5 = ANIM_Luigi_Still,
            .death  = ANIM_Luigi_Still,
            .hit    = ANIM_Luigi_Still,
            .anim_8 = ANIM_Luigi_Still,
            .anim_9 = ANIM_Luigi_Still,
            .anim_A = ANIM_Luigi_Still,
            .anim_B = ANIM_Luigi_Still,
            .anim_C = ANIM_Luigi_Still,
            .anim_D = ANIM_Luigi_Still,
            .anim_E = ANIM_Luigi_Still,
            .anim_F = ANIM_Luigi_Still,
        },
        .tattle = MSG_NpcTattle_MGM_SmashAttackGuide,
    },
};

NpcGroupList N(DefaultNPCs) = {
    NPC_GROUP(N(NpcData_GuideToad)),
    NPC_GROUP(N(NpcData_Fuzzy_01)),
    NPC_GROUP(N(NpcData_Fuzzy_02)),
    NPC_GROUP(N(NpcData_Fuzzy_03)),
    NPC_GROUP(N(NpcData_Fuzzy_04)),
    NPC_GROUP(N(NpcData_Fuzzy_05)),
    NPC_GROUP(N(NpcData_Bobomb_01)),
    NPC_GROUP(N(NpcData_Bobomb_02)),
    NPC_GROUP(N(NpcData_Bobomb_03)),
    NPC_GROUP(N(NpcData_Bobomb_04)),
    NPC_GROUP(N(NpcData_Bobomb_05)),
    NPC_GROUP(N(NpcData_Luigis)),
    {}
};<|MERGE_RESOLUTION|>--- conflicted
+++ resolved
@@ -438,11 +438,7 @@
                     if (data->box[i].stateTimer <= 0) {
                         npc->currentAnim = ANIM_Fuzzy_Walk;
                         data->box[i].state = BOX_STATE_FUZZY_POPUP;
-<<<<<<< HEAD
                         sfx_play_sound_at_position(enemy->varTable[8], SOUND_SPACE_MODE_0 | SOUND_PARAM_MOST_QUIET, npc->pos.x, npc->pos.y, npc->pos.z);
-=======
-                        sfx_play_sound_at_position(enemy->varTable[8], SOUND_PARAM_MOST_QUIET, npc->pos.x, npc->pos.y, npc->pos.z);
->>>>>>> 713883c7
                         get_model_center_and_size(data->box[i].modelID, &centerX, &centerY, &centerZ, &sizeX, &sizeY, &sizeZ);
                         npc->jumpVelocity = 10.5f;
                         npc->pos.x = centerX;
@@ -569,11 +565,7 @@
                     data->box[i].stateTimer--;
                     if (data->box[i].stateTimer <= 0) {
                         data->box[i].state = BOX_STATE_BOMB_POPUP;
-<<<<<<< HEAD
-                        sfx_play_sound_at_position(enemy->varTable[8], SOUND_SPACE_MODE_0 | SOUND_PARAM_MOST_QUIET, npc->pos.x, npc->pos.y, npc->pos.z);
-=======
-                        sfx_play_sound_at_position(enemy->varTable[8], SOUND_PARAM_MOST_QUIET, npc->pos.x, npc->pos.y, npc->pos.z);
->>>>>>> 713883c7
+                        sfx_play_sound_at_position(enemy->varTable[8], 0x100000, npc->pos.x, npc->pos.y, npc->pos.z);
                         get_model_center_and_size(data->box[i].modelID, &centerX, &centerY, &centerZ, &sizeX, &sizeY, &sizeZ);
                         npc->jumpVelocity = 10.5f;
                         npc->pos.x = centerX;
