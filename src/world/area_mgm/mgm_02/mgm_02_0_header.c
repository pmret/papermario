--- conflicted
+++ resolved
@@ -1,18 +1,10 @@
 #include "mgm_02.h"
 
 #if VERSION_PAL
-<<<<<<< HEAD
-s32 N(get_tattle)(void) {
-    s32 msgID;
-
-    msgID = MSG_MapTattle_mgm_02;
-    if (N(pal_variable)) {
-=======
 extern s32 N(pal_variable);
 s32 N(get_tattle)(void) {
     s32 msgID = MSG_MapTattle_mgm_02;
     if (N(pal_variable) != 0) {
->>>>>>> 6257881b
         msgID = MSG_NONE;
     }
     return msgID;
