#include "dro_01.h"
#include "effects.h"
#include "script_api/battle.h"
#include "message_ids.h"
#include "sprite/npc/artist_toad.h"
#include "sprite/npc/chuck_quizmo.h"
#include "sprite/npc/dryite.h"
#include "sprite/npc/mouser.h"
#include "sprite/npc/three_sisters.h"
#include "sprite/npc/world_parakarry.h"

#define UNK_ALPHA_FUNC_NPC 10

extern s16 MessagePlural;
extern s16 MessageSingular;

enum {
    NPC_MOUSER0,
    NPC_DRYITE0,
    NPC_DRYITE1,
    NPC_DRYITE2,
    NPC_DRYITE3,
    NPC_ARTIST_TOAD,
    NPC_MOUSER1,
    NPC_THREE_SISTERS0,
    NPC_THREE_SISTERS1,
    NPC_THREE_SISTERS2,
    NPC_CHUCK_QUIZMO,
    NPC_DRYITE4,
    NPC_DRYITE5,
};

typedef struct Unk_Struct_1 {
    s32 unk_00;
    s32 unk_04;
    s32 unk_08;
    s32 unk_0C;
    s32 unk_10;
    void (*unk_14)(struct Unk_Struct_1*, s32);
    s32 unk_18;
    s32 unk_1C;
    s32 unk_20;
    f32 unk_24;
    f32 unk_28;
    f32 unk_2C;
    f32 unk_30;
    f32 unk_34;
    s32 unk_38;
} Unk_Struct_1;

typedef struct {
    s32 unk_00;
    s32 unk_04;
    s32 unk_08;
    s32 unk_0C;
    s32 unk_10;
    void (*unk_14)(Unk_Struct_1*, s32);
} Unk_Struct_2;

void N(func_802430C8_95E2C8)(Unk_Struct_1* ptr, s32 arg1);

static s32 N(D_8024DFC0);
static s8 N(pad_D_8024DFC4)[0x4];
static s32 N(pad_D_8024DFC8)[4];
static s32 N(D_8024DFD8);
static s8 N(pad_D_8024DFDC)[0x4];
static EffectInstance* N(D_8024DFE0);
static EffectInstance* N(D_8024DFE4);
static EffectInstance* N(D_8024DFE8);
static s8 N(pad_D_8024DFEC)[0x4];
static s32 N(D_8024DFF0)[112];
static s8 N(pad_D_8024E1B0)[0x4]; // Probably part of the above
static s32 N(D_8024E1B4);

EntryList N(entryList) = {
    { -342.0f, 0.0f, 316.0f, 45.0f },
    { 488.0f, 1.0f, 4.0f, 270.0f },
    { 430.0f, 35.0f, -120.0f, 180.0f },
    { 0.0f, 0.0f, 0.0f, 0.0f },
    { 0.0f, 0.0f, 0.0f, 0.0f },
    { 0.0f, 0.0f, 0.0f, 0.0f },
    { 0.0f, 0.0f, 0.0f, 0.0f },
    { 0.0f, 0.0f, 0.0f, 0.0f },
    { 0.0f, 0.0f, 0.0f, 0.0f },
    { 0.0f, 0.0f, 0.0f, 0.0f },
    { -211.0f, 50.0f, -50.0f, 120.0f },
};

MapConfig N(config) = {
    .main = &N(main),
    .entryList = &N(entryList),
    .entryCount = ENTRY_COUNT(N(entryList)),
    .background = &gBackgroundImage,
    .tattle = { MSG_dro_01_tattle },
};

EvtScript N(80243BB0) = {
    EVT_CALL(GetEntryID, EVT_VAR(0))
    EVT_SWITCH(EVT_VAR(0))
        EVT_CASE_OR_EQ(3)
        EVT_CASE_OR_EQ(4)
        EVT_END_CASE_GROUP
        EVT_CASE_DEFAULT
            EVT_CALL(SetMusicTrack, 0, SONG_DRY_DRY_OUTPOST, 0, 8)
        EVT_END_CASE_GROUP
    EVT_END_SWITCH
    EVT_RETURN
    EVT_END
};

#include "world/common/atomic/PipeData.inc.c"

EvtScript N(exitWalk_80244960) = {
    EVT_SET_GROUP(EVT_GROUP_1B)
    EVT_SET(EVT_SAVE_FLAG(761), 0)
    EVT_CALL(UseExitHeading, 60, 0)
    EVT_EXEC(ExitWalk)
    EVT_CALL(GotoMap, EVT_PTR("sbk_36"), 1)
    EVT_WAIT_FRAMES(100)
    EVT_RETURN
    EVT_END
};

EvtScript N(exitWalk_802449CC) = EXIT_WALK_SCRIPT(60,  1, "dro_02",  0);

EvtScript N(80244A28) = {
    EVT_BIND_TRIGGER(N(exitWalk_80244960), TRIGGER_FLOOR_ABOVE, 1, 1, 0)
    EVT_BIND_TRIGGER(N(exitWalk_802449CC), TRIGGER_FLOOR_ABOVE, 5, 1, 0)
    EVT_RETURN
    EVT_END
};

EvtScript N(80244A70) = {
    EVT_CALL(PlaySound, 0x80000060)
    EVT_CALL(UseSettingsFrom, 0, 175, 0, -201)
    EVT_CALL(SetPanTarget, 0, 175, 0, -201)
    EVT_CALL(SetCamSpeed, 0, EVT_FIXED(90.0))
    EVT_CALL(PanToTarget, 0, 0, 1)
    EVT_CALL(N(UnkFunc27), 2, 0, 3)
    EVT_CALL(N(UnkFunc27), 1, -1, 3)
    EVT_CALL(N(UnkFunc26), 3, 44, 32, 177, 0, 0, 0, 0, 0, 0)
    EVT_CALL(DisablePlayerInput, TRUE)
    EVT_THREAD
        EVT_CALL(ShakeCam, 0, 0, 300, EVT_FIXED(0.2))
    EVT_END_THREAD
    EVT_THREAD
        EVT_WAIT_FRAMES(60)
        EVT_CALL(GetEntryID, EVT_VAR(0))
        EVT_IF_EQ(EVT_VAR(0), 3)
            EVT_CALL(GotoMap, EVT_PTR("dro_02"), 2)
        EVT_ELSE
            EVT_CALL(GotoMap, EVT_PTR("dro_02"), 3)
        EVT_END_IF
        EVT_WAIT_FRAMES(100)
    EVT_END_THREAD
    EVT_RETURN
    EVT_END
};

EvtScript N(enterWalk_80244C14) = {
    EVT_CALL(GetLoadType, EVT_VAR(1))
    EVT_IF_EQ(EVT_VAR(1), 1)
        EVT_EXEC(EnterSavePoint)
        EVT_EXEC(N(80244A28))
        EVT_RETURN
    EVT_END_IF
    EVT_CALL(GetEntryID, EVT_VAR(0))
    EVT_SWITCH(EVT_VAR(0))
        EVT_CASE_EQ(2)
            EVT_IF_EQ(EVT_SAVE_FLAG(1939), 0)
                EVT_CALL(DisablePlayerInput, TRUE)
                EVT_CALL(DisablePlayerPhysics, TRUE)
                EVT_CALL(GetPlayerPos, EVT_VAR(0), EVT_VAR(1), EVT_VAR(2))
                EVT_CALL(SetNpcPos, NPC_PARTNER, EVT_VAR(0), EVT_VAR(1), EVT_VAR(2))
                EVT_CALL(SetPlayerPos, EVT_VAR(0), -1000, EVT_VAR(2))
                EVT_WAIT_FRAMES(30)
                EVT_CALL(PlaySound, SOUND_208E)
                EVT_SET(EVT_SAVE_FLAG(1939), 1)
                EVT_WAIT_FRAMES(30)
                EVT_CALL(SetPlayerActionState, 0)
                EVT_CALL(SetPlayerPos, EVT_VAR(0), EVT_VAR(1), EVT_VAR(2))
                EVT_CALL(SetNpcPos, NPC_PARTNER, EVT_VAR(0), EVT_VAR(1), EVT_VAR(2))
                EVT_CALL(DisablePlayerPhysics, FALSE)
                EVT_CALL(DisablePlayerInput, FALSE)
            EVT_END_IF
            EVT_SET(EVT_VAR(10), EVT_PTR(N(80244A28)))
            EVT_EXEC_WAIT(N(Pipe_EnterVertical))
        EVT_CASE_OR_EQ(3)
        EVT_CASE_OR_EQ(4)
            EVT_EXEC_WAIT(N(80244A70))
        EVT_END_CASE_GROUP
        EVT_CASE_EQ(10)
            EVT_EXEC(0x80285C50)
            EVT_EXEC(N(80244A28))
        EVT_CASE_DEFAULT
            EVT_SET(EVT_VAR(0), EVT_PTR(N(80244A28)))
            EVT_EXEC(EnterWalk)
    EVT_END_SWITCH
    EVT_WAIT_FRAMES(1)
    EVT_RETURN
    EVT_END
};

EvtScript N(main) = {
    EVT_SET(EVT_SAVE_VAR(425), 9)
    EVT_CALL(SetSpriteShading, -1)
    EVT_CALL(SetCamPerspective, 0, 3, 25, 16, 4096)
    EVT_CALL(SetCamBGColor, 0, 0, 0, 0)
    EVT_CALL(SetCamEnabled, 0, 1)
    EVT_CALL(SetCamLeadPlayer, 0, 0)
    EVT_SET(EVT_SAVE_FLAG(1973), 1)
    EVT_IF_LT(EVT_SAVE_VAR(0), -68)
        EVT_SET(EVT_SAVE_VAR(0), -68)
    EVT_END_IF
    EVT_SWITCH(EVT_SAVE_VAR(0))
        EVT_CASE_RANGE(-53, 6)
            EVT_CALL(MakeNpcs, 0, EVT_PTR(N(npcGroupList_8024B47C)))
        EVT_CASE_DEFAULT
            EVT_CALL(MakeNpcs, 0, EVT_PTR(N(npcGroupList_8024B464)))
    EVT_END_SWITCH
    EVT_CALL(InitVirtualEntityList)
    EVT_EXEC_WAIT(N(makeEntities))
    EVT_CALL(MakeShop, EVT_PTR(N(shopItemPositions_8024BA68)), EVT_PTR(N(shopInventory_8024B4FC)), EVT_PTR(N(shopPriceList_8024B550)), 0)
    EVT_CALL(MakeShopOwner, EVT_PTR(N(shopOwnerNPC_8024BA80)))
    EVT_EXEC_WAIT(N(8024C218))
    EVT_EXEC(N(8024C2EC))
    EVT_EXEC(N(80243BB0))
    EVT_EXEC(N(enterWalk_80244C14))
    EVT_WAIT_FRAMES(1)
    EVT_EXEC(N(8024DD78))
    EVT_RETURN
    EVT_END
};

s32 N(pad_5004)[] = {
    0x00000000, 0x00000000, 0x00000000,
};

NpcAISettings N(npcAISettings_80245010) = {
    .moveSpeed = 1.5f,
    .moveTime = 60,
    .waitTime = 30,
    .unk_14 = -1,
    .unk_2C = 1,
};

EvtScript N(npcAI_80245040) = {
    EVT_CALL(DoBasicAI, EVT_PTR(N(npcAISettings_80245010)))
    EVT_RETURN
    EVT_END
};

NpcSettings N(npcSettings_80245060) = {
    .height = 26,
    .radius = 23,
    .ai = &N(npcAI_80245040),
    .level = 99,
    .unk_2A = 16,
};

NpcAISettings N(npcAISettings_8024508C) = {
    .moveSpeed = 1.5f,
    .moveTime = 30,
    .waitTime = 30,
    .unk_14 = -1,
    .unk_2C = 1,
};

EvtScript N(npcAI_802450BC) = {
    EVT_CALL(N(UnkNpcAIMainFunc), EVT_PTR(N(npcAISettings_8024508C)))
    EVT_RETURN
    EVT_END
};

NpcSettings N(npcSettings_802450DC) = {
    .height = 26,
    .radius = 23,
    .ai = &N(npcAI_802450BC),
    .level = 99,
    .unk_2A = 16,
};

NpcSettings N(npcSettings_80245108) = {
    .height = 26,
    .radius = 23,
    .level = 99,
};

NpcSettings N(npcSettings_80245134) = {
    .height = 22,
    .radius = 25,
    .level = 99,
};

NpcSettings N(npcSettings_80245160) = {
    .height = 30,
    .radius = 24,
    .level = 99,
};

NpcSettings N(npcSettings_8024518C) = {
    .height = 23,
    .radius = 19,
    .level = 99,
};

<<<<<<< HEAD
s32** N(varStash) = NULL;
=======

s32** N(varTable) = NULL;
>>>>>>> 42355f53

EvtScript N(802451BC) = {
    EVT_CALL(ShowGotItem, EVT_VAR(0), 1, 0)
    EVT_RETURN
    EVT_RETURN
    EVT_END
};

EvtScript N(802451EC) = {
    EVT_CALL(ShowGotItem, EVT_VAR(0), 1, 16)
    EVT_RETURN
    EVT_RETURN
    EVT_END
};

u8 N(quizAnswers)[] = {
    0x02, 0x01, 0x01, 0x02, 0x02, 0x00, 0x02, 0x00,
    0x02, 0x01, 0x00, 0x02, 0x01, 0x01, 0x00, 0x02,
    0x00, 0x02, 0x01, 0x00, 0x00, 0x02, 0x01, 0x00,
    0x02, 0x01, 0x01, 0x02, 0x02, 0x01, 0x01, 0x01,
    0x00, 0x02, 0x02, 0x02, 0x02, 0x00, 0x01, 0x01,
    0x02, 0x01, 0x02, 0x01, 0x02, 0x00, 0x00, 0x01,
    0x01, 0x00, 0x01, 0x02, 0x01, 0x00, 0x02, 0x02,
    0x01, 0x02, 0x00, 0x02, 0x02, 0x01, 0x01, 0x01,
};

QuizRequirements N(quizRequirements)[] = {
    { -108, 0 }, { -76, 10 },
    { -54, 20 }, { -14, 30 },
    {   6, 37 }, {  39, 44 },
    {  58, 52 }, {  88, 60 },
    {  96, 64 }, {   0, 64 },
};

EvtScript N(802452AC) = {
    EVT_CALL(N(GetGameStatus75))
    EVT_IF_LE(EVT_VAR(0), 1)
        EVT_CALL(GetNpcPos, NPC_SELF, EVT_VAR(0), EVT_VAR(1), EVT_VAR(2))
        EVT_ADD(EVT_VAR(1), 300)
        EVT_CALL(SetNpcJumpscale, NPC_SELF, 1)
        EVT_CALL(SetNpcAnimation, NPC_SELF, NPC_ANIM_chuck_quizmo_Palette_00_Anim_C)
        EVT_WAIT_FRAMES(40)
        EVT_CALL(SetNpcPos, NPC_SELF, 0, -1000, 0)
    EVT_END_IF
    EVT_RETURN
    EVT_END
};

EvtScript N(8024535C) = {
    EVT_CALL(N(GetCamVfov), 0, EVT_ARRAY(0))
    EVT_CALL(N(SetCamVfov), 0, 25)
    EVT_CALL(GetPlayerPos, EVT_VAR(0), EVT_VAR(1), EVT_VAR(2))
    EVT_CALL(SetPanTarget, 0, EVT_VAR(0), EVT_VAR(1), EVT_VAR(2))
    EVT_CALL(UseSettingsFrom, 0, EVT_VAR(0), EVT_VAR(1), EVT_VAR(2))
    EVT_CALL(GetCamType, 0, EVT_VAR(1), EVT_VAR(2))
    EVT_CALL(SetCamType, 0, EVT_VAR(1), 0)
    EVT_CALL(GetCamDistance, 0, EVT_VAR(0))
    EVT_IF_GT(EVT_VAR(0), 0)
        EVT_SETF(EVT_VAR(0), 370)
    EVT_ELSE
        EVT_SETF(EVT_VAR(0), -370)
    EVT_END_IF
    EVT_CALL(SetCamDistance, 0, EVT_VAR(0))
    EVT_CALL(GetCamPitch, 0, EVT_VAR(0), EVT_VAR(1))
    EVT_SETF(EVT_VAR(0), EVT_FIXED(13.0))
    EVT_SETF(EVT_VAR(1), EVT_FIXED(-10.0))
    EVT_CALL(SetCamPitch, 0, EVT_VAR(0), EVT_VAR(1))
    EVT_CALL(PanToTarget, 0, 0, 1)
    EVT_CALL(SetCamLeadPlayer, 0, 0)
    EVT_RETURN
    EVT_END
};

EvtScript N(802454F8) = {
    EVT_CALL(GetNpcPos, 10, EVT_VAR(0), EVT_VAR(1), EVT_VAR(2))
    EVT_ADD(EVT_VAR(1), 30)
    EVT_CALL(SetPanTarget, 0, EVT_VAR(0), EVT_VAR(1), EVT_VAR(2))
    EVT_CALL(GetCamDistance, 0, EVT_VAR(0))
    EVT_IF_GT(EVT_VAR(0), 0)
        EVT_SETF(EVT_VAR(0), 17)
    EVT_ELSE
        EVT_SETF(EVT_VAR(0), -17)
    EVT_END_IF
    EVT_CALL(SetCamDistance, 0, EVT_VAR(0))
    EVT_CALL(SetCamSpeed, 0, EVT_FIXED(90.0))
    EVT_CALL(WaitForCam, 0, EVT_FIXED(1.0))
    EVT_CALL(SetCamSpeed, 0, 1)
    EVT_RETURN
    EVT_END
};

EvtScript N(802455F4) = {
    EVT_CALL(N(SetCamVfov), 0, EVT_ARRAY(0))
    EVT_CALL(PanToTarget, 0, 0, 0)
    EVT_RETURN
    EVT_END
};

EvtScript N(80245630) = {
    EVT_WAIT_FRAMES(20)
    EVT_CALL(N(UnkCameraFunc), EVT_ARRAY(1), EVT_ARRAY(3), 83, EVT_VAR(0), EVT_VAR(1))
    EVT_THREAD
        EVT_SETF(EVT_VAR(2), 0)
        EVT_LOOP(60)
            EVT_SETF(EVT_VAR(3), EVT_VAR(0))
            EVT_SETF(EVT_VAR(4), EVT_VAR(1))
            EVT_MULF(EVT_VAR(3), EVT_VAR(2))
            EVT_MULF(EVT_VAR(4), EVT_VAR(2))
            EVT_DIVF(EVT_VAR(3), 60)
            EVT_DIVF(EVT_VAR(4), 60)
            EVT_ADDF(EVT_VAR(3), EVT_ARRAY(1))
            EVT_ADDF(EVT_VAR(4), EVT_ARRAY(3))
            EVT_CALL(SetPlayerPos, EVT_VAR(3), EVT_ARRAY(2), EVT_VAR(4))
            EVT_ADDF(EVT_VAR(2), 1)
            EVT_WAIT_FRAMES(1)
        EVT_END_LOOP
        EVT_SETF(EVT_VAR(3), EVT_VAR(0))
        EVT_SETF(EVT_VAR(4), EVT_VAR(1))
        EVT_ADDF(EVT_VAR(3), EVT_ARRAY(1))
        EVT_ADDF(EVT_VAR(4), EVT_ARRAY(3))
        EVT_CALL(SetPlayerPos, EVT_VAR(3), EVT_ARRAY(2), EVT_VAR(4))
    EVT_END_THREAD
    EVT_CALL(N(UnkRotatePlayer))
    EVT_CALL(func_802D2884, EVT_ARRAY(1), EVT_ARRAY(3), 0)
    EVT_CALL(SetPlayerAnimation, ANIM_10002)
    EVT_RETURN
    EVT_END
};

EvtScript N(802457E0) = {
    EVT_CALL(GetNpcPos, NPC_PARTNER, EVT_VAR(10), EVT_VAR(11), EVT_VAR(12))
    EVT_CALL(N(UnkCameraFunc), EVT_VAR(10), EVT_VAR(12), 108, EVT_VAR(0), EVT_VAR(1))
    EVT_SETF(EVT_VAR(5), EVT_ARRAY(2))
    EVT_SUBF(EVT_VAR(5), EVT_VAR(11))
    EVT_THREAD
        EVT_CALL(N(UnkMovePartner))
        EVT_SETF(EVT_VAR(3), EVT_VAR(0))
        EVT_SETF(EVT_VAR(4), EVT_VAR(1))
        EVT_SETF(EVT_VAR(6), EVT_VAR(5))
        EVT_ADDF(EVT_VAR(3), EVT_VAR(10))
        EVT_ADDF(EVT_VAR(4), EVT_VAR(12))
        EVT_ADDF(EVT_VAR(6), EVT_VAR(11))
        EVT_CALL(SetNpcPos, NPC_PARTNER, EVT_VAR(3), EVT_VAR(6), EVT_VAR(4))
    EVT_END_THREAD
    EVT_CALL(N(UnkRotatePartner))
    EVT_CALL(NpcFacePlayer, NPC_PARTNER, 0)
    EVT_CALL(SetNpcAnimation, NPC_PARTNER, 0x106)
    EVT_RETURN
    EVT_END
};

EvtScript N(80245918) = {
    EVT_CALL(GetNpcPos, 10, EVT_VAR(10), EVT_VAR(11), EVT_VAR(12))
    EVT_CALL(N(UnkCameraFunc), EVT_VAR(10), EVT_VAR(12), -70, EVT_VAR(0), EVT_VAR(1))
    EVT_THREAD
        EVT_SETF(EVT_VAR(2), 0)
        EVT_LOOP(60)
            EVT_SETF(EVT_VAR(3), EVT_VAR(0))
            EVT_SETF(EVT_VAR(4), EVT_VAR(1))
            EVT_MULF(EVT_VAR(3), EVT_VAR(2))
            EVT_MULF(EVT_VAR(4), EVT_VAR(2))
            EVT_DIVF(EVT_VAR(3), 60)
            EVT_DIVF(EVT_VAR(4), 60)
            EVT_ADDF(EVT_VAR(3), EVT_VAR(10))
            EVT_ADDF(EVT_VAR(4), EVT_VAR(12))
            EVT_CALL(SetNpcPos, 10, EVT_VAR(3), EVT_ARRAY(2), EVT_VAR(4))
            EVT_ADDF(EVT_VAR(2), 1)
            EVT_WAIT_FRAMES(1)
        EVT_END_LOOP
    EVT_END_THREAD
    EVT_WAIT_FRAMES(60)
    EVT_CALL(NpcFacePlayer, 10, 0)
    EVT_CALL(SetNpcAnimation, 10, NPC_ANIM_chuck_quizmo_Palette_00_Anim_1)
    EVT_RETURN
    EVT_END
};

EvtScript N(80245A84) = {
    EVT_EXEC(N(80245630))
    EVT_EXEC(N(802457E0))
    EVT_EXEC_WAIT(N(80245918))
    EVT_RETURN
    EVT_END
};

EvtScript N(80245AB8) = {
    EVT_LOOP(0)
        EVT_CALL(SetPlayerAnimation, ANIM_QUESTION)
        EVT_WAIT_FRAMES(20)
    EVT_END_LOOP
    EVT_RETURN
    EVT_END
};

EvtScript N(80245AF8) = {
    EVT_CALL(SetPlayerAnimation, ANIM_THROW)
    EVT_WAIT_FRAMES(15)
    EVT_CALL(SetPlayerAnimation, ANIM_10002)
    EVT_RETURN
    EVT_END
};

EvtScript N(80245B34) = {
    EVT_LOOP(0)
        EVT_CALL(SetPlayerAnimation, ANIM_10002)
        EVT_WAIT_FRAMES(1)
        EVT_CALL(SetPlayerAnimation, ANIM_BEFORE_JUMP)
        EVT_WAIT_FRAMES(2)
        EVT_CALL(SetPlayerAnimation, ANIM_MIDAIR_STILL)
        EVT_CALL(GetPlayerPos, EVT_VAR(0), EVT_VAR(1), EVT_VAR(2))
        EVT_ADD(EVT_VAR(1), 3)
        EVT_CALL(SetPlayerPos, EVT_VAR(0), EVT_VAR(1), EVT_VAR(2))
        EVT_WAIT_FRAMES(1)
        EVT_ADD(EVT_VAR(1), 2)
        EVT_CALL(SetPlayerPos, EVT_VAR(0), EVT_VAR(1), EVT_VAR(2))
        EVT_WAIT_FRAMES(1)
        EVT_ADD(EVT_VAR(1), 1)
        EVT_CALL(SetPlayerPos, EVT_VAR(0), EVT_VAR(1), EVT_VAR(2))
        EVT_WAIT_FRAMES(1)
        EVT_ADD(EVT_VAR(1), 1)
        EVT_CALL(SetPlayerPos, EVT_VAR(0), EVT_VAR(1), EVT_VAR(2))
        EVT_WAIT_FRAMES(1)
        EVT_ADD(EVT_VAR(1), 0)
        EVT_CALL(SetPlayerPos, EVT_VAR(0), EVT_VAR(1), EVT_VAR(2))
        EVT_WAIT_FRAMES(1)
        EVT_ADD(EVT_VAR(1), 0)
        EVT_CALL(SetPlayerPos, EVT_VAR(0), EVT_VAR(1), EVT_VAR(2))
        EVT_WAIT_FRAMES(1)
        EVT_ADD(EVT_VAR(1), 0)
        EVT_CALL(SetPlayerPos, EVT_VAR(0), EVT_VAR(1), EVT_VAR(2))
        EVT_WAIT_FRAMES(1)
        EVT_ADD(EVT_VAR(1), 0)
        EVT_CALL(SetPlayerPos, EVT_VAR(0), EVT_VAR(1), EVT_VAR(2))
        EVT_WAIT_FRAMES(1)
        EVT_CALL(SetPlayerAnimation, ANIM_MIDAIR)
        EVT_CALL(GetPlayerPos, EVT_VAR(0), EVT_VAR(1), EVT_VAR(2))
        EVT_ADD(EVT_VAR(1), 0)
        EVT_CALL(SetPlayerPos, EVT_VAR(0), EVT_VAR(1), EVT_VAR(2))
        EVT_WAIT_FRAMES(1)
        EVT_ADD(EVT_VAR(1), 0)
        EVT_CALL(SetPlayerPos, EVT_VAR(0), EVT_VAR(1), EVT_VAR(2))
        EVT_WAIT_FRAMES(1)
        EVT_ADD(EVT_VAR(1), 0)
        EVT_CALL(SetPlayerPos, EVT_VAR(0), EVT_VAR(1), EVT_VAR(2))
        EVT_WAIT_FRAMES(1)
        EVT_ADD(EVT_VAR(1), -1)
        EVT_CALL(SetPlayerPos, EVT_VAR(0), EVT_VAR(1), EVT_VAR(2))
        EVT_WAIT_FRAMES(1)
        EVT_ADD(EVT_VAR(1), -1)
        EVT_CALL(SetPlayerPos, EVT_VAR(0), EVT_VAR(1), EVT_VAR(2))
        EVT_WAIT_FRAMES(1)
        EVT_ADD(EVT_VAR(1), -2)
        EVT_CALL(SetPlayerPos, EVT_VAR(0), EVT_VAR(1), EVT_VAR(2))
        EVT_WAIT_FRAMES(1)
        EVT_ADD(EVT_VAR(1), -3)
        EVT_CALL(SetPlayerPos, EVT_VAR(0), EVT_VAR(1), EVT_VAR(2))
        EVT_WAIT_FRAMES(1)
        EVT_CALL(SetPlayerAnimation, ANIM_10009)
        EVT_WAIT_FRAMES(2)
        EVT_WAIT_FRAMES(1)
        EVT_CALL(SetPlayerAnimation, ANIM_BEFORE_JUMP)
        EVT_WAIT_FRAMES(2)
        EVT_CALL(SetPlayerAnimation, ANIM_MIDAIR_STILL)
        EVT_CALL(GetPlayerPos, EVT_VAR(0), EVT_VAR(1), EVT_VAR(2))
        EVT_ADD(EVT_VAR(1), 3)
        EVT_CALL(SetPlayerPos, EVT_VAR(0), EVT_VAR(1), EVT_VAR(2))
        EVT_WAIT_FRAMES(1)
        EVT_ADD(EVT_VAR(1), 2)
        EVT_CALL(SetPlayerPos, EVT_VAR(0), EVT_VAR(1), EVT_VAR(2))
        EVT_WAIT_FRAMES(1)
        EVT_ADD(EVT_VAR(1), 1)
        EVT_CALL(SetPlayerPos, EVT_VAR(0), EVT_VAR(1), EVT_VAR(2))
        EVT_WAIT_FRAMES(1)
        EVT_ADD(EVT_VAR(1), 1)
        EVT_CALL(SetPlayerPos, EVT_VAR(0), EVT_VAR(1), EVT_VAR(2))
        EVT_WAIT_FRAMES(1)
        EVT_ADD(EVT_VAR(1), 0)
        EVT_CALL(SetPlayerPos, EVT_VAR(0), EVT_VAR(1), EVT_VAR(2))
        EVT_WAIT_FRAMES(1)
        EVT_ADD(EVT_VAR(1), 0)
        EVT_CALL(SetPlayerPos, EVT_VAR(0), EVT_VAR(1), EVT_VAR(2))
        EVT_WAIT_FRAMES(1)
        EVT_ADD(EVT_VAR(1), 0)
        EVT_CALL(SetPlayerPos, EVT_VAR(0), EVT_VAR(1), EVT_VAR(2))
        EVT_WAIT_FRAMES(1)
        EVT_ADD(EVT_VAR(1), 0)
        EVT_CALL(SetPlayerPos, EVT_VAR(0), EVT_VAR(1), EVT_VAR(2))
        EVT_WAIT_FRAMES(1)
        EVT_CALL(SetPlayerAnimation, ANIM_MIDAIR)
        EVT_CALL(GetPlayerPos, EVT_VAR(0), EVT_VAR(1), EVT_VAR(2))
        EVT_ADD(EVT_VAR(1), 0)
        EVT_CALL(SetPlayerPos, EVT_VAR(0), EVT_VAR(1), EVT_VAR(2))
        EVT_WAIT_FRAMES(1)
        EVT_ADD(EVT_VAR(1), 0)
        EVT_CALL(SetPlayerPos, EVT_VAR(0), EVT_VAR(1), EVT_VAR(2))
        EVT_WAIT_FRAMES(1)
        EVT_ADD(EVT_VAR(1), 0)
        EVT_CALL(SetPlayerPos, EVT_VAR(0), EVT_VAR(1), EVT_VAR(2))
        EVT_WAIT_FRAMES(1)
        EVT_ADD(EVT_VAR(1), -1)
        EVT_CALL(SetPlayerPos, EVT_VAR(0), EVT_VAR(1), EVT_VAR(2))
        EVT_WAIT_FRAMES(1)
        EVT_ADD(EVT_VAR(1), -1)
        EVT_CALL(SetPlayerPos, EVT_VAR(0), EVT_VAR(1), EVT_VAR(2))
        EVT_WAIT_FRAMES(1)
        EVT_ADD(EVT_VAR(1), -2)
        EVT_CALL(SetPlayerPos, EVT_VAR(0), EVT_VAR(1), EVT_VAR(2))
        EVT_WAIT_FRAMES(1)
        EVT_ADD(EVT_VAR(1), -3)
        EVT_CALL(SetPlayerPos, EVT_VAR(0), EVT_VAR(1), EVT_VAR(2))
        EVT_WAIT_FRAMES(1)
        EVT_CALL(SetPlayerAnimation, ANIM_10009)
        EVT_WAIT_FRAMES(2)
        EVT_WAIT_FRAMES(1)
        EVT_CALL(SetPlayerAnimation, ANIM_BEFORE_JUMP)
        EVT_WAIT_FRAMES(2)
        EVT_CALL(SetPlayerAnimation, ANIM_MIDAIR_STILL)
        EVT_CALL(GetPlayerPos, EVT_VAR(0), EVT_VAR(1), EVT_VAR(2))
        EVT_ADD(EVT_VAR(1), 3)
        EVT_CALL(SetPlayerPos, EVT_VAR(0), EVT_VAR(1), EVT_VAR(2))
        EVT_WAIT_FRAMES(1)
        EVT_ADD(EVT_VAR(1), 2)
        EVT_CALL(SetPlayerPos, EVT_VAR(0), EVT_VAR(1), EVT_VAR(2))
        EVT_WAIT_FRAMES(1)
        EVT_ADD(EVT_VAR(1), 1)
        EVT_CALL(SetPlayerPos, EVT_VAR(0), EVT_VAR(1), EVT_VAR(2))
        EVT_WAIT_FRAMES(1)
        EVT_ADD(EVT_VAR(1), 1)
        EVT_CALL(SetPlayerPos, EVT_VAR(0), EVT_VAR(1), EVT_VAR(2))
        EVT_WAIT_FRAMES(1)
        EVT_ADD(EVT_VAR(1), 0)
        EVT_CALL(SetPlayerPos, EVT_VAR(0), EVT_VAR(1), EVT_VAR(2))
        EVT_WAIT_FRAMES(1)
        EVT_ADD(EVT_VAR(1), 0)
        EVT_CALL(SetPlayerPos, EVT_VAR(0), EVT_VAR(1), EVT_VAR(2))
        EVT_WAIT_FRAMES(1)
        EVT_ADD(EVT_VAR(1), 0)
        EVT_CALL(SetPlayerPos, EVT_VAR(0), EVT_VAR(1), EVT_VAR(2))
        EVT_WAIT_FRAMES(1)
        EVT_ADD(EVT_VAR(1), 0)
        EVT_CALL(SetPlayerPos, EVT_VAR(0), EVT_VAR(1), EVT_VAR(2))
        EVT_WAIT_FRAMES(1)
        EVT_CALL(SetPlayerAnimation, ANIM_MIDAIR)
        EVT_CALL(GetPlayerPos, EVT_VAR(0), EVT_VAR(1), EVT_VAR(2))
        EVT_ADD(EVT_VAR(1), 0)
        EVT_CALL(SetPlayerPos, EVT_VAR(0), EVT_VAR(1), EVT_VAR(2))
        EVT_WAIT_FRAMES(1)
        EVT_ADD(EVT_VAR(1), 0)
        EVT_CALL(SetPlayerPos, EVT_VAR(0), EVT_VAR(1), EVT_VAR(2))
        EVT_WAIT_FRAMES(1)
        EVT_ADD(EVT_VAR(1), 0)
        EVT_CALL(SetPlayerPos, EVT_VAR(0), EVT_VAR(1), EVT_VAR(2))
        EVT_WAIT_FRAMES(1)
        EVT_ADD(EVT_VAR(1), -1)
        EVT_CALL(SetPlayerPos, EVT_VAR(0), EVT_VAR(1), EVT_VAR(2))
        EVT_WAIT_FRAMES(1)
        EVT_ADD(EVT_VAR(1), -1)
        EVT_CALL(SetPlayerPos, EVT_VAR(0), EVT_VAR(1), EVT_VAR(2))
        EVT_WAIT_FRAMES(1)
        EVT_ADD(EVT_VAR(1), -2)
        EVT_CALL(SetPlayerPos, EVT_VAR(0), EVT_VAR(1), EVT_VAR(2))
        EVT_WAIT_FRAMES(1)
        EVT_ADD(EVT_VAR(1), -3)
        EVT_CALL(SetPlayerPos, EVT_VAR(0), EVT_VAR(1), EVT_VAR(2))
        EVT_WAIT_FRAMES(1)
        EVT_CALL(SetPlayerAnimation, ANIM_10009)
        EVT_WAIT_FRAMES(2)
    EVT_END_LOOP
    EVT_CALL(SetPlayerAnimation, ANIM_10002)
    EVT_CALL(SetPlayerPos, EVT_VAR(0), EVT_ARRAY(2), EVT_VAR(2))
    EVT_WAIT_FRAMES(1)
    EVT_RETURN
    EVT_END
};

EvtScript N(8024667C) = {
    EVT_CALL(SetPlayerAnimation, ANIM_SHOCK_STILL)
    EVT_LOOP(0)
        EVT_WAIT_FRAMES(1)
    EVT_END_LOOP
    EVT_RETURN
    EVT_END
};

EvtScript N(802466BC) = {
    EVT_THREAD
        EVT_CALL(N(UnkCameraFunc), EVT_ARRAY(1), EVT_ARRAY(3), 25, EVT_VAR(0), EVT_VAR(1))
        EVT_SETF(EVT_VAR(2), EVT_ARRAY(1))
        EVT_ADDF(EVT_VAR(2), EVT_VAR(0))
        EVT_SETF(EVT_VAR(3), EVT_ARRAY(3))
        EVT_ADDF(EVT_VAR(3), EVT_VAR(1))
        EVT_CALL(SetNpcAnimation, NPC_PARTNER, 0x102)
        EVT_CALL(NpcMoveTo, NPC_PARTNER, EVT_VAR(2), EVT_VAR(3), 40)
        EVT_CALL(SetNpcAnimation, NPC_PARTNER, 0x106)
    EVT_END_THREAD
    EVT_CALL(PlayerMoveTo, EVT_ARRAY(1), EVT_ARRAY(3), 40)
    EVT_RETURN
    EVT_END
};

EvtScript N(80246798) = {
    EVT_EXEC_GET_TID(N(80245B34), EVT_VAR(1))
    EVT_WAIT_FRAMES(60)
    EVT_KILL_THREAD(EVT_VAR(1))
    EVT_LOOP(5)
        EVT_CALL(GetPlayerPos, EVT_VAR(0), EVT_VAR(1), EVT_VAR(2))
        EVT_ADD(EVT_VAR(1), -1)
        EVT_CALL(SetPlayerPos, EVT_VAR(0), EVT_VAR(1), EVT_VAR(2))
        EVT_WAIT_FRAMES(2)
    EVT_END_LOOP
    EVT_WAIT_FRAMES(20)
    EVT_EXEC_WAIT(N(802466BC))
    EVT_RETURN
    EVT_END
};

EvtScript N(80246848) = {
    EVT_EXEC_GET_TID(N(8024667C), EVT_VAR(1))
    EVT_WAIT_FRAMES(60)
    EVT_LOOP(5)
        EVT_CALL(GetPlayerPos, EVT_VAR(0), EVT_VAR(1), EVT_VAR(2))
        EVT_ADD(EVT_VAR(1), -1)
        EVT_CALL(SetPlayerPos, EVT_VAR(0), EVT_VAR(1), EVT_VAR(2))
        EVT_WAIT_FRAMES(2)
    EVT_END_LOOP
    EVT_WAIT_FRAMES(20)
    EVT_KILL_THREAD(EVT_VAR(1))
    EVT_EXEC_WAIT(N(802466BC))
    EVT_RETURN
    EVT_END
};

EvtScript N(802468F8) = {
    EVT_IF_GT(EVT_SAVE_VAR(352), 63)
        EVT_SET(EVT_VAR(0), 0)
        EVT_RETURN
    EVT_END_IF
    EVT_CALL(GetPlayerPos, EVT_ARRAY(1), EVT_ARRAY(2), EVT_ARRAY(3))
    EVT_CALL(NpcFacePlayer, NPC_SELF, 16)
    EVT_IF_EQ(EVT_SAVE_VAR(352), 63)
        EVT_CALL(SpeakToPlayer, NPC_SELF, NPC_ANIM_chuck_quizmo_Palette_00_Anim_4, NPC_ANIM_chuck_quizmo_Palette_00_Anim_1, 0, MESSAGE_ID(0x08, 0x000A))
    EVT_ELSE
        EVT_IF_EQ(EVT_SAVE_FLAG(1767), 1)
            EVT_CALL(SpeakToPlayer, NPC_SELF, NPC_ANIM_chuck_quizmo_Palette_00_Anim_4, NPC_ANIM_chuck_quizmo_Palette_00_Anim_1, 0, MESSAGE_ID(0x08, 0x0009))
        EVT_ELSE
            EVT_CALL(SpeakToPlayer, NPC_SELF, NPC_ANIM_chuck_quizmo_Palette_00_Anim_4, NPC_ANIM_chuck_quizmo_Palette_00_Anim_1, 0, MESSAGE_ID(0x08, 0x0008))
            EVT_SET(EVT_SAVE_FLAG(1767), 1)
        EVT_END_IF
    EVT_END_IF
    EVT_CALL(ShowChoice, MESSAGE_ID(0x1E, 0x000D))
    EVT_IF_EQ(EVT_VAR(0), 1)
        EVT_CALL(ContinueSpeech, -1, NPC_ANIM_chuck_quizmo_Palette_00_Anim_4, NPC_ANIM_chuck_quizmo_Palette_00_Anim_1, 0, MESSAGE_ID(0x08, 0x000C))
        EVT_EXEC_WAIT(N(802452AC))
        EVT_SET(EVT_VAR(0), 0)
        EVT_RETURN
    EVT_END_IF
    EVT_SET(EVT_SAVE_FLAG(1793), 1)
    EVT_CALL(N(Set80151310_1))
    EVT_CALL(N(UnkAlphaFunc))
    EVT_EXEC(N(8024535C))
    EVT_CALL(DisablePartnerAI, 0)
    EVT_CALL(SetNpcFlagBits, NPC_PARTNER, ((NPC_FLAG_GRAVITY)), FALSE)
    EVT_CALL(SetNpcFlagBits, 10, ((NPC_FLAG_GRAVITY)), FALSE)
    EVT_CALL(SetNpcFlagBits, NPC_PARTNER, ((NPC_FLAG_ENABLE_HIT_SCRIPT | NPC_FLAG_40 | NPC_FLAG_100)), TRUE)
    EVT_CALL(SetNpcFlagBits, 10, ((NPC_FLAG_100)), TRUE)
    EVT_CALL(SetNpcAnimation, NPC_PARTNER, 0x106)
    EVT_EXEC_GET_TID(N(80245A84), EVT_VAR(1))
    EVT_CALL(ContinueSpeech, -1, NPC_ANIM_chuck_quizmo_Palette_00_Anim_4, NPC_ANIM_chuck_quizmo_Palette_00_Anim_1, 0, MESSAGE_ID(0x08, 0x000B))
    EVT_CALL(PlaySound, 137)
    EVT_LOOP(0)
        EVT_IS_THREAD_RUNNING(EVT_VAR(1), EVT_VAR(0))
        EVT_IF_EQ(EVT_VAR(0), 0)
            EVT_BREAK_LOOP
        EVT_END_IF
        EVT_WAIT_FRAMES(1)
    EVT_END_LOOP
    EVT_CALL(N(func_80241BE0_95CDE0))
    EVT_LOOP(5)
        EVT_CALL(GetPlayerPos, EVT_VAR(0), EVT_VAR(1), EVT_VAR(2))
        EVT_ADD(EVT_VAR(1), 1)
        EVT_CALL(SetPlayerPos, EVT_VAR(0), EVT_VAR(1), EVT_VAR(2))
        EVT_WAIT_FRAMES(2)
    EVT_END_LOOP
    EVT_SET(EVT_VAR(0), 2883584)
    EVT_ADD(EVT_VAR(0), EVT_SAVE_VAR(352))
    EVT_CALL(SpeakToPlayer, NPC_SELF, NPC_ANIM_chuck_quizmo_Palette_00_Anim_5, NPC_ANIM_chuck_quizmo_Palette_00_Anim_6, 0, EVT_VAR(0))
    EVT_CALL(SetPlayerAnimation, ANIM_QUESTION)
    EVT_SET(EVT_VAR(0), 2949120)
    EVT_ADD(EVT_VAR(0), EVT_SAVE_VAR(352))
    EVT_CALL(PlaySound, 142)
    EVT_CALL(ShowChoice, EVT_VAR(0))
    EVT_KILL_THREAD(EVT_VAR(1))
    EVT_CALL(StopSound, 142)
    EVT_EXEC(N(80245AF8))
    EVT_WAIT_FRAMES(15)
    EVT_CALL(PlaySound, 141)
    EVT_CALL(N(func_80241EE0_95D0E0), EVT_VAR(0))
    EVT_SET(EVT_ARRAY(4), 0)
    EVT_CALL(N(func_802424D4_95D6D4))
    EVT_WAIT_FRAMES(40)
    EVT_CALL(N(func_80241B5C_95CD5C))
    EVT_THREAD
        EVT_WAIT_FRAMES(110)
        EVT_CALL(CloseChoice)
        EVT_SET(EVT_ARRAY(4), 0)
    EVT_END_THREAD
    EVT_IF_EQ(EVT_VAR(0), 1)
        EVT_CALL(SetNpcAnimation, 10, NPC_ANIM_chuck_quizmo_Palette_00_Anim_7)
        EVT_SET(EVT_ARRAY(4), 1)
        EVT_THREAD
            EVT_CALL(N(func_80241EAC_95D0AC), 1)
            EVT_WAIT_FRAMES(6)
            EVT_WAIT_FRAMES(6)
            EVT_WAIT_FRAMES(6)
            EVT_CALL(N(func_80241EAC_95D0AC), 2)
        EVT_END_THREAD
        EVT_THREAD
            EVT_CALL(PlaySound, 540)
            EVT_WAIT_FRAMES(6)
            EVT_CALL(PlaySound, 540)
            EVT_WAIT_FRAMES(6)
            EVT_CALL(PlaySound, 540)
            EVT_WAIT_FRAMES(6)
            EVT_CALL(PlaySound, 540)
        EVT_END_THREAD
        EVT_CALL(PlaySound, 138)
        EVT_CALL(N(func_80241F78_95D178))
        EVT_THREAD
            EVT_WAIT_FRAMES(15)
            EVT_CALL(GetPlayerPos, EVT_VAR(0), EVT_VAR(1), EVT_VAR(2))
            EVT_ADD(EVT_VAR(1), 50)
            EVT_CALL(N(UnkCameraFunc), 0, 0, 83, EVT_VAR(0), EVT_VAR(2))
            EVT_CALL(PlayEffect, 0x7, 2, EVT_VAR(0), EVT_VAR(1), EVT_VAR(2), 0, 0, 0, 0, 0, 0, 0, 0, 0)
            EVT_CALL(PlayEffect, 0x44, 4, EVT_VAR(0), EVT_VAR(1), EVT_VAR(2), 1, 60, 0, 0, 0, 0, 0, 0, 0)
            EVT_WAIT_FRAMES(15)
            EVT_ADD(EVT_VAR(1), -3)
            EVT_CALL(N(UnkCameraFunc), 0, 0, 58, EVT_VAR(0), EVT_VAR(2))
            EVT_CALL(PlayEffect, 0x7, 2, EVT_VAR(0), EVT_VAR(1), EVT_VAR(2), 0, 0, 0, 0, 0, 0, 0, 0, 0)
            EVT_CALL(PlayEffect, 0x44, 4, EVT_VAR(0), EVT_VAR(1), EVT_VAR(2), 1, 60, 0, 0, 0, 0, 0, 0, 0)
            EVT_WAIT_FRAMES(15)
            EVT_ADD(EVT_VAR(1), 30)
            EVT_CALL(N(UnkCameraFunc), 0, 0, 93, EVT_VAR(0), EVT_VAR(2))
            EVT_CALL(PlayEffect, 0x7, 2, EVT_VAR(0), EVT_VAR(1), EVT_VAR(2), 0, 0, 0, 0, 0, 0, 0, 0, 0)
            EVT_CALL(PlayEffect, 0x44, 4, EVT_VAR(0), EVT_VAR(1), EVT_VAR(2), 1, 60, 0, 0, 0, 0, 0, 0, 0)
            EVT_WAIT_FRAMES(15)
        EVT_END_THREAD
        EVT_WAIT_FRAMES(20)
        EVT_EXEC_GET_TID(N(80246798), EVT_VAR(1))
        EVT_ADD(EVT_SAVE_VAR(352), 1)
        EVT_IF_GT(EVT_SAVE_VAR(352), 63)
            EVT_CALL(ContinueSpeech, -1, -1, -1, 0, MESSAGE_ID(0x08, 0x0010))
            EVT_CALL(SetNpcAnimation, 10, NPC_ANIM_chuck_quizmo_Palette_00_Anim_6)
            EVT_LOOP(0)
                EVT_IS_THREAD_RUNNING(EVT_VAR(1), EVT_VAR(0))
                EVT_IF_EQ(EVT_VAR(0), 0)
                    EVT_BREAK_LOOP
                EVT_END_IF
                EVT_WAIT_FRAMES(1)
            EVT_END_LOOP
            EVT_CALL(SetNpcAnimation, 10, NPC_ANIM_chuck_quizmo_Palette_00_Anim_5)
            EVT_SET(EVT_VAR(0), 348)
            EVT_SET(EVT_VAR(1), 3)
            EVT_EXEC_WAIT(N(802451BC))
            EVT_CALL(AddStarPieces, 1)
            EVT_CALL(N(func_80241EAC_95D0AC), 15)
            EVT_CALL(N(func_80241F60_95D160))
            EVT_CALL(SetMessageValue, EVT_SAVE_VAR(352), 0)
            EVT_CALL(SpeakToPlayer, NPC_SELF, NPC_ANIM_chuck_quizmo_Palette_00_Anim_4, NPC_ANIM_chuck_quizmo_Palette_00_Anim_1, 0, MESSAGE_ID(0x08, 0x0011))
        EVT_ELSE
            EVT_CALL(ContinueSpeech, -1, -1, -1, 0, MESSAGE_ID(0x08, 0x000E))
            EVT_CALL(SetNpcAnimation, 10, NPC_ANIM_chuck_quizmo_Palette_00_Anim_6)
            EVT_LOOP(0)
                EVT_IS_THREAD_RUNNING(EVT_VAR(1), EVT_VAR(0))
                EVT_IF_EQ(EVT_VAR(0), 0)
                    EVT_BREAK_LOOP
                EVT_END_IF
                EVT_WAIT_FRAMES(1)
            EVT_END_LOOP
            EVT_CALL(SetNpcAnimation, 10, NPC_ANIM_chuck_quizmo_Palette_00_Anim_5)
            EVT_SET(EVT_VAR(0), 348)
            EVT_SET(EVT_VAR(1), 1)
            EVT_EXEC_WAIT(N(802451BC))
            EVT_CALL(AddStarPieces, 1)
            EVT_CALL(N(func_80241EAC_95D0AC), 15)
            EVT_CALL(N(func_80241F60_95D160))
            EVT_CALL(SetMessageValue, EVT_SAVE_VAR(352), 0)
            EVT_IF_EQ(EVT_SAVE_VAR(352), 1)
                EVT_CALL(SetMessageMsg, EVT_PTR(MessageSingular), 1)
            EVT_ELSE
                EVT_CALL(SetMessageMsg, EVT_PTR(MessagePlural), 1)
            EVT_END_IF
            EVT_CALL(SpeakToPlayer, NPC_SELF, NPC_ANIM_chuck_quizmo_Palette_00_Anim_4, NPC_ANIM_chuck_quizmo_Palette_00_Anim_1, 0, MESSAGE_ID(0x08, 0x000F))
        EVT_END_IF
        EVT_SET(EVT_VAR(0), 1)
    EVT_ELSE
        EVT_CALL(SetNpcAnimation, 10, NPC_ANIM_chuck_quizmo_Palette_00_Anim_9)
        EVT_SET(EVT_ARRAY(4), 2)
        EVT_CALL(PlaySound, SOUND_MENU_ERROR)
        EVT_CALL(PlaySound, 139)
        EVT_EXEC_GET_TID(N(80246848), EVT_VAR(1))
        EVT_CALL(GetPlayerPos, EVT_VAR(2), EVT_VAR(3), EVT_VAR(4))
        EVT_CALL(PlayEffect, 0x2B, 0, EVT_VAR(2), EVT_VAR(3), EVT_VAR(4), 0, 0, 0, 0, 0, 0, 0, 0, 0)
        EVT_CALL(ContinueSpeech, -1, -1, -1, 0, MESSAGE_ID(0x08, 0x000D))
        EVT_CALL(SetNpcAnimation, 10, NPC_ANIM_chuck_quizmo_Palette_00_Anim_A)
        EVT_LOOP(0)
            EVT_IS_THREAD_RUNNING(EVT_VAR(1), EVT_VAR(0))
            EVT_IF_EQ(EVT_VAR(0), 0)
                EVT_BREAK_LOOP
            EVT_END_IF
            EVT_WAIT_FRAMES(1)
        EVT_END_LOOP
        EVT_SET(EVT_VAR(0), 0)
    EVT_END_IF
    EVT_CALL(N(func_80241EE0_95D0E0), -1)
    EVT_CALL(EnablePartnerAI)
    EVT_THREAD
        EVT_WAIT_FRAMES(30)
        EVT_CALL(PlaySound, 143)
    EVT_END_THREAD
    EVT_THREAD
        EVT_WAIT_FRAMES(45)
        EVT_CALL(StopSound, 137)
    EVT_END_THREAD
    EVT_CALL(N(func_80241F94_95D194))
    EVT_CALL(N(func_80241DF8_95CFF8))
    EVT_EXEC_WAIT(N(802452AC))
    EVT_EXEC(N(802455F4))
    EVT_CALL(N(UnkFunc29))
    EVT_CALL(N(Set80151310_0))
    EVT_SET(EVT_SAVE_FLAG(1793), 0)
    EVT_RETURN
    EVT_END
};

EvtScript N(80247628) = {
    EVT_CALL(N(UnkQuizFunc))
    EVT_IF_EQ(EVT_VAR(0), 0)
        EVT_RETURN
    EVT_END_IF
    EVT_CALL(SetNpcFlagBits, NPC_SELF, ((NPC_FLAG_1000000)), FALSE)
    EVT_CALL(SetNpcSprite, -1, 0x00AF0001)
    EVT_CALL(N(UnkFunc31))
    EVT_RETURN
    EVT_END
};

EvtScript N(8024769C) = {
    EVT_USE_ARRAY(EVT_PTR(N(pad_D_8024DFC8)))
    EVT_SET(EVT_SAVE_FLAG(1769), 1)
    EVT_CALL(DisablePlayerPhysics, TRUE)
    EVT_CALL(SetPlayerFlagBits, 4194304, 1)
    EVT_EXEC_WAIT(N(802468F8))
    EVT_CALL(DisablePlayerPhysics, FALSE)
    EVT_CALL(SetPlayerFlagBits, 4194304, 0)
    EVT_RETURN
    EVT_END
};

EvtScript N(8024771C) = {
    EVT_CALL(N(GetNpcUnsafeOwner2))
    EVT_RETURN
    EVT_END
};

NpcAISettings N(npcAISettings_80247738) = {
    .moveSpeed = 0.7f,
    .moveTime = 30,
    .waitTime = 20,
    .unk_14 = -1,
    .unk_2C = 1,
};

EvtScript N(80247768) = {
    EVT_CALL(DoBasicAI, EVT_PTR(N(npcAISettings_80247738)))
    EVT_RETURN
    EVT_END
};

NpcSettings N(npcSettings_80247788) = {
    .unk_00 = { 0x00, 0xAF, 0x00, 0x01 },
    .height = 35,
    .radius = 28,
    .otherAI = &N(80247628),
    .onInteract = &N(8024769C),
    .aux = &N(8024771C),
    .flags = NPC_FLAG_PASSIVE | NPC_FLAG_100 | NPC_FLAG_LOCK_ANIMS | NPC_FLAG_NO_Y_MOVEMENT,
    .level = 99,
};

NpcSettings N(npcSettings_802477B4) = {
    .unk_00 = { 0x00, 0xAF, 0x00, 0x01 },
    .height = 35,
    .radius = 28,
    .otherAI = &N(80247628),
    .onInteract = &N(8024769C),
    .ai = &N(80247768),
    .aux = &N(8024771C),
    .flags = NPC_FLAG_PASSIVE | NPC_FLAG_LOCK_ANIMS | NPC_FLAG_NO_Y_MOVEMENT,
    .level = 99,
    .unk_2A = 16,
};

s32 N(D_802477E0_9629E0) = {
    0x00000000,
};

s32 N(D_802477E4_9629E4) = {
    0x00000000,
};

EvtScript N(802477E8) = {
    EVT_SET(EVT_VAR(9), EVT_VAR(1))
    EVT_CALL(ShowKeyChoicePopup)
    EVT_SET(EVT_VAR(10), EVT_VAR(0))
    EVT_SWITCH(EVT_VAR(0))
        EVT_CASE_EQ(0)
        EVT_CASE_EQ(-1)
        EVT_CASE_DEFAULT
            EVT_CALL(RemoveKeyItemAt, EVT_VAR(1))
            EVT_CALL(GetPlayerPos, EVT_VAR(3), EVT_VAR(4), EVT_VAR(5))
            EVT_CALL(N(AddPlayerHandsOffset), EVT_VAR(3), EVT_VAR(4), EVT_VAR(5))
            EVT_BITWISE_OR_CONST(EVT_VAR(0), 0x50000)
            EVT_CALL(MakeItemEntity, EVT_VAR(0), EVT_VAR(3), EVT_VAR(4), EVT_VAR(5), 1, 0)
            EVT_CALL(SetPlayerAnimation, 393221)
            EVT_WAIT_FRAMES(30)
            EVT_CALL(SetPlayerAnimation, ANIM_10002)
            EVT_CALL(RemoveItemEntity, EVT_VAR(0))
    EVT_END_SWITCH
    EVT_CALL(N(func_80242784_95D984), EVT_VAR(10))
    EVT_CALL(CloseChoicePopup)
    EVT_UNBIND
    EVT_RETURN
    EVT_END
};

EvtScript N(8024792C) = {
    EVT_CALL(N(func_802427BC_95D9BC), EVT_VAR(0))
    EVT_BIND_PADLOCK(N(802477E8), 0x10, 0, EVT_PTR(N(D_8024DFF0)), 0, 1)
    EVT_CALL(N(func_80242730_95D930), EVT_VAR(0))
    EVT_RETURN
    EVT_END
};

EvtScript N(8024797C) = {
    EVT_LOOP(0)
        EVT_CALL(GetNpcPos, NPC_PARTNER, EVT_VAR(3), EVT_VAR(4), EVT_VAR(5))
        EVT_CALL(N(UnkYawFunc), EVT_VAR(3), EVT_VAR(4), EVT_VAR(5))
        EVT_CALL(SetItemPos, EVT_VAR(0), EVT_VAR(3), EVT_VAR(4), EVT_VAR(5))
        EVT_WAIT_FRAMES(1)
    EVT_END_LOOP
    EVT_RETURN
    EVT_END
};

EvtScript N(802479FC) = {
    EVT_SET(EVT_VAR(9), EVT_VAR(1))
    EVT_CALL(ShowKeyChoicePopup)
    EVT_SET(EVT_VAR(10), EVT_VAR(0))
    EVT_SWITCH(EVT_VAR(0))
        EVT_CASE_EQ(0)
        EVT_CASE_EQ(-1)
        EVT_CASE_DEFAULT
            EVT_CALL(RemoveKeyItemAt, EVT_VAR(1))
            EVT_CALL(DisablePartnerAI, 0)
            EVT_CALL(GetNpcPos, NPC_PARTNER, EVT_VAR(3), EVT_VAR(4), EVT_VAR(5))
            EVT_CALL(N(UnkYawFunc), EVT_VAR(3), EVT_VAR(4), EVT_VAR(5))
            EVT_BITWISE_OR_CONST(EVT_VAR(0), 0x50000)
            EVT_CALL(MakeItemEntity, EVT_VAR(0), EVT_VAR(3), EVT_VAR(4), EVT_VAR(5), 1, 0)
            EVT_EXEC_GET_TID(N(8024797C), EVT_VAR(10))
            EVT_CALL(SetNpcAnimation, NPC_PARTNER, NPC_ANIM_world_parakarry_Palette_00_Anim_2)
            EVT_CALL(GetAngleBetweenNPCs, EVT_VAR(9), -4, EVT_VAR(11))
            EVT_CALL(GetNpcPos, NPC_PARTNER, EVT_VAR(3), EVT_VAR(4), EVT_VAR(5))
            EVT_CALL(GetNpcPos, EVT_VAR(9), EVT_VAR(6), EVT_VAR(7), EVT_VAR(8))
            EVT_CALL(SetNpcFlagBits, NPC_PARTNER, ((NPC_FLAG_100)), TRUE)
            EVT_IF_LE(EVT_VAR(11), 180)
                EVT_ADD(EVT_VAR(6), 20)
            EVT_ELSE
                EVT_ADD(EVT_VAR(6), -20)
            EVT_END_IF
            EVT_ADD(EVT_VAR(7), 10)
            EVT_CALL(SetNpcJumpscale, NPC_PARTNER, EVT_FIXED(0.0))
            EVT_CALL(NpcJump1, NPC_PARTNER, EVT_VAR(6), EVT_VAR(7), EVT_VAR(8), 20)
            EVT_KILL_THREAD(EVT_VAR(10))
            EVT_CALL(RemoveItemEntity, EVT_VAR(0))
            EVT_WAIT_FRAMES(20)
            EVT_CALL(GetNpcYaw, -4, EVT_VAR(10))
            EVT_ADD(EVT_VAR(10), 180)
            EVT_CALL(InterpNpcYaw, NPC_PARTNER, EVT_VAR(10), 0)
            EVT_WAIT_FRAMES(5)
            EVT_CALL(NpcJump1, NPC_PARTNER, EVT_VAR(3), EVT_VAR(4), EVT_VAR(5), 20)
            EVT_CALL(SetNpcAnimation, NPC_PARTNER, NPC_ANIM_world_parakarry_Palette_00_Anim_1)
            EVT_CALL(NpcFaceNpc, NPC_PARTNER, EVT_VAR(9), 0)
            EVT_WAIT_FRAMES(5)
            EVT_CALL(SetNpcFlagBits, NPC_PARTNER, ((NPC_FLAG_100)), FALSE)
            EVT_CALL(EnablePartnerAI)
            EVT_WAIT_FRAMES(5)
    EVT_END_SWITCH
    EVT_CALL(N(func_80242784_95D984), EVT_VAR(10))
    EVT_CALL(CloseChoicePopup)
    EVT_UNBIND
    EVT_RETURN
    EVT_END
};

EvtScript N(80247D20) = {
    EVT_SET(EVT_VAR(0), EVT_VAR(11))
    EVT_SET(EVT_VAR(1), EVT_VAR(2))
    EVT_CALL(N(func_802427BC_95D9BC), EVT_VAR(0))
    EVT_BIND_PADLOCK(N(802479FC), 0x10, 0, EVT_PTR(N(D_8024DFF0)), 0, 1)
    EVT_CALL(N(func_80242730_95D930), EVT_VAR(0))
    EVT_RETURN
    EVT_END
};

EvtScript N(80247D90) = {
    EVT_SET(EVT_VAR(12), 0)
    EVT_IF_LT(EVT_SAVE_VAR(0), -70)
        EVT_RETURN
    EVT_END_IF
    EVT_CALL(N(func_80243014_95E214))
    EVT_CALL(GetCurrentPartnerID, EVT_VAR(0))
    EVT_CALL(FindKeyItem, EVT_VAR(5), EVT_VAR(1))
    EVT_IF_EQ(EVT_VAR(0), 4)
        EVT_IF_NE(EVT_VAR(1), -1)
            EVT_CALL(DisablePartnerAI, 0)
            EVT_CALL(PlayerFaceNpc, EVT_VAR(2), 0)
            EVT_WAIT_FRAMES(1)
            EVT_CALL(GetNpcPos, EVT_VAR(2), EVT_VAR(13), EVT_VAR(0), EVT_VAR(14))
            EVT_CALL(GetNpcPos, NPC_PARTNER, EVT_VAR(13), EVT_VAR(14), EVT_VAR(15))
            EVT_CALL(SetNpcJumpscale, NPC_PARTNER, EVT_FIXED(0.0))
            EVT_ADD(EVT_VAR(0), 10)
            EVT_CALL(NpcJump1, NPC_PARTNER, EVT_VAR(13), EVT_VAR(0), EVT_VAR(15), 10)
            EVT_CALL(SpeakToNpc, -4, 262150, 262145, 0, EVT_VAR(2), EVT_VAR(7))
            EVT_CALL(EnablePartnerAI)
            EVT_EXEC_WAIT(N(80247D20))
            EVT_SWITCH(EVT_VAR(0))
                EVT_CASE_EQ(-1)
                    EVT_CALL(DisablePartnerAI, 0)
                    EVT_WAIT_FRAMES(1)
                    EVT_CALL(SpeakToPlayer, NPC_PARTNER, NPC_ANIM_world_parakarry_Palette_00_Anim_6, NPC_ANIM_world_parakarry_Palette_00_Anim_1, 5, EVT_VAR(8))
                    EVT_CALL(EnablePartnerAI)
                    EVT_SET(EVT_VAR(12), 1)
                EVT_CASE_DEFAULT
                    EVT_CALL(DisablePartnerAI, 0)
                    EVT_WAIT_FRAMES(1)
                    EVT_CALL(SpeakToPlayer, NPC_PARTNER, NPC_ANIM_world_parakarry_Palette_00_Anim_6, NPC_ANIM_world_parakarry_Palette_00_Anim_1, 5, EVT_VAR(9))
                    EVT_IF_NE(EVT_VAR(10), 0)
                        EVT_CALL(SpeakToPlayer, EVT_VAR(2), EVT_VAR(3), EVT_VAR(4), 0, EVT_VAR(10))
                    EVT_END_IF
                    EVT_CALL(EnablePartnerAI)
                    EVT_IF_NE(EVT_VAR(6), 0)
                        EVT_SET(EVT_VAR(0), EVT_VAR(6))
                        EVT_SET(EVT_VAR(1), 1)
                        EVT_EXEC_WAIT(N(802451BC))
                        EVT_CALL(AddKeyItem, EVT_VAR(6))
                    EVT_END_IF
                    EVT_SET(EVT_VAR(12), 2)
            EVT_END_SWITCH
        EVT_END_IF
    EVT_END_IF
    EVT_CALL(N(func_80243058_95E258))
    EVT_RETURN
    EVT_END
};

s32 N(D_80248088_963288)[] = {
    0x0000004C, 0x00000000,
};

EvtScript N(80248090) = {
    EVT_CALL(N(SetManyVars), 6, 9699589, 9699585, 76, 69, 852105, 852106, 852107, 852108, EVT_PTR(N(D_80248088_963288)))
    EVT_EXEC_WAIT(N(80247D90))
    EVT_RETURN
    EVT_END
};

EvtScript N(interact_802480E0) = {
    EVT_IF_GE(EVT_SAVE_VAR(0), -53)
        EVT_CALL(SpeakToPlayer, NPC_SELF, NPC_ANIM_mouser_Palette_00_Anim_5, NPC_ANIM_mouser_Palette_00_Anim_1, 0, MESSAGE_ID(0x0D, 0x0062))
        EVT_RETURN
    EVT_END_IF
    EVT_SWITCH(EVT_AREA_VAR(0))
        EVT_CASE_EQ(0)
            EVT_CALL(SpeakToPlayer, NPC_SELF, NPC_ANIM_mouser_Palette_00_Anim_5, NPC_ANIM_mouser_Palette_00_Anim_1, 0, MESSAGE_ID(0x0D, 0x005F))
            EVT_ADD(EVT_AREA_VAR(0), 1)
        EVT_CASE_EQ(1)
            EVT_CALL(SpeakToPlayer, NPC_SELF, NPC_ANIM_mouser_Palette_00_Anim_5, NPC_ANIM_mouser_Palette_00_Anim_1, 0, MESSAGE_ID(0x0D, 0x0060))
            EVT_ADD(EVT_AREA_VAR(0), 1)
        EVT_CASE_EQ(2)
            EVT_CALL(SpeakToPlayer, NPC_SELF, NPC_ANIM_mouser_Palette_00_Anim_5, NPC_ANIM_mouser_Palette_00_Anim_1, 0, MESSAGE_ID(0x0D, 0x0061))
            EVT_SUB(EVT_AREA_VAR(0), 1)
    EVT_END_SWITCH
    EVT_RETURN
    EVT_END
};

EvtScript N(init_802481F8) = {
    EVT_CALL(BindNpcInteract, NPC_SELF, EVT_PTR(N(interact_802480E0)))
    EVT_RETURN
    EVT_END
};

EvtScript N(interact_8024821C) = {
    EVT_SWITCH(EVT_SAVE_VAR(0))
        EVT_CASE_LT(-53)
            EVT_IF_GE(EVT_SAVE_VAR(0), -64)
                EVT_IF_EQ(EVT_AREA_VAR(1), 2)
                    EVT_SET(EVT_AREA_VAR(1), 0)
                EVT_END_IF
            EVT_END_IF
            EVT_SWITCH(EVT_AREA_VAR(1))
                EVT_CASE_EQ(0)
                    EVT_CALL(SpeakToPlayer, NPC_SELF, NPC_ANIM_dryite_Palette_03_Anim_4, NPC_ANIM_dryite_Palette_03_Anim_1, 0, MESSAGE_ID(0x0D, 0x0063))
                    EVT_ADD(EVT_AREA_VAR(1), 1)
                EVT_CASE_EQ(1)
                    EVT_CALL(SpeakToPlayer, NPC_SELF, NPC_ANIM_dryite_Palette_03_Anim_4, NPC_ANIM_dryite_Palette_03_Anim_1, 0, MESSAGE_ID(0x0D, 0x0064))
                    EVT_ADD(EVT_AREA_VAR(1), 1)
                EVT_CASE_EQ(2)
                    EVT_CALL(SpeakToPlayer, NPC_SELF, NPC_ANIM_dryite_Palette_03_Anim_4, NPC_ANIM_dryite_Palette_03_Anim_1, 0, MESSAGE_ID(0x0D, 0x0065))
                    EVT_SET(EVT_AREA_VAR(1), 0)
            EVT_END_SWITCH
        EVT_CASE_LT(39)
            EVT_CALL(SpeakToPlayer, NPC_SELF, NPC_ANIM_dryite_Palette_03_Anim_4, NPC_ANIM_dryite_Palette_03_Anim_1, 0, MESSAGE_ID(0x0D, 0x0066))
        EVT_CASE_DEFAULT
            EVT_CALL(SpeakToPlayer, NPC_SELF, NPC_ANIM_dryite_Palette_03_Anim_4, NPC_ANIM_dryite_Palette_03_Anim_1, 0, MESSAGE_ID(0x0D, 0x0067))
    EVT_END_SWITCH
    EVT_RETURN
    EVT_END
};

EvtScript N(init_802483A8) = {
    EVT_CALL(BindNpcInteract, NPC_SELF, EVT_PTR(N(interact_8024821C)))
    EVT_RETURN
    EVT_END
};

EvtScript N(interact_802483CC) = {
    EVT_SWITCH(EVT_AREA_VAR(2))
        EVT_CASE_EQ(0)
            EVT_CALL(SpeakToPlayer, NPC_SELF, NPC_ANIM_dryite_Palette_02_Anim_4, NPC_ANIM_dryite_Palette_02_Anim_1, 0, MESSAGE_ID(0x0D, 0x0068))
            EVT_ADD(EVT_AREA_VAR(2), 1)
        EVT_CASE_EQ(1)
            EVT_CALL(SpeakToPlayer, NPC_SELF, NPC_ANIM_dryite_Palette_02_Anim_4, NPC_ANIM_dryite_Palette_02_Anim_1, 0, MESSAGE_ID(0x0D, 0x0069))
            EVT_ADD(EVT_AREA_VAR(2), 1)
        EVT_CASE_EQ(2)
            EVT_CALL(SpeakToPlayer, NPC_SELF, NPC_ANIM_dryite_Palette_02_Anim_4, NPC_ANIM_dryite_Palette_02_Anim_1, 0, MESSAGE_ID(0x0D, 0x006A))
            EVT_ADD(EVT_AREA_VAR(2), 1)
        EVT_CASE_EQ(3)
            EVT_CALL(SpeakToPlayer, NPC_SELF, NPC_ANIM_dryite_Palette_02_Anim_4, NPC_ANIM_dryite_Palette_02_Anim_1, 0, MESSAGE_ID(0x0D, 0x006B))
            EVT_SET(EVT_AREA_VAR(2), 0)
    EVT_END_SWITCH
    EVT_RETURN
    EVT_END
};

EvtScript N(init_802484E0) = {
    EVT_CALL(BindNpcInteract, NPC_SELF, EVT_PTR(N(interact_802483CC)))
    EVT_RETURN
    EVT_END
};

EvtScript N(80248504) = {
    EVT_LOOP(0)
        EVT_CALL(N(GetFloorCollider), EVT_VAR(0))
        EVT_IF_EQ(EVT_VAR(0), 8)
            EVT_BREAK_LOOP
        EVT_END_IF
        EVT_WAIT_FRAMES(1)
    EVT_END_LOOP
    EVT_CALL(DisablePlayerInput, TRUE)
    EVT_CALL(func_802CF56C, 1)
    EVT_THREAD
        EVT_WAIT_FRAMES(20)
        EVT_CALL(func_802CF56C, 0)
        EVT_CALL(NpcFacePlayer, NPC_PARTNER, 0)
    EVT_END_THREAD
    EVT_CALL(PlayerFaceNpc, 3, 0)
    EVT_CALL(SpeakToPlayer, 3, NPC_ANIM_dryite_Palette_00_Anim_4, NPC_ANIM_dryite_Palette_00_Anim_1, 0, MESSAGE_ID(0x0D, 0x0078))
    EVT_CALL(GetPlayerPos, EVT_VAR(0), EVT_VAR(1), EVT_VAR(2))
    EVT_CALL(GetNpcPos, 3, EVT_VAR(3), EVT_VAR(4), EVT_VAR(5))
    EVT_CALL(UseSettingsFrom, 0, EVT_VAR(0), EVT_VAR(1), EVT_VAR(2))
    EVT_ADDF(EVT_VAR(0), EVT_VAR(3))
    EVT_ADDF(EVT_VAR(1), EVT_VAR(4))
    EVT_ADDF(EVT_VAR(2), EVT_VAR(5))
    EVT_DIVF(EVT_VAR(0), EVT_FIXED(2.0))
    EVT_DIVF(EVT_VAR(1), EVT_FIXED(2.0))
    EVT_DIVF(EVT_VAR(2), EVT_FIXED(2.0))
    EVT_CALL(SetPanTarget, 0, EVT_VAR(0), EVT_VAR(1), EVT_VAR(2))
    EVT_CALL(SetCamDistance, 0, EVT_FIXED(-300.0))
    EVT_CALL(SetCamSpeed, 0, EVT_FIXED(5.0))
    EVT_CALL(PanToTarget, 0, 0, 1)
    EVT_CALL(WaitForCam, 0, EVT_FIXED(1.0))
    EVT_CALL(SetPlayerAnimation, ANIM_10002)
    EVT_CALL(SpeakToPlayer, 3, NPC_ANIM_dryite_Palette_00_Anim_4, NPC_ANIM_dryite_Palette_00_Anim_1, 0, MESSAGE_ID(0x0D, 0x0079))
    EVT_CALL(SetPlayerAnimation, ANIM_80007)
    EVT_WAIT_FRAMES(30)
    EVT_CALL(SetPlayerAnimation, ANIM_10002)
    EVT_CALL(SpeakToPlayer, 3, NPC_ANIM_dryite_Palette_00_Anim_4, NPC_ANIM_dryite_Palette_00_Anim_1, 0, MESSAGE_ID(0x0D, 0x007A))
    EVT_CALL(GetPlayerPos, EVT_VAR(0), EVT_VAR(1), EVT_VAR(2))
    EVT_CALL(UseSettingsFrom, 0, EVT_VAR(0), EVT_VAR(1), EVT_VAR(2))
    EVT_CALL(SetCamSpeed, 0, EVT_FIXED(4.0))
    EVT_CALL(PanToTarget, 0, 0, 1)
    EVT_CALL(WaitForCam, 0, EVT_FIXED(1.0))
    EVT_CALL(PanToTarget, 0, 0, 0)
    EVT_CALL(N(func_80243084_95E284))
    EVT_SET(EVT_SAVE_FLAG(761), 1)
    EVT_CALL(DisablePlayerInput, FALSE)
    EVT_RETURN
    EVT_END
};

Unk_Struct_2 N(D_8024884C_963A4C) = {
    0x0000007D, 0x00000000, 0xFFFFFFD6, 0x0000004B, 0x0000004B, N(func_802430C8_95E2C8),
};

EvtScript N(interact_80248864) = {
    EVT_IF_EQ(EVT_SAVE_FLAG(253), 1)
        EVT_IF_EQ(EVT_SAVE_FLAG(761), 1)
            EVT_CALL(N(func_802431B4_95E3B4))
            EVT_IF_EQ(EVT_VAR(0), 1)
                EVT_CALL(SpeakToPlayer, 3, NPC_ANIM_dryite_Palette_00_Anim_4, NPC_ANIM_dryite_Palette_00_Anim_1, 0, MESSAGE_ID(0x0D, 0x007B))
                EVT_RETURN
            EVT_END_IF
        EVT_END_IF
    EVT_END_IF
    EVT_SWITCH(EVT_SAVE_VAR(0))
        EVT_CASE_LT(-53)
            EVT_IF_EQ(EVT_AREA_FLAG(1), 0)
                EVT_CALL(SpeakToPlayer, 3, NPC_ANIM_dryite_Palette_00_Anim_4, NPC_ANIM_dryite_Palette_00_Anim_1, 0, MESSAGE_ID(0x0D, 0x006C))
                EVT_CALL(SpeakToPlayer, 4, NPC_ANIM_dryite_Palette_00_Anim_4, NPC_ANIM_dryite_Palette_00_Anim_1, 0, MESSAGE_ID(0x0D, 0x006D))
                EVT_CALL(SpeakToPlayer, 3, NPC_ANIM_dryite_Palette_00_Anim_4, NPC_ANIM_dryite_Palette_00_Anim_1, 0, MESSAGE_ID(0x0D, 0x006E))
                EVT_SET(EVT_AREA_FLAG(1), 1)
            EVT_ELSE
                EVT_CALL(SpeakToPlayer, 3, NPC_ANIM_dryite_Palette_00_Anim_4, NPC_ANIM_dryite_Palette_00_Anim_1, 0, MESSAGE_ID(0x0D, 0x006F))
                EVT_CALL(SpeakToPlayer, 4, NPC_ANIM_dryite_Palette_00_Anim_4, NPC_ANIM_dryite_Palette_00_Anim_1, 0, MESSAGE_ID(0x0D, 0x0070))
                EVT_CALL(SpeakToPlayer, 3, NPC_ANIM_dryite_Palette_00_Anim_4, NPC_ANIM_dryite_Palette_00_Anim_1, 0, MESSAGE_ID(0x0D, 0x0071))
                EVT_SET(EVT_AREA_FLAG(1), 0)
            EVT_END_IF
        EVT_CASE_LT(39)
            EVT_CALL(SpeakToPlayer, 3, NPC_ANIM_dryite_Palette_00_Anim_4, NPC_ANIM_dryite_Palette_00_Anim_1, 0, MESSAGE_ID(0x0D, 0x0072))
            EVT_CALL(SpeakToPlayer, 4, NPC_ANIM_dryite_Palette_00_Anim_4, NPC_ANIM_dryite_Palette_00_Anim_1, 0, MESSAGE_ID(0x0D, 0x0073))
            EVT_CALL(SpeakToPlayer, 3, NPC_ANIM_dryite_Palette_00_Anim_4, NPC_ANIM_dryite_Palette_00_Anim_1, 0, MESSAGE_ID(0x0D, 0x0074))
        EVT_CASE_DEFAULT
            EVT_CALL(SpeakToPlayer, 3, NPC_ANIM_dryite_Palette_00_Anim_4, NPC_ANIM_dryite_Palette_00_Anim_1, 0, MESSAGE_ID(0x0D, 0x0075))
            EVT_CALL(SpeakToPlayer, 4, NPC_ANIM_dryite_Palette_00_Anim_4, NPC_ANIM_dryite_Palette_00_Anim_1, 0, MESSAGE_ID(0x0D, 0x0076))
            EVT_CALL(SpeakToPlayer, 3, NPC_ANIM_dryite_Palette_00_Anim_4, NPC_ANIM_dryite_Palette_00_Anim_1, 0, MESSAGE_ID(0x0D, 0x0077))
    EVT_END_SWITCH
    EVT_RETURN
    EVT_END
};

EvtScript N(init_80248AE4) = {
    EVT_CALL(GetEntryID, EVT_VAR(0))
    EVT_SWITCH(EVT_VAR(0))
        EVT_CASE_OR_EQ(3)
        EVT_CASE_OR_EQ(4)
            EVT_CALL(SetNpcAnimation, NPC_SELF, NPC_ANIM_dryite_Palette_00_Anim_4)
            EVT_RETURN
        EVT_END_CASE_GROUP
    EVT_END_SWITCH
    EVT_CALL(BindNpcInteract, NPC_SELF, EVT_PTR(N(interact_80248864)))
    EVT_IF_EQ(EVT_SAVE_FLAG(253), 1)
        EVT_THREAD
            EVT_CALL(N(func_80242858_95DA58), EVT_PTR(N(D_8024884C_963A4C)))
        EVT_END_THREAD
    EVT_END_IF
    EVT_RETURN
    EVT_END
};

EvtScript N(interact_80248BA0) = {
    EVT_CHILD_THREAD
        EVT_LOOP(0)
            EVT_CALL(NpcFaceNpc, 3, 4, 1)
        EVT_END_LOOP
    EVT_END_CHILD_THREAD
    EVT_CALL(N(func_802431FC_95E3FC))
    EVT_CALL(SetNpcFlagBits, NPC_SELF, ((NPC_FLAG_100)), TRUE)
    EVT_CALL(SetNpcAnimation, NPC_SELF, NPC_ANIM_dryite_Palette_00_Anim_3)
    EVT_CALL(SetNpcSpeed, NPC_SELF, EVT_FIXED(3.5))
    EVT_CALL(NpcMoveTo, NPC_SELF, EVT_VAR(0), EVT_VAR(1), 0)
    EVT_CALL(SetNpcAnimation, NPC_SELF, NPC_ANIM_dryite_Palette_00_Anim_1)
    EVT_CALL(SetNpcFlagBits, NPC_SELF, ((NPC_FLAG_100)), FALSE)
    EVT_WAIT_FRAMES(5)
    EVT_CALL(GetNpcYaw, -1, EVT_VAR(0))
    EVT_ADD(EVT_VAR(0), 180)
    EVT_CALL(InterpNpcYaw, NPC_SELF, EVT_VAR(0), 0)
    EVT_RETURN
    EVT_END
};

EvtScript N(init_80248CC8) = {
    EVT_CALL(GetEntryID, EVT_VAR(0))
    EVT_SWITCH(EVT_VAR(0))
        EVT_CASE_OR_EQ(3)
        EVT_CASE_OR_EQ(4)
            EVT_CALL(SetNpcAnimation, NPC_SELF, NPC_ANIM_dryite_Palette_00_Anim_4)
            EVT_RETURN
        EVT_END_CASE_GROUP
    EVT_END_SWITCH
    EVT_CALL(BindNpcInteract, NPC_SELF, EVT_PTR(N(interact_80248BA0)))
    EVT_RETURN
    EVT_END
};

s32 N(D_80248D4C_963F4C)[] = {
    0x00000067, 0x00000000,
};

EvtScript N(interact_80248D54) = {
    EVT_IF_EQ(EVT_SAVE_FLAG(754), 1)
        EVT_CALL(FindKeyItem, ITEM_MELODY, EVT_VAR(0))
        EVT_IF_NE(EVT_VAR(0), -1)
            EVT_CALL(SpeakToPlayer, NPC_SELF, NPC_ANIM_artist_toad_Palette_01_Anim_2, NPC_ANIM_artist_toad_Palette_01_Anim_1, 0, MESSAGE_ID(0x0D, 0x0084))
            EVT_RETURN
        EVT_ELSE
            EVT_IF_EQ(EVT_SAVE_FLAG(755), 0)
                EVT_IF_LT(EVT_SAVE_VAR(0), 88)
                    EVT_CALL(SpeakToPlayer, NPC_SELF, NPC_ANIM_artist_toad_Palette_01_Anim_2, NPC_ANIM_artist_toad_Palette_01_Anim_1, 0, MESSAGE_ID(0x0D, 0x0085))
                    EVT_CALL(SetPlayerAnimation, ANIM_NOD_YES)
                    EVT_WAIT_FRAMES(30)
                    EVT_CALL(SetPlayerAnimation, ANIM_10002)
                    EVT_CALL(SpeakToPlayer, NPC_SELF, NPC_ANIM_artist_toad_Palette_01_Anim_2, NPC_ANIM_artist_toad_Palette_01_Anim_1, 0, MESSAGE_ID(0x0D, 0x0086))
                    EVT_SET(EVT_SAVE_FLAG(755), 1)
                    EVT_RETURN
                EVT_END_IF
            EVT_END_IF
        EVT_END_IF
    EVT_END_IF
    EVT_SWITCH(EVT_SAVE_VAR(0))
        EVT_CASE_LT(-53)
            EVT_IF_EQ(EVT_AREA_FLAG(2), 0)
                EVT_CALL(SpeakToPlayer, NPC_SELF, NPC_ANIM_artist_toad_Palette_01_Anim_2, NPC_ANIM_artist_toad_Palette_01_Anim_1, 0, MESSAGE_ID(0x0D, 0x007C))
                EVT_SET(EVT_AREA_FLAG(2), 1)
            EVT_ELSE
                EVT_CALL(SpeakToPlayer, NPC_SELF, NPC_ANIM_artist_toad_Palette_01_Anim_2, NPC_ANIM_artist_toad_Palette_01_Anim_1, 0, MESSAGE_ID(0x0D, 0x007D))
                EVT_SET(EVT_AREA_FLAG(2), 0)
            EVT_END_IF
        EVT_CASE_LT(39)
            EVT_IF_EQ(EVT_AREA_FLAG(2), 0)
                EVT_CALL(SpeakToPlayer, NPC_SELF, NPC_ANIM_artist_toad_Palette_01_Anim_2, NPC_ANIM_artist_toad_Palette_01_Anim_1, 0, MESSAGE_ID(0x0D, 0x007E))
                EVT_SET(EVT_AREA_FLAG(2), 1)
            EVT_ELSE
                EVT_CALL(SpeakToPlayer, NPC_SELF, NPC_ANIM_artist_toad_Palette_01_Anim_2, NPC_ANIM_artist_toad_Palette_01_Anim_1, 0, MESSAGE_ID(0x0D, 0x007F))
                EVT_SET(EVT_AREA_FLAG(2), 0)
            EVT_END_IF
        EVT_CASE_DEFAULT
            EVT_IF_EQ(EVT_AREA_FLAG(2), 0)
                EVT_CALL(SpeakToPlayer, NPC_SELF, NPC_ANIM_artist_toad_Palette_01_Anim_2, NPC_ANIM_artist_toad_Palette_01_Anim_1, 0, MESSAGE_ID(0x0D, 0x0080))
                EVT_SET(EVT_AREA_FLAG(2), 1)
            EVT_ELSE
                EVT_CALL(SpeakToPlayer, NPC_SELF, NPC_ANIM_artist_toad_Palette_01_Anim_2, NPC_ANIM_artist_toad_Palette_01_Anim_1, 0, MESSAGE_ID(0x0D, 0x0081))
                EVT_SET(EVT_AREA_FLAG(2), 0)
            EVT_END_IF
    EVT_END_SWITCH
    EVT_SET(EVT_VAR(0), EVT_PTR(N(D_80248D4C_963F4C)))
    EVT_SET(EVT_VAR(1), 5)
    EVT_EXEC_WAIT(N(8024792C))
    EVT_SWITCH(EVT_VAR(0))
        EVT_CASE_EQ(0)
        EVT_CASE_EQ(-1)
        EVT_CASE_DEFAULT
            EVT_CALL(SpeakToPlayer, NPC_SELF, NPC_ANIM_artist_toad_Palette_01_Anim_2, NPC_ANIM_artist_toad_Palette_01_Anim_1, 0, MESSAGE_ID(0x0D, 0x0082))
            EVT_CALL(SetNpcAnimation, NPC_SELF, NPC_ANIM_artist_toad_Palette_01_Anim_3)
            EVT_WAIT_FRAMES(60)
            EVT_CALL(SetNpcAnimation, NPC_SELF, NPC_ANIM_artist_toad_Palette_01_Anim_1)
            EVT_CALL(SpeakToPlayer, NPC_SELF, NPC_ANIM_artist_toad_Palette_01_Anim_2, NPC_ANIM_artist_toad_Palette_01_Anim_1, 0, MESSAGE_ID(0x0D, 0x0083))
            EVT_SET(EVT_VAR(0), 104)
            EVT_SET(EVT_VAR(1), 1)
            EVT_EXEC_WAIT(N(802451BC))
            EVT_CALL(AddKeyItem, ITEM_MELODY)
            EVT_SET(EVT_SAVE_FLAG(754), 1)
            EVT_RETURN
    EVT_END_SWITCH
    EVT_RETURN
    EVT_END
};

EvtScript N(init_80249168) = {
    EVT_CALL(BindNpcInteract, NPC_SELF, EVT_PTR(N(interact_80248D54)))
    EVT_RETURN
    EVT_END
};

EvtScript N(idle_8024918C) = {
    EVT_SWITCH(EVT_SAVE_VAR(0))
        EVT_CASE_LT(-67)
            EVT_CALL(N(func_80243350_95E550), 16, 190, -134, -131)
            EVT_CALL(DisablePlayerInput, TRUE)
            EVT_CALL(SetNpcFlagBits, NPC_SELF, ((NPC_FLAG_100)), TRUE)
            EVT_CALL(SetNpcPos, NPC_SELF, 0, 0, -180)
            EVT_EXEC_WAIT(N(8024C41C))
            EVT_WAIT_FRAMES(10)
            EVT_CALL(GetPlayerPos, EVT_VAR(10), EVT_VAR(11), EVT_VAR(12))
            EVT_CALL(UseSettingsFrom, 0, EVT_VAR(10), EVT_VAR(11), EVT_VAR(12))
            EVT_CALL(SetPanTarget, 0, 32, 0, -67)
            EVT_CALL(SetCamDistance, 0, -210)
            EVT_CALL(SetCamPitch, 0, 20, -12)
            EVT_CALL(SetCamSpeed, 0, EVT_FIXED(90.0))
            EVT_CALL(PanToTarget, 0, 0, 1)
            EVT_WAIT_FRAMES(20)
            EVT_CALL(UseSettingsFrom, 0, EVT_VAR(10), EVT_VAR(11), EVT_VAR(12))
            EVT_CALL(SetCamDistance, 0, -350)
            EVT_CALL(SetCamSpeed, 0, EVT_FIXED(0.8))
            EVT_CALL(PanToTarget, 0, 0, 1)
            EVT_CALL(SetNpcAnimation, NPC_SELF, NPC_ANIM_mouser_Palette_01_Anim_4)
            EVT_CALL(NpcMoveTo, NPC_SELF, -23, -105, 20)
            EVT_WAIT_FRAMES(10)
            EVT_CALL(InterpNpcYaw, NPC_SELF, 65, 0)
            EVT_WAIT_FRAMES(10)
            EVT_EXEC_WAIT(N(8024C4C8))
            EVT_CALL(SetNpcAnimation, NPC_SELF, NPC_ANIM_mouser_Palette_01_Anim_4)
            EVT_CALL(NpcMoveTo, NPC_SELF, 37, -27, 20)
            EVT_CALL(UseSettingsFrom, 0, EVT_VAR(10), EVT_VAR(11), EVT_VAR(12))
            EVT_CALL(SetPanTarget, 0, 142, 0, -67)
            EVT_CALL(PanToTarget, 0, 0, 1)
            EVT_CALL(NpcMoveTo, NPC_SELF, 62, -6, 20)
            EVT_CALL(NpcMoveTo, NPC_SELF, 103, 11, 20)
            EVT_CALL(NpcMoveTo, NPC_SELF, 150, 18, 20)
            EVT_CALL(EnableNpcBlur, -1, 1)
            EVT_CALL(PlaySoundAtNpc, NPC_SELF, 372, 0)
            EVT_CALL(NpcMoveTo, NPC_SELF, 554, -12, 20)
            EVT_CALL(SetNpcPos, NPC_SELF, 0, -1000, 0)
            EVT_WAIT_FRAMES(30)
            EVT_CALL(GetPlayerPos, EVT_VAR(0), EVT_VAR(1), EVT_VAR(2))
            EVT_CALL(UseSettingsFrom, 0, EVT_VAR(0), EVT_VAR(1), EVT_VAR(2))
            EVT_CALL(SetPanTarget, 0, EVT_VAR(0), EVT_VAR(1), EVT_VAR(2))
            EVT_CALL(SetCamSpeed, 0, EVT_FIXED(2.0))
            EVT_CALL(PanToTarget, 0, 0, 1)
            EVT_CALL(WaitForCam, 0, EVT_FIXED(1.0))
            EVT_CALL(PanToTarget, 0, 0, 0)
            EVT_CALL(DisablePlayerInput, FALSE)
            EVT_SET(EVT_SAVE_VAR(0), -67)
        EVT_CASE_LT(-66)
        EVT_CASE_LT(-65)
            EVT_CALL(EnableNpcBlur, -1, 1)
            EVT_CALL(SetNpcAnimation, NPC_SELF, NPC_ANIM_mouser_Palette_01_Anim_4)
            EVT_CALL(PlaySoundAtNpc, NPC_SELF, 372, 0)
            EVT_CALL(SetNpcPos, NPC_SELF, 470, 0, 18)
            EVT_CALL(NpcMoveTo, NPC_SELF, 287, 9, 20)
            EVT_CALL(NpcMoveTo, NPC_SELF, 102, -14, 20)
            EVT_CALL(NpcMoveTo, NPC_SELF, -32, -96, 20)
            EVT_CALL(SetNpcAnimation, NPC_SELF, NPC_ANIM_mouser_Palette_01_Anim_1)
            EVT_EXEC_WAIT(N(8024C41C))
            EVT_CALL(SetNpcAnimation, NPC_SELF, NPC_ANIM_mouser_Palette_01_Anim_4)
            EVT_CALL(NpcMoveTo, NPC_SELF, 20, -375, 30)
            EVT_CALL(SetNpcAnimation, NPC_SELF, NPC_ANIM_mouser_Palette_01_Anim_1)
            EVT_EXEC_WAIT(N(8024C4C8))
            EVT_CALL(EnableNpcBlur, -1, 0)
            EVT_SET(EVT_SAVE_VAR(0), -65)
        EVT_CASE_DEFAULT
            EVT_CALL(SetNpcAnimation, NPC_SELF, NPC_ANIM_mouser_Palette_01_Anim_1)
            EVT_CALL(SetNpcPos, NPC_SELF, 20, 0, -375)
    EVT_END_SWITCH
    EVT_RETURN
    EVT_END
};

EvtScript N(interact_80249750) = {
    EVT_IF_EQ(EVT_AREA_VAR(4), 4)
        EVT_IF_EQ(EVT_AREA_VAR(5), 1)
            EVT_CALL(SpeakToPlayer, NPC_SELF, NPC_ANIM_mouser_Palette_01_Anim_5, NPC_ANIM_mouser_Palette_01_Anim_1, 0, MESSAGE_ID(0x0D, 0x0088))
            EVT_EXEC_WAIT(N(80248090))
            EVT_IF_NE(EVT_VAR(12), 0)
                EVT_RETURN
            EVT_END_IF
            EVT_RETURN
        EVT_END_IF
    EVT_END_IF
    EVT_EXEC_WAIT(0x80284054)
    EVT_EXEC_WAIT(N(80248090))
    EVT_IF_NE(EVT_VAR(12), 0)
        EVT_RETURN
    EVT_END_IF
    EVT_RETURN
    EVT_END
};

EvtScript N(init_8024981C) = {
    EVT_CALL(BindNpcIdle, NPC_SELF, EVT_PTR(N(idle_8024918C)))
    EVT_CALL(BindNpcInteract, NPC_SELF, EVT_PTR(N(interact_80249750)))
    EVT_RETURN
    EVT_END
};

EvtScript N(interact_80249854) = {
    EVT_CALL(SpeakToPlayer, 7, NPC_ANIM_three_sisters_Palette_01_Anim_4, NPC_ANIM_three_sisters_Palette_01_Anim_1, 0, MESSAGE_ID(0x0D, 0x008E))
    EVT_CALL(SpeakToPlayer, 8, NPC_ANIM_three_sisters_Palette_01_Anim_4, NPC_ANIM_three_sisters_Palette_01_Anim_1, 0, MESSAGE_ID(0x0D, 0x008F))
    EVT_CALL(SpeakToPlayer, 9, NPC_ANIM_three_sisters_Palette_01_Anim_4, NPC_ANIM_three_sisters_Palette_01_Anim_1, 0, MESSAGE_ID(0x0D, 0x0090))
    EVT_RETURN
    EVT_END
};

EvtScript N(init_802498C4) = {
    EVT_CALL(BindNpcInteract, NPC_SELF, EVT_PTR(N(interact_80249854)))
    EVT_RETURN
    EVT_END
};

EvtScript N(interact_802498E8) = {
    EVT_CALL(FindKeyItem, ITEM_FIRST_DEGREE_CARD, EVT_VAR(1))
    EVT_CALL(FindKeyItem, ITEM_SECOND_DEGREE_CARD, EVT_VAR(2))
    EVT_CALL(FindKeyItem, ITEM_THIRD_DEGREE_CARD, EVT_VAR(3))
    EVT_CALL(FindKeyItem, ITEM_FOURTH_DEGREE_CARD, EVT_VAR(4))
    EVT_CALL(FindKeyItem, ITEM_DIPLOMA, EVT_VAR(5))
    EVT_IF_NE(EVT_VAR(1), -1)
        EVT_CALL(SpeakToPlayer, NPC_SELF, NPC_ANIM_dryite_Palette_01_Anim_4, NPC_ANIM_dryite_Palette_01_Anim_1, 0, MESSAGE_ID(0x0D, 0x009A))
        EVT_RETURN
    EVT_END_IF
    EVT_IF_NE(EVT_VAR(2), -1)
        EVT_CALL(SpeakToPlayer, NPC_SELF, NPC_ANIM_dryite_Palette_01_Anim_4, NPC_ANIM_dryite_Palette_01_Anim_1, 0, MESSAGE_ID(0x0D, 0x009B))
        EVT_RETURN
    EVT_END_IF
    EVT_IF_NE(EVT_VAR(3), -1)
        EVT_CALL(SpeakToPlayer, NPC_SELF, NPC_ANIM_dryite_Palette_01_Anim_4, NPC_ANIM_dryite_Palette_01_Anim_1, 0, MESSAGE_ID(0x0D, 0x009C))
        EVT_RETURN
    EVT_END_IF
    EVT_IF_NE(EVT_VAR(4), -1)
        EVT_CALL(SpeakToPlayer, NPC_SELF, NPC_ANIM_dryite_Palette_01_Anim_4, NPC_ANIM_dryite_Palette_01_Anim_1, 0, MESSAGE_ID(0x0D, 0x009D))
        EVT_RETURN
    EVT_END_IF
    EVT_IF_NE(EVT_VAR(5), -1)
        EVT_CALL(SpeakToPlayer, NPC_SELF, NPC_ANIM_dryite_Palette_01_Anim_4, NPC_ANIM_dryite_Palette_01_Anim_1, 0, MESSAGE_ID(0x0D, 0x009E))
        EVT_RETURN
    EVT_END_IF
    EVT_CALL(SpeakToPlayer, NPC_SELF, NPC_ANIM_dryite_Palette_01_Anim_4, NPC_ANIM_dryite_Palette_01_Anim_1, 0, MESSAGE_ID(0x0D, 0x0099))
    EVT_RETURN
    EVT_END
};

EvtScript N(init_80249ABC) = {
    EVT_CALL(BindNpcInteract, NPC_SELF, EVT_PTR(N(interact_802498E8)))
    EVT_RETURN
    EVT_END
};

EvtScript N(interact_80249AE0) = {
    EVT_CALL(SpeakToPlayer, NPC_SELF, NPC_ANIM_dryite_Palette_01_Anim_4, NPC_ANIM_dryite_Palette_01_Anim_1, 0, MESSAGE_ID(0x0D, 0x009F))
    EVT_RETURN
    EVT_END
};

EvtScript N(init_80249B10) = {
    EVT_CALL(BindNpcInteract, NPC_SELF, EVT_PTR(N(interact_80249AE0)))
    EVT_RETURN
    EVT_END
};

StaticNpc N(npcGroup_80249B34)[] = {
    {
        .id = NPC_MOUSER0,
        .settings = &N(npcSettings_80245134),
        .pos = { -332.0f, 0.0f, 188.0f },
        .flags = NPC_FLAG_PASSIVE | NPC_FLAG_100 | NPC_FLAG_LOCK_ANIMS | NPC_FLAG_NO_Y_MOVEMENT | NPC_FLAG_NO_PROJECT_SHADOW,
        .init = &N(init_802481F8),
        .yaw = 90,
        .dropFlags = NPC_DROP_FLAGS_80,
        .heartDrops = NO_DROPS,
        .flowerDrops = NO_DROPS,
        .animations = {
            NPC_ANIM_mouser_Palette_00_Anim_1,
            NPC_ANIM_mouser_Palette_00_Anim_4,
            NPC_ANIM_mouser_Palette_00_Anim_4,
            NPC_ANIM_mouser_Palette_00_Anim_4,
            NPC_ANIM_mouser_Palette_00_Anim_1,
            NPC_ANIM_mouser_Palette_00_Anim_1,
            NPC_ANIM_mouser_Palette_00_Anim_1,
            NPC_ANIM_mouser_Palette_00_Anim_1,
            NPC_ANIM_mouser_Palette_00_Anim_1,
            NPC_ANIM_mouser_Palette_00_Anim_1,
            NPC_ANIM_mouser_Palette_00_Anim_1,
            NPC_ANIM_mouser_Palette_00_Anim_1,
            NPC_ANIM_mouser_Palette_00_Anim_1,
            NPC_ANIM_mouser_Palette_00_Anim_1,
            NPC_ANIM_mouser_Palette_00_Anim_1,
            NPC_ANIM_mouser_Palette_00_Anim_1,
        },
        .tattle = MESSAGE_ID(0x1A, 0x0090),
    },
    {
        .id = NPC_DRYITE0,
        .settings = &N(npcSettings_80245060),
        .pos = { -235.0f, 0.0f, 160.0f },
        .flags = NPC_FLAG_PASSIVE | NPC_FLAG_100 | NPC_FLAG_LOCK_ANIMS | NPC_FLAG_NO_Y_MOVEMENT | NPC_FLAG_NO_PROJECT_SHADOW,
        .init = &N(init_802483A8),
        .yaw = 90,
        .dropFlags = NPC_DROP_FLAGS_80,
        .heartDrops = NO_DROPS,
        .flowerDrops = NO_DROPS,
        .movement = { -235, 0, 160, 30, 0, -32767, 0, 0, 0, 0, 0, 0, 0, 1 },
        .animations = {
            NPC_ANIM_dryite_Palette_03_Anim_1,
            NPC_ANIM_dryite_Palette_03_Anim_2,
            NPC_ANIM_dryite_Palette_03_Anim_3,
            NPC_ANIM_dryite_Palette_03_Anim_3,
            NPC_ANIM_dryite_Palette_03_Anim_1,
            NPC_ANIM_dryite_Palette_03_Anim_1,
            NPC_ANIM_dryite_Palette_03_Anim_0,
            NPC_ANIM_dryite_Palette_03_Anim_0,
            NPC_ANIM_dryite_Palette_03_Anim_1,
            NPC_ANIM_dryite_Palette_03_Anim_1,
            NPC_ANIM_dryite_Palette_03_Anim_1,
            NPC_ANIM_dryite_Palette_03_Anim_1,
            NPC_ANIM_dryite_Palette_03_Anim_1,
            NPC_ANIM_dryite_Palette_03_Anim_1,
            NPC_ANIM_dryite_Palette_03_Anim_1,
            NPC_ANIM_dryite_Palette_03_Anim_1,
        },
        .tattle = MESSAGE_ID(0x1A, 0x0091),
    },
    {
        .id = NPC_DRYITE1,
        .settings = &N(npcSettings_80245108),
        .pos = { -380.0f, 0.0f, -15.0f },
        .flags = NPC_FLAG_PASSIVE | NPC_FLAG_100 | NPC_FLAG_LOCK_ANIMS | NPC_FLAG_NO_Y_MOVEMENT | NPC_FLAG_NO_PROJECT_SHADOW,
        .init = &N(init_802484E0),
        .yaw = 61,
        .dropFlags = NPC_DROP_FLAGS_80,
        .heartDrops = NO_DROPS,
        .flowerDrops = NO_DROPS,
        .animations = {
            NPC_ANIM_dryite_Palette_02_Anim_1,
            NPC_ANIM_dryite_Palette_02_Anim_2,
            NPC_ANIM_dryite_Palette_02_Anim_3,
            NPC_ANIM_dryite_Palette_02_Anim_3,
            NPC_ANIM_dryite_Palette_02_Anim_1,
            NPC_ANIM_dryite_Palette_02_Anim_1,
            NPC_ANIM_dryite_Palette_02_Anim_0,
            NPC_ANIM_dryite_Palette_02_Anim_0,
            NPC_ANIM_dryite_Palette_02_Anim_1,
            NPC_ANIM_dryite_Palette_02_Anim_1,
            NPC_ANIM_dryite_Palette_02_Anim_1,
            NPC_ANIM_dryite_Palette_02_Anim_1,
            NPC_ANIM_dryite_Palette_02_Anim_1,
            NPC_ANIM_dryite_Palette_02_Anim_1,
            NPC_ANIM_dryite_Palette_02_Anim_1,
            NPC_ANIM_dryite_Palette_02_Anim_1,
        },
        .tattle = MESSAGE_ID(0x1A, 0x0094),
    },
    {
        .id = NPC_DRYITE2,
        .settings = &N(npcSettings_80245108),
        .pos = { 195.0f, 0.0f, -75.0f },
        .flags = NPC_FLAG_PASSIVE | NPC_FLAG_100 | NPC_FLAG_LOCK_ANIMS | NPC_FLAG_NO_Y_MOVEMENT | NPC_FLAG_NO_PROJECT_SHADOW,
        .init = &N(init_80248AE4),
        .yaw = 74,
        .dropFlags = NPC_DROP_FLAGS_80,
        .heartDrops = NO_DROPS,
        .flowerDrops = NO_DROPS,
        .animations = {
            NPC_ANIM_dryite_Palette_00_Anim_1,
            NPC_ANIM_dryite_Palette_00_Anim_2,
            NPC_ANIM_dryite_Palette_00_Anim_3,
            NPC_ANIM_dryite_Palette_00_Anim_3,
            NPC_ANIM_dryite_Palette_00_Anim_1,
            NPC_ANIM_dryite_Palette_00_Anim_1,
            NPC_ANIM_dryite_Palette_00_Anim_0,
            NPC_ANIM_dryite_Palette_00_Anim_0,
            NPC_ANIM_dryite_Palette_00_Anim_1,
            NPC_ANIM_dryite_Palette_00_Anim_1,
            NPC_ANIM_dryite_Palette_00_Anim_1,
            NPC_ANIM_dryite_Palette_00_Anim_1,
            NPC_ANIM_dryite_Palette_00_Anim_1,
            NPC_ANIM_dryite_Palette_00_Anim_1,
            NPC_ANIM_dryite_Palette_00_Anim_1,
            NPC_ANIM_dryite_Palette_00_Anim_1,
        },
        .tattle = MESSAGE_ID(0x1A, 0x0092),
    },
    {
        .id = NPC_DRYITE3,
        .settings = &N(npcSettings_80245108),
        .pos = { 225.0f, 0.0f, -83.0f },
        .flags = NPC_FLAG_PASSIVE | NPC_FLAG_100 | NPC_FLAG_LOCK_ANIMS | NPC_FLAG_NO_Y_MOVEMENT | NPC_FLAG_NO_PROJECT_SHADOW,
        .init = &N(init_80248CC8),
        .yaw = 257,
        .dropFlags = NPC_DROP_FLAGS_80,
        .heartDrops = NO_DROPS,
        .flowerDrops = NO_DROPS,
        .animations = {
            NPC_ANIM_dryite_Palette_00_Anim_1,
            NPC_ANIM_dryite_Palette_00_Anim_2,
            NPC_ANIM_dryite_Palette_00_Anim_3,
            NPC_ANIM_dryite_Palette_00_Anim_3,
            NPC_ANIM_dryite_Palette_00_Anim_1,
            NPC_ANIM_dryite_Palette_00_Anim_1,
            NPC_ANIM_dryite_Palette_00_Anim_0,
            NPC_ANIM_dryite_Palette_00_Anim_0,
            NPC_ANIM_dryite_Palette_00_Anim_1,
            NPC_ANIM_dryite_Palette_00_Anim_1,
            NPC_ANIM_dryite_Palette_00_Anim_1,
            NPC_ANIM_dryite_Palette_00_Anim_1,
            NPC_ANIM_dryite_Palette_00_Anim_1,
            NPC_ANIM_dryite_Palette_00_Anim_1,
            NPC_ANIM_dryite_Palette_00_Anim_1,
            NPC_ANIM_dryite_Palette_00_Anim_1,
        },
        .tattle = MESSAGE_ID(0x1A, 0x0093),
    },
    {
        .id = NPC_ARTIST_TOAD,
        .settings = &N(npcSettings_80245108),
        .pos = { 285.0f, 0.0f, -274.0f },
        .flags = NPC_FLAG_PASSIVE | NPC_FLAG_100 | NPC_FLAG_LOCK_ANIMS | NPC_FLAG_NO_Y_MOVEMENT | NPC_FLAG_NO_PROJECT_SHADOW,
        .init = &N(init_80249168),
        .yaw = 271,
        .dropFlags = NPC_DROP_FLAGS_80,
        .heartDrops = NO_DROPS,
        .flowerDrops = NO_DROPS,
        .animations = {
            NPC_ANIM_artist_toad_Palette_01_Anim_1,
            NPC_ANIM_artist_toad_Palette_01_Anim_0,
            NPC_ANIM_artist_toad_Palette_01_Anim_0,
            NPC_ANIM_artist_toad_Palette_01_Anim_0,
            NPC_ANIM_artist_toad_Palette_01_Anim_0,
            NPC_ANIM_artist_toad_Palette_01_Anim_0,
            NPC_ANIM_artist_toad_Palette_01_Anim_0,
            NPC_ANIM_artist_toad_Palette_01_Anim_0,
            NPC_ANIM_artist_toad_Palette_01_Anim_0,
            NPC_ANIM_artist_toad_Palette_01_Anim_0,
            NPC_ANIM_artist_toad_Palette_01_Anim_0,
            NPC_ANIM_artist_toad_Palette_01_Anim_0,
            NPC_ANIM_artist_toad_Palette_01_Anim_0,
            NPC_ANIM_artist_toad_Palette_01_Anim_0,
            NPC_ANIM_artist_toad_Palette_01_Anim_0,
            NPC_ANIM_artist_toad_Palette_01_Anim_0,
        },
        .tattle = MESSAGE_ID(0x1A, 0x0095),
    },
    {
        .id = NPC_MOUSER1,
        .settings = &N(npcSettings_80245134),
        .pos = { 31.0f, 0.0f, -374.0f },
        .flags = NPC_FLAG_PASSIVE | NPC_FLAG_100 | NPC_FLAG_LOCK_ANIMS | NPC_FLAG_NO_Y_MOVEMENT | NPC_FLAG_NO_PROJECT_SHADOW,
        .init = &N(init_8024981C),
        .yaw = 180,
        .dropFlags = NPC_DROP_FLAGS_80,
        .heartDrops = NO_DROPS,
        .flowerDrops = NO_DROPS,
        .animations = {
            NPC_ANIM_mouser_Palette_01_Anim_1,
            NPC_ANIM_mouser_Palette_01_Anim_4,
            NPC_ANIM_mouser_Palette_01_Anim_4,
            NPC_ANIM_mouser_Palette_01_Anim_1,
            NPC_ANIM_mouser_Palette_01_Anim_1,
            NPC_ANIM_mouser_Palette_01_Anim_1,
            NPC_ANIM_mouser_Palette_01_Anim_1,
            NPC_ANIM_mouser_Palette_01_Anim_1,
            NPC_ANIM_mouser_Palette_01_Anim_1,
            NPC_ANIM_mouser_Palette_01_Anim_1,
            NPC_ANIM_mouser_Palette_01_Anim_1,
            NPC_ANIM_mouser_Palette_01_Anim_1,
            NPC_ANIM_mouser_Palette_01_Anim_1,
            NPC_ANIM_mouser_Palette_01_Anim_1,
            NPC_ANIM_mouser_Palette_01_Anim_1,
            NPC_ANIM_mouser_Palette_01_Anim_1,
        },
        .tattle = MESSAGE_ID(0x1A, 0x008F),
    },
    {
        .id = NPC_CHUCK_QUIZMO,
        .settings = &N(npcSettings_80247788),
        .pos = { -400.0f, 0.0f, 100.0f },
        .flags = NPC_FLAG_PASSIVE | NPC_FLAG_100 | NPC_FLAG_LOCK_ANIMS | NPC_FLAG_NO_Y_MOVEMENT,
        .unk_1C = { 00, 00, 00, 01, 00, 03, 02, 00},
        .yaw = 263,
        .dropFlags = NPC_DROP_FLAGS_80,
        .heartDrops = NO_DROPS,
        .flowerDrops = NO_DROPS,
        .animations = {
            NPC_ANIM_chuck_quizmo_Palette_00_Anim_1,
            NPC_ANIM_chuck_quizmo_Palette_00_Anim_2,
            NPC_ANIM_chuck_quizmo_Palette_00_Anim_3,
            NPC_ANIM_chuck_quizmo_Palette_00_Anim_3,
            NPC_ANIM_chuck_quizmo_Palette_00_Anim_1,
            NPC_ANIM_chuck_quizmo_Palette_00_Anim_1,
            NPC_ANIM_chuck_quizmo_Palette_00_Anim_0,
            NPC_ANIM_chuck_quizmo_Palette_00_Anim_0,
            NPC_ANIM_chuck_quizmo_Palette_00_Anim_3,
            NPC_ANIM_chuck_quizmo_Palette_00_Anim_3,
            NPC_ANIM_chuck_quizmo_Palette_00_Anim_3,
            NPC_ANIM_chuck_quizmo_Palette_00_Anim_3,
            NPC_ANIM_chuck_quizmo_Palette_00_Anim_3,
            NPC_ANIM_chuck_quizmo_Palette_00_Anim_3,
            NPC_ANIM_chuck_quizmo_Palette_00_Anim_3,
            NPC_ANIM_chuck_quizmo_Palette_00_Anim_3,
        },
        .tattle = MESSAGE_ID(0x1A, 0x0002),
    },
    {
        .id = NPC_DRYITE4,
        .settings = &N(npcSettings_80245060),
        .pos = { -120.0f, 0.0f, 134.0f },
        .flags = NPC_FLAG_PASSIVE | NPC_FLAG_100 | NPC_FLAG_LOCK_ANIMS | NPC_FLAG_NO_Y_MOVEMENT | NPC_FLAG_NO_PROJECT_SHADOW,
        .init = &N(init_80249ABC),
        .yaw = 257,
        .dropFlags = NPC_DROP_FLAGS_80,
        .heartDrops = NO_DROPS,
        .flowerDrops = NO_DROPS,
        .movement = { -120, 0, 134, 40, 0, -32767, 0, 0, 0, 0, 0, 0, 0, 1 },
        .animations = {
            NPC_ANIM_dryite_Palette_01_Anim_1,
            NPC_ANIM_dryite_Palette_01_Anim_2,
            NPC_ANIM_dryite_Palette_01_Anim_3,
            NPC_ANIM_dryite_Palette_01_Anim_3,
            NPC_ANIM_dryite_Palette_01_Anim_1,
            NPC_ANIM_dryite_Palette_01_Anim_1,
            NPC_ANIM_dryite_Palette_01_Anim_0,
            NPC_ANIM_dryite_Palette_01_Anim_0,
            NPC_ANIM_dryite_Palette_01_Anim_1,
            NPC_ANIM_dryite_Palette_01_Anim_1,
            NPC_ANIM_dryite_Palette_01_Anim_1,
            NPC_ANIM_dryite_Palette_01_Anim_1,
            NPC_ANIM_dryite_Palette_01_Anim_1,
            NPC_ANIM_dryite_Palette_01_Anim_1,
            NPC_ANIM_dryite_Palette_01_Anim_1,
            NPC_ANIM_dryite_Palette_01_Anim_1,
        },
        .tattle = MESSAGE_ID(0x1A, 0x0096),
    },
    {
        .id = NPC_DRYITE5,
        .settings = &N(npcSettings_802450DC),
        .pos = { 40.0f, 0.0f, 105.0f },
        .flags = NPC_FLAG_PASSIVE | NPC_FLAG_ENABLE_HIT_SCRIPT | NPC_FLAG_100 | NPC_FLAG_LOCK_ANIMS | NPC_FLAG_NO_Y_MOVEMENT | NPC_FLAG_NO_PROJECT_SHADOW,
        .init = &N(init_80249B10),
        .yaw = 270,
        .dropFlags = NPC_DROP_FLAGS_80,
        .heartDrops = NO_DROPS,
        .flowerDrops = NO_DROPS,
        .movement = { 2, 40, 0, 105, -30, 0, 125, 0, 0, 0, 0, 0, 0, 0, 0, 0, 0, 0, 0, 0, 0, 0, 0, 0, 0, 0, 0, 0, 0, 0, 0, -32767, 0, 0, 0, 0, 0, 0, 1 },
        .animations = {
            NPC_ANIM_dryite_Palette_01_Anim_1,
            NPC_ANIM_dryite_Palette_01_Anim_2,
            NPC_ANIM_dryite_Palette_01_Anim_3,
            NPC_ANIM_dryite_Palette_01_Anim_3,
            NPC_ANIM_dryite_Palette_01_Anim_1,
            NPC_ANIM_dryite_Palette_01_Anim_1,
            NPC_ANIM_dryite_Palette_01_Anim_0,
            NPC_ANIM_dryite_Palette_01_Anim_0,
            NPC_ANIM_dryite_Palette_01_Anim_1,
            NPC_ANIM_dryite_Palette_01_Anim_1,
            NPC_ANIM_dryite_Palette_01_Anim_1,
            NPC_ANIM_dryite_Palette_01_Anim_1,
            NPC_ANIM_dryite_Palette_01_Anim_1,
            NPC_ANIM_dryite_Palette_01_Anim_1,
            NPC_ANIM_dryite_Palette_01_Anim_1,
            NPC_ANIM_dryite_Palette_01_Anim_1,
        },
        .tattle = MESSAGE_ID(0x1A, 0x0097),
    },
};

StaticNpc N(npcGroup_8024AE94)[] = {
    {
        .id = NPC_THREE_SISTERS0,
        .settings = &N(npcSettings_80245160),
        .pos = { -141.0f, 0.0f, -18.0f },
        .flags = NPC_FLAG_PASSIVE | NPC_FLAG_100 | NPC_FLAG_LOCK_ANIMS | NPC_FLAG_NO_Y_MOVEMENT | NPC_FLAG_NO_PROJECT_SHADOW,
        .init = &N(init_802498C4),
        .yaw = 62,
        .dropFlags = NPC_DROP_FLAGS_80,
        .heartDrops = NO_DROPS,
        .flowerDrops = NO_DROPS,
        .animations = {
            NPC_ANIM_three_sisters_Palette_01_Anim_1,
            NPC_ANIM_three_sisters_Palette_01_Anim_2,
            NPC_ANIM_three_sisters_Palette_01_Anim_3,
            NPC_ANIM_three_sisters_Palette_01_Anim_3,
            NPC_ANIM_three_sisters_Palette_01_Anim_1,
            NPC_ANIM_three_sisters_Palette_01_Anim_1,
            NPC_ANIM_three_sisters_Palette_01_Anim_6,
            NPC_ANIM_three_sisters_Palette_01_Anim_6,
            NPC_ANIM_three_sisters_Palette_01_Anim_3,
            NPC_ANIM_three_sisters_Palette_01_Anim_3,
            NPC_ANIM_three_sisters_Palette_01_Anim_3,
            NPC_ANIM_three_sisters_Palette_01_Anim_3,
            NPC_ANIM_three_sisters_Palette_01_Anim_3,
            NPC_ANIM_three_sisters_Palette_01_Anim_3,
            NPC_ANIM_three_sisters_Palette_01_Anim_3,
            NPC_ANIM_three_sisters_Palette_01_Anim_3,
        },
        .tattle = MESSAGE_ID(0x1A, 0x0003),
    },
    {
        .id = NPC_THREE_SISTERS1,
        .settings = &N(npcSettings_80245160),
        .pos = { -124.0f, 0.0f, -61.0f },
        .flags = NPC_FLAG_PASSIVE | NPC_FLAG_100 | NPC_FLAG_LOCK_ANIMS | NPC_FLAG_NO_Y_MOVEMENT | NPC_FLAG_NO_PROJECT_SHADOW,
        .init = &N(init_802498C4),
        .yaw = 63,
        .dropFlags = NPC_DROP_FLAGS_80,
        .heartDrops = NO_DROPS,
        .flowerDrops = NO_DROPS,
        .animations = {
            NPC_ANIM_three_sisters_Palette_01_Anim_1,
            NPC_ANIM_three_sisters_Palette_01_Anim_2,
            NPC_ANIM_three_sisters_Palette_01_Anim_3,
            NPC_ANIM_three_sisters_Palette_01_Anim_3,
            NPC_ANIM_three_sisters_Palette_01_Anim_1,
            NPC_ANIM_three_sisters_Palette_01_Anim_1,
            NPC_ANIM_three_sisters_Palette_01_Anim_6,
            NPC_ANIM_three_sisters_Palette_01_Anim_6,
            NPC_ANIM_three_sisters_Palette_01_Anim_3,
            NPC_ANIM_three_sisters_Palette_01_Anim_3,
            NPC_ANIM_three_sisters_Palette_01_Anim_3,
            NPC_ANIM_three_sisters_Palette_01_Anim_3,
            NPC_ANIM_three_sisters_Palette_01_Anim_3,
            NPC_ANIM_three_sisters_Palette_01_Anim_3,
            NPC_ANIM_three_sisters_Palette_01_Anim_3,
            NPC_ANIM_three_sisters_Palette_01_Anim_3,
        },
        .tattle = MESSAGE_ID(0x1A, 0x0004),
    },
    {
        .id = NPC_THREE_SISTERS2,
        .settings = &N(npcSettings_80245160),
        .pos = { -80.0f, 0.0f, -35.0f },
        .flags = NPC_FLAG_PASSIVE | NPC_FLAG_100 | NPC_FLAG_LOCK_ANIMS | NPC_FLAG_NO_Y_MOVEMENT | NPC_FLAG_NO_PROJECT_SHADOW,
        .init = &N(init_802498C4),
        .yaw = 244,
        .dropFlags = NPC_DROP_FLAGS_80,
        .heartDrops = NO_DROPS,
        .flowerDrops = NO_DROPS,
        .animations = {
            NPC_ANIM_three_sisters_Palette_01_Anim_1,
            NPC_ANIM_three_sisters_Palette_01_Anim_2,
            NPC_ANIM_three_sisters_Palette_01_Anim_3,
            NPC_ANIM_three_sisters_Palette_01_Anim_3,
            NPC_ANIM_three_sisters_Palette_01_Anim_1,
            NPC_ANIM_three_sisters_Palette_01_Anim_1,
            NPC_ANIM_three_sisters_Palette_01_Anim_6,
            NPC_ANIM_three_sisters_Palette_01_Anim_6,
            NPC_ANIM_three_sisters_Palette_01_Anim_3,
            NPC_ANIM_three_sisters_Palette_01_Anim_3,
            NPC_ANIM_three_sisters_Palette_01_Anim_3,
            NPC_ANIM_three_sisters_Palette_01_Anim_3,
            NPC_ANIM_three_sisters_Palette_01_Anim_3,
            NPC_ANIM_three_sisters_Palette_01_Anim_3,
            NPC_ANIM_three_sisters_Palette_01_Anim_3,
            NPC_ANIM_three_sisters_Palette_01_Anim_3,
        },
        .tattle = MESSAGE_ID(0x1A, 0x0005),
    },
};

NpcGroupList N(npcGroupList_8024B464) = {
    NPC_GROUP(N(npcGroup_80249B34), BATTLE_ID(0, 0, 0, 0)),
    {},
};

NpcGroupList N(npcGroupList_8024B47C) = {
    NPC_GROUP(N(npcGroup_80249B34), BATTLE_ID(0, 0, 0, 0)),
    NPC_GROUP(N(npcGroup_8024AE94), BATTLE_ID(0, 0, 0, 0)),
    {},
};

s32 N(intTable_8024B4A0)[] = {
    MESSAGE_ID(0x27, 0x0049), MESSAGE_ID(0x27, 0x004A), MESSAGE_ID(0x27, 0x004B), MESSAGE_ID(0x27, 0x004C),
    MESSAGE_ID(0x27, 0x004D), MESSAGE_ID(0x27, 0x004E), MESSAGE_ID(0x27, 0x004F), MESSAGE_ID(0x27, 0x0050),
    MESSAGE_ID(0x27, 0x0051), MESSAGE_ID(0x27, 0x0052), MESSAGE_ID(0x27, 0x0053), MESSAGE_ID(0x27, 0x0054),
    MESSAGE_ID(0x27, 0x0055), MESSAGE_ID(0x27, 0x0056), MESSAGE_ID(0x27, 0x0057), MESSAGE_ID(0x27, 0x0058),
    MESSAGE_ID(0x27, 0x0059), MESSAGE_ID(0x27, 0x005A), MESSAGE_ID(0x27, 0x005B), MESSAGE_ID(0x27, 0x005C),
    MESSAGE_ID(0x27, 0x005D), MESSAGE_ID(0x27, 0x005E), MESSAGE_ID(0x27, 0x005F),
};

N(shopInventory) N(shopInventory_8024B4FC)[] = {
    { ITEM_THUNDER_BOLT,    5, MESSAGE_ID(0x24, 0x0003) },
    { ITEM_DUSTY_HAMMER,    2, MESSAGE_ID(0x24, 0x0005) },
    { ITEM_HONEY_SYRUP,     5, MESSAGE_ID(0x24, 0x0016) },
    { ITEM_DRIED_SHROOM,    2, MESSAGE_ID(0x24, 0x000D) },
    { ITEM_DRIED_PASTA,     3, MESSAGE_ID(0x24, 0x001D) },
    { ITEM_MUSHROOM,        3, MESSAGE_ID(0x24, 0x0009) },
    {},
};

N(shopPrice) N(shopPriceList_8024B550)[] = {
    { ITEM_SNOWMAN_DOLL,    12, 0x00000000 },
    { ITEM_MELON,           10, 0x00000000 },
    { ITEM_ICED_POTATO,     10, 0x00000000 },
    { ITEM_TASTY_TONIC,      5, 0x00000000 },
    { ITEM_SUPER_SODA,       6, 0x00000000 },
    { ITEM_SPECIAL_SHAKE,   15, 0x00000000 },
    { ITEM_DRIED_PASTA,      2, 0x00000000 },
    {},
};

#define NAMESPACE dro_01_dup
s32** N(varTable) = NULL;
#define NAMESPACE dro_01

EvtScript N(8024B5B4) = {
    EVT_CALL(ShowGotItem, EVT_VAR(0), 1, 0)
    EVT_RETURN
    EVT_RETURN
    EVT_END
};

EvtScript N(8024B5E4) = {
    EVT_CALL(ShowGotItem, EVT_VAR(0), 1, 16)
    EVT_RETURN
    EVT_RETURN
    EVT_END
};

EvtScript N(8024B614) = {
    EVT_CALL(NpcJump0, 6, -31, 0, -283, 10)
    EVT_CALL(NpcJump0, 6, -30, 0, -283, 8)
    EVT_RETURN
    EVT_END
};

EvtScript N(8024B664) = {
    EVT_CALL(NpcJump0, 6, 20, 0, -259, 10)
    EVT_CALL(NpcJump0, 6, 20, 0, -259, 4)
    EVT_RETURN
    EVT_END
};

EvtScript N(8024B6B4) = {
    EVT_CALL(N(func_80243578_95E778))
    EVT_CALL(func_802D2C14, 1)
    EVT_EXEC_WAIT(N(8024B614))
    EVT_IF_LT(EVT_SAVE_VAR(0), -64)
        EVT_CALL(SpeakToPlayer, 6, NPC_ANIM_mouser_Palette_01_Anim_5, NPC_ANIM_mouser_Palette_01_Anim_1, 0, MESSAGE_ID(0x0D, 0x0087))
        EVT_CALL(SetPlayerAnimation, ANIM_10002)
        EVT_WAIT_FRAMES(10)
        EVT_CALL(SetPlayerAnimation, ANIM_80007)
        EVT_WAIT_FRAMES(30)
    EVT_END_IF
    EVT_CALL(SpeakToPlayer, 6, NPC_ANIM_mouser_Palette_01_Anim_5, NPC_ANIM_mouser_Palette_01_Anim_1, 0, MESSAGE_ID(0x0D, 0x0088))
    EVT_SET(EVT_SAVE_VAR(0), -64)
    EVT_CALL(func_802D2C14, 0)
    EVT_EXEC_WAIT(N(8024B664))
    EVT_END_IF // @bug
    EVT_RETURN
    EVT_END
};

EvtScript N(8024B7B0) = {
    EVT_IF_EQ(EVT_SAVE_FLAG(758), 0)
        EVT_CALL(N(func_80243578_95E778))
        EVT_CALL(func_802D2C14, 1)
        EVT_EXEC_WAIT(N(8024B614))
        EVT_CALL(SpeakToPlayer, 6, NPC_ANIM_mouser_Palette_01_Anim_5, NPC_ANIM_mouser_Palette_01_Anim_1, 0, MESSAGE_ID(0x0D, 0x008D))
        EVT_SET(EVT_VAR(0), 119)
        EVT_SET(EVT_VAR(1), 1)
        EVT_EXEC_WAIT(N(8024B5B4))
        EVT_CALL(AddKeyItem, ITEM_KOOT_RED_JAR)
        EVT_SET(EVT_SAVE_FLAG(758), 1)
        EVT_WAIT_FRAMES(20)
        EVT_CALL(func_802D2C14, 0)
        EVT_EXEC_WAIT(N(8024B664))
    EVT_END_IF
    EVT_RETURN
    EVT_END
};

EvtScript N(8024B894) = {
    EVT_SWITCH(EVT_VAR(0))
        EVT_CASE_EQ(3)
        EVT_CASE_EQ(4)
        EVT_CASE_EQ(1)
            EVT_SET(EVT_VAR(2), EVT_AREA_VAR(4))
            EVT_SET(EVT_VAR(3), EVT_AREA_VAR(5))
            EVT_SET(EVT_VAR(4), EVT_AREA_VAR(6))
            EVT_SET(EVT_AREA_VAR(5), EVT_VAR(2))
            EVT_SET(EVT_AREA_VAR(6), EVT_VAR(3))
            EVT_SWITCH(EVT_VAR(1))
                EVT_CASE_EQ(141)
                    EVT_SET(EVT_AREA_VAR(4), 1)
                    EVT_IF_EQ(EVT_VAR(2), 2)
                        EVT_IF_EQ(EVT_VAR(3), 3)
                            EVT_IF_EQ(EVT_VAR(4), 2)
                                EVT_EXEC_WAIT(N(8024B7B0))
                                EVT_SET(EVT_AREA_VAR(4), 0)
                            EVT_END_IF
                        EVT_END_IF
                    EVT_END_IF
                EVT_CASE_EQ(134)
                    EVT_SET(EVT_AREA_VAR(4), 2)
                    EVT_IF_EQ(EVT_VAR(2), 1)
                        EVT_IF_LT(EVT_SAVE_VAR(0), -63)
                            EVT_EXEC_WAIT(N(8024B6B4))
                            EVT_SET(EVT_AREA_VAR(4), 0)
                        EVT_END_IF
                    EVT_END_IF
                EVT_CASE_EQ(167)
                    EVT_SET(EVT_AREA_VAR(4), 3)
                EVT_CASE_DEFAULT
                    EVT_SET(EVT_AREA_VAR(4), 0)
            EVT_END_SWITCH
        EVT_CASE_EQ(2)
    EVT_END_SWITCH
    EVT_RETURN
    EVT_END
};

s32 N(shopItemPositions_8024BA68)[] = {
    0x004C0021, 0x004B0022, 0x00490023, 0x004A0024, 0x00480025, 0x00470026,
};

ShopOwner N(shopOwnerNPC_8024BA80) = {
    0x00000006, 0x00940101, 0x00940105, N(8024B894), 0x00000000, 0x00000000, N(intTable_8024B4A0),
};

s32 N(pad_BA9C) = {
    0x00000000,
};

EvtScript N(openDoor_8024BAA0) = {
    EVT_CALL(RotateModel, 103, EVT_VAR(0), 0, 1, 0)
    EVT_RETURN
    EVT_END
};

EvtScript N(moveWalls_8024BAD0) = {
    EVT_SET(EVT_VAR(1), EVT_VAR(0))
    EVT_DIVF(EVT_VAR(1), 50)
    EVT_CALL(TranslateModel, 98, 0, EVT_VAR(1), 0)
    EVT_CALL(TranslateModel, 97, 0, EVT_VAR(1), 0)
    EVT_CALL(RotateModel, 98, EVT_VAR(0), 1, 0, 0)
    EVT_CALL(RotateModel, 97, EVT_VAR(0), 1, 0, 0)
    EVT_CALL(RotateModel, 100, EVT_VAR(0), -1, 0, 0)
    EVT_CALL(RotateModel, 101, EVT_VAR(0), -1, 0, 0)
    EVT_RETURN
    EVT_END
};

EvtScript N(dropDoor_8024BBB8) = {
    EVT_SET(EVT_VAR(1), EVT_VAR(0))
    EVT_DIVF(EVT_VAR(1), 50)
    EVT_CALL(TranslateModel, 103, 0, EVT_VAR(1), 0)
    EVT_CALL(RotateModel, 103, EVT_VAR(0), 1, 0, 0)
    EVT_RETURN
    EVT_END
};

EvtScript N(openDoor_8024BC24) = {
    EVT_CALL(RotateModel, 83, EVT_VAR(0), 0, 1, 0)
    EVT_RETURN
    EVT_END
};

EvtScript N(moveWalls_8024BC54) = {
    EVT_SET(EVT_VAR(1), EVT_VAR(0))
    EVT_DIVF(EVT_VAR(1), 50)
    EVT_CALL(TranslateModel, 47, 0, EVT_VAR(1), 0)
    EVT_CALL(TranslateModel, 48, 0, EVT_VAR(1), 0)
    EVT_CALL(RotateModel, 47, EVT_VAR(0), 1, 0, 0)
    EVT_CALL(RotateModel, 48, EVT_VAR(0), 1, 0, 0)
    EVT_CALL(RotateModel, 41, EVT_VAR(0), -1, 0, 0)
    EVT_CALL(RotateModel, 42, EVT_VAR(0), -1, 0, 0)
    EVT_CALL(RotateModel, 43, EVT_VAR(0), -1, 0, 0)
    EVT_CALL(RotateModel, 44, EVT_VAR(0), -1, 0, 0)
    EVT_CALL(RotateModel, 45, EVT_VAR(0), -1, 0, 0)
    EVT_RETURN
    EVT_END
};

EvtScript N(openDoor_8024BD9C) = {
    EVT_CALL(RotateModel, 157, EVT_VAR(0), 0, 1, 0)
    EVT_RETURN
    EVT_END
};

EvtScript N(dropDoor_8024BDCC) = {
    EVT_SET(EVT_VAR(1), EVT_VAR(0))
    EVT_DIV(EVT_VAR(1), 45)
    EVT_CALL(TranslateModel, 157, 0, EVT_VAR(1), 0)
    EVT_CALL(RotateModel, 157, EVT_VAR(0), 1, 0, 0)
    EVT_RETURN
    EVT_END
};

EvtScript N(moveWalls_8024BE38) = {
    EVT_IF_EQ(EVT_VAR(0), 90)
        EVT_CALL(EnableModel, 142, 0)
    EVT_ELSE
        EVT_CALL(EnableModel, 142, 1)
    EVT_END_IF
    EVT_SET(EVT_VAR(1), EVT_VAR(0))
    EVT_DIV(EVT_VAR(1), 45)
    EVT_SET(EVT_VAR(2), EVT_VAR(0))
    EVT_SUB(EVT_VAR(2), -90)
    EVT_DIV(EVT_VAR(2), -90)
    EVT_CALL(TranslateModel, 140, 0, EVT_VAR(1), 0)
    EVT_CALL(RotateModel, 140, EVT_VAR(0), 1, 0, 0)
    EVT_CALL(RotateModel, 138, EVT_VAR(0), -1, 0, 0)
    EVT_CALL(RotateModel, 137, EVT_VAR(0), -1, 0, 0)
    EVT_CALL(RotateModel, 136, EVT_VAR(0), -1, 0, 0)
    EVT_CALL(RotateModel, 135, EVT_VAR(0), -1, 0, 0)
    EVT_CALL(RotateModel, 143, EVT_VAR(0), 1, 0, 0)
    EVT_CALL(RotateModel, 142, EVT_VAR(0), 1, 0, 0)
    EVT_RETURN
    EVT_END
};

EvtScript N(toggleVis_8024BFDC) = {
    EVT_SWITCH(EVT_VAR(0))
        EVT_CASE_EQ(0)
            EVT_CALL(SetGroupEnabled, 127, 1)
        EVT_CASE_EQ(3)
            EVT_CALL(SetGroupEnabled, 127, 0)
    EVT_END_SWITCH
    EVT_RETURN
    EVT_END
};

EvtScript N(toggleVis_8024C040) = {
    EVT_SWITCH(EVT_VAR(0))
        EVT_CASE_EQ(0)
            EVT_SWITCH(EVT_SAVE_VAR(0))
                EVT_CASE_LT(-66)
                    EVT_CALL(ShowMessageAtScreenPos, MESSAGE_ID(0x1D, 0x017B), 160, 40)
                    EVT_SET(EVT_VAR(0), -1)
                    EVT_RETURN
                EVT_CASE_LT(-65)
                    EVT_SET(EVT_VAR(0), -1)
                    EVT_RETURN
            EVT_END_SWITCH
            EVT_CALL(SetGroupEnabled, 82, 1)
        EVT_CASE_EQ(2)
            EVT_THREAD
                EVT_WAIT_FRAMES(45)
                EVT_CALL(SetNpcPos, 6, 33, 0, -375)
                EVT_CALL(SetNpcYaw, 6, 180)
            EVT_END_THREAD
        EVT_CASE_EQ(3)
            EVT_CALL(SetGroupEnabled, 82, 0)
            EVT_SET(EVT_AREA_VAR(4), 0)
            EVT_SET(EVT_AREA_VAR(5), 0)
    EVT_END_SWITCH
    EVT_RETURN
    EVT_END
};

EvtScript N(toggleVis_8024C190) = {
    EVT_SWITCH(EVT_VAR(0))
        EVT_CASE_EQ(0)
            EVT_CALL(SetGroupEnabled, 156, 1)
        EVT_CASE_EQ(2)
        EVT_CASE_EQ(3)
            EVT_CALL(SetGroupEnabled, 156, 0)
    EVT_END_SWITCH
    EVT_RETURN
    EVT_END
};

s32 N(npcList_8024C200)[] = {
    0x00000002, 0xFFFFFFFF,
};

s32 N(npcList_8024C208)[] = {
    0x00000006, 0xFFFFFFFF,
};

s32 N(npcList_8024C210)[] = {
    0x00000005, 0xFFFFFFFF,
};

EvtScript N(8024C218) = {
    EVT_CALL(MakeDoorAdvanced, 5, EVT_PTR(N(openDoor_8024BAA0)), EVT_PTR(N(moveWalls_8024BAD0)), EVT_PTR(N(dropDoor_8024BBB8)), EVT_PTR(N(toggleVis_8024BFDC)), 15, 16, 128, EVT_PTR(N(npcList_8024C200)))
    EVT_CALL(MakeDoorAdvanced, 5, EVT_PTR(N(openDoor_8024BC24)), EVT_PTR(N(moveWalls_8024BC54)), 0, EVT_PTR(N(toggleVis_8024C040)), 23, 24, 91, EVT_PTR(N(npcList_8024C208)))
    EVT_CALL(MakeDoorAdvanced, 5, EVT_PTR(N(openDoor_8024BD9C)), EVT_PTR(N(moveWalls_8024BE38)), EVT_PTR(N(dropDoor_8024BDCC)), EVT_PTR(N(toggleVis_8024C190)), 29, 30, 159, EVT_PTR(N(npcList_8024C210)))
    EVT_SET(EVT_VAR(0), 3)
    EVT_EXEC(N(toggleVis_8024BFDC))
    EVT_EXEC(N(toggleVis_8024C040))
    EVT_EXEC(N(toggleVis_8024C190))
    EVT_RETURN
    EVT_END
};

EvtScript N(8024C2EC) = {
    EVT_LABEL(9)
    EVT_CALL(MakeLerp, 10, -10, 30, 10)
    EVT_LABEL(10)
    EVT_CALL(UpdateLerp)
    EVT_CALL(RotateModel, 34, EVT_VAR(0), 1, 0, 0)
    EVT_WAIT_FRAMES(1)
    EVT_IF_EQ(EVT_VAR(1), 1)
        EVT_GOTO(10)
    EVT_END_IF
    EVT_CALL(MakeLerp, -10, 10, 30, 10)
    EVT_LABEL(11)
    EVT_CALL(UpdateLerp)
    EVT_CALL(RotateModel, 34, EVT_VAR(0), 1, 0, 0)
    EVT_WAIT_FRAMES(1)
    EVT_IF_EQ(EVT_VAR(1), 1)
        EVT_GOTO(11)
    EVT_END_IF
    EVT_GOTO(9)
    EVT_RETURN
    EVT_END
};

EvtScript N(8024C41C) = {
    EVT_CALL(SetGroupEnabled, 82, 1)
    EVT_CALL(PlaySoundAtCollider, 23, 449, 0)
    EVT_CALL(MakeLerp, 0, 100, 15, 4)
    EVT_LABEL(10)
    EVT_CALL(UpdateLerp)
    EVT_EXEC(N(openDoor_8024BC24))
    EVT_WAIT_FRAMES(1)
    EVT_IF_EQ(EVT_VAR(1), 1)
        EVT_GOTO(10)
    EVT_END_IF
    EVT_RETURN
    EVT_END
};

EvtScript N(8024C4C8) = {
    EVT_CALL(MakeLerp, 100, 0, 15, 4)
    EVT_LABEL(10)
    EVT_CALL(UpdateLerp)
    EVT_EXEC(N(openDoor_8024BC24))
    EVT_WAIT_FRAMES(1)
    EVT_IF_EQ(EVT_VAR(1), 1)
        EVT_GOTO(10)
    EVT_END_IF
    EVT_CALL(PlaySoundAtCollider, 23, 450, 0)
    EVT_CALL(SetGroupEnabled, 82, 0)
    EVT_RETURN
    EVT_END
};

s32 N(pad_C574)[] = {
    0x00000000, 0x00000000, 0x00000000,
};

EvtScript N(8024C580) = {
    EVT_CALL(DisablePlayerInput, TRUE)
    EVT_CALL(DisablePlayerPhysics, TRUE)
    EVT_CALL(DisablePartnerAI, 0)
    EVT_CALL(HidePlayerShadow, TRUE)
    EVT_CALL(SetPlayerAnimation, ANIM_STAND_STILL)
    EVT_CALL(GetCurrentPartnerID, EVT_VAR(0))
    EVT_IF_NE(EVT_VAR(0), 0)
        EVT_CALL(EnableNpcShadow, NPC_PARTNER, FALSE)
        EVT_CALL(SetNpcPos, NPC_PARTNER, 0, -1000, 0)
    EVT_END_IF
    EVT_CALL(GetEntryID, EVT_VAR(0))
    EVT_CALL(N(dup_Pipe_GetEntryPos))
    EVT_SUB(EVT_VAR(2), 40)
    EVT_CALL(SetPlayerPos, EVT_VAR(1), EVT_VAR(2), EVT_VAR(3))
    EVT_CALL(InterpPlayerYaw, EVT_VAR(4), 0)
    EVT_CALL(PlaySound, 355)
    EVT_CALL(func_802D286C, 256)
    EVT_CALL(func_802D2520, ANIM_STAND_STILL, 5, 2, 1, 1, 0)
    EVT_CALL(GetPlayerPos, EVT_VAR(0), EVT_VAR(1), EVT_VAR(2))
    EVT_LOOP(40)
        EVT_ADD(EVT_VAR(1), 1)
        EVT_CALL(SetPlayerPos, EVT_VAR(0), EVT_VAR(1), EVT_VAR(2))
        EVT_WAIT_FRAMES(1)
    EVT_END_LOOP
    EVT_WAIT_FRAMES(3)
    EVT_CALL(GetCurrentPartnerID, EVT_VAR(0))
    EVT_IF_NE(EVT_VAR(0), 0)
        EVT_THREAD
            EVT_CALL(DisablePartnerAI, 0)
            EVT_CALL(GetPlayerPos, EVT_VAR(0), EVT_VAR(1), EVT_VAR(2))
            EVT_SUB(EVT_VAR(2), 3)
            EVT_CALL(SetNpcPos, NPC_PARTNER, EVT_VAR(0), EVT_VAR(1), EVT_VAR(2))
            EVT_CALL(SetNpcFlagBits, NPC_PARTNER, ((NPC_FLAG_2)), FALSE)
            EVT_CALL(EnablePartnerAI)
            EVT_CALL(EnableNpcShadow, NPC_PARTNER, TRUE)
        EVT_END_THREAD
    EVT_END_IF
    EVT_WAIT_FRAMES(2)
    EVT_CALL(func_802D2520, ANIM_STAND_STILL, 0, 0, 0, 0, 0)
    EVT_WAIT_FRAMES(1)
    EVT_CALL(SetPlayerAnimation, ANIM_10002)
    EVT_CALL(DisablePlayerPhysics, FALSE)
    EVT_CALL(DisablePlayerInput, FALSE)
    EVT_CALL(HidePlayerShadow, FALSE)
    EVT_LABEL(0)
    EVT_CALL(N(dup_Pipe_GetCurrentFloor))
    EVT_WAIT_FRAMES(1)
    EVT_IF_NE(EVT_VAR(0), -1)
        EVT_GOTO(0)
    EVT_END_IF
    EVT_EXEC(EVT_VAR(10))
    EVT_RETURN
    EVT_END
};

EvtScript N(8024C8D4) = {
    EVT_CALL(DisablePlayerInput, TRUE)
    EVT_CALL(DisablePlayerPhysics, TRUE)
    EVT_CALL(HidePlayerShadow, TRUE)
    EVT_CALL(ModifyColliderFlags, 0, EVT_VAR(11), 0x7FFFFE00)
    EVT_CALL(GetEntryID, EVT_VAR(0))
    EVT_CALL(N(dup_Pipe_GetEntryPos))
    EVT_SET(EVT_VAR(5), EVT_VAR(1))
    EVT_SET(EVT_VAR(6), EVT_VAR(2))
    EVT_SET(EVT_VAR(7), EVT_VAR(3))
    EVT_ADD(EVT_VAR(2), 2)
    EVT_CALL(SetPlayerPos, EVT_VAR(1), EVT_VAR(2), EVT_VAR(3))
    EVT_CALL(InterpPlayerYaw, EVT_VAR(4), 0)
    EVT_IF_EQ(EVT_VAR(4), 90)
        EVT_ADD(EVT_VAR(5), 40)
    EVT_ELSE
        EVT_SUB(EVT_VAR(5), 40)
    EVT_END_IF
    EVT_CALL(UseSettingsFrom, 0, EVT_VAR(5), EVT_VAR(6), EVT_VAR(7))
    EVT_CALL(SetPanTarget, 0, EVT_VAR(5), EVT_VAR(6), EVT_VAR(7))
    EVT_CALL(SetCamSpeed, 0, EVT_FIXED(90.0))
    EVT_CALL(PanToTarget, 0, 0, 1)
    EVT_CALL(GetCurrentPartnerID, EVT_VAR(0))
    EVT_IF_NE(EVT_VAR(0), 0)
        EVT_CALL(DisablePartnerAI, 0)
        EVT_CALL(EnableNpcShadow, NPC_PARTNER, FALSE)
        EVT_CALL(SetNpcPos, NPC_PARTNER, 0, -1000, 0)
        EVT_CALL(InterpNpcYaw, NPC_PARTNER, EVT_VAR(0), 0)
    EVT_END_IF
    EVT_WAIT_FRAMES(1)
    EVT_CALL(PlaySound, 355)
    EVT_THREAD
        EVT_WAIT_FRAMES(25)
        EVT_CALL(HidePlayerShadow, FALSE)
    EVT_END_THREAD
    EVT_CALL(func_802D286C, 2304)
    EVT_CALL(func_802D2520, ANIM_10002, 5, 3, 1, 1, 0)
    EVT_LOOP(40)
        EVT_CALL(N(dup_Pipe_GetPointAheadOfPlayer), EVT_FIXED(1.0))
        EVT_CALL(SetPlayerPos, EVT_VAR(0), EVT_VAR(1), EVT_VAR(2))
        EVT_WAIT_FRAMES(1)
    EVT_END_LOOP
    EVT_CALL(GetCurrentPartnerID, EVT_VAR(0))
    EVT_IF_NE(EVT_VAR(0), 0)
        EVT_THREAD
            EVT_CALL(GetPlayerPos, EVT_VAR(0), EVT_VAR(1), EVT_VAR(2))
            EVT_SUB(EVT_VAR(2), 3)
            EVT_CALL(SetNpcPos, NPC_PARTNER, EVT_VAR(0), EVT_VAR(1), EVT_VAR(2))
            EVT_CALL(EnableNpcShadow, NPC_PARTNER, TRUE)
            EVT_CALL(EnablePartnerAI)
        EVT_END_THREAD
    EVT_END_IF
    EVT_WAIT_FRAMES(5)
    EVT_CALL(func_802D2520, ANIM_10002, 0, 0, 0, 0, 0)
    EVT_CALL(ModifyColliderFlags, 1, EVT_VAR(11), 0x7FFFFE00)
    EVT_CALL(DisablePlayerInput, FALSE)
    EVT_CALL(DisablePlayerPhysics, FALSE)
    EVT_CALL(PanToTarget, 0, 0, 0)
    EVT_EXEC(EVT_VAR(10))
    EVT_RETURN
    EVT_END
};

EvtScript N(8024CCC4) = {
    EVT_CALL(N(dup_Pipe_AwaitDownInput))
    EVT_IF_EQ(EVT_VAR(0), 0)
        EVT_RETURN
    EVT_END_IF
    EVT_CALL(GetCurrentPartner, EVT_VAR(0))
    EVT_IF_NE(EVT_VAR(0), 0)
        EVT_CALL(GetCurrentPartnerID, EVT_VAR(1))
        EVT_IF_NE(EVT_VAR(1), 6)
            EVT_RETURN
        EVT_ELSE
            EVT_CALL(func_802D2B6C)
            EVT_CALL(DisablePlayerInput, TRUE)
        EVT_END_IF
    EVT_ELSE
        EVT_CALL(DisablePlayerInput, TRUE)
    EVT_END_IF
    EVT_EXEC_WAIT(N(8024CDA0))
    EVT_RETURN
    EVT_END
};

EvtScript N(8024CDA0) = {
    EVT_CALL(N(dup_Pipe_SetAnimFlag))
    EVT_SET_GROUP(EVT_GROUP_1B)
    EVT_CALL(DisablePlayerPhysics, TRUE)
    EVT_CALL(HidePlayerShadow, TRUE)
    EVT_SET(EVT_VAR(0), EVT_VAR(10))
    EVT_CALL(N(dup_Pipe_GetEntryPos))
    EVT_CALL(PlayerMoveTo, EVT_VAR(1), EVT_VAR(3), 3)
    EVT_SET(EVT_VAR(0), EVT_VAR(10))
    EVT_CALL(N(dup_Pipe_GetEntryPos))
    EVT_CALL(SetPlayerPos, EVT_VAR(1), EVT_VAR(2), EVT_VAR(3))
    EVT_CALL(SetPlayerFlagBits, 2097152, 1)
    EVT_CALL(N(dup_Pipe_GetCameraYaw))
    EVT_CALL(InterpPlayerYaw, EVT_VAR(0), 0)
    EVT_WAIT_FRAMES(2)
    EVT_CALL(SetPlayerFlagBits, 2097152, 0)
    EVT_CALL(PlaySound, 355)
    EVT_CALL(GetPlayerPos, EVT_VAR(0), EVT_VAR(1), EVT_VAR(2))
    EVT_THREAD
        EVT_WAIT_FRAMES(4)
        EVT_LOOP(40)
            EVT_SUB(EVT_VAR(1), 1)
            EVT_CALL(SetPlayerPos, EVT_VAR(0), EVT_VAR(1), EVT_VAR(2))
            EVT_WAIT_FRAMES(1)
        EVT_END_LOOP
    EVT_END_THREAD
    EVT_CALL(func_802D286C, 2048)
    EVT_CALL(func_802D2520, ANIM_10002, 5, 2, 1, 1, 0)
    EVT_WAIT_FRAMES(25)
    EVT_EXEC_WAIT(EVT_VAR(12))
    EVT_RETURN
    EVT_END
};

EvtScript N(8024CF7C) = {
    EVT_CALL(IsPlayerOnValidFloor, EVT_VAR(0))
    EVT_IF_EQ(EVT_VAR(0), 0)
        EVT_RETURN
    EVT_END_IF
    EVT_CALL(GetPlayerActionState, EVT_VAR(0))
    EVT_IF_EQ(EVT_VAR(0), 26)
        EVT_RETURN
    EVT_END_IF
    EVT_CALL(GetCurrentPartner, EVT_VAR(0))
    EVT_IF_NE(EVT_VAR(0), 0)
        EVT_CALL(GetCurrentPartnerID, EVT_VAR(1))
        EVT_IF_NE(EVT_VAR(1), 6)
            EVT_RETURN
        EVT_ELSE
            EVT_CALL(func_802D2B6C)
            EVT_CALL(DisablePlayerInput, TRUE)
        EVT_END_IF
    EVT_ELSE
        EVT_CALL(DisablePlayerInput, TRUE)
    EVT_END_IF
    EVT_SET_GROUP(EVT_GROUP_1B)
    EVT_CALL(N(dup_Pipe_SetAnimFlag))
    EVT_CALL(DisablePlayerPhysics, TRUE)
    EVT_CALL(ModifyColliderFlags, 0, EVT_VAR(11), 0x7FFFFE00)
    EVT_SET(EVT_VAR(0), EVT_VAR(10))
    EVT_CALL(N(dup_Pipe_GetEntryPos))
    EVT_SET(EVT_VAR(5), EVT_VAR(1))
    EVT_SET(EVT_VAR(6), EVT_VAR(2))
    EVT_ADD(EVT_VAR(6), 2)
    EVT_SET(EVT_VAR(7), EVT_VAR(3))
    EVT_SET(EVT_VAR(8), EVT_VAR(4))
    EVT_ADD(EVT_VAR(8), 180)
    EVT_IF_GE(EVT_VAR(4), 360)
        EVT_SUB(EVT_VAR(4), 360)
    EVT_END_IF
    EVT_CALL(InterpPlayerYaw, EVT_VAR(8), 1)
    EVT_WAIT_FRAMES(1)
    EVT_CALL(PlaySound, 355)
    EVT_CALL(GetPlayerPos, EVT_VAR(0), EVT_VAR(1), EVT_VAR(2))
    EVT_CALL(SetPlayerPos, EVT_VAR(0), EVT_VAR(6), EVT_VAR(7))
    EVT_CALL(SetPlayerAnimation, ANIM_STAND_STILL)
    EVT_CALL(func_802D286C, 2048)
    EVT_CALL(func_802D2520, ANIM_STAND_STILL, 5, 3, 1, 1, 0)
    EVT_THREAD
        EVT_WAIT_FRAMES(8)
        EVT_CALL(HidePlayerShadow, TRUE)
    EVT_END_THREAD
    EVT_THREAD
        EVT_WAIT_FRAMES(3)
        EVT_LOOP(40)
            EVT_CALL(N(dup_Pipe_GetPointAheadOfPlayer), EVT_FIXED(1.0))
            EVT_CALL(SetPlayerPos, EVT_VAR(0), EVT_VAR(1), EVT_VAR(2))
            EVT_WAIT_FRAMES(1)
        EVT_END_LOOP
    EVT_END_THREAD
    EVT_WAIT_FRAMES(25)
    EVT_EXEC_WAIT(EVT_VAR(12))
    EVT_RETURN
    EVT_END
};

extern const char N(dro_01_name_hack)[];

EvtScript N(8024D2B0) = {
    EVT_SET(EVT_SAVE_FLAG(761), 0)
    EVT_CALL(GotoMap, EVT_PTR(N(dro_01_name_hack)), 4)
    EVT_WAIT_FRAMES(100)
    EVT_RETURN
    EVT_END
};

EvtScript N(makeEntities) = {
    EVT_CALL(MakeEntity, EVT_PTR(Entity_SavePoint), -211, 60, -50, 30, MAKE_ENTITY_END)
    EVT_IF_EQ(EVT_SAVE_FLAG(1939), 0)
        EVT_IF_EQ(EVT_SAVE_FLAG(1933), 1)
            EVT_CALL(GetEntryID, EVT_VAR(0))
            EVT_IF_NE(EVT_VAR(0), 2)
                EVT_SET(EVT_SAVE_FLAG(1939), 1)
            EVT_END_IF
        EVT_END_IF
    EVT_END_IF
    EVT_CALL(MakeEntity, 0x802EAF80, 430, 0, -120, 0, 2, EVT_PTR(N(8024D2B0)), 1939, MAKE_ENTITY_END)
    EVT_RETURN
    EVT_END
};

#include "world/common/UnkNpcAIFunc24.inc.c"

#include "world/common/UnkFunc13.inc.c"

#include "world/common/UnkNpcAIFunc1.inc.c"

#include "world/common/UnkFunc14.inc.c"

#include "world/common/UnkNpcAIFunc25.inc.c"

#include "world/common/NpcJumpFunc2.inc.c"

#include "world/common/NpcJumpFunc.inc.c"

#include "world/common/UnkNpcAIFunc13.inc.c"

#include "world/common/UnkFunc15.inc.c"

#include "world/common/UnkNpcDurationFlagFunc.inc.c"

#include "world/common/UnkFunc16.inc.c"

#include "world/common/UnkNpcAIMainFunc.inc.c"

<<<<<<< HEAD
ApiStatus N(StashVars)(Evt* script, s32 isInitialCall) {
    s32 i;

    if (N(varStash) == NULL) {
        N(varStash) = heap_malloc(16 * sizeof(s32));
        for (i = 0; i < 16; i++) {
            N(varStash)[i] = (s32*) script->varTable[i];
        }
    } else {
        for (i = 0; i < 16; i++) {
            script->varTable[i] = (s32) N(varStash)[i];
        }
        heap_free(N(varStash));
        N(varStash) = NULL;
    }
    return ApiStatus_DONE2;
}
=======
#include "world/common/StashVars.inc.c"
>>>>>>> 42355f53

#include "world/common/GetItemName.inc.c"

#include "world/common/Set80151310.inc.c"

#include "world/common/UnkQuizFunc.inc.c"

#include "world/common/UnkFunc31.inc.c"

ApiStatus N(func_80241B5C_95CD5C)(Evt* script, s32 isInitialCall) {
    u16 quizzesAnswered = gPlayerData.quizzesAnswered;

    if (quizzesAnswered < 999) {
        gPlayerData.quizzesAnswered++;
    }

    if (script->varTable[0] == N(quizAnswers)[evt_get_variable(NULL, EVT_SAVE_VAR(352))]) {
        script->varTable[0] = 1;
        gPlayerData.quizzesCorrect++;
    } else {
        script->varTable[0] = 0;
    }

    return ApiStatus_DONE2;
}

ApiStatus N(func_80241BE0_95CDE0)(Evt* script, s32 isInitialCall) {
    EffectInstanceDataThing* effectPtr;

    if (isInitialCall) {
        N(D_8024DFE0) = fx_quizmo_stage(0, evt_get_variable(script, EVT_ARRAY(1)), evt_get_variable(script, EVT_ARRAY(2)),
                                      evt_get_variable(script, EVT_ARRAY(3)));
        N(D_8024DFE4) = fx_quizmo_audience(0, evt_get_variable(script, EVT_ARRAY(1)), evt_get_variable(script, EVT_ARRAY(2)),
                                      evt_get_variable(script, EVT_ARRAY(3)));
        N(D_8024DFE8) = fx_quizmo_assistant(0, evt_get_variable(script, EVT_ARRAY(1)), evt_get_variable(script, EVT_ARRAY(2)),
                                      evt_get_variable(script, EVT_ARRAY(3)), 1.0f, 0);

        effectPtr = N(D_8024DFE0)->data;
        effectPtr->unk_18 = 0;
        effectPtr->unk_20 = 0;
        effectPtr->unk_24.s = 0;
        effectPtr->unk_28 = 0;
        effectPtr->unk_1C = 0;
    }

    effectPtr = N(D_8024DFE0)->data;

    effectPtr->unk_20 += 10;
    effectPtr->unk_28 += 10;
    effectPtr->unk_24.s += 10;
    effectPtr->unk_18 += 10;
    effectPtr->unk_1C += 10;
    if (effectPtr->unk_18 >= 255) {
        effectPtr->unk_18 = 255;
        return ApiStatus_DONE2;
    }

    return ApiStatus_BLOCK;
}

ApiStatus N(func_80241DF8_95CFF8)(Evt* script, s32 isInitialCall) {
    EffectInstanceDataThing* effectPtr;

    if (isInitialCall) {
        N(D_8024DFE4)->flags |= 0x10;
        N(D_8024DFE8)->flags |= 0x10;
    }

    effectPtr = N(D_8024DFE0)->data;
    effectPtr->unk_18 -= 10;
    effectPtr->unk_20 -= 10;
    effectPtr->unk_24.s -= 10;
    effectPtr->unk_28 -= 10;
    effectPtr->unk_1C -= 10;

    if (effectPtr->unk_18 <= 0) {
        effectPtr->unk_18 = 0;
        remove_effect(N(D_8024DFE0));
        free_generic_entity(N(D_8024DFC0));
        return ApiStatus_DONE2;
    }

    return ApiStatus_BLOCK;
}

ApiStatus N(func_80241EAC_95D0AC)(Evt* script, s32 isInitialCall) {
    ((EffectInstanceDataThing*)N(D_8024DFE0)->data)->unk_34 = evt_get_variable(script, *script->ptrReadPos);
    return ApiStatus_DONE2;
}

ApiStatus N(func_80241EE0_95D0E0)(Evt* script, s32 isInitialCall) {
    s32 var = evt_get_variable(script, *script->ptrReadPos);
    EffectInstanceDataThing* effectPtr = N(D_8024DFE0)->data;

    switch (var) {
        case 0:
            effectPtr->unk_38 = 0xC0;
            break;
        case 1:
            effectPtr->unk_38 = 0x80;
            break;
        case 2:
            effectPtr->unk_38 = 0x40;
            break;
        default:
            effectPtr->unk_38 = 0;
            break;
    }

    return ApiStatus_DONE2;
}

ApiStatus N(func_80241F60_95D160)(Evt* script, s32 isInitialCall) {
    ((EffectInstanceDataThing*)N(D_8024DFE8)->data)->unk_1C = 0;
    return ApiStatus_DONE2;
}

ApiStatus N(func_80241F78_95D178)(Evt* script, s32 isInitialCall) {
    ((EffectInstanceDataThing*)N(D_8024DFE8)->data)->unk_1C = 1;
    return ApiStatus_DONE2;
}

ApiStatus N(func_80241F94_95D194)(Evt* script, s32 isInitialCall) {
    ((EffectInstanceDataThing*)N(D_8024DFE8)->data)->unk_1C = 2;
    return ApiStatus_DONE2;
}

#include "world/common/GetGameStatus75.inc.c"

#include "world/common/SetCamVfov.inc.c"

#include "world/common/GetCamVfov.inc.c"

#include "world/common/UnkCameraFunc.inc.c"

#include "world/common/UnkRotatePlayer.inc.c"

#include "world/common/UnkPartnerFuncs.inc.c"

void N(func_80242468_95D668)(void) {
    s32 var = evt_get_variable(NULL, N(D_8024DFD8));

    if (var == 1) {
        fx_quizmo_answer(0, 0, 0, 0);
    } else if (var == 2) {
        fx_quizmo_answer(1, 0, 0, 0);
    }
}

ApiStatus N(func_802424D4_95D6D4)(Evt* script, s32 isInitialCall) {
    N(D_8024DFC0) = create_generic_entity_frontUI(NULL, N(func_80242468_95D668));
    return ApiStatus_DONE2;
}

#include "world/common/GetNpcCollisionHeight.inc.c"

#include "world/common/AddPlayerHandsOffset.inc.c"

ApiStatus N(func_80242730_95D930)(Evt* script, s32 isInitialCall) {
    Bytecode* args = script->ptrReadPos;
    s32* ptr;

    if (isInitialCall) {
        ptr = &N(D_802477E0_9629E0);
        *ptr = 0;
    }

    ptr = &N(D_802477E0_9629E0);
    if (*ptr != NULL) {
        ptr = &N(D_802477E0_9629E0);
        *ptr = 0;
        evt_set_variable(script, *args, N(D_802477E4_9629E4));
        return ApiStatus_DONE2;
    }

    return ApiStatus_BLOCK;
}

ApiStatus N(func_80242784_95D984)(Evt* script, s32 isInitialCall) {
    Bytecode* args = script->ptrReadPos;

    N(D_802477E4_9629E4) = evt_get_variable(script, *args);
    N(D_802477E0_9629E0) = 1;
    return ApiStatus_DONE2;
}

ApiStatus N(func_802427BC_95D9BC)(Evt* script, s32 isInitialCall) {
    Bytecode* args = script->ptrReadPos;
    s32* ptr = (s32*) evt_get_variable(script, *args);
    s32 i;

    if (ptr != NULL) {
        for (i = 0; ptr[i] != 0; i++) {
            N(D_8024DFF0)[i] = ptr[i];
        }
        N(D_8024DFF0)[i] = 0;
    } else {
        for (i = 0; i < 0x70; i++) {
            N(D_8024DFF0)[i] = i + 16;
            N(D_8024DFF0)[112] = 0;
        }
    }
    return ApiStatus_DONE2;
}

ApiStatus N(func_80242858_95DA58)(Evt* script, s32 isInitialCall) {
    PlayerStatus* playerStatus = &gPlayerStatus;
    Unk_Struct_2* temp_s1 = (Unk_Struct_2*) evt_get_variable(script, *script->ptrReadPos);
    Unk_Struct_1* ptr;
    s32 atan_res1, atan_res2;
    s32 clamp;
    s32 res;

    if (isInitialCall) {
        script->functionTemp[1] = (s32) heap_malloc(0x3C);
        ptr = (Unk_Struct_1*) script->functionTemp[1];
        ptr->unk_00 = temp_s1->unk_00;
        ptr->unk_04 = temp_s1->unk_04;
        ptr->unk_08 = temp_s1->unk_08;
        ptr->unk_0C = temp_s1->unk_0C;
        ptr->unk_10 = temp_s1->unk_10;
        ptr->unk_14 = temp_s1->unk_14;
        ptr->unk_18 = 0;
        ptr->unk_1C = 0;
        ptr->unk_20 = 0;
        ptr->unk_24 = 0;
        ptr->unk_28 = 0;
        ptr->unk_2C = 0;
        ptr->unk_30 = 0;
        ptr->unk_34 = 0;
        ptr->unk_38 = 0;
    }

    ptr = (Unk_Struct_1*) script->functionTemp[1];
    switch (ptr->unk_20) {
        case 0:
            res = get_xz_dist_to_player(ptr->unk_00, ptr->unk_08);
            if (res < ptr->unk_0C) {
                ptr->unk_24 = playerStatus->position.x;
                ptr->unk_28 = playerStatus->position.z;
                ptr->unk_20++;
            }
            break;

        case 1:
            res = get_xz_dist_to_player(ptr->unk_00, ptr->unk_08);
            if (res < ptr->unk_0C) {
                atan_res1 = atan2(ptr->unk_00, ptr->unk_08, ptr->unk_24, ptr->unk_28);
                atan_res2 = atan2(ptr->unk_00, ptr->unk_08, playerStatus->position.x, playerStatus->position.z);
                clamp = get_clamped_angle_diff(atan_res1, atan_res2);
                ptr->unk_34 = signF(clamp);
                ptr->unk_20++;
                break;
            }
            ptr->unk_20 = 0;
            break;

        case 2:
            res = get_xz_dist_to_player(ptr->unk_00, ptr->unk_08);
            if (res < ptr->unk_0C) {
                atan_res1 = atan2(ptr->unk_00, ptr->unk_08, ptr->unk_2C, ptr->unk_30);
                atan_res2 = atan2(ptr->unk_00, ptr->unk_08, playerStatus->position.x, playerStatus->position.z);
                clamp = get_clamped_angle_diff(atan_res1, atan_res2);
                if (ptr->unk_34 == signF(clamp)) {
                    atan_res1 = atan2(ptr->unk_00, ptr->unk_08, ptr->unk_24, ptr->unk_28);
                    atan_res2 = atan2(ptr->unk_00, ptr->unk_08, playerStatus->position.x, playerStatus->position.z);
                    clamp = get_clamped_angle_diff(atan_res1, atan_res2);
                    if (fabsf(clamp) > 90.0f) {
                        if (ptr->unk_14 != NULL) {
                            ptr->unk_14(ptr, 0);
                        }
                        ptr->unk_18 = ptr->unk_18 + fabsf(clamp);
                        ptr->unk_20++;
                    }
                    break;
                }
            }
            ptr->unk_20 = 0;
            break;

        case 3:
            res = get_xz_dist_to_player(ptr->unk_00, ptr->unk_08);
            if (res < ptr->unk_10) {
                atan_res1 = atan2(ptr->unk_00, ptr->unk_08, ptr->unk_2C, ptr->unk_30);
                atan_res2 = atan2(ptr->unk_00, ptr->unk_08, playerStatus->position.x, playerStatus->position.z);
                clamp = get_clamped_angle_diff(atan_res1, atan_res2);
                if (ptr->unk_34 != signF(clamp)) {
                    if (ptr->unk_14 != NULL) {
                        ptr->unk_14(ptr, 3);
                    }
                    ptr->unk_20++;
                } else {
                    ptr->unk_18 = ptr->unk_18 + fabsf(clamp);
                    ptr->unk_1C = ptr->unk_18 / 360;
                    if (ptr->unk_1C != ptr->unk_38) {
                        if (ptr->unk_14 != NULL) {
                            ptr->unk_14(ptr, 1);
                        }
                        ptr->unk_38 = ptr->unk_1C;
                    }
                }
                if (ptr->unk_14 != NULL) {
                    ptr->unk_14(ptr, 2);
                }
            } else {
                if (ptr->unk_14 != NULL) {
                    ptr->unk_14(ptr, 4);
                }
                ptr->unk_20++;
            }
            break;

        case 4:
            ptr->unk_18 = 0.0f;
            ptr->unk_1C = 0;
            ptr->unk_38 = 0;
            ptr->unk_20 = 0;
            break;
    }

    ptr->unk_2C = playerStatus->position.x;
    ptr->unk_30 = playerStatus->position.z;

    return ApiStatus_BLOCK;
}

#include "world/common/SetManyVars.inc.c"

#include "world/common/UnkYawFunc.inc.c"

ApiStatus N(func_80243014_95E214)(Evt* script, s32 isInitialCall) {
    Npc* npc = get_npc_unsafe(script->varTable[2]);

    N(D_8024E1B4) = npc->currentAnim.w;
    npc->currentAnim.w = script->varTable[4];
    return ApiStatus_DONE2;
}

ApiStatus N(func_80243058_95E258)(Evt* script, s32 isInitialCall) {
    get_npc_unsafe(script->varTable[2])->currentAnim.w = N(D_8024E1B4);
    return ApiStatus_DONE2;
}

ApiStatus N(func_80243084_95E284)(Evt* script, s32 isInitialCall) {
    PlayerData* playerData = &gPlayerData;

    playerData->droTreeOrbitTime = playerData->frameCounter;
    return ApiStatus_DONE2;
}

#include "world/common/GetFloorCollider.inc.c"

void N(func_802430C8_95E2C8)(Unk_Struct_1* ptr, s32 arg1) {
    PlayerStatus* playerStatus = &gPlayerStatus;

    switch (arg1) {
        case 2:
            if (ptr->unk_1C >= 6) {
                if (fabsf(get_clamped_angle_diff(atan2(125.0f, -42.0f, 152.0f, -61.0f), atan2(125.0f, -42.0f, playerStatus->position.x,
                                                 playerStatus->position.z))) < 30.0f) {
                    start_script(&N(80248504), 1, 0);
                    ptr->unk_20 = 4;
                }
            }
            break;

        case 0:
        case 1:
        case 3:
        case 4:
            break;
    }
}

ApiStatus N(func_802431B4_95E3B4)(Evt* script, s32 isInitialCall) {
    PlayerData* playerData = &gPlayerData;
    s32 val = (playerData->frameCounter - playerData->droTreeOrbitTime) / 3600;

    if (val < 30) {
        script->varTable[0] = 1;
    } else {
        script->varTable[0] = 0;
    }

    return ApiStatus_DONE2;
}

ApiStatus N(func_802431FC_95E3FC)(Evt* script, s32 isInitialCall) {
    PlayerStatus* playerStatus = &gPlayerStatus;
    Npc* npc = get_npc_safe(script->owner2.npcID);
    s32 rand;
    f32 temp_f22;
    f32 temp_f24;

    temp_f24 = atan2(183.0f, -75.0f, playerStatus->position.x, playerStatus->position.z);
    temp_f22 = atan2(183.0f, -75.0f, npc->pos.x, npc->pos.z);
    temp_f24 = get_clamped_angle_diff(temp_f22, temp_f24);
    rand = rand_int(10) + 30;
    if (temp_f24 < 0.0f) {
        temp_f22 += rand;
    } else {
        temp_f22 -= rand;
    }
    rand = rand_int(20) + 30;
    script->varTable[0] = (sin_deg(temp_f22) * rand) + 183.0f;
    script->varTable[1] = -75.0f - (cos_deg(temp_f22) * rand);

    return ApiStatus_DONE2;
}

ApiStatus N(func_80243350_95E550)(Evt* script, s32 isInitialCall) {
    PlayerStatus* playerStatus = &gPlayerStatus;
    Bytecode* args = script->ptrReadPos;
    f32 var1 = evt_get_variable(script, *args++);
    f32 var2 = evt_get_variable(script, *args++);
    f32 var3 = evt_get_variable(script, *args++);
    f32 var4 = evt_get_variable(script, *args++);
    f32 temp_f0 = (var4 - var2) / (var3 - var1);

    if (playerStatus->position.z < ((temp_f0 * playerStatus->position.x) + (var2 - (temp_f0 * var1)))) {
        script->varTable[0] = 0;
        return ApiStatus_DONE2;
    }

    script->varTable[0] = 1;
    return ApiStatus_BLOCK;
}

const s32 N(pad_XXX)[] = { 0 };

const char N(dro_01_name_hack)[] = "tik_01";<|MERGE_RESOLUTION|>--- conflicted
+++ resolved
@@ -304,12 +304,7 @@
     .level = 99,
 };
 
-<<<<<<< HEAD
-s32** N(varStash) = NULL;
-=======
-
 s32** N(varTable) = NULL;
->>>>>>> 42355f53
 
 EvtScript N(802451BC) = {
     EVT_CALL(ShowGotItem, EVT_VAR(0), 1, 0)
@@ -2727,27 +2722,7 @@
 
 #include "world/common/UnkNpcAIMainFunc.inc.c"
 
-<<<<<<< HEAD
-ApiStatus N(StashVars)(Evt* script, s32 isInitialCall) {
-    s32 i;
-
-    if (N(varStash) == NULL) {
-        N(varStash) = heap_malloc(16 * sizeof(s32));
-        for (i = 0; i < 16; i++) {
-            N(varStash)[i] = (s32*) script->varTable[i];
-        }
-    } else {
-        for (i = 0; i < 16; i++) {
-            script->varTable[i] = (s32) N(varStash)[i];
-        }
-        heap_free(N(varStash));
-        N(varStash) = NULL;
-    }
-    return ApiStatus_DONE2;
-}
-=======
 #include "world/common/StashVars.inc.c"
->>>>>>> 42355f53
 
 #include "world/common/GetItemName.inc.c"
 
