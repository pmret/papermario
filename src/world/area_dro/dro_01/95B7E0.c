--- conflicted
+++ resolved
@@ -10,7 +10,7 @@
 
 #define UNK_ALPHA_FUNC_NPC 10
 
-extern s16 D_8009A634;
+extern s16 gCurrentCamID;
 extern s16 D_8014C290;
 extern s16 D_8014C294;
 
@@ -1223,7 +1223,7 @@
         else {
             RemoveKeyItemAt(SI_VAR(1));
             GetPlayerPos(SI_VAR(3), SI_VAR(4), SI_VAR(5));
-            N(SomeXYZFuncTodoRename)(SI_VAR(3), SI_VAR(4), SI_VAR(5));
+            N(AddPlayerHandsOffset)(SI_VAR(3), SI_VAR(4), SI_VAR(5));
             SI_VAR(0) |=c 0x50000;
             MakeItemEntity(SI_VAR(0), SI_VAR(3), SI_VAR(4), SI_VAR(5), 1, 0);
             SetPlayerAnimation(0x60005);
@@ -1827,7 +1827,7 @@
         .id = NPC_MOUSER0,
         .settings = &N(npcSettings_80245134),
         .pos = { -332.0f, 0.0f, 188.0f },
-        .flags = NPC_FLAG_PASSIVE | NPC_FLAG_100 | NPC_FLAG_LOCK_ANIMS | NPC_FLAG_IGNORE_HEIGHT | NPC_FLAG_NO_PROJECT_SHADOW,
+        .flags = NPC_FLAG_PASSIVE | NPC_FLAG_100 | NPC_FLAG_LOCK_ANIMS | NPC_FLAG_NO_Y_MOVEMENT | NPC_FLAG_NO_PROJECT_SHADOW,
         .init = &N(init_802481F8),
         .yaw = 90,
         .dropFlags = 0x80,
@@ -1857,7 +1857,7 @@
         .id = NPC_DRYITE0,
         .settings = &N(npcSettings_80245060),
         .pos = { -235.0f, 0.0f, 160.0f },
-        .flags = NPC_FLAG_PASSIVE | NPC_FLAG_100 | NPC_FLAG_LOCK_ANIMS | NPC_FLAG_IGNORE_HEIGHT | NPC_FLAG_NO_PROJECT_SHADOW,
+        .flags = NPC_FLAG_PASSIVE | NPC_FLAG_100 | NPC_FLAG_LOCK_ANIMS | NPC_FLAG_NO_Y_MOVEMENT | NPC_FLAG_NO_PROJECT_SHADOW,
         .init = &N(init_802483A8),
         .yaw = 90,
         .dropFlags = 0x80,
@@ -1888,7 +1888,7 @@
         .id = NPC_DRYITE1,
         .settings = &N(npcSettings_80245108),
         .pos = { -380.0f, 0.0f, -15.0f },
-        .flags = NPC_FLAG_PASSIVE | NPC_FLAG_100 | NPC_FLAG_LOCK_ANIMS | NPC_FLAG_IGNORE_HEIGHT | NPC_FLAG_NO_PROJECT_SHADOW,
+        .flags = NPC_FLAG_PASSIVE | NPC_FLAG_100 | NPC_FLAG_LOCK_ANIMS | NPC_FLAG_NO_Y_MOVEMENT | NPC_FLAG_NO_PROJECT_SHADOW,
         .init = &N(init_802484E0),
         .yaw = 61,
         .dropFlags = 0x80,
@@ -1918,7 +1918,7 @@
         .id = NPC_DRYITE2,
         .settings = &N(npcSettings_80245108),
         .pos = { 195.0f, 0.0f, -75.0f },
-        .flags = NPC_FLAG_PASSIVE | NPC_FLAG_100 | NPC_FLAG_LOCK_ANIMS | NPC_FLAG_IGNORE_HEIGHT | NPC_FLAG_NO_PROJECT_SHADOW,
+        .flags = NPC_FLAG_PASSIVE | NPC_FLAG_100 | NPC_FLAG_LOCK_ANIMS | NPC_FLAG_NO_Y_MOVEMENT | NPC_FLAG_NO_PROJECT_SHADOW,
         .init = &N(init_80248AE4),
         .yaw = 74,
         .dropFlags = 0x80,
@@ -1948,7 +1948,7 @@
         .id = NPC_DRYITE3,
         .settings = &N(npcSettings_80245108),
         .pos = { 225.0f, 0.0f, -83.0f },
-        .flags = NPC_FLAG_PASSIVE | NPC_FLAG_100 | NPC_FLAG_LOCK_ANIMS | NPC_FLAG_IGNORE_HEIGHT | NPC_FLAG_NO_PROJECT_SHADOW,
+        .flags = NPC_FLAG_PASSIVE | NPC_FLAG_100 | NPC_FLAG_LOCK_ANIMS | NPC_FLAG_NO_Y_MOVEMENT | NPC_FLAG_NO_PROJECT_SHADOW,
         .init = &N(init_80248CC8),
         .yaw = 257,
         .dropFlags = 0x80,
@@ -1978,7 +1978,7 @@
         .id = NPC_ARTIST_TOAD,
         .settings = &N(npcSettings_80245108),
         .pos = { 285.0f, 0.0f, -274.0f },
-        .flags = NPC_FLAG_PASSIVE | NPC_FLAG_100 | NPC_FLAG_LOCK_ANIMS | NPC_FLAG_IGNORE_HEIGHT | NPC_FLAG_NO_PROJECT_SHADOW,
+        .flags = NPC_FLAG_PASSIVE | NPC_FLAG_100 | NPC_FLAG_LOCK_ANIMS | NPC_FLAG_NO_Y_MOVEMENT | NPC_FLAG_NO_PROJECT_SHADOW,
         .init = &N(init_80249168),
         .yaw = 271,
         .dropFlags = 0x80,
@@ -2008,7 +2008,7 @@
         .id = NPC_MOUSER1,
         .settings = &N(npcSettings_80245134),
         .pos = { 31.0f, 0.0f, -374.0f },
-        .flags = NPC_FLAG_PASSIVE | NPC_FLAG_100 | NPC_FLAG_LOCK_ANIMS | NPC_FLAG_IGNORE_HEIGHT | NPC_FLAG_NO_PROJECT_SHADOW,
+        .flags = NPC_FLAG_PASSIVE | NPC_FLAG_100 | NPC_FLAG_LOCK_ANIMS | NPC_FLAG_NO_Y_MOVEMENT | NPC_FLAG_NO_PROJECT_SHADOW,
         .init = &N(init_8024981C),
         .yaw = 180,
         .dropFlags = 0x80,
@@ -2038,7 +2038,7 @@
         .id = NPC_CHUCK_QUIZMO,
         .settings = &N(npcSettings_80247788),
         .pos = { -400.0f, 0.0f, 100.0f },
-        .flags = NPC_FLAG_PASSIVE | NPC_FLAG_100 | NPC_FLAG_LOCK_ANIMS | NPC_FLAG_IGNORE_HEIGHT,
+        .flags = NPC_FLAG_PASSIVE | NPC_FLAG_100 | NPC_FLAG_LOCK_ANIMS | NPC_FLAG_NO_Y_MOVEMENT,
         .unk_1C = { 00, 00, 00, 01, 00, 03, 02, 00},
         .yaw = 263,
         .dropFlags = 0x80,
@@ -2068,7 +2068,7 @@
         .id = NPC_DRYITE4,
         .settings = &N(npcSettings_80245060),
         .pos = { -120.0f, 0.0f, 134.0f },
-        .flags = NPC_FLAG_PASSIVE | NPC_FLAG_100 | NPC_FLAG_LOCK_ANIMS | NPC_FLAG_IGNORE_HEIGHT | NPC_FLAG_NO_PROJECT_SHADOW,
+        .flags = NPC_FLAG_PASSIVE | NPC_FLAG_100 | NPC_FLAG_LOCK_ANIMS | NPC_FLAG_NO_Y_MOVEMENT | NPC_FLAG_NO_PROJECT_SHADOW,
         .init = &N(init_80249ABC),
         .yaw = 257,
         .dropFlags = 0x80,
@@ -2099,7 +2099,7 @@
         .id = NPC_DRYITE5,
         .settings = &N(npcSettings_802450DC),
         .pos = { 40.0f, 0.0f, 105.0f },
-        .flags = NPC_FLAG_PASSIVE | NPC_FLAG_ENABLE_HIT_SCRIPT | NPC_FLAG_100 | NPC_FLAG_LOCK_ANIMS | NPC_FLAG_IGNORE_HEIGHT | NPC_FLAG_NO_PROJECT_SHADOW,
+        .flags = NPC_FLAG_PASSIVE | NPC_FLAG_ENABLE_HIT_SCRIPT | NPC_FLAG_100 | NPC_FLAG_LOCK_ANIMS | NPC_FLAG_NO_Y_MOVEMENT | NPC_FLAG_NO_PROJECT_SHADOW,
         .init = &N(init_80249B10),
         .yaw = 270,
         .dropFlags = 0x80,
@@ -2133,7 +2133,7 @@
         .id = NPC_THREE_SISTERS0,
         .settings = &N(npcSettings_80245160),
         .pos = { -141.0f, 0.0f, -18.0f },
-        .flags = NPC_FLAG_PASSIVE | NPC_FLAG_100 | NPC_FLAG_LOCK_ANIMS | NPC_FLAG_IGNORE_HEIGHT | NPC_FLAG_NO_PROJECT_SHADOW,
+        .flags = NPC_FLAG_PASSIVE | NPC_FLAG_100 | NPC_FLAG_LOCK_ANIMS | NPC_FLAG_NO_Y_MOVEMENT | NPC_FLAG_NO_PROJECT_SHADOW,
         .init = &N(init_802498C4),
         .yaw = 62,
         .dropFlags = 0x80,
@@ -2163,7 +2163,7 @@
         .id = NPC_THREE_SISTERS1,
         .settings = &N(npcSettings_80245160),
         .pos = { -124.0f, 0.0f, -61.0f },
-        .flags = NPC_FLAG_PASSIVE | NPC_FLAG_100 | NPC_FLAG_LOCK_ANIMS | NPC_FLAG_IGNORE_HEIGHT | NPC_FLAG_NO_PROJECT_SHADOW,
+        .flags = NPC_FLAG_PASSIVE | NPC_FLAG_100 | NPC_FLAG_LOCK_ANIMS | NPC_FLAG_NO_Y_MOVEMENT | NPC_FLAG_NO_PROJECT_SHADOW,
         .init = &N(init_802498C4),
         .yaw = 63,
         .dropFlags = 0x80,
@@ -2193,7 +2193,7 @@
         .id = NPC_THREE_SISTERS2,
         .settings = &N(npcSettings_80245160),
         .pos = { -80.0f, 0.0f, -35.0f },
-        .flags = NPC_FLAG_PASSIVE | NPC_FLAG_100 | NPC_FLAG_LOCK_ANIMS | NPC_FLAG_IGNORE_HEIGHT | NPC_FLAG_NO_PROJECT_SHADOW,
+        .flags = NPC_FLAG_PASSIVE | NPC_FLAG_100 | NPC_FLAG_LOCK_ANIMS | NPC_FLAG_NO_Y_MOVEMENT | NPC_FLAG_NO_PROJECT_SHADOW,
         .init = &N(init_802498C4),
         .yaw = 244,
         .dropFlags = 0x80,
@@ -3378,7 +3378,7 @@
     if (effectPtr->unk_18 <= 0) {
         effectPtr->unk_18 = 0;
         remove_effect(N(D_8024DFE0), effectPtr);
-        func_801235C0(N(D_8024DFC0));
+        free_dynamic_entity(N(D_8024DFC0));
         return ApiStatus_DONE2;
     }
 
@@ -3450,7 +3450,7 @@
 }
 
 ApiStatus N(func_802424D4_95D6D4)(ScriptInstance *script, s32 isInitialCall) {
-    N(D_8024DFC0) = bind_dynamic_entity_7(NULL, N(func_80242468_95D668));
+    N(D_8024DFC0) = create_dynamic_entity_frontUI(NULL, N(func_80242468_95D668));
     return ApiStatus_DONE2;
 }
 
@@ -3480,15 +3480,9 @@
 
 ApiStatus N(func_80242784_95D984)(ScriptInstance* script, s32 isInitialCall) {
     Bytecode* args = script->ptrReadPos;
-<<<<<<< HEAD
     
     N(D_802477E4_9629E4) = get_variable(script, *args);
     N(D_802477E0_9629E0) = 1;
-=======
-
-    D_80241CD0_BE0A60 = get_variable(script, *args);
-    D_80241CCC_BE0A5C = 1;
->>>>>>> b786f386
     return ApiStatus_DONE2;
 }
 
