--- conflicted
+++ resolved
@@ -588,7 +588,6 @@
     {  96, 64 }, {   0, 64 },
 };
 
-<<<<<<< HEAD
 EvtSource N(802452AC) = {
     EVT_CALL(N(GetGameStatus75))
     EVT_IF_LE(EVT_VAR(0), 1)
@@ -1190,7 +1189,7 @@
 };
 
 EvtSource N(80247628) = {
-    EVT_CALL(N(func_802415AC_95C7AC))
+    EVT_CALL(N(UnkQuizFunc))
     EVT_IF_EQ(EVT_VAR(0), 0)
         EVT_RETURN
     EVT_END_IF
@@ -1218,599 +1217,6 @@
     EVT_RETURN
     EVT_END
 };
-=======
-EvtSource N(802452AC) = SCRIPT({
-    N(GetGameStatus75)();
-    if (EVT_VAR(0) <= 1) {
-        GetNpcPos(NPC_SELF, EVT_VAR(0), EVT_VAR(1), EVT_VAR(2));
-        EVT_VAR(1) += 300;
-        SetNpcJumpscale(NPC_SELF, 1);
-        SetNpcAnimation(NPC_SELF, NPC_ANIM_chuck_quizmo_Palette_00_Anim_C);
-        sleep 40;
-        SetNpcPos(NPC_SELF, 0, -1000, 0);
-    }
-});
-
-EvtSource N(8024535C) = SCRIPT({
-    N(GetCamVfov)(0, EVT_ARRAY(0));
-    N(SetCamVfov)(0, 25);
-    GetPlayerPos(EVT_VAR(0), EVT_VAR(1), EVT_VAR(2));
-    SetPanTarget(0, EVT_VAR(0), EVT_VAR(1), EVT_VAR(2));
-    UseSettingsFrom(0, EVT_VAR(0), EVT_VAR(1), EVT_VAR(2));
-    GetCamType(0, EVT_VAR(1), EVT_VAR(2));
-    SetCamType(0, EVT_VAR(1), 0);
-    GetCamDistance(0, EVT_VAR(0));
-    if (EVT_VAR(0) > 0) {
-        EVT_VAR(0) = (float) 370;
-    } else {
-        EVT_VAR(0) = (float) -370;
-    }
-    SetCamDistance(0, EVT_VAR(0));
-    GetCamPitch(0, EVT_VAR(0), EVT_VAR(1));
-    EVT_VAR(0) = 13.0;
-    EVT_VAR(1) = -10.0;
-    SetCamPitch(0, EVT_VAR(0), EVT_VAR(1));
-    PanToTarget(0, 0, 1);
-    SetCamLeadPlayer(0, 0);
-});
-
-EvtSource N(802454F8) = SCRIPT({
-    GetNpcPos(NPC_CHUCK_QUIZMO, EVT_VAR(0), EVT_VAR(1), EVT_VAR(2));
-    EVT_VAR(1) += 30;
-    SetPanTarget(0, EVT_VAR(0), EVT_VAR(1), EVT_VAR(2));
-    GetCamDistance(0, EVT_VAR(0));
-    if (EVT_VAR(0) > 0) {
-        EVT_VAR(0) = (float) 17;
-    } else {
-        EVT_VAR(0) = (float) -17;
-    }
-    SetCamDistance(0, EVT_VAR(0));
-    SetCamSpeed(0, 90.0);
-    WaitForCam(0, 1.0);
-    SetCamSpeed(0, 1);
-});
-
-EvtSource N(802455F4) = SCRIPT({
-    N(SetCamVfov)(0, EVT_ARRAY(0));
-    PanToTarget(0, 0, 0);
-});
-
-EvtSource N(80245630) = SCRIPT({
-    sleep 20;
-    N(UnkCameraFunc)(EVT_ARRAY(1), EVT_ARRAY(3), 83, EVT_VAR(0), EVT_VAR(1));
-    spawn {
-        EVT_VAR(2) = (float) 0;
-        loop 60 {
-            EVT_VAR(3) = (float) EVT_VAR(0);
-            EVT_VAR(4) = (float) EVT_VAR(1);
-            EVT_VAR(3) *= (float) EVT_VAR(2);
-            EVT_VAR(4) *= (float) EVT_VAR(2);
-            EVT_VAR(3) /= (float) 60;
-            EVT_VAR(4) /= (float) 60;
-            EVT_VAR(3) += (float) EVT_ARRAY(1);
-            EVT_VAR(4) += (float) EVT_ARRAY(3);
-            SetPlayerPos(EVT_VAR(3), EVT_ARRAY(2), EVT_VAR(4));
-            EVT_VAR(2) += (float) 1;
-            sleep 1;
-        }
-        EVT_VAR(3) = (float) EVT_VAR(0);
-        EVT_VAR(4) = (float) EVT_VAR(1);
-        EVT_VAR(3) += (float) EVT_ARRAY(1);
-        EVT_VAR(4) += (float) EVT_ARRAY(3);
-        SetPlayerPos(EVT_VAR(3), EVT_ARRAY(2), EVT_VAR(4));
-    }
-    N(UnkRotatePlayer)();
-    func_802D2884(EVT_ARRAY(1), EVT_ARRAY(3), 0);
-    SetPlayerAnimation(ANIM_10002);
-});
-
-EvtSource N(802457E0) = SCRIPT({
-    GetNpcPos(NPC_PARTNER, EVT_VAR(10), EVT_VAR(11), EVT_VAR(12));
-    N(UnkCameraFunc)(EVT_VAR(10), EVT_VAR(12), 108, EVT_VAR(0), EVT_VAR(1));
-    EVT_VAR(5) = (float) EVT_ARRAY(2);
-    EVT_VAR(5) -= (float) EVT_VAR(11);
-    spawn {
-        N(UnkMovePartner)();
-        EVT_VAR(3) = (float) EVT_VAR(0);
-        EVT_VAR(4) = (float) EVT_VAR(1);
-        EVT_VAR(6) = (float) EVT_VAR(5);
-        EVT_VAR(3) += (float) EVT_VAR(10);
-        EVT_VAR(4) += (float) EVT_VAR(12);
-        EVT_VAR(6) += (float) EVT_VAR(11);
-        SetNpcPos(NPC_PARTNER, EVT_VAR(3), EVT_VAR(6), EVT_VAR(4));
-    }
-    N(UnkRotatePartner)();
-    NpcFacePlayer(NPC_PARTNER, 0);
-    SetNpcAnimation(NPC_PARTNER, 0x106);
-});
-
-EvtSource N(80245918) = SCRIPT({
-    GetNpcPos(NPC_CHUCK_QUIZMO, EVT_VAR(10), EVT_VAR(11), EVT_VAR(12));
-    N(UnkCameraFunc)(EVT_VAR(10), EVT_VAR(12), -70, EVT_VAR(0), EVT_VAR(1));
-    spawn {
-        EVT_VAR(2) = (float) 0;
-        loop 60 {
-            EVT_VAR(3) = (float) EVT_VAR(0);
-            EVT_VAR(4) = (float) EVT_VAR(1);
-            EVT_VAR(3) *= (float) EVT_VAR(2);
-            EVT_VAR(4) *= (float) EVT_VAR(2);
-            EVT_VAR(3) /= (float) 60;
-            EVT_VAR(4) /= (float) 60;
-            EVT_VAR(3) += (float) EVT_VAR(10);
-            EVT_VAR(4) += (float) EVT_VAR(12);
-            SetNpcPos(NPC_CHUCK_QUIZMO, EVT_VAR(3), EVT_ARRAY(2), EVT_VAR(4));
-            EVT_VAR(2) += (float) 1;
-            sleep 1;
-        }
-    }
-    sleep 60;
-    NpcFacePlayer(NPC_CHUCK_QUIZMO, 0);
-    SetNpcAnimation(NPC_CHUCK_QUIZMO, NPC_ANIM_chuck_quizmo_Palette_00_Anim_1);
-});
-
-EvtSource N(80245A84) = SCRIPT({
-    spawn N(80245630);
-    spawn N(802457E0);
-    await N(80245918);
-});
-
-EvtSource N(80245AB8) = SCRIPT({
-    loop {
-        SetPlayerAnimation(ANIM_QUESTION);
-        sleep 20;
-    }
-});
-
-EvtSource N(80245AF8) = SCRIPT({
-    SetPlayerAnimation(ANIM_THROW);
-    sleep 15;
-    SetPlayerAnimation(ANIM_10002);
-});
-
-EvtSource N(80245B34) = SCRIPT({
-    loop {
-        SetPlayerAnimation(ANIM_10002);
-        sleep 1;
-        SetPlayerAnimation(ANIM_BEFORE_JUMP);
-        sleep 2;
-        SetPlayerAnimation(ANIM_MIDAIR_STILL);
-        GetPlayerPos(EVT_VAR(0), EVT_VAR(1), EVT_VAR(2));
-        EVT_VAR(1) += 3;
-        SetPlayerPos(EVT_VAR(0), EVT_VAR(1), EVT_VAR(2));
-        sleep 1;
-        EVT_VAR(1) += 2;
-        SetPlayerPos(EVT_VAR(0), EVT_VAR(1), EVT_VAR(2));
-        sleep 1;
-        EVT_VAR(1) += 1;
-        SetPlayerPos(EVT_VAR(0), EVT_VAR(1), EVT_VAR(2));
-        sleep 1;
-        EVT_VAR(1) += 1;
-        SetPlayerPos(EVT_VAR(0), EVT_VAR(1), EVT_VAR(2));
-        sleep 1;
-        EVT_VAR(1) += 0;
-        SetPlayerPos(EVT_VAR(0), EVT_VAR(1), EVT_VAR(2));
-        sleep 1;
-        EVT_VAR(1) += 0;
-        SetPlayerPos(EVT_VAR(0), EVT_VAR(1), EVT_VAR(2));
-        sleep 1;
-        EVT_VAR(1) += 0;
-        SetPlayerPos(EVT_VAR(0), EVT_VAR(1), EVT_VAR(2));
-        sleep 1;
-        EVT_VAR(1) += 0;
-        SetPlayerPos(EVT_VAR(0), EVT_VAR(1), EVT_VAR(2));
-        sleep 1;
-        SetPlayerAnimation(ANIM_MIDAIR);
-        GetPlayerPos(EVT_VAR(0), EVT_VAR(1), EVT_VAR(2));
-        EVT_VAR(1) += 0;
-        SetPlayerPos(EVT_VAR(0), EVT_VAR(1), EVT_VAR(2));
-        sleep 1;
-        EVT_VAR(1) += 0;
-        SetPlayerPos(EVT_VAR(0), EVT_VAR(1), EVT_VAR(2));
-        sleep 1;
-        EVT_VAR(1) += 0;
-        SetPlayerPos(EVT_VAR(0), EVT_VAR(1), EVT_VAR(2));
-        sleep 1;
-        EVT_VAR(1) += -1;
-        SetPlayerPos(EVT_VAR(0), EVT_VAR(1), EVT_VAR(2));
-        sleep 1;
-        EVT_VAR(1) += -1;
-        SetPlayerPos(EVT_VAR(0), EVT_VAR(1), EVT_VAR(2));
-        sleep 1;
-        EVT_VAR(1) += -2;
-        SetPlayerPos(EVT_VAR(0), EVT_VAR(1), EVT_VAR(2));
-        sleep 1;
-        EVT_VAR(1) += -3;
-        SetPlayerPos(EVT_VAR(0), EVT_VAR(1), EVT_VAR(2));
-        sleep 1;
-        SetPlayerAnimation(ANIM_10009);
-        sleep 2;
-        sleep 1;
-        SetPlayerAnimation(ANIM_BEFORE_JUMP);
-        sleep 2;
-        SetPlayerAnimation(ANIM_MIDAIR_STILL);
-        GetPlayerPos(EVT_VAR(0), EVT_VAR(1), EVT_VAR(2));
-        EVT_VAR(1) += 3;
-        SetPlayerPos(EVT_VAR(0), EVT_VAR(1), EVT_VAR(2));
-        sleep 1;
-        EVT_VAR(1) += 2;
-        SetPlayerPos(EVT_VAR(0), EVT_VAR(1), EVT_VAR(2));
-        sleep 1;
-        EVT_VAR(1) += 1;
-        SetPlayerPos(EVT_VAR(0), EVT_VAR(1), EVT_VAR(2));
-        sleep 1;
-        EVT_VAR(1) += 1;
-        SetPlayerPos(EVT_VAR(0), EVT_VAR(1), EVT_VAR(2));
-        sleep 1;
-        EVT_VAR(1) += 0;
-        SetPlayerPos(EVT_VAR(0), EVT_VAR(1), EVT_VAR(2));
-        sleep 1;
-        EVT_VAR(1) += 0;
-        SetPlayerPos(EVT_VAR(0), EVT_VAR(1), EVT_VAR(2));
-        sleep 1;
-        EVT_VAR(1) += 0;
-        SetPlayerPos(EVT_VAR(0), EVT_VAR(1), EVT_VAR(2));
-        sleep 1;
-        EVT_VAR(1) += 0;
-        SetPlayerPos(EVT_VAR(0), EVT_VAR(1), EVT_VAR(2));
-        sleep 1;
-        SetPlayerAnimation(ANIM_MIDAIR);
-        GetPlayerPos(EVT_VAR(0), EVT_VAR(1), EVT_VAR(2));
-        EVT_VAR(1) += 0;
-        SetPlayerPos(EVT_VAR(0), EVT_VAR(1), EVT_VAR(2));
-        sleep 1;
-        EVT_VAR(1) += 0;
-        SetPlayerPos(EVT_VAR(0), EVT_VAR(1), EVT_VAR(2));
-        sleep 1;
-        EVT_VAR(1) += 0;
-        SetPlayerPos(EVT_VAR(0), EVT_VAR(1), EVT_VAR(2));
-        sleep 1;
-        EVT_VAR(1) += -1;
-        SetPlayerPos(EVT_VAR(0), EVT_VAR(1), EVT_VAR(2));
-        sleep 1;
-        EVT_VAR(1) += -1;
-        SetPlayerPos(EVT_VAR(0), EVT_VAR(1), EVT_VAR(2));
-        sleep 1;
-        EVT_VAR(1) += -2;
-        SetPlayerPos(EVT_VAR(0), EVT_VAR(1), EVT_VAR(2));
-        sleep 1;
-        EVT_VAR(1) += -3;
-        SetPlayerPos(EVT_VAR(0), EVT_VAR(1), EVT_VAR(2));
-        sleep 1;
-        SetPlayerAnimation(ANIM_10009);
-        sleep 2;
-        sleep 1;
-        SetPlayerAnimation(ANIM_BEFORE_JUMP);
-        sleep 2;
-        SetPlayerAnimation(ANIM_MIDAIR_STILL);
-        GetPlayerPos(EVT_VAR(0), EVT_VAR(1), EVT_VAR(2));
-        EVT_VAR(1) += 3;
-        SetPlayerPos(EVT_VAR(0), EVT_VAR(1), EVT_VAR(2));
-        sleep 1;
-        EVT_VAR(1) += 2;
-        SetPlayerPos(EVT_VAR(0), EVT_VAR(1), EVT_VAR(2));
-        sleep 1;
-        EVT_VAR(1) += 1;
-        SetPlayerPos(EVT_VAR(0), EVT_VAR(1), EVT_VAR(2));
-        sleep 1;
-        EVT_VAR(1) += 1;
-        SetPlayerPos(EVT_VAR(0), EVT_VAR(1), EVT_VAR(2));
-        sleep 1;
-        EVT_VAR(1) += 0;
-        SetPlayerPos(EVT_VAR(0), EVT_VAR(1), EVT_VAR(2));
-        sleep 1;
-        EVT_VAR(1) += 0;
-        SetPlayerPos(EVT_VAR(0), EVT_VAR(1), EVT_VAR(2));
-        sleep 1;
-        EVT_VAR(1) += 0;
-        SetPlayerPos(EVT_VAR(0), EVT_VAR(1), EVT_VAR(2));
-        sleep 1;
-        EVT_VAR(1) += 0;
-        SetPlayerPos(EVT_VAR(0), EVT_VAR(1), EVT_VAR(2));
-        sleep 1;
-        SetPlayerAnimation(ANIM_MIDAIR);
-        GetPlayerPos(EVT_VAR(0), EVT_VAR(1), EVT_VAR(2));
-        EVT_VAR(1) += 0;
-        SetPlayerPos(EVT_VAR(0), EVT_VAR(1), EVT_VAR(2));
-        sleep 1;
-        EVT_VAR(1) += 0;
-        SetPlayerPos(EVT_VAR(0), EVT_VAR(1), EVT_VAR(2));
-        sleep 1;
-        EVT_VAR(1) += 0;
-        SetPlayerPos(EVT_VAR(0), EVT_VAR(1), EVT_VAR(2));
-        sleep 1;
-        EVT_VAR(1) += -1;
-        SetPlayerPos(EVT_VAR(0), EVT_VAR(1), EVT_VAR(2));
-        sleep 1;
-        EVT_VAR(1) += -1;
-        SetPlayerPos(EVT_VAR(0), EVT_VAR(1), EVT_VAR(2));
-        sleep 1;
-        EVT_VAR(1) += -2;
-        SetPlayerPos(EVT_VAR(0), EVT_VAR(1), EVT_VAR(2));
-        sleep 1;
-        EVT_VAR(1) += -3;
-        SetPlayerPos(EVT_VAR(0), EVT_VAR(1), EVT_VAR(2));
-        sleep 1;
-        SetPlayerAnimation(ANIM_10009);
-        sleep 2;
-    }
-    SetPlayerAnimation(ANIM_10002);
-    SetPlayerPos(EVT_VAR(0), EVT_ARRAY(2), EVT_VAR(2));
-    sleep 1;
-});
-
-EvtSource N(8024667C) = SCRIPT({
-    SetPlayerAnimation(ANIM_SHOCK_STILL);
-    loop {
-        sleep 1;
-    }
-});
-
-EvtSource N(802466BC) = SCRIPT({
-    spawn {
-        N(UnkCameraFunc)(EVT_ARRAY(1), EVT_ARRAY(3), 25, EVT_VAR(0), EVT_VAR(1));
-        EVT_VAR(2) = (float) EVT_ARRAY(1);
-        EVT_VAR(2) += (float) EVT_VAR(0);
-        EVT_VAR(3) = (float) EVT_ARRAY(3);
-        EVT_VAR(3) += (float) EVT_VAR(1);
-        SetNpcAnimation(NPC_PARTNER, 0x102);
-        NpcMoveTo(NPC_PARTNER, EVT_VAR(2), EVT_VAR(3), 40);
-        SetNpcAnimation(NPC_PARTNER, 0x106);
-    }
-    PlayerMoveTo(EVT_ARRAY(1), EVT_ARRAY(3), 40);
-});
-
-EvtSource N(80246798) = SCRIPT({
-    EVT_VAR(1) = spawn N(80245B34);
-    sleep 60;
-    kill EVT_VAR(1);
-    loop 5 {
-        GetPlayerPos(EVT_VAR(0), EVT_VAR(1), EVT_VAR(2));
-        EVT_VAR(1) += -1;
-        SetPlayerPos(EVT_VAR(0), EVT_VAR(1), EVT_VAR(2));
-        sleep 2;
-    }
-    sleep 20;
-    await N(802466BC);
-});
-
-EvtSource N(80246848) = SCRIPT({
-    EVT_VAR(1) = spawn N(8024667C);
-    sleep 60;
-    loop 5 {
-        GetPlayerPos(EVT_VAR(0), EVT_VAR(1), EVT_VAR(2));
-        EVT_VAR(1) += -1;
-        SetPlayerPos(EVT_VAR(0), EVT_VAR(1), EVT_VAR(2));
-        sleep 2;
-    }
-    sleep 20;
-    kill EVT_VAR(1);
-    await N(802466BC);
-});
-
-EvtSource N(802468F8) = SCRIPT({
-    if (EVT_SAVE_VAR(352) > 63) {
-        EVT_VAR(0) = 0;
-        return;
-    }
-    GetPlayerPos(EVT_ARRAY(1), EVT_ARRAY(2), EVT_ARRAY(3));
-    NpcFacePlayer(NPC_SELF, 16);
-    if (EVT_SAVE_VAR(352) == 63) {
-        SpeakToPlayer(NPC_SELF, NPC_ANIM_chuck_quizmo_Palette_00_Anim_4, NPC_ANIM_chuck_quizmo_Palette_00_Anim_1, 0, MESSAGE_ID(0x08, 0x000A));
-    } else {
-        if (EVT_SAVE_FLAG(1767) == 1) {
-            SpeakToPlayer(NPC_SELF, NPC_ANIM_chuck_quizmo_Palette_00_Anim_4, NPC_ANIM_chuck_quizmo_Palette_00_Anim_1, 0, MESSAGE_ID(0x08, 0x0009));
-        } else {
-            SpeakToPlayer(NPC_SELF, NPC_ANIM_chuck_quizmo_Palette_00_Anim_4, NPC_ANIM_chuck_quizmo_Palette_00_Anim_1, 0, MESSAGE_ID(0x08, 0x0008));
-            EVT_SAVE_FLAG(1767) = 1;
-        }
-    }
-    ShowChoice(MESSAGE_ID(0x1E, 0x000D));
-    if (EVT_VAR(0) == 1) {
-        ContinueSpeech(-1, NPC_ANIM_chuck_quizmo_Palette_00_Anim_4, NPC_ANIM_chuck_quizmo_Palette_00_Anim_1, 0, MESSAGE_ID(0x08, 0x000C));
-        await N(802452AC);
-        EVT_VAR(0) = 0;
-        return;
-    }
-    EVT_SAVE_FLAG(1793) = 1;
-    N(Set80151310_1)();
-    N(UnkAlphaFunc)();
-    spawn N(8024535C);
-    DisablePartnerAI(0);
-    SetNpcFlagBits(NPC_PARTNER, ((NPC_FLAG_GRAVITY)), FALSE);
-    SetNpcFlagBits(NPC_CHUCK_QUIZMO, ((NPC_FLAG_GRAVITY)), FALSE);
-    SetNpcFlagBits(NPC_PARTNER, ((NPC_FLAG_ENABLE_HIT_SCRIPT | NPC_FLAG_40 | NPC_FLAG_100)), TRUE);
-    SetNpcFlagBits(NPC_CHUCK_QUIZMO, ((NPC_FLAG_100)), TRUE);
-    SetNpcAnimation(NPC_PARTNER, 0x106);
-    EVT_VAR(1) = spawn N(80245A84);
-    ContinueSpeech(-1, NPC_ANIM_chuck_quizmo_Palette_00_Anim_4, NPC_ANIM_chuck_quizmo_Palette_00_Anim_1, 0, MESSAGE_ID(0x08, 0x000B));
-    PlaySound(0x89);
-    loop {
-        EVT_VAR(0) = does_script_exist EVT_VAR(1);
-        if (EVT_VAR(0) == 0) {
-            break loop;
-        }
-        sleep 1;
-    }
-    N(func_80241BE0_95CDE0)();
-    loop 5 {
-        GetPlayerPos(EVT_VAR(0), EVT_VAR(1), EVT_VAR(2));
-        EVT_VAR(1) += 1;
-        SetPlayerPos(EVT_VAR(0), EVT_VAR(1), EVT_VAR(2));
-        sleep 2;
-    }
-    EVT_VAR(0) = 2883584;
-    EVT_VAR(0) += EVT_SAVE_VAR(352);
-    SpeakToPlayer(NPC_SELF, NPC_ANIM_chuck_quizmo_Palette_00_Anim_5, NPC_ANIM_chuck_quizmo_Palette_00_Anim_6, 0, EVT_VAR(0));
-    SetPlayerAnimation(ANIM_QUESTION);
-    EVT_VAR(0) = 2949120;
-    EVT_VAR(0) += EVT_SAVE_VAR(352);
-    PlaySound(0x8E);
-    ShowChoice(EVT_VAR(0));
-    kill EVT_VAR(1);
-    StopSound(142);
-    spawn N(80245AF8);
-    sleep 15;
-    PlaySound(0x8D);
-    N(func_80241EE0_95D0E0)(EVT_VAR(0));
-    EVT_ARRAY(4) = 0;
-    N(func_802424D4_95D6D4)();
-    sleep 40;
-    N(func_80241B5C_95CD5C)();
-    spawn {
-        sleep 110;
-        CloseChoice();
-        EVT_ARRAY(4) = 0;
-    }
-    if (EVT_VAR(0) == 1) {
-        SetNpcAnimation(NPC_CHUCK_QUIZMO, NPC_ANIM_chuck_quizmo_Palette_00_Anim_7);
-        EVT_ARRAY(4) = 1;
-        spawn {
-            N(func_80241EAC_95D0AC)(1);
-            sleep 6;
-            sleep 6;
-            sleep 6;
-            N(func_80241EAC_95D0AC)(2);
-        }
-        spawn {
-            PlaySound(0x21C);
-            sleep 6;
-            PlaySound(0x21C);
-            sleep 6;
-            PlaySound(0x21C);
-            sleep 6;
-            PlaySound(0x21C);
-        }
-        PlaySound(0x8A);
-        N(func_80241F78_95D178)();
-        spawn {
-            sleep 15;
-            GetPlayerPos(EVT_VAR(0), EVT_VAR(1), EVT_VAR(2));
-            EVT_VAR(1) += 50;
-            N(UnkCameraFunc)(0, 0, 83, EVT_VAR(0), EVT_VAR(2));
-            PlayEffect(0x7, 2, EVT_VAR(0), EVT_VAR(1), EVT_VAR(2), 0, 0, 0, 0, 0, 0, 0, 0, 0);
-            PlayEffect(0x44, 4, EVT_VAR(0), EVT_VAR(1), EVT_VAR(2), 1, 60, 0, 0, 0, 0, 0, 0, 0);
-            sleep 15;
-            EVT_VAR(1) += -3;
-            N(UnkCameraFunc)(0, 0, 58, EVT_VAR(0), EVT_VAR(2));
-            PlayEffect(0x7, 2, EVT_VAR(0), EVT_VAR(1), EVT_VAR(2), 0, 0, 0, 0, 0, 0, 0, 0, 0);
-            PlayEffect(0x44, 4, EVT_VAR(0), EVT_VAR(1), EVT_VAR(2), 1, 60, 0, 0, 0, 0, 0, 0, 0);
-            sleep 15;
-            EVT_VAR(1) += 30;
-            N(UnkCameraFunc)(0, 0, 93, EVT_VAR(0), EVT_VAR(2));
-            PlayEffect(0x7, 2, EVT_VAR(0), EVT_VAR(1), EVT_VAR(2), 0, 0, 0, 0, 0, 0, 0, 0, 0);
-            PlayEffect(0x44, 4, EVT_VAR(0), EVT_VAR(1), EVT_VAR(2), 1, 60, 0, 0, 0, 0, 0, 0, 0);
-            sleep 15;
-        }
-        sleep 20;
-        EVT_VAR(1) = spawn N(80246798);
-        EVT_SAVE_VAR(352) += 1;
-        if (EVT_SAVE_VAR(352) > 63) {
-            ContinueSpeech(-1, -1, -1, 0, MESSAGE_ID(0x08, 0x0010));
-            SetNpcAnimation(NPC_CHUCK_QUIZMO, NPC_ANIM_chuck_quizmo_Palette_00_Anim_6);
-            loop {
-                EVT_VAR(0) = does_script_exist EVT_VAR(1);
-                if (EVT_VAR(0) == 0) {
-                    break loop;
-                }
-                sleep 1;
-            }
-            SetNpcAnimation(NPC_CHUCK_QUIZMO, NPC_ANIM_chuck_quizmo_Palette_00_Anim_5);
-            EVT_VAR(0) = 348;
-            EVT_VAR(1) = 3;
-            await N(802451BC);
-            AddStarPieces(1);
-            N(func_80241EAC_95D0AC)(15);
-            N(func_80241F60_95D160)();
-            SetMessageValue(EVT_SAVE_VAR(352), 0);
-            SpeakToPlayer(NPC_SELF, NPC_ANIM_chuck_quizmo_Palette_00_Anim_4, NPC_ANIM_chuck_quizmo_Palette_00_Anim_1, 0, MESSAGE_ID(0x08, 0x0011));
-        } else {
-            ContinueSpeech(-1, -1, -1, 0, MESSAGE_ID(0x08, 0x000E));
-            SetNpcAnimation(NPC_CHUCK_QUIZMO, NPC_ANIM_chuck_quizmo_Palette_00_Anim_6);
-            loop {
-                EVT_VAR(0) = does_script_exist EVT_VAR(1);
-                if (EVT_VAR(0) == 0) {
-                    break loop;
-                }
-                sleep 1;
-            }
-            SetNpcAnimation(NPC_CHUCK_QUIZMO, NPC_ANIM_chuck_quizmo_Palette_00_Anim_5);
-            EVT_VAR(0) = 348;
-            EVT_VAR(1) = 1;
-            await N(802451BC);
-            AddStarPieces(1);
-            N(func_80241EAC_95D0AC)(15);
-            N(func_80241F60_95D160)();
-            SetMessageValue(EVT_SAVE_VAR(352), 0);
-            if (EVT_SAVE_VAR(352) == 1) {
-                SetMessageMsg(2148844180, 1);
-            } else {
-                SetMessageMsg(2148844176, 1);
-            }
-            SpeakToPlayer(NPC_SELF, NPC_ANIM_chuck_quizmo_Palette_00_Anim_4, NPC_ANIM_chuck_quizmo_Palette_00_Anim_1, 0, MESSAGE_ID(0x08, 0x000F));
-        }
-        EVT_VAR(0) = 1;
-    } else {
-        SetNpcAnimation(NPC_CHUCK_QUIZMO, NPC_ANIM_chuck_quizmo_Palette_00_Anim_9);
-        EVT_ARRAY(4) = 2;
-        PlaySound(0x21D);
-        PlaySound(0x8B);
-        EVT_VAR(1) = spawn N(80246848);
-        GetPlayerPos(EVT_VAR(2), EVT_VAR(3), EVT_VAR(4));
-        PlayEffect(0x2B, 0, EVT_VAR(2), EVT_VAR(3), EVT_VAR(4), 0, 0, 0, 0, 0, 0, 0, 0, 0);
-        ContinueSpeech(-1, -1, -1, 0, MESSAGE_ID(0x08, 0x000D));
-        SetNpcAnimation(NPC_CHUCK_QUIZMO, NPC_ANIM_chuck_quizmo_Palette_00_Anim_A);
-        loop {
-            EVT_VAR(0) = does_script_exist EVT_VAR(1);
-            if (EVT_VAR(0) == 0) {
-                break loop;
-            }
-            sleep 1;
-        }
-        EVT_VAR(0) = 0;
-    }
-    N(func_80241EE0_95D0E0)(-1);
-    EnablePartnerAI();
-    spawn {
-        sleep 30;
-        PlaySound(0x8F);
-    }
-    spawn {
-        sleep 45;
-        StopSound(137);
-    }
-    N(func_80241F94_95D194)();
-    N(func_80241DF8_95CFF8)();
-    await N(802452AC);
-    spawn N(802455F4);
-    N(UnkFunc29)();
-    N(Set80151310_0)();
-    EVT_SAVE_FLAG(1793) = 0;
-});
-
-EvtSource N(80247628) = SCRIPT({
-    N(UnkQuizFunc)();
-    if (EVT_VAR(0) == 0) {
-        return;
-    }
-    SetNpcFlagBits(NPC_SELF, ((0x01000000)), FALSE);
-    SetNpcSprite(-1, 0xAF0001);
-    N(UnkFunc31)();
-});
-
-EvtSource N(8024769C) = SCRIPT({
-    arr_use 0x8024DFC8; // TODO rawptr
-    EVT_SAVE_FLAG(1769) = 1;
-    DisablePlayerPhysics(TRUE);
-    SetPlayerFlagBits(4194304, 1);
-    await N(802468F8);
-    DisablePlayerPhysics(FALSE);
-    SetPlayerFlagBits(4194304, 0);
-});
-
-EvtSource N(8024771C) = SCRIPT({
-    N(GetNpcUnsafeOwner2)();
-});
->>>>>>> aa6054a1
 
 NpcAISettings N(npcAISettings_80247738) = {
     .moveSpeed = 0.7f,
