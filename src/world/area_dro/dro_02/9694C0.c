--- conflicted
+++ resolved
@@ -9,6 +9,7 @@
 #include "sprite/npc/moustafa.h"
 #include "sprite/npc/toad.h"
 #include "sprite/npc/world_merlee.h"
+#include "world/area_dro/dro_02/img_1.png.h"
 
 #define UNK_ALPHA_FUNC_NPC 10
 
@@ -1185,7 +1186,7 @@
 s32 N(pad_XX111)[] = { 0 };
 
 // 32x32 Ci4
-s32 N(intTable_802475E8)[] = {
+s32 N(image1)[] = {
     0x66000000, 0x00000000, 0x00000000, 0x00000000, 0x60000000, 0x00000000, 0x00000000, 0x00000000,
     0x00000000, 0x00000000, 0x00000000, 0x00000000, 0x00000333, 0x33333333, 0x33333333, 0x33333333,
     0x00000333, 0x33333333, 0x33333333, 0x33333333, 0x00000334, 0x44442024, 0x44444444, 0x20244444,
@@ -1205,9 +1206,10 @@
 };
 
 // Above palette
-s32 N(intTable_802477E8)[] = {
+s32 N(image1_pal)[] = {
     0xEF7BB18D, 0xCCABCD4F, 0x998DC30F, 0xEF7BEDF2, 0x0D2F0000, 0x00000000, 0x00000000, 0x00000000,
 };
+
 
 Vtx N(D_80247808_9709C8)[] = {
     VTX(-24, 2, 0, 0, 60, 0xFF, 0xFF, 0xFF, 0xFF),
@@ -1226,6 +1228,9 @@
     VTX(-30, 0, -2, 0, 2016, 0x00, 0x00, 0x00, 0x00),
     VTX(30, 0, -2, 1920, 2016, 0x00, 0x00, 0x00, 0x00),
 };
+
+extern void* world_area_dro_dro_02_img_1_pal_png;
+extern void* world_area_dro_dro_02_img_1_png;
 
 Gfx N(D_802478C8_970A88)[] = {
     gsDPPipeSync(),
@@ -1243,8 +1248,8 @@
     gsDPSetCombineKey(G_CK_NONE),
     gsDPSetAlphaCompare(G_AC_NONE),
     gsDPSetCombineMode(G_CC_DECALRGBA, G_CC_DECALRGBA),
-    gsDPLoadTLUT_pal16(0, N(intTable_802477E8)),
-    gsDPLoadTextureTile_4b(N(intTable_802475E8), G_IM_FMT_CI, 32, 0, 0, 0, 31, 31, 0, G_TX_MIRROR | G_TX_WRAP, G_TX_MIRROR | G_TX_WRAP, 5, 5, G_TX_NOLOD, G_TX_NOLOD),
+    gsDPLoadTLUT_pal16(0, N(image1_pal)),
+    gsDPLoadTextureTile_4b(N(image1), G_IM_FMT_CI, 32, 0, 0, 0, 31, 31, 0, G_TX_MIRROR | G_TX_WRAP, G_TX_MIRROR | G_TX_WRAP, 5, 5, G_TX_NOLOD, G_TX_NOLOD),
     gsDPSetRenderMode(G_RM_AA_ZB_TEX_EDGE, G_RM_AA_ZB_TEX_EDGE2),
     gsSPEndDisplayList(),
 };
@@ -1547,7 +1552,7 @@
         else {
             RemoveKeyItemAt(SI_VAR(1));
             GetPlayerPos(SI_VAR(3), SI_VAR(4), SI_VAR(5));
-            N(SomeXYZFuncTodoRename)(SI_VAR(3), SI_VAR(4), SI_VAR(5));
+            N(AddPlayerHandsOffset)(SI_VAR(3), SI_VAR(4), SI_VAR(5));
             SI_VAR(0) |=c 0x50000;
             MakeItemEntity(SI_VAR(0), SI_VAR(3), SI_VAR(4), SI_VAR(5), 1, 0);
             SetPlayerAnimation(0x60005);
@@ -1579,7 +1584,7 @@
         else {
             RemoveItemAt(SI_VAR(1));
             GetPlayerPos(SI_VAR(3), SI_VAR(4), SI_VAR(5));
-            N(SomeXYZFuncTodoRename)(SI_VAR(3), SI_VAR(4), SI_VAR(5));
+            N(AddPlayerHandsOffset)(SI_VAR(3), SI_VAR(4), SI_VAR(5));
             MakeItemEntity(SI_VAR(0), SI_VAR(3), SI_VAR(4), SI_VAR(5), 1, 0);
             SetPlayerAnimation(0x60005);
             sleep 30;
@@ -1877,13 +1882,13 @@
     0x0030FF23, 0x008C0038, 0xFF0E00C8, 0x004BFF14, 0x008C0053, 0xFEF000BE, 0x0055FEF6, 0x008C005D,
 };
 
-s32 N(D_8024A520_9736E0)[];
+s32 N(image2)[];
 
 Gfx N(D_8024A3B8_973578)[] = {
     gsSPTexture(0xFFFF, 0xFFFF, 0, G_TX_RENDERTILE, G_ON),
     gsDPPipeSync(),
     gsDPSetCombineMode(G_CC_MODULATEIA, G_CC_MODULATEIA),
-    gsDPLoadTextureBlock(N(D_8024A520_9736E0), G_IM_FMT_RGBA, G_IM_SIZ_16b, 16, 32, 0, G_TX_MIRROR | G_TX_WRAP, G_TX_NOMIRROR | G_TX_CLAMP, 4, 5, G_TX_NOLOD, G_TX_NOLOD),
+    gsDPLoadTextureBlock(N(image2), G_IM_FMT_RGBA, G_IM_SIZ_16b, 16, 32, 0, G_TX_MIRROR | G_TX_WRAP, G_TX_NOMIRROR | G_TX_CLAMP, 4, 5, G_TX_NOLOD, G_TX_NOLOD),
     gsSPSetGeometryMode(G_LIGHTING),
     gsSPVertex(N(D_802490F8_9722B8), 32, 0),
     gsSP2Triangles(0, 1, 2, 0, 0, 2, 3, 0),
@@ -1922,7 +1927,7 @@
 };
 
 // 16x32 RGA16 texture
-s32 N(D_8024A520_9736E0)[] = {
+s32 N(image2)[] = {
     0x9D1D9D1D, 0x9D1D9D1D, 0x9D1D9D1D, 0x9D1D9D1D, 0x9D1D9D1D, 0x9D1D9D1D, 0x9D1D9D1D, 0x9D1D9D1D,
     0x9D1DBDE5, 0xBDE5BDE5, 0xBDE5BDE5, 0xBDE5BDE5, 0xBDE5BDE5, 0xBDE5BDE5, 0xBDE5BDE5, 0xBDE5BDE5,
     0x9D1DBDE5, 0xDEF7D6AB, 0xDEF7D6AB, 0xDEF7D6AB, 0xDEF7D6AB, 0xDEF7D6AB, 0xDEF7D6AB, 0xDEF7D6AB,
@@ -2739,7 +2744,7 @@
         .id = NPC_ARCHEOLOGIST,
         .settings = &N(npcSettings_80247484),
         .pos = { -320.0f, 0.0f, -14.0f },
-        .flags = NPC_FLAG_PASSIVE | NPC_FLAG_100 | NPC_FLAG_LOCK_ANIMS | NPC_FLAG_IGNORE_HEIGHT | NPC_FLAG_NO_PROJECT_SHADOW,
+        .flags = NPC_FLAG_PASSIVE | NPC_FLAG_100 | NPC_FLAG_LOCK_ANIMS | NPC_FLAG_NO_Y_MOVEMENT | NPC_FLAG_NO_PROJECT_SHADOW,
         .init = &N(init_8024BA50),
         .yaw = 90,
         .dropFlags = 0x80,
@@ -2770,7 +2775,7 @@
         .id = NPC_DRYITE0,
         .settings = &N(npcSettings_80247500),
         .pos = { -20.0f, 0.0f, 40.0f },
-        .flags = NPC_FLAG_PASSIVE | NPC_FLAG_100 | NPC_FLAG_LOCK_ANIMS | NPC_FLAG_IGNORE_HEIGHT | NPC_FLAG_NO_PROJECT_SHADOW,
+        .flags = NPC_FLAG_PASSIVE | NPC_FLAG_100 | NPC_FLAG_LOCK_ANIMS | NPC_FLAG_NO_Y_MOVEMENT | NPC_FLAG_NO_PROJECT_SHADOW,
         .init = &N(init_8024BBAC),
         .yaw = 270,
         .dropFlags = 0x80,
@@ -2801,7 +2806,7 @@
         .id = NPC_DISGUISED_MOUSTAFA,
         .settings = &N(npcSettings_80247558),
         .pos = { 245.0f, 0.0f, -35.0f },
-        .flags = NPC_FLAG_PASSIVE | NPC_FLAG_100 | NPC_FLAG_LOCK_ANIMS | NPC_FLAG_IGNORE_HEIGHT | NPC_FLAG_NO_PROJECT_SHADOW,
+        .flags = NPC_FLAG_PASSIVE | NPC_FLAG_100 | NPC_FLAG_LOCK_ANIMS | NPC_FLAG_NO_Y_MOVEMENT | NPC_FLAG_NO_PROJECT_SHADOW,
         .init = &N(init_8024D04C),
         .yaw = 90,
         .dropFlags = 0x80,
@@ -2831,7 +2836,7 @@
         .id = NPC_TOAD,
         .settings = &N(npcSettings_80247584),
         .pos = { -143.0f, 0.0f, -170.0f },
-        .flags = NPC_FLAG_PASSIVE | NPC_FLAG_100 | NPC_FLAG_LOCK_ANIMS | NPC_FLAG_IGNORE_HEIGHT | NPC_FLAG_NO_PROJECT_SHADOW,
+        .flags = NPC_FLAG_PASSIVE | NPC_FLAG_100 | NPC_FLAG_LOCK_ANIMS | NPC_FLAG_NO_Y_MOVEMENT | NPC_FLAG_NO_PROJECT_SHADOW,
         .init = &N(init_8024D790),
         .yaw = 180,
         .dropFlags = 0x80,
@@ -2861,7 +2866,7 @@
         .id = NPC_WORLD_MERLEE,
         .settings = &N(npcSettings_80248754),
         .pos = { -130.0f, 0.0f, -400.0f },
-        .flags = NPC_FLAG_PASSIVE | NPC_FLAG_100 | NPC_FLAG_LOCK_ANIMS | NPC_FLAG_IGNORE_HEIGHT | NPC_FLAG_NO_PROJECT_SHADOW,
+        .flags = NPC_FLAG_PASSIVE | NPC_FLAG_100 | NPC_FLAG_LOCK_ANIMS | NPC_FLAG_NO_Y_MOVEMENT | NPC_FLAG_NO_PROJECT_SHADOW,
         .init = &N(init_80247A80),
         .yaw = 180,
         .dropFlags = 0x80,
@@ -2891,7 +2896,7 @@
         .id = NPC_MOUSTAFA,
         .settings = &N(npcSettings_80247558),
         .pos = { 0.0f, -1000.0f, 0.0f },
-        .flags = NPC_FLAG_PASSIVE | NPC_FLAG_100 | NPC_FLAG_LOCK_ANIMS | NPC_FLAG_IGNORE_HEIGHT | NPC_FLAG_NO_PROJECT_SHADOW,
+        .flags = NPC_FLAG_PASSIVE | NPC_FLAG_100 | NPC_FLAG_LOCK_ANIMS | NPC_FLAG_NO_Y_MOVEMENT | NPC_FLAG_NO_PROJECT_SHADOW,
         .init = &N(init_8024D130),
         .yaw = 0,
         .dropFlags = 0x80,
@@ -2921,7 +2926,7 @@
         .id = NPC_DRYITE1,
         .settings = &N(npcSettings_8024752C),
         .pos = { 25.0f, 0.0f, -38.0f },
-        .flags = NPC_FLAG_PASSIVE | NPC_FLAG_100 | NPC_FLAG_LOCK_ANIMS | NPC_FLAG_IGNORE_HEIGHT | NPC_FLAG_NO_PROJECT_SHADOW,
+        .flags = NPC_FLAG_PASSIVE | NPC_FLAG_100 | NPC_FLAG_LOCK_ANIMS | NPC_FLAG_NO_Y_MOVEMENT | NPC_FLAG_NO_PROJECT_SHADOW,
         .init = &N(init_8024BCD4),
         .yaw = 270,
         .dropFlags = 0x80,
@@ -2951,7 +2956,7 @@
         .id = NPC_DRYITE2,
         .settings = &N(npcSettings_8024752C),
         .pos = { -375.0f, 0.0f, -10.0f },
-        .flags = NPC_FLAG_PASSIVE | NPC_FLAG_100 | NPC_FLAG_LOCK_ANIMS | NPC_FLAG_IGNORE_HEIGHT | NPC_FLAG_NO_PROJECT_SHADOW,
+        .flags = NPC_FLAG_PASSIVE | NPC_FLAG_100 | NPC_FLAG_LOCK_ANIMS | NPC_FLAG_NO_Y_MOVEMENT | NPC_FLAG_NO_PROJECT_SHADOW,
         .init = &N(init_8024BD28),
         .yaw = 270,
         .dropFlags = 0x80,
@@ -2981,7 +2986,7 @@
         .id = NPC_MOUSER0,
         .settings = &N(npcSettings_80247558),
         .pos = { -50.0f, 0.0f, -470.0f },
-        .flags = NPC_FLAG_PASSIVE | NPC_FLAG_100 | NPC_FLAG_LOCK_ANIMS | NPC_FLAG_IGNORE_HEIGHT | NPC_FLAG_NO_PROJECT_SHADOW,
+        .flags = NPC_FLAG_PASSIVE | NPC_FLAG_100 | NPC_FLAG_LOCK_ANIMS | NPC_FLAG_NO_Y_MOVEMENT | NPC_FLAG_NO_PROJECT_SHADOW,
         .init = &N(init_8024BF10),
         .yaw = 180,
         .dropFlags = 0x80,
@@ -3011,7 +3016,7 @@
         .id = NPC_MOUSER1,
         .settings = &N(npcSettings_80247558),
         .pos = { -270.0f, 0.0f, 91.0f },
-        .flags = NPC_FLAG_PASSIVE | NPC_FLAG_100 | NPC_FLAG_LOCK_ANIMS | NPC_FLAG_IGNORE_HEIGHT | NPC_FLAG_NO_PROJECT_SHADOW,
+        .flags = NPC_FLAG_PASSIVE | NPC_FLAG_100 | NPC_FLAG_LOCK_ANIMS | NPC_FLAG_NO_Y_MOVEMENT | NPC_FLAG_NO_PROJECT_SHADOW,
         .init = &N(init_8024C038),
         .yaw = 270,
         .dropFlags = 0x80,
@@ -3041,7 +3046,7 @@
         .id = NPC_MOUSER2,
         .settings = &N(npcSettings_80247558),
         .pos = { 210.0f, 0.0f, -35.0f },
-        .flags = NPC_FLAG_PASSIVE | NPC_FLAG_100 | NPC_FLAG_LOCK_ANIMS | NPC_FLAG_IGNORE_HEIGHT | NPC_FLAG_NO_PROJECT_SHADOW,
+        .flags = NPC_FLAG_PASSIVE | NPC_FLAG_100 | NPC_FLAG_LOCK_ANIMS | NPC_FLAG_NO_Y_MOVEMENT | NPC_FLAG_NO_PROJECT_SHADOW,
         .init = &N(init_8024D3E8),
         .yaw = 90,
         .dropFlags = 0x80,
@@ -3070,7 +3075,7 @@
         .id = NPC_CHUCK_QUIZMO,
         .settings = &N(npcSettings_802473B0),
         .pos = { -335.0f, 0.0f, 90.0f },
-        .flags = NPC_FLAG_PASSIVE | NPC_FLAG_ENABLE_HIT_SCRIPT | NPC_FLAG_100 | NPC_FLAG_LOCK_ANIMS | NPC_FLAG_IGNORE_HEIGHT | NPC_FLAG_NO_PROJECT_SHADOW,
+        .flags = NPC_FLAG_PASSIVE | NPC_FLAG_ENABLE_HIT_SCRIPT | NPC_FLAG_100 | NPC_FLAG_LOCK_ANIMS | NPC_FLAG_NO_Y_MOVEMENT | NPC_FLAG_NO_PROJECT_SHADOW,
         .unk_1C = { 00, 00, 00, 01, 00, 03, 02, 01},
         .yaw = 270,
         .dropFlags = 0x80,
@@ -3265,7 +3270,7 @@
     if (effectPtr->unk_18 <= 0) {
         effectPtr->unk_18 = 0;
         remove_effect(N(D_8024EFC0), effectPtr);
-        func_801235C0(gPauseMenuCursorPosY);
+        free_dynamic_entity(gPauseMenuCursorPosY);
         return ApiStatus_DONE2;
     }
 
@@ -3337,7 +3342,7 @@
 }
 
 ApiStatus N(func_80241364_96A524)(ScriptInstance *script, s32 isInitialCall) {
-    gPauseMenuCursorPosY = bind_dynamic_entity_7(NULL, N(func_802412F8_96A4B8));
+    gPauseMenuCursorPosY = create_dynamic_entity_frontUI(NULL, N(func_802412F8_96A4B8));
     return ApiStatus_DONE2;
 }
 
@@ -3452,7 +3457,7 @@
     func_8013AA9C(ret, 5, 0x12, 1, 1, 0, 0x800);
     set_variable(script, SI_ARRAY(3), ret);
 
-    set_variable(script, SI_ARRAY(7), bind_dynamic_entity_3(N(func_8024240C_96B5CC), N(func_80242EAC_96C06C)));
+    set_variable(script, SI_ARRAY(7), create_dynamic_entity_world(N(func_8024240C_96B5CC), N(func_80242EAC_96C06C)));
     return ApiStatus_DONE2;
 }
 
@@ -3461,7 +3466,7 @@
     func_8013A854(get_variable(script, SI_ARRAY(1)));
     func_8013A854(get_variable(script, SI_ARRAY(2)));
     func_8013A854(get_variable(script, SI_ARRAY(3)));
-    func_801235C0(get_variable(script, SI_ARRAY(7)));
+    free_dynamic_entity(get_variable(script, SI_ARRAY(7)));
     return ApiStatus_DONE2;
 }
 
@@ -4011,15 +4016,9 @@
 
 ApiStatus N(func_80243314_96C4D4)(ScriptInstance* script, s32 isInitialCall) {
     Bytecode* args = script->ptrReadPos;
-<<<<<<< HEAD
     
     N(D_80248784_971944) = get_variable(script, *args);
     N(D_80248780_971940) = 1;
-=======
-
-    D_80241CD0_BE0A60 = get_variable(script, *args);
-    D_80241CCC_BE0A5C = 1;
->>>>>>> b786f386
     return ApiStatus_DONE2;
 }
 
