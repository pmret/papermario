--- conflicted
+++ resolved
@@ -12,15 +12,10 @@
 
 extern HammerHitData* HammerHit;
 
-<<<<<<< HEAD
 void func_802B6820_E256F0(void);
 
-s32 func_802B6000_E24ED0(s32 arg0) {
-    if (arg0 & 0x1000000) {
-=======
 s32 action_hammer_is_swinging_away(s32 animID) {
     if (animID & 0x1000000) {
->>>>>>> 7dbd1770
         return TRUE;
     }
 
@@ -48,37 +43,20 @@
     f32 x, y, z;
 
     if (gPlayerData.hammerLevel == 2) {
-<<<<<<< HEAD
-        phi_f24 = 1.2f;
-        s2temp = 1;
-        phi_s1 = 28;
-        soundID = SOUND_211A;
-    } else if (gPlayerData.hammerLevel == 1) {
-        phi_f24 = 0.8f;
-        s2temp = 1;
-        phi_s1 = 16;
-        soundID = SOUND_2119;
-    } else {
-        phi_f24 = 0.4f;
-        s2temp = 1;
-        phi_s1 = 4;
-        soundID = SOUND_2118;
-=======
         shakeAmt = 1.2f;
         time = 1;
         radius = 28;
-        soundID = 0x211A;
+        soundID = SOUND_211A;
     } else if (gPlayerData.hammerLevel == 1) {
         shakeAmt = 0.8f;
         time = 1;
         radius = 16;
-        soundID = 0x2119;
+        soundID = SOUND_2119;
     } else {
         shakeAmt = 0.4f;
         time = 1;
         radius = 4;
-        soundID = 0x2118;
->>>>>>> 7dbd1770
+        soundID = SOUND_2118;
     }
 
     theta = (func_800E5348() * TAU) / 360.0f;
@@ -138,7 +116,7 @@
     s32 i;
 
     yaw = func_800E5348();
-    if (func_802B6000_E24ED0(playerStatus->trueAnimation)) {
+    if (action_hammer_is_swinging_away(playerStatus->trueAnimation)) {
         angle = clamp_angle(yaw + 90.0f - gCameras[gCurrentCameraID].currentYaw);
         if (angle >= 90.0f && angle < 270.0f) {
             yaw += -30.0f;
@@ -158,16 +136,16 @@
         z = playerZ - (outCosTheta * i);
         ret = player_test_lateral_overlap(3, playerStatus, &x, &y, &z, 4.0f, yaw);
         if (ret >= 0) {
-            D_802B6DB0_E25C80->unk_00.x = x;
-            D_802B6DB0_E25C80->unk_00.y = y;
-            D_802B6DB0_E25C80->unk_00.z = z;
+            HammerHit->hitPos.x = x;
+            HammerHit->hitPos.y = y;
+            HammerHit->hitPos.z = z;
             break;
         }
     }
 
     if (i >= 0x10) {
         yaw = func_800E5348();
-        if (!func_802B6000_E24ED0(playerStatus->trueAnimation)) {
+        if (!action_hammer_is_swinging_away(playerStatus->trueAnimation)) {
             angle = clamp_angle(yaw + 90.0f - gCameras[gCurrentCameraID].currentYaw);
             if (angle >= 90.0f && angle < 270.0f) {
                 yaw += 15.0f;
@@ -184,9 +162,9 @@
 
             ret = player_test_lateral_overlap(3, playerStatus, &x, &y, &z, 4.0f, yaw);
             if (ret >= 0) {
-                D_802B6DB0_E25C80->unk_00.x = x;
-                D_802B6DB0_E25C80->unk_00.y = y;
-                D_802B6DB0_E25C80->unk_00.z = z;
+                HammerHit->hitPos.x = x;
+                HammerHit->hitPos.y = y;
+                HammerHit->hitPos.z = z;
                 break;
             }
         }
@@ -246,54 +224,31 @@
 
         playerStatus->flags &= ~PLAYER_STATUS_FLAGS_ACTION_STATE_CHANGED;
         playerStatus->flags |= PLAYER_STATUS_FLAGS_200000;
-<<<<<<< HEAD
-        D_802B6DB0_E25C80->unk_18 = 0;
-        playerStatus->fallState = 0;
-        playerStatus->currentSpeed = 0.0f;
-        playerStatus->unk_BC = 0;
-        D_802B6DB0_E25C80->unk_10 = func_802B62A4_E25174();
-=======
         HammerHit->timer = 0;
         playerStatus->fallState = 0;
         playerStatus->currentSpeed = 0.0f;
         playerStatus->unk_BC = 0;
-        HammerHit->hitID = func_802B62A4_E25174(HammerHit);
->>>>>>> 7dbd1770
+        HammerHit->hitID = func_802B62A4_E25174();
 
         if (gPlayerData.hammerLevel == 2) {
             soundID = SOUND_2117;
             animID = 0x6001A;
-<<<<<<< HEAD
-            if (D_802B6DB0_E25C80->unk_10 < 0) {
+            if (HammerHit->hitID < 0) {
                 soundID = SOUND_2117;
-=======
-            if (HammerHit->hitID < 0) {
-                soundID = 0x2117;
->>>>>>> 7dbd1770
                 animID = 0x60018;
             }
         } else if (gPlayerData.hammerLevel == 1) {
             soundID = SOUND_2116;
             animID = 0x60016;
-<<<<<<< HEAD
-            if (D_802B6DB0_E25C80->unk_10 < 0) {
+            if (HammerHit->hitID < 0) {
                 soundID = SOUND_2116;
-=======
-            if (HammerHit->hitID < 0) {
-                soundID = 0x2116;
->>>>>>> 7dbd1770
                 animID = 0x60014;
             }
         } else {
             soundID = SOUND_2115;
             animID = 0x60012;
-<<<<<<< HEAD
-            if (D_802B6DB0_E25C80->unk_10 < 0) {
+            if (HammerHit->hitID < 0) {
                 soundID = SOUND_2115;
-=======
-            if (HammerHit->hitID < 0) {
-                soundID = 0x2115;
->>>>>>> 7dbd1770
                 animID = 0x60010;
             }
         }
@@ -305,21 +260,12 @@
     }
 
     playerStatus->flags &= ~PLAYER_STATUS_FLAGS_1000000;
-<<<<<<< HEAD
-    if (D_802B6DB0_E25C80->unk_18 < 3 && (playerStatus->flags & PLAYER_STATUS_FLAGS_40000)) {
-        playerStatus->flags |= PLAYER_STATUS_FLAGS_20000000;
-    } else if (D_802B6DB0_E25C80->unk_18 < 2) {
-        D_802B6DB0_E25C80->unk_18++;
-    } else {
-        func_802B6820_E256F0();
-=======
     if (HammerHit->timer < 3 && (playerStatus->flags & PLAYER_STATUS_FLAGS_40000)) {
         playerStatus->flags |= PLAYER_STATUS_FLAGS_20000000;
     } else if (HammerHit->timer < 2) {
         HammerHit->timer++;
     } else {
-        func_802B6820_E256F0(HammerHit);
->>>>>>> 7dbd1770
+        func_802B6820_E256F0();
     }
 }
 
@@ -345,7 +291,7 @@
     } while (0); // required to match;
 
     yaw = func_800E5348();
-    if (func_802B6000_E24ED0(playerStatus->trueAnimation)) {
+    if (action_hammer_is_swinging_away(playerStatus->trueAnimation)) {
         angle = clamp_angle(yaw + 90.0f - gCameras[gCurrentCameraID].currentYaw);
         if (angle >= 90.0f && angle < 270.0f) {
             yaw += -30.0f;
@@ -364,7 +310,7 @@
         y = playerY;
         z = playerZ - (outCosTheta * i);
         result = player_test_lateral_overlap(3, playerStatus, &x, &y, &z, 4.0f, yaw);
-        if (D_802B6DB0_E25C80->unk_14 == 0) {
+        if (HammerHit->unk_14 == 0) {
             collisionStatus->lastWallHammered = result;
             if (result >= 0) {
                 if (result & 0x4000) {
@@ -380,7 +326,7 @@
 
     if (i >= 0x10) {
         yaw = func_800E5348();
-        if (func_802B6000_E24ED0(playerStatus->trueAnimation) == 0) {
+        if (action_hammer_is_swinging_away(playerStatus->trueAnimation) == 0) {
             angle = clamp_angle(yaw + 90.0f - gCameras[gCurrentCameraID].currentYaw);
             if (angle >= 90.0f && angle < 270.0f) {
                 yaw += 15.0f;
@@ -395,7 +341,7 @@
             y = playerY;
             z = playerZ - (outCosTheta * i);
             result = player_test_lateral_overlap(3, playerStatus, &x, &y, &z, 4.0f, yaw);
-            if (D_802B6DB0_E25C80->unk_14 == 0) {
+            if (HammerHit->unk_14 == 0) {
                 collisionStatus->lastWallHammered = result;
                 if (result >= 0) {
                     if (result & 0x4000) {
@@ -410,9 +356,9 @@
         }
     }
 
-    if (D_802B6DB0_E25C80->unk_18 == 2) {
+    if (HammerHit->timer == 2) {
         hammerLevel = gPlayerData.hammerLevel;
-        if (hammerLevel == D_802B6DB0_E25C80->unk_18) {
+        if (hammerLevel == 2) {
             soundID = SOUND_2117;
         } else if (hammerLevel == 1) {
             soundID = SOUND_2116;
@@ -421,44 +367,44 @@
         }
         sfx_play_sound_at_player(soundID, 0);
 
-        func_802B6048_E24F18(D_802B6DB0_E25C80->unk_10);
+        action_hammer_play_hit_fx(HammerHit->hitID);
 
         if (collisionStatus->lastWallHammered >= 0 && (collisionStatus->lastWallHammered & 0x4000)) {
             get_entity_by_index(collisionStatus->lastWallHammered)->unk_07 = 0;
             playerStatus->flags |= PLAYER_STATUS_FLAGS_1000000;
-        } else if (D_802B6DB0_E25C80->unk_10 < 0) {
+        } else if (HammerHit->hitID < 0) {
             playerStatus->flags |= PLAYER_STATUS_FLAGS_1000000;
         }
 
-        if (D_802B6DB0_E25C80->unk_10 < 0 && gPlayerData.hammerLevel >= 2) {
+        if (HammerHit->hitID < 0 && gPlayerData.hammerLevel >= 2) {
             D_8015A578.unk_00 = 1;
             D_8015A578.unk_08 = playerStatus->position.y;
         }
     }
 
-    if (playerStatus->fallState == 0 && result >= 0 && D_802B6DB0_E25C80->unk_14 == 0) {
+    if (playerStatus->fallState == 0 && result >= 0 && HammerHit->unk_14 == 0) {
         playerStatus->fallState++;
     }
     if (playerStatus->fallState == 1 && result < 0) {
         playerStatus->fallState = 2;
     }
-    D_802B6DB0_E25C80->unk_18 += 1;
+    HammerHit->timer += 1;
     if (result >= 0) {
-        D_802B6DB0_E25C80->unk_14 = 1;
-    }
-    if (D_802B6DB0_E25C80->unk_18 == 6) {
+        HammerHit->unk_14 = 1;
+    }
+    if (HammerHit->timer == 6) {
         playerStatus->flags &= ~PLAYER_STATUS_FLAGS_200000;
     }
 
     unk_BC = playerStatus->unk_BC;
     if (unk_BC == 1) {
-        if (D_802B6DB0_E25C80->unk_18 >= 7 && (playerStatus->pressedButtons & BUTTON_B)) {
-            D_802B6DB0_E25C80->unk_1C = unk_BC;
-        }
-
-        D_802B6DB0_E25C80->unk_14 = 0;
+        if (HammerHit->timer >= 7 && (playerStatus->pressedButtons & BUTTON_B)) {
+            HammerHit->unk_1C = unk_BC;
+        }
+
+        HammerHit->unk_14 = 0;
         ten = 10; // required to match
-        if (D_802B6DB0_E25C80->unk_1C != 0 || D_802B6DB0_E25C80->unk_18 > ten) {
+        if (HammerHit->unk_1C != 0 || HammerHit->timer > ten) {
             playerStatus->flags &= ~PLAYER_STATUS_FLAGS_1000000;
             set_action_state(ACTION_STATE_IDLE);
         }
