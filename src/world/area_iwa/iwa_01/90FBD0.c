--- conflicted
+++ resolved
@@ -106,48 +106,7 @@
 }
 */
 
-<<<<<<< HEAD
-INCLUDE_ASM(s32, "world/area_iwa/iwa_01/90FBD0", func_80242AF8_9121A8);
-/*
-void N(func_80242AF8_9121A8)(ScriptInstance* script, NpcAISettings* aiSettings, EnemyTerritoryThing* territory) {
-    Enemy* enemy = script->owner1.enemy;
-    Npc *npc = get_npc_unsafe(enemy->npcID);
-    f32 posX, posY, posZ;
-    s32 phi_s1;
-
-    func_8003D660(npc, 1);
-    npc_move_heading(npc, npc->moveSpeed, npc->yaw);
-
-    phi_s1 = 0;
-    if (is_point_within_region(enemy->territory->wander.detectShape,
-            enemy->territory->wander.detect.x, enemy->territory->wander.detect.z,
-            npc->pos.x, npc->pos.z, enemy->territory->wander.detectSizeX,
-            enemy->territory->wander.detectSizeZ)) {
-        phi_s1 = 1;
-    }
-
-    posX = npc->pos.x;
-    posY = npc->pos.y;
-    posZ = npc->pos.z;
-
-    if (func_800DDC44(npc->unk_80, &posX, &posY, &posZ,
-            1.0f, npc->yaw, npc->collisionHeight, npc->collisionRadius)) {
-        phi_s1 = 1;
-    }
-
-    npc->duration--;
-    if (npc->duration <= 0) {
-        phi_s1 = 1;
-    }
-    if (phi_s1) {
-        script->functionTemp[0].s = 4;
-        enemy->unk_07 = 0;
-    }
-}
-*/
-=======
 #include "world/common/UnkFunc10.inc.c"
->>>>>>> 8422d41f
 
 INCLUDE_ASM(s32, "world/area_iwa/iwa_01/90FBD0", func_80242C48_9122F8);
 /*
@@ -168,29 +127,7 @@
 }
 */
 
-<<<<<<< HEAD
-INCLUDE_ASM(s32, "world/area_iwa/iwa_01/90FBD0", func_80242CF4_9123A4);
-/*
-void N(func_80242CF4_9123A4)(ScriptInstance* script, NpcAISettings* aiSettings, EnemyTerritoryThing* territory) {
-    Enemy* enemy = script->owner1.enemy;
-    Npc *npc = get_npc_unsafe(enemy->npcID);
-    PlayerStatus** playerStatus = &gPlayerStatusPtr;
-
-    if (func_800490B4(shape, enemy, aiSettings->chaseRadius, aiSettings->unk_28.s, 0)) {
-        npc->yaw = atan2(npc->pos.x, npc->pos.z, (*playerStatus)->position.x, (*playerStatus)->position.z);
-        script->functionTemp[0].s = 12;
-    } else if (dist2D(npc->pos.x, npc->pos.z, enemy->territory->wander.point.x, enemy->territory->wander.point.z) <= npc->moveSpeed) {
-        npc->duration = 10;
-        script->functionTemp[0].s = 50;
-    } else if (npc->turnAroundYawAdjustment == 0) {
-        npc->yaw = atan2(npc->pos.x, npc->pos.z, enemy->territory->wander.point.x, enemy->territory->wander.point.z);
-        npc_move_heading(npc, npc->moveSpeed, npc->yaw);
-    }
-}
-*/
-=======
 #include "world/common/UnkFunc9.inc.c"
->>>>>>> 8422d41f
 
 #include "world/common/UnkNpcAIFunc19.inc.c"
 
