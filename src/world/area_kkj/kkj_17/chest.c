#include "kkj_17.h"
#include "hud_element.h"
#include "sprite/player.h"

extern IconHudScriptPair gItemHudScripts[];

// ------------------------------------------------------
// begin modified Chest.inc.c
// differences are:
// - inclusion of N(ChestItems)
// - removal of N(EVS_Chest_GetItem)

#include "world/common/todo/StashVars.inc.c"
#include "world/common/todo/GetItemName.inc.c"
#include "world/common/todo/SomeItemEntityFunc.inc.c"
#include "world/common/todo/IsItemBadge.inc.c"

s32** N(varStash) = nullptr;

EvtScript N(EVS_Chest_ShowGotItem) = {
    SetGroup(EVT_GROUP_NEVER_PAUSE)
    Call(SetTimeFreezeMode, TIME_FREEZE_FULL)
    Wait(40)
    Call(ShowGotItem, LVar0, false, 0)
    Call(SetTimeFreezeMode, TIME_FREEZE_NONE)
    Return
    Return
    End
};

s32 N(ChestItems)[] = {
    ITEM_POWER_RUSH,
    ITEM_SHOOTING_STAR,
    ITEM_DEEP_FOCUS_A,
    ITEM_LAST_STAND,
    ITEM_JAMMIN_JELLY,
};

// end modified Chest.inc.c
// ------------------------------------------------------

//TODO this whole file is probably an include shared with kkj_17, but the temp required in this function prevents deduplication
API_CALLABLE(N(ChestItemPrompt)) {
    PopupMenu *menu;
    s32 menuIdx;
    s32 selectIdx;
    s32 canUseItem;
    s32 itemUsedBefore;
    s32 i;

    if (isInitialCall) {
        menu = heap_malloc(sizeof(*menu));
        script->functionTempPtr[2] = menu;
        script->varTable[10] = script->varTable[0];

        // NOTE: identical to ChestItemPrompt in hos_06 EXCEPT here, where varTable[0] is required instead of varTable[10]
        if (script->varTable[0] == 0) {
            // storing items
            script->varTable[1] = GF_KKJ16_Item_PowerRush;
            script->varTable[2] = GF_KKJ_Stored_PowerRush;
            menu->popupType = POPUP_MENU_USEKEY;
        } else {
            // retrieving items
            script->varTable[1] = GF_KKJ_Stored_PowerRush;
            script->varTable[2] = GF_KKJ_Retrieved_PowerRush;
            menu->popupType = POPUP_MENU_TAKE_FROM_CHEST;
        }

        menuIdx = 0;
        for (i = 0; i < ARRAY_COUNT(N(ChestItems)); i++) {
            // meaning of 'can use' and 'used before' depends on type of chest interaction
            canUseItem = evt_get_variable(nullptr, script->varTable[1] + i);
            itemUsedBefore = evt_get_variable(nullptr, script->varTable[2] + i);
            if (canUseItem && !itemUsedBefore) {
                ItemData* item = &gItemTable[N(ChestItems)[i]];
                IconHudScriptPair* itemHudScripts = &gItemHudScripts[item->hudElemID];
                menu->ptrIcon[menuIdx] = itemHudScripts->enabled;
                menu->userIndex[menuIdx] = i;
                menu->enabled[menuIdx] = true;
                menu->nameMsg[menuIdx] = item->nameMsg;
                menu->descMsg[menuIdx] = item->shortDescMsg;
                menuIdx++;
            }
        }

        if (menuIdx == 0) {
            script->varTable[0] = 0;
            return ApiStatus_DONE1;
        }

        menu->numEntries = menuIdx;
        menu->initialPos = 0;
        create_standard_popup_menu(menu);
        script->functionTemp[0] = 0;
    }

    menu = script->functionTempPtr[2];
    if (script->functionTemp[0] == 0) {
        script->functionTemp[1] = menu->result;
        if (script->functionTemp[1] == POPUP_RESULT_CHOOSING) {
            return ApiStatus_BLOCK;
        }
        hide_popup_menu();
    }

    script->functionTemp[0]++;
    if (script->functionTemp[0] < 15) {
        return ApiStatus_BLOCK;
    }

    destroy_popup_menu();

    if (script->functionTemp[1] == POPUP_RESULT_CANCEL) {
        script->varTable[0] = -1;
    } else {
        selectIdx = menu->userIndex[script->functionTemp[1] - 1];
        script->varTable[0] = N(ChestItems)[selectIdx];
        if (script->varTable[10] == 0) {
            evt_set_variable(nullptr, script->varTable[2] + selectIdx, 1);
        }
        heap_free(script->functionTempPtr[2]);
    }

    return ApiStatus_DONE2;
}

// assumes itemID on LVar0, sets GF_KKJ_Retrieved_* based on item list position
API_CALLABLE(N(SetItemRetrieved)) {
    s32 found = false;
    s32 i;

    for (i = 0; i < ARRAY_COUNT(N(ChestItems)); i++) {
        s32 listItemID = N(ChestItems)[i];

        if (script->varTable[0] == listItemID) {
            found = true;
            break;
        }
    }

    if (found) {
<<<<<<< HEAD
        evt_set_variable(nullptr, GF_KKJ_Retrieved_PowerRush + i, TRUE);
=======
        evt_set_variable(NULL, GF_KKJ_Retrieved_PowerRush + i, true);
>>>>>>> 3e5df3a4
    }

    return ApiStatus_DONE2;
}

#include "world/common/todo/GetItemEmptyCount.inc.c"

EvtScript N(EVS_OpenChest) = {
    Call(PlaySoundAtCollider, COLLIDER_o89, SOUND_OPEN_MAGIC_CHEST, 0)
    Call(MakeLerp, 0, 80, 20, EASING_QUADRATIC_OUT)
    Loop(0)
        Call(UpdateLerp)
        Call(RotateGroup, MODEL_g21, LVar0, -1, 0, 0)
        Wait(1)
        IfEq(LVar1, 0)
            BreakLoop
        EndIf
    EndLoop
    Return
    End
};

EvtScript N(EVS_CloseChest) = {
    Call(MakeLerp, 80, 0, 20, EASING_QUADRATIC_OUT)
    Loop(0)
        Call(UpdateLerp)
        Call(RotateGroup, MODEL_g21, LVar0, -1, 0, 0)
        Wait(1)
        IfEq(LVar1, 0)
            BreakLoop
        EndIf
    EndLoop
    Call(PlaySoundAtCollider, COLLIDER_o89, SOUND_CLOSE_MAGIC_CHEST, 0)
    Return
    End
};

EvtScript N(EVS_FindMagicChest) = {
    Call(SpeakToPlayer, NPC_PARTNER, ANIM_Twink_Talk, ANIM_Twink_Idle, 0, MSG_Peach_018E)
    Call(SetPlayerAnimation, ANIM_Peach2_RaiseArms)
    Wait(10)
    Call(SetPlayerAnimation, ANIM_Peach2_TalkIdle)
    Call(SpeakToNpc, NPC_PLAYER, ANIM_Peach2_Talk, ANIM_Peach2_TalkIdle, 0, NPC_PARTNER, MSG_Peach_018F)
    Call(SpeakToPlayer, NPC_PARTNER, ANIM_Twink_Talk, ANIM_Twink_Idle, 0, MSG_Peach_0190)
    Call(SpeakToNpc, NPC_PLAYER, ANIM_Peach2_Talk, ANIM_Peach2_TalkIdle, 0, NPC_PARTNER, MSG_Peach_0191)
    Call(SpeakToPlayer, NPC_PARTNER, ANIM_Twink_Talk, ANIM_Twink_Idle, 0, MSG_Peach_0192)
    Call(SpeakToNpc, NPC_PLAYER, ANIM_Peach2_Talk, ANIM_Peach2_TalkIdle, 0, NPC_PARTNER, MSG_Peach_0193)
    Call(SetPlayerAnimation, ANIM_Peach2_LowerArms)
    Wait(10)
    Call(SetPlayerAnimation, ANIM_Peach1_Idle)
    Return
    End
};

EvtScript N(EVS_UseMagicChest_Peach) = {
    Set(LVar0, 0)
    Call(N(ChestItemPrompt))
    Switch(LVar0)
        CaseEq(-1)
        CaseEq(0)
            Wait(10)
            Call(SpeakToPlayer, NPC_PARTNER, ANIM_Twink_Talk, ANIM_Twink_Idle, 0, MSG_Peach_0194)
            Call(SetPlayerAnimation, ANIM_Peach2_RaiseArms)
            Wait(10)
            Call(SetPlayerAnimation, ANIM_Peach2_TalkIdle)
            Call(SpeakToNpc, NPC_PLAYER, ANIM_Peach2_Talk, ANIM_Peach2_TalkIdle, 0, NPC_PARTNER, MSG_Peach_0195)
            Call(SpeakToPlayer, NPC_PARTNER, ANIM_Twink_Talk, ANIM_Twink_Idle, 0, MSG_Peach_0196)
            Call(SpeakToNpc, NPC_PLAYER, ANIM_Peach2_Talk, ANIM_Peach2_TalkIdle, 0, NPC_PARTNER, MSG_Peach_0197)
            Call(SetPlayerAnimation, ANIM_Peach2_LowerArms)
            Wait(10)
            Call(SetPlayerAnimation, ANIM_Peach1_Idle)
        CaseDefault
            Wait(10)
            Set(LVar9, LVar0)
            ExecWait(N(EVS_OpenChest))
            Call(N(GetItemName), LVar9)
            Call(SetMessageText, LVar9, 0)
            Call(ShowMessageAtScreenPos, MSG_Peach_0198, 160, 40)
            Wait(10)
            ExecWait(N(EVS_CloseChest))
    EndSwitch
    Return
    End
};

EvtScript N(EVS_UseMagicChest_Mario) = {
    ExecWait(N(EVS_OpenChest))
    Set(LVar0, 1)
    Call(N(ChestItemPrompt))
    Switch(LVar0)
        CaseEq(-1)
        CaseEq(0)
            Call(ShowMessageAtScreenPos, MSG_Menus_00D4, 160, 40)
        CaseOrEq(269)
        CaseOrEq(297)
        CaseOrEq(273)
            SetGroup(EVT_GROUP_NEVER_PAUSE)
            Call(SetTimeFreezeMode, TIME_FREEZE_FULL)
            Call(ShowGotItem, LVar0, false, 0)
            Call(SetTimeFreezeMode, TIME_FREEZE_NONE)
            Call(AddBadge, LVar0, LVar1)
            Call(N(SetItemRetrieved))
        EndCaseGroup
        CaseDefault
            Call(N(GetItemEmptyCount))
            IfLe(LVar1, 0)
                Call(ShowMessageAtScreenPos, MSG_Menus_00D5, 160, 40)
            Else
                Call(ShowGotItem, LVar0, false, ITEM_PICKUP_FLAG_NO_ANIMS)
                Call(AddItem, LVar0, LVar1)
                Call(N(SetItemRetrieved))
            EndIf
    EndSwitch
    ExecWait(N(EVS_CloseChest))
    Return
    End
};

EvtScript N(EVS_Interact_MagicChest) = {
    Call(DisablePlayerInput, true)
    Call(DisablePartnerAI, 1)
    IfLt(GB_StoryProgress, STORY_CH8_REACHED_PEACHS_CASTLE)
        IfEq(GF_KKJ17_FoundMagicChest, false)
            ExecWait(N(EVS_FindMagicChest))
            Set(GF_KKJ17_FoundMagicChest, true)
        Else
            ExecWait(N(EVS_UseMagicChest_Peach))
        EndIf
    Else
        ExecWait(N(EVS_UseMagicChest_Mario))
    EndIf
    Call(EnablePartnerAI)
    Call(DisablePlayerInput, false)
    Return
    End
};

EvtScript N(EVS_SetupMagicChest) = {
    BindTrigger(Ref(N(EVS_Interact_MagicChest)), TRIGGER_WALL_PRESS_A, COLLIDER_o89, 1, 0)
    Return
    End
};<|MERGE_RESOLUTION|>--- conflicted
+++ resolved
@@ -139,11 +139,7 @@
     }
 
     if (found) {
-<<<<<<< HEAD
-        evt_set_variable(nullptr, GF_KKJ_Retrieved_PowerRush + i, TRUE);
-=======
-        evt_set_variable(NULL, GF_KKJ_Retrieved_PowerRush + i, true);
->>>>>>> 3e5df3a4
+        evt_set_variable(nullptr, GF_KKJ_Retrieved_PowerRush + i, true);
     }
 
     return ApiStatus_DONE2;
