#include "kzn_20.h"
#include "effects.h"
#include "sprite/player.h"

enum {
    SCENE_STATE_BEGIN                   = 15,
    SCENE_STATE_STARFISH_REMARK         = 20,
    SCENE_STATE_KOLORADO_LOOKS_AROUND   = 25,
    SCENE_STATE_KOLORADO_WENT_BACK      = 30,
    SCENE_STATE_KOLORADO_CAM_SYNC       = 31,
    SCENE_STATE_KOLORADO_WARNED         = 35,
    SCENE_STATE_KOLORADO_BURNED         = 36,
    SCENE_STATE_MISSTAR_SPEAKS          = 40,
    SCENE_STATE_KOLORADO_RETURN         = 45,
    SCENE_STATE_SEARCH_FOR_EXIT         = 50,
    SCENE_STATE_DONE                    = -1,
};

#include "world/common/npc/Kolorado.inc.c"
#include "world/common/npc/StarSpirit.inc.c"

#include "world/common/complete/LetterDelivery.inc.c"

s32 N(LetterList)[] = {
    ITEM_LETTER_TO_KOLORADO,
    ITEM_NONE
};

EVT_LETTER_PROMPT(Kolorado, NPC_Kolorado, ANIM_Kolorado_Talk, ANIM_Kolorado_Idle,
    MSG_CH5_00E4, MSG_CH5_00E5, MSG_CH5_00E6, MSG_CH5_00E7,
    ITEM_LETTER_TO_KOLORADO, N(LetterList));

EVT_LETTER_REWARD(Kolorado);

EvtScript N(EVS_SpawnFallingDust) = {
    SetGroup(EVT_GROUP_HOSTILE_NPC)
    Loop(0)
        Call(RandInt, 100, LVar0)
        Sub(LVar0, 100)
        PlayEffect(EFFECT_DUST, 1, LVar0, 350, 0, 60)
        Call(RandInt, 100, LVar0)
        Wait(30)
        PlayEffect(EFFECT_DUST, 1, LVar0, 350, 0, 60)
        Wait(30)
    EndLoop
    Return
    End
};

EvtScript N(EVS_ShakingWorld) = {
    SetGroup(EVT_GROUP_PASSIVE_NPC)
    IfGe(GB_StoryProgress, STORY_CH5_OPENED_ESCAPE_ROUTE)
        Exec(N(EVS_SpawnFallingDust))
    Else
        Loop(0)
            Call(ShakeCam, CAM_DEFAULT, 0, 2, Float(0.5))
            IfNe(AF_KZN_RumblingIntensified, FALSE)
                BreakLoop
            EndIf
        EndLoop
        Exec(N(EVS_SpawnFallingDust))
        Call(MakeLerp, 20, 250, 5, EASING_LINEAR)
        Loop(0)
            Call(UpdateLerp)
            DivF(LVar0, Float(100.0))
            Call(ShakeCam, CAM_DEFAULT, 0, 3, LVar0)
            IfEq(LVar1, 0)
                BreakLoop
            EndIf
        EndLoop
        Call(MakeLerp, 250, 30, 60, EASING_LINEAR)
        Loop(0)
            Call(UpdateLerp)
            DivF(LVar0, Float(100.0))
            Call(ShakeCam, CAM_DEFAULT, 0, 5, LVar0)
            IfEq(LVar1, 0)
                BreakLoop
            EndIf
        EndLoop
    EndIf
    Loop(0)
        Call(ShakeCam, CAM_DEFAULT, 0, 5, Float(0.5))
    EndLoop
    Return
    End
};

s32 N(Kolorado_Wander1)[] = {
    // speed, moveToX, moveToZ, loiter time
    2,  -75, 195, 35,
    2,  -60, 175, 25,
    1,  -95, 165, 15,
    1, -110, 120, 35,
    -1,
};

s32 N(Kolorado_Wander2)[] = {
    // speed, moveToX, moveToZ, loiter time
    1,  -25, 195, 20,
    2,  -75, 195, 35,
    1,  -60, 175, 25,
    2, -120, 140, 15,
    -1,
};

EvtScript N(EVS_Kolorado_CalmIdle) = {
<<<<<<< HEAD
#if !VERSION_JP
    SetGroup(EVT_GROUP_EF)
#endif
    Label(0)
    Call(RandInt, 1, LVar1)
    IfEq(LVar1, 0)
        UseBuf(N(Kolorado_Wander1))
    Else
        UseBuf(N(Kolorado_Wander2))
    EndIf
#if VERSION_JP
    Label(0)
#else
    Label(10)
#endif
        BufRead3(LVar1, LVar2, LVar3)
        IfEq(LVar1, -1)
            Goto(0)
=======
    SetGroup(EVT_GROUP_NOT_BATTLE)
    Label(0)
        Call(RandInt, 1, LVar1)
        IfEq(LVar1, 0)
            UseBuf(N(Kolorado_Wander1))
        Else
            UseBuf(N(Kolorado_Wander2))
>>>>>>> b1ca4bd0
        EndIf
        Label(10)
            BufRead3(LVar1, LVar2, LVar3)
            IfEq(LVar1, -1)
                Goto(0)
            EndIf
<<<<<<< HEAD
            Call(InterpNpcYaw, NPC_Kolorado, LVar5, 1)
            Wait(20)
        EndLoop
        Wait(LVar2)
#if VERSION_JP
    Goto(0)
#else
    Goto(10)
#endif
=======
            Call(SetNpcSpeed, NPC_Kolorado, LVar1)
            Call(SetNpcAnimation, NPC_Kolorado, ANIM_Kolorado_Walk)
            Call(NpcMoveTo, NPC_Kolorado, LVar2, LVar3, 0)
            BufRead1(LVar2)
            Call(SetNpcAnimation, NPC_Kolorado, ANIM_Kolorado_Idle)
            Wait(5)
            Call(RandInt, 2, LVar4)
            Add(LVar4, 1)
            Loop(LVar4)
                Call(GetNpcYaw, NPC_Kolorado, LVar5)
                Add(LVar5, 180)
                IfGt(LVar5, 360)
                    Sub(LVar5, 360)
                EndIf
                Call(InterpNpcYaw, NPC_Kolorado, LVar5, 1)
                Wait(20)
            EndLoop
            Wait(LVar2)
        Goto(10)
>>>>>>> b1ca4bd0
    Return
    End
};

EvtScript N(EVS_KoloradoBurned_PlayerReaction) = {
    Call(GetPlayerPos, LVar0, LVar3, LVar2)
    Add(LVar3, 30)
    Loop(0)
        Wait(1)
        Call(GetNpcPos, NPC_Kolorado, LVar0, LVar1, LVar2)
        IfGt(LVar1, LVar3)
            BreakLoop
        EndIf
    EndLoop
    Call(SetPlayerAnimation, ANIM_Mario1_LookUp)
    Loop(0)
        Wait(1)
        Call(GetNpcPos, NPC_Kolorado, LVar0, LVar1, LVar2)
        IfLt(LVar1, LVar3)
            BreakLoop
        EndIf
    EndLoop
    Call(SetPlayerAnimation, ANIM_Mario1_Idle)
    Return
    End
};

API_CALLABLE(N(func_80240A68_C96998)) {
    snd_ambient_mute(0, TRUE);
    return ApiStatus_DONE2;
}

EvtScript N(EVS_NpcIdle_Kolorado) = {
    ExecGetTID(N(EVS_Kolorado_CalmIdle), LVar9)
    // wait for scene to begin
    Label(0)
        Wait(1)
        IfNe(MV_SceneState, SCENE_STATE_BEGIN)
            Goto(0)
        EndIf
    KillThread(LVar9)
    Wait(10)
    // cutscene actions
    Label(10)
        Switch(MV_SceneState)
            CaseEq(SCENE_STATE_BEGIN)
                Call(SetNpcFlagBits, NPC_SELF, NPC_FLAG_IGNORE_PLAYER_COLLISION, TRUE)
                Call(SetNpcAnimation, NPC_SELF, ANIM_Kolorado_Walk)
                Call(InterpNpcYaw, NPC_SELF, 90, 1)
                Call(SetNpcPos, NPC_SELF, -30, 100, 40)
                Call(SetNpcJumpscale, NPC_SELF, Float(2.0))
                Call(PlaySoundAtNpc, NPC_SELF, SOUND_NPC_JUMP, SOUND_SPACE_DEFAULT)
                Call(NpcJump0, NPC_SELF, -25, 125, -20, 10)
                Call(PlaySoundAtNpc, NPC_SELF, SOUND_NPC_JUMP, SOUND_SPACE_DEFAULT)
                Call(NpcJump0, NPC_SELF, 20, 150, 5, 10)
                Call(SetNpcSpeed, NPC_SELF, Float(3.0))
                Call(NpcMoveTo, NPC_SELF, 40, 35, 0)
                Call(SetNpcAnimation, NPC_SELF, ANIM_Kolorado_Idle)
                Call(SpeakToPlayer, NPC_SELF, ANIM_Kolorado_Talk, ANIM_Kolorado_Idle, 0, MSG_CH5_010A)
                Set(MV_SceneState, SCENE_STATE_STARFISH_REMARK)
            CaseEq(SCENE_STATE_KOLORADO_LOOKS_AROUND)
                Call(GetNpcPos, NPC_SELF, LVar3, LVar4, LVar5)
                Call(UseSettingsFrom, CAM_DEFAULT, LVar3, LVar4, LVar5)
                Add(LVar3, -30)
                Call(SetPanTarget, CAM_DEFAULT, LVar3, LVar4, LVar5)
                Call(SetCamDistance, CAM_DEFAULT, Float(250.0))
                Call(SetCamSpeed, CAM_DEFAULT, Float(3.0))
                Call(PanToTarget, CAM_DEFAULT, 0, TRUE)
                Call(InterpNpcYaw, NPC_SELF, 270, 4)
                Wait(10)
                Call(InterpNpcYaw, NPC_SELF, 90, 4)
                Wait(10)
                Call(InterpNpcYaw, NPC_SELF, 270, 4)
                Wait(10)
                Call(SetNpcAnimation, NPC_SELF, ANIM_Kolorado_Walk)
                Call(SetNpcSpeed, NPC_SELF, Float(2.0))
                Call(NpcMoveTo, NPC_SELF, 20, 0, 0)
                Call(SetNpcJumpscale, NPC_SELF, Float(1.0))
                Call(PlaySoundAtNpc, NPC_SELF, SOUND_NPC_JUMP, SOUND_SPACE_DEFAULT)
                Call(NpcJump0, NPC_SELF, -35, 125, -20, 12)
                Call(PlayerFaceNpc, NPC_SELF, FALSE)
                Call(SetNpcSpeed, NPC_SELF, Float(1.0))
                Label(25)
                Call(NpcMoveTo, NPC_SELF, -15, -20, 0)
                Call(NpcMoveTo, NPC_SELF, -40, -20, 0)
                IfEq(AF_KZN20_SceneSync, FALSE)
                    Wait(1)
                    Goto(25)
                EndIf
                Call(SetNpcAnimation, NPC_SELF, ANIM_Kolorado_Idle)
                Call(SpeakToPlayer, NPC_SELF, ANIM_Kolorado_Talk, ANIM_Kolorado_Idle, 5, MSG_CH5_010B)
                Call(PlaySoundAtNpc, NPC_SELF, SOUND_EMOTE_IDEA, SOUND_SPACE_DEFAULT)
                Call(ShowEmote, NPC_SELF, EMOTE_EXCLAMATION, 0, 15, EMOTER_NPC, 0, 0, 0, 0)
                Wait(15)
                Call(SetNpcAnimation, NPC_SELF, ANIM_Kolorado_Panic)
                Call(SetNpcJumpscale, NPC_SELF, Float(1.5))
                Call(GetNpcPos, NPC_SELF, LVar3, LVar4, LVar5)
                Call(GetNpcPos, NPC_SELF, LVar3, LVar4, LVar5)
                Call(NpcJump0, NPC_SELF, LVar3, LVar4, LVar5, 8)
                Call(SetNpcAnimation, NPC_SELF, ANIM_Kolorado_Idle)
                Thread
                    Wait(8)
                    Call(NpcFacePlayer, NPC_SELF, 0)
                EndThread
                Call(SpeakToPlayer, NPC_SELF, ANIM_Kolorado_Talk, ANIM_Kolorado_Idle, 5, MSG_CH5_010C)
                Set(AF_KZN_RumblingIntensified, TRUE)
                Call(SetMusicTrack, 0, SONG_VOLCANO_ESCAPE, 0, 8)
                Wait(20)
                Thread
                    Call(SetPlayerAnimation, ANIM_Mario1_Flail)
                    Wait(60)
                    Call(SetPlayerAnimation, ANIM_Mario1_Idle)
                EndThread
                Call(SetNpcAnimation, NPC_SELF, ANIM_Kolorado_Yell)
                Call(SpeakToPlayer, NPC_SELF, ANIM_Kolorado_Shout, ANIM_Kolorado_Yell, 0, MSG_CH5_010D)
                Call(SetNpcAnimation, NPC_SELF, ANIM_Kolorado_Panic)
                Call(SetNpcJumpscale, NPC_SELF, Float(2.0))
                Set(MV_SceneState, SCENE_STATE_KOLORADO_WENT_BACK)
                Call(PlaySoundAtNpc, NPC_SELF, SOUND_NPC_JUMP, SOUND_SPACE_DEFAULT)
                Call(NpcJump0, NPC_SELF, -30, 100, 40, 10)
                Call(PlaySoundAtNpc, NPC_SELF, SOUND_NPC_JUMP, SOUND_SPACE_DEFAULT)
                Call(NpcJump0, NPC_SELF, -15, 75, 80, 10)
                Call(PlaySoundAtNpc, NPC_SELF, SOUND_NPC_JUMP, SOUND_SPACE_DEFAULT)
                Call(NpcJump0, NPC_SELF, 35, 50, 120, 10)
            CaseEq(SCENE_STATE_KOLORADO_WARNED)
                Call(N(func_80240A68_C96998))
                Exec(N(EVS_KoloradoBurned_PlayerReaction))
                Thread
                    Call(PlayerFaceNpc, NPC_SELF, FALSE)
                    Call(ShowMessageAtScreenPos, MSG_CH5_010F, 160, 40)
                EndThread
                Thread
                    Loop(0)
                        Wait(1)
                        Call(GetNpcPos, NPC_SELF, LVar0, LVar1, LVar2)
                        Add(LVar2, -10)
                        PlayEffect(EFFECT_SMOKE_BURST, 0, LVar0, LVar1, LVar2, 1, 10)
                        IfEq(MV_SceneState, SCENE_STATE_KOLORADO_BURNED)
                            BreakLoop
                        EndIf
                    EndLoop
                EndThread
                Call(GetNpcPos, NPC_SELF, LVar0, LVar1, LVar2)
                Call(SetNpcAnimation, NPC_SELF, ANIM_Kolorado_Hurt)
                Call(SetNpcJumpscale, NPC_SELF, Float(0.8))
                Call(PlaySoundAtNpc, NPC_SELF, SOUND_TOUCH_LAVA, SOUND_SPACE_DEFAULT)
                Call(NpcJump1, NPC_SELF, LVar0, LVar1, LVar2, 60)
                Call(SetNpcAnimation, NPC_SELF, ANIM_Kolorado_Panic)
                Set(MV_SceneState, SCENE_STATE_KOLORADO_BURNED)
                Call(UseSettingsFrom, CAM_DEFAULT, 100, 25, 100)
                Call(SetPanTarget, CAM_DEFAULT, 100, 25, 100)
                Call(SetCamDistance, CAM_DEFAULT, Float(450.0))
                Call(SetCamPitch, CAM_DEFAULT, Float(15.0), Float(-7.0))
                Call(SetCamSpeed, CAM_DEFAULT, Float(3.0))
                Call(PanToTarget, CAM_DEFAULT, 0, TRUE)
                Call(WaitForCam, CAM_DEFAULT, Float(1.0))
                Call(SpeakToPlayer, NPC_SELF, ANIM_Kolorado_Panic, ANIM_Kolorado_Panic, 0, MSG_CH5_0110)
                Call(ResetCam, CAM_DEFAULT, Float(90.0))
                Set(MV_SceneState, SCENE_STATE_MISSTAR_SPEAKS)
            CaseEq(SCENE_STATE_KOLORADO_RETURN)
                Call(SetNpcAnimation, NPC_SELF, ANIM_Kolorado_Walk)
                Call(SetNpcPos, NPC_SELF, -30, 100, 40)
                Call(SetNpcJumpscale, NPC_SELF, Float(2.0))
                Call(PlaySoundAtNpc, NPC_SELF, SOUND_NPC_JUMP, SOUND_SPACE_DEFAULT)
                Call(NpcJump0, NPC_SELF, -25, 125, -20, 10)
                Call(PlaySoundAtNpc, NPC_SELF, SOUND_NPC_JUMP, SOUND_SPACE_DEFAULT)
                Call(NpcJump0, NPC_SELF, 20, 150, 5, 8)
                Set(MV_SceneState, SCENE_STATE_SEARCH_FOR_EXIT)
                Call(SetNpcSpeed, NPC_SELF, Float(3.0))
                Call(NpcMoveTo, NPC_SELF, 75, -30, 0)
                Call(SetNpcAnimation, NPC_SELF, ANIM_Kolorado_Idle)
                Call(SetNpcFlagBits, NPC_SELF, NPC_FLAG_IGNORE_PLAYER_COLLISION, FALSE)
        EndSwitch
        Wait(1)
        Goto(10)
    Return
    End
};

EvtScript N(EVS_NpcInteract_Kolorado) = {
    Call(GetNpcPos, NPC_SELF, LVar0, LVar1, LVar2)
    IfLt(LVar1, 100)
        Call(EnableNpcAI, NPC_SELF, FALSE)
        Call(SpeakToPlayer, NPC_SELF, ANIM_Kolorado_Talk, ANIM_Kolorado_Idle, 0, MSG_CH5_0108)
        EVT_LETTER_CHECK(Kolorado)
        Call(EnableNpcAI, NPC_SELF, TRUE)
    Else
        Call(SpeakToPlayer, NPC_SELF, ANIM_Kolorado_Shout, ANIM_Kolorado_Yell, 0, MSG_CH5_0113)
        EVT_LETTER_CHECK(Kolorado)
    EndIf
    Return
    End
};

EvtScript N(EVS_NpcInit_Kolorado) = {
    IfLt(GB_StoryProgress, STORY_CH5_OPENED_ESCAPE_ROUTE)
        Call(BindNpcIdle, NPC_SELF, Ref(N(EVS_NpcIdle_Kolorado)))
        Call(BindNpcInteract, NPC_SELF, Ref(N(EVS_NpcInteract_Kolorado)))
    Else
        Call(RemoveNpc, NPC_SELF)
    EndIf
    Return
    End
};

Vec3f N(FlightPath1)[] = {
    { -120.0,  70.0, 45.0 },
    {  -75.0,  80.0, 90.0 },
    {  -10.0, 115.0, 90.0 },
    {   10.0, 180.0, 70.0 },
    {   50.0, 210.0, 30.0 },
    {  100.0, 160.0,  0.0 },
};

Vec3f N(FlightPath2)[] = {
    { 145.0, 195.0, -10.0 },
    { 100.0, 190.0, -90.0 },
    {  80.0, 180.0, -60.0 },
    { 115.0, 175.0, -40.0 },
    { 165.0, 170.0, -10.0 },
    { 230.0, 170.0, -20.0 },
    { 270.0, 175.0, -30.0 },
};

API_CALLABLE(N(GetFloorCollider)) {
    Bytecode* args = script->ptrReadPos;
    s32 outVar = *args++;

    evt_set_variable(script, outVar, gCollisionStatus.curFloor);
    return ApiStatus_DONE2;
}

EvtScript N(EVS_Scene_Misstar) = {
    IfEq(AF_KZN20_MisstarFlightDone, FALSE)
        Call(SetNpcPos, NPC_SELF, -120, 70, 45)
        Wait(30)
        Set(AF_KZN20_MisstarFlightDone, TRUE)
        Call(InterpNpcYaw, NPC_SELF, 90, 0)
        Call(LoadPath, 60, Ref(N(FlightPath1)), ARRAY_COUNT(N(FlightPath1)), EASING_LINEAR)
        Loop(0)
            Call(GetNextPathPos)
            Call(SetNpcPos, NPC_SELF, LVar1, LVar2, LVar3)
            Wait(1)
            IfNe(LVar0, 1)
                BreakLoop
            EndIf
        EndLoop
        Call(InterpNpcYaw, NPC_SELF, 270, 0)
    EndIf
    // wait for player to reach the top of the stairs
    Label(0)
        Call(N(GetFloorCollider), LVar0)
        IfNe(LVar0, COLLIDER_o870)
            Wait(1)
            Goto(0)
        EndIf
    Call(DisablePlayerInput, TRUE)
    Wait(10)
    Thread
        Wait(10)
        Call(SetPlayerSpeed, Float(2.0))
        Call(PlayerMoveTo, 60, 0, 0)
    EndThread
    Call(GetNpcPos, NPC_SELF, LVar0, LVar1, LVar2)
    Call(UseSettingsFrom, CAM_DEFAULT, LVar0, LVar1, LVar2)
    Call(SetPanTarget, CAM_DEFAULT, LVar0, LVar1, LVar2)
    Call(SetCamDistance, CAM_DEFAULT, Float(350.0))
    Call(SetCamSpeed, CAM_DEFAULT, Float(3.0))
    Call(PanToTarget, CAM_DEFAULT, 0, TRUE)
    Set(AF_KZN_RumblingIntensified, FALSE)
    Set(MV_SceneState, SCENE_STATE_BEGIN)
    Label(10)
        Switch(MV_SceneState)
            CaseEq(SCENE_STATE_STARFISH_REMARK)
                Set(AF_KZN20_SceneSync, FALSE)
                Thread
                    Wait(30)
                    Set(MV_SceneState, SCENE_STATE_KOLORADO_LOOKS_AROUND)
                EndThread
                Set(AF_KZN20_SceneSync, TRUE)
            CaseEq(SCENE_STATE_KOLORADO_WENT_BACK)
                Thread
                    Call(GetPlayerPos, LVar0, LVar1, LVar2)
                    Call(UseSettingsFrom, CAM_DEFAULT, LVar0, LVar1, LVar2)
                    Call(SetPanTarget, CAM_DEFAULT, LVar0, LVar1, LVar2)
                    Call(SetCamDistance, CAM_DEFAULT, Float(350.0))
                    Call(SetCamSpeed, CAM_DEFAULT, Float(4.0))
                    Call(PanToTarget, CAM_DEFAULT, 0, TRUE)
                    Call(WaitForCam, CAM_DEFAULT, Float(1.0))
                    Set(MV_SceneState, SCENE_STATE_KOLORADO_CAM_SYNC)
                EndThread
                Wait(10)
                Call(SpeakToPlayer, NPC_SELF, ANIM_WorldMisstar_TalkAngry, ANIM_WorldMisstar_IdleAngry, 5, MSG_CH5_010E)
                Label(30)
                    IfEq(MV_SceneState, SCENE_STATE_KOLORADO_WENT_BACK)
                        Wait(1)
                        Goto(30)
                    EndIf
                Set(MV_SceneState, SCENE_STATE_KOLORADO_WARNED)
            CaseEq(SCENE_STATE_MISSTAR_SPEAKS)
                Call(SpeakToPlayer, NPC_SELF, ANIM_WorldMisstar_TalkAngry, ANIM_WorldMisstar_IdleAngry, 0, MSG_CH5_0111)
                Set(MV_SceneState, SCENE_STATE_KOLORADO_RETURN)
            CaseEq(SCENE_STATE_SEARCH_FOR_EXIT)
                Call(InterpNpcYaw, NPC_SELF, 90, 0)
                Wait(15)
                Call(InterpNpcYaw, NPC_SELF, 270, 0)
                Wait(15)
                Call(InterpNpcYaw, NPC_SELF, 90, 0)
                Wait(15)
                Call(SetNpcSpeed, NPC_SELF, Float(3.0))
                Call(NpcMoveTo, NPC_SELF, 145, -10, 0)
                Call(PlaySoundAtNpc, NPC_SELF, SOUND_EMOTE_IDEA, SOUND_SPACE_DEFAULT)
                Call(ShowEmote, NPC_SELF, EMOTE_EXCLAMATION, 0, 15, EMOTER_NPC, 0, 0, 0, 0)
                Wait(20)
                Call(SetNpcRotation, NPC_SELF, 0, -30, 0)
                Call(SetNpcAnimation, NPC_SELF, ANIM_WorldMisstar_Back)
                Call(SetNpcJumpscale, NPC_SELF, 0)
                Call(NpcJump0, NPC_SELF, 170, 170, 50, 20)
                Wait(5)
                Call(SetNpcRotation, NPC_SELF, 0, -60, 0)
                Call(SetNpcYaw, NPC_SELF, 270)
                Call(NpcJump0, NPC_SELF, 145, 170, -10, 15)
                Wait(10)
                Call(SetNpcAnimation, NPC_SELF, ANIM_WorldMisstar_IdleAngry)
                Call(SetNpcRotation, NPC_SELF, 0, 0, 0)
                Call(NpcJump1, NPC_SELF, 145, 160, -10, 5)
                Call(SpeakToPlayer, NPC_SELF, ANIM_WorldMisstar_TalkAngry, ANIM_WorldMisstar_IdleAngry, 0, MSG_CH5_0112)
                Call(NpcFacePlayer, NPC_SELF, 0)
                Set(MV_SceneState, SCENE_STATE_DONE)
        EndSwitch
        IfNe(MV_SceneState, SCENE_STATE_DONE)
            Wait(1)
            Goto(10)
        EndIf
    Call(DisablePlayerInput, FALSE)
    Label(90)
        IfLt(GB_StoryProgress, STORY_CH5_OPENED_ESCAPE_ROUTE)
            Wait(1)
            Goto(90)
        EndIf
    Call(DisablePlayerInput, TRUE)
    Wait(40)
    Call(ModifyColliderFlags, MODIFY_COLLIDER_FLAGS_SET_BITS, COLLIDER_tt1, COLLIDER_FLAGS_UPPER_MASK)
    Thread
        Call(SetNpcFlagBits, NPC_Kolorado, NPC_FLAG_IGNORE_PLAYER_COLLISION, TRUE)
        Call(SetNpcAnimation, NPC_Kolorado, ANIM_Kolorado_Panic)
        Call(SetNpcSpeed, NPC_Kolorado, Float(5.0))
        Call(NpcMoveTo, NPC_Kolorado, 305, 0, 0)
        Call(RemoveNpc, NPC_Kolorado)
    EndThread
    Wait(30)
    Call(SetNpcFlagBits, NPC_SELF, NPC_FLAG_IGNORE_PLAYER_COLLISION, TRUE)
    Call(SetNpcJumpscale, NPC_SELF, Float(0.5))
    Call(NpcJump0, NPC_SELF, 145, 195, -10, 5)
    Wait(5)
    Call(SpeakToPlayer, NPC_SELF, ANIM_WorldMisstar_Panic, ANIM_WorldMisstar_IdleAngry, 0, MSG_CH5_0115)
    Wait(5)
    Call(InterpNpcYaw, NPC_SELF, 90, 0)
    Call(LoadPath, 30, Ref(N(FlightPath2)), ARRAY_COUNT(N(FlightPath2)), EASING_LINEAR)
    Label(91)
        Call(GetNextPathPos)
        Call(SetNpcPos, NPC_SELF, LVar1, LVar2, LVar3)
        Wait(1)
        IfEq(LVar0, 1)
            Goto(91)
        EndIf
    Call(SetNpcPos, NPC_SELF, NPC_DISPOSE_LOCATION)
    Call(DisablePlayerInput, FALSE)
    Return
    End
};

EvtScript N(EVS_NpcInteract_Misstar) = {
    Call(SpeakToPlayer, NPC_SELF, ANIM_WorldMisstar_TalkAngry, ANIM_WorldMisstar_IdleAngry, 0, MSG_CH5_0114)
    Return
    End
};

EvtScript N(EVS_NpcInit_Misstar) = {
    IfEq(GB_StoryProgress, STORY_CH5_MT_LAVA_LAVA_ERUPTING)
        Call(SetNpcAnimation, NPC_SELF, ANIM_WorldMisstar_IdleAngry)
        Call(BindNpcIdle, NPC_SELF, Ref(N(EVS_Scene_Misstar)))
        Call(BindNpcInteract, NPC_SELF, Ref(N(EVS_NpcInteract_Misstar)))
    Else
        Call(RemoveNpc, NPC_SELF)
    EndIf
    Return
    End
};

NpcData N(NpcData_Kolorado) = {
    .id = NPC_Kolorado,
    .pos = { -65.0f, 0.0f, 190.0f },
    .yaw = 90,
    .init = &N(EVS_NpcInit_Kolorado),
    .settings = &N(NpcSettings_Kolorado),
    .flags = ENEMY_FLAG_PASSIVE | ENEMY_FLAG_ENABLE_HIT_SCRIPT | ENEMY_FLAG_IGNORE_WORLD_COLLISION | ENEMY_FLAG_IGNORE_ENTITY_COLLISION | ENEMY_FLAG_RAYCAST_TO_INTERACT | ENEMY_FLAG_SKIP_BATTLE | ENEMY_FLAG_DO_NOT_AUTO_FACE_PLAYER,
    .drops = NO_DROPS,
    .animations = KOLORADO_ANIMS,
    .tattle = MSG_NpcTattle_Kolorado,
};

NpcData N(NpcData_Misstar) = {
    .id = NPC_Misstar,
    .pos = { 100.0f, 160.0f, 0.0f },
    .yaw = 270,
    .init = &N(EVS_NpcInit_Misstar),
    .settings = &N(NpcSettings_StarSpirit),
    .flags = ENEMY_FLAG_PASSIVE | ENEMY_FLAG_DO_NOT_AUTO_FACE_PLAYER,
    .drops = NO_DROPS,
    .animations = MISSTAR_ANIMS,
    .tattle = MSG_NpcTattle_Misstar,
};

NpcGroupList N(DefaultNPCs) = {
    NPC_GROUP(N(NpcData_Kolorado)),
    NPC_GROUP(N(NpcData_Misstar)),
    {}
};<|MERGE_RESOLUTION|>--- conflicted
+++ resolved
@@ -104,9 +104,8 @@
 };
 
 EvtScript N(EVS_Kolorado_CalmIdle) = {
-<<<<<<< HEAD
 #if !VERSION_JP
-    SetGroup(EVT_GROUP_EF)
+    SetGroup(EVT_GROUP_NOT_BATTLE)
 #endif
     Label(0)
     Call(RandInt, 1, LVar1)
@@ -123,22 +122,21 @@
         BufRead3(LVar1, LVar2, LVar3)
         IfEq(LVar1, -1)
             Goto(0)
-=======
-    SetGroup(EVT_GROUP_NOT_BATTLE)
-    Label(0)
-        Call(RandInt, 1, LVar1)
-        IfEq(LVar1, 0)
-            UseBuf(N(Kolorado_Wander1))
-        Else
-            UseBuf(N(Kolorado_Wander2))
->>>>>>> b1ca4bd0
-        EndIf
-        Label(10)
-            BufRead3(LVar1, LVar2, LVar3)
-            IfEq(LVar1, -1)
-                Goto(0)
+        EndIf
+        Call(SetNpcSpeed, NPC_Kolorado, LVar1)
+        Call(SetNpcAnimation, NPC_Kolorado, ANIM_Kolorado_Walk)
+        Call(NpcMoveTo, NPC_Kolorado, LVar2, LVar3, 0)
+        BufRead1(LVar2)
+        Call(SetNpcAnimation, NPC_Kolorado, ANIM_Kolorado_Idle)
+        Wait(5)
+        Call(RandInt, 2, LVar4)
+        Add(LVar4, 1)
+        Loop(LVar4)
+            Call(GetNpcYaw, NPC_Kolorado, LVar5)
+            Add(LVar5, 180)
+            IfGt(LVar5, 360)
+                Sub(LVar5, 360)
             EndIf
-<<<<<<< HEAD
             Call(InterpNpcYaw, NPC_Kolorado, LVar5, 1)
             Wait(20)
         EndLoop
@@ -148,27 +146,6 @@
 #else
     Goto(10)
 #endif
-=======
-            Call(SetNpcSpeed, NPC_Kolorado, LVar1)
-            Call(SetNpcAnimation, NPC_Kolorado, ANIM_Kolorado_Walk)
-            Call(NpcMoveTo, NPC_Kolorado, LVar2, LVar3, 0)
-            BufRead1(LVar2)
-            Call(SetNpcAnimation, NPC_Kolorado, ANIM_Kolorado_Idle)
-            Wait(5)
-            Call(RandInt, 2, LVar4)
-            Add(LVar4, 1)
-            Loop(LVar4)
-                Call(GetNpcYaw, NPC_Kolorado, LVar5)
-                Add(LVar5, 180)
-                IfGt(LVar5, 360)
-                    Sub(LVar5, 360)
-                EndIf
-                Call(InterpNpcYaw, NPC_Kolorado, LVar5, 1)
-                Wait(20)
-            EndLoop
-            Wait(LVar2)
-        Goto(10)
->>>>>>> b1ca4bd0
     Return
     End
 };
