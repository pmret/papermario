--- conflicted
+++ resolved
@@ -65,13 +65,8 @@
         EVT_CALL(MakeItemEntity, ITEM_CRYSTAL_BERRY, -265, 100, 54, ITEM_SPAWN_MODE_FALL_NEVER_VANISH, GF_FLO07_Item_CrystalBerry)
         EVT_SET(GF_FLO07_CrystalBerryFellOnLeftSide, TRUE)
     EVT_END_IF
-<<<<<<< HEAD
     EVT_CALL(PlaySound, SOUND_3BC | SOUND_ID_TRIGGER_CHANGE_SOUND)
     EVT_CALL(func_802D62E4, 956)
-=======
-    EVT_CALL(PlaySound, SOUND_7BC)
-    EVT_CALL(func_802D62E4, SOUND_3BC)
->>>>>>> 713883c7
     EVT_SET(AF_FLO_MadeCrystalBerry, TRUE)
     EVT_WAIT(20)
     EVT_CALL(SpeakToPlayer, NPC_Posie, ANIM_Posie_Talk, ANIM_Posie_Idle, 0, MSG_CH6_006A)
