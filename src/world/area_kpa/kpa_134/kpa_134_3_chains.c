#include "kpa_134.h"

extern EvtScript N(EVS_LowerWaterLevel0);
extern EvtScript N(EVS_RaiseWaterLevel1);
extern EvtScript N(EVS_LowerWaterLevel1);
extern EvtScript N(EVS_RaiseWaterLevel2);
extern EvtScript N(EVS_SetupLowerChain);
extern EvtScript N(EVS_SetupUpperChain);

EvtScript N(EVS_SetupChains) = {
    EVT_CALL(SetRenderMode, MODEL_s_sui, RENDER_MODE_SURFACE_XLU_LAYER2)
    EVT_CALL(SetRenderMode, MODEL_o385, RENDER_MODE_SURFACE_XLU_LAYER2)
    EVT_CALL(EnableModel, MODEL_o388, FALSE)
    EVT_CALL(EnableModel, MODEL_o389, FALSE)
    EVT_CALL(TranslateModel, MODEL_o387, 0, 30, 0)
    EVT_CALL(TranslateModel, MODEL_o505, 0, 0, 0)
    EVT_SWITCH(GB_KPA_WaterLevel)
        EVT_CASE_EQ(0)
            EVT_CALL(SetGroupEnabled, MODEL_suimen, 0)
            EVT_CALL(ModifyColliderFlags, MODIFY_COLLIDER_FLAGS_SET_BITS, COLLIDER_hidari, COLLIDER_FLAGS_UPPER_MASK)
            EVT_CALL(ModifyColliderFlags, MODIFY_COLLIDER_FLAGS_SET_BITS, COLLIDER_deiliaw, COLLIDER_FLAGS_UPPER_MASK)
            EVT_CALL(ModifyColliderFlags, MODIFY_COLLIDER_FLAGS_SET_BITS, COLLIDER_tte, COLLIDER_FLAGS_UPPER_MASK)
            EVT_CALL(ModifyColliderFlags, MODIFY_COLLIDER_FLAGS_SET_BITS, COLLIDER_migi, COLLIDER_FLAGS_UPPER_MASK)
        EVT_CASE_EQ(1)
            EVT_CALL(EnableModel, MODEL_s_sui, FALSE)
            EVT_CALL(TranslateGroup, MODEL_sui1, 0, 120, 0)
            EVT_CALL(TranslateModel, MODEL_o385, 0, 120, 0)
            EVT_CALL(ModifyColliderFlags, MODIFY_COLLIDER_FLAGS_SET_BITS, COLLIDER_tte, COLLIDER_FLAGS_UPPER_MASK)
            EVT_CALL(ModifyColliderFlags, MODIFY_COLLIDER_FLAGS_SET_SURFACE, COLLIDER_deiliaw, SURFACE_TYPE_DOCK_WALL)
            EVT_CALL(ModifyColliderFlags, MODIFY_COLLIDER_FLAGS_SET_BITS, COLLIDER_deiliaw, COLLIDER_FLAG_80000)
        EVT_CASE_EQ(2)
            EVT_CALL(ModifyColliderFlags, MODIFY_COLLIDER_FLAGS_SET_BITS, COLLIDER_hidari, COLLIDER_FLAGS_UPPER_MASK)
            EVT_CALL(EnableModel, MODEL_o385, FALSE)
            EVT_CALL(TranslateGroup, MODEL_sui1, 0, 220, 0)
            EVT_CALL(TranslateModel, MODEL_s_sui, 0, 220, 0)
    EVT_END_SWITCH
    EVT_EXEC(N(EVS_SetupLowerChain))
    EVT_EXEC(N(EVS_SetupUpperChain))
    EVT_RETURN
    EVT_END
};

s32 N(ChainAnimOffsets)[] = {
    -2, -3, -2, -1,  0,
     1,  1,  1,  1,  1,
     0,  0,  0, -1, -1,
    -1, -2, -2, -2, -1,
};

API_CALLABLE(N(CreateLowerChainShadow)) {
    create_shadow_type(0, 50.0f, 115.0f, -34.0f);
    return ApiStatus_DONE2;
}

API_CALLABLE(N(DetectLowerChainGrab)) {
    PlayerStatus* playerStatus = &gPlayerStatus;

    if (playerStatus->actionState != ACTION_STATE_FALLING) {
        return ApiStatus_BLOCK;
    }

    if (fabs(playerStatus->position.x - 50.0f) > 14.0) {
        return ApiStatus_BLOCK;
    }

    if (fabs(playerStatus->position.y - 150.0f) > 14.0) {
        return ApiStatus_BLOCK;
    }

    if (fabs(playerStatus->position.z - -34.0f) > 14.0) {
        return ApiStatus_BLOCK;
    }

    playerStatus->position.x = 50.0f;
    playerStatus->position.y = 150.0f;
    playerStatus->position.z = -34.0f;
    playerStatus->currentSpeed = 0.0f;
    return ApiStatus_DONE2;
}

EvtScript N(EVS_SetupLowerChain) = {
    EVT_CALL(N(CreateLowerChainShadow))
    EVT_LABEL(10)
        EVT_CALL(N(DetectLowerChainGrab))
        EVT_CALL(DisablePlayerPhysics, TRUE)
        EVT_CALL(DisablePlayerInput, TRUE)
        EVT_CALL(PlaySoundAtPlayer, SOUND_229, SOUND_SPACE_MODE_0)
        EVT_CALL(SetPlayerActionState, ACTION_STATE_IDLE)
        EVT_WAIT(1)
        EVT_CALL(SetPlayerAnimation, ANIM_Mario_8000D)
        EVT_THREAD
            EVT_SET(LVar0, 150)
            EVT_SET(LVar1, 30)
            EVT_USE_BUF(EVT_PTR(N(ChainAnimOffsets)))
            EVT_LOOP(ARRAY_COUNT(N(ChainAnimOffsets)))
                EVT_BUF_READ1(LVar2)
                EVT_ADD(LVar0, LVar2)
                EVT_ADD(LVar1, LVar2)
                EVT_CALL(SetPlayerPos, 50, LVar0, -34)
                EVT_CALL(TranslateModel, MODEL_o387, 0, LVar1, 0)
                EVT_WAIT(1)
            EVT_END_LOOP
        EVT_END_THREAD
        EVT_IF_EQ(GB_KPA_WaterLevel, 0)
            EVT_EXEC_WAIT(N(EVS_RaiseWaterLevel1))
            EVT_SET(GB_KPA_WaterLevel, 1)
        EVT_ELSE
            EVT_EXEC_WAIT(N(EVS_LowerWaterLevel0))
            EVT_SET(GB_KPA_WaterLevel, 0)
        EVT_END_IF
        EVT_LOOP(0)
            EVT_CALL(GetPlayerPos, LVar0, LVar1, LVar2)
            EVT_WAIT(1)
            EVT_IF_EQ(LVar1, 115)
                EVT_BREAK_LOOP
            EVT_END_IF
        EVT_END_LOOP
        EVT_GOTO(10)
    EVT_RETURN
    EVT_END
};

EvtScript N(EVS_LowerWaterLevel0) = {
    EVT_WAIT(20)
    EVT_THREAD
        EVT_CALL(ShakeCam, CAM_DEFAULT, 0, 120, EVT_FLOAT(1.0))
    EVT_END_THREAD
    EVT_THREAD
        EVT_CALL(func_802CA988, 0, LVar4, LVar5, LVar6, LVar7)
        EVT_CALL(MakeLerp, LVar6, 600, 20, EASING_LINEAR)
        EVT_LABEL(10)
        EVT_CALL(UpdateLerp)
        EVT_CALL(func_802CABE8, 0, LVar4, LVar5, LVar0, LVar7)
        EVT_WAIT(1)
        EVT_IF_EQ(LVar1, 1)
            EVT_GOTO(10)
        EVT_END_IF
        EVT_SET(LVar2, LVar0)
        EVT_WAIT(5)
        EVT_CALL(MakeLerp, LVar7, -20, 20, EASING_LINEAR)
        EVT_LABEL(15)
        EVT_CALL(UpdateLerp)
        EVT_CALL(func_802CABE8, 0, LVar4, LVar5, LVar2, LVar0)
        EVT_WAIT(1)
        EVT_IF_EQ(LVar1, 1)
            EVT_GOTO(15)
        EVT_END_IF
    EVT_END_THREAD
    EVT_CALL(SetGroupEnabled, MODEL_sui1, 1)
    EVT_CALL(EnableModel, MODEL_o385, TRUE)
    EVT_CALL(PlaySound, SOUND_80000053)
    EVT_CALL(MakeLerp, 120, 20, 120, EASING_LINEAR)
    EVT_LABEL(30)
    EVT_CALL(UpdateLerp)
    EVT_CALL(TranslateGroup, MODEL_sui1, 0, LVar0, 0)
    EVT_CALL(TranslateModel, MODEL_o385, 0, LVar0, 0)
    EVT_WAIT(1)
    EVT_IF_EQ(LVar1, 1)
        EVT_GOTO(30)
    EVT_END_IF
<<<<<<< HEAD
    EVT_CALL(PlaySound, SOUND_22B | SOUND_ID_TRIGGER_CHANGE_SOUND)
    EVT_CALL(func_802D62E4, 555)
=======
    EVT_CALL(PlaySound, SOUND_62B)
    EVT_CALL(func_802D62E4, SOUND_22B)
>>>>>>> 713883c7
    EVT_CALL(SetGroupEnabled, MODEL_sui1, 0)
    EVT_CALL(EnableModel, MODEL_s_sui, FALSE)
    EVT_CALL(EnableModel, MODEL_o385, FALSE)
    EVT_CALL(ModifyColliderFlags, MODIFY_COLLIDER_FLAGS_SET_BITS, COLLIDER_hidari, COLLIDER_FLAGS_UPPER_MASK)
    EVT_CALL(ModifyColliderFlags, MODIFY_COLLIDER_FLAGS_SET_BITS, COLLIDER_migi, COLLIDER_FLAGS_UPPER_MASK)
    EVT_CALL(ModifyColliderFlags, MODIFY_COLLIDER_FLAGS_SET_BITS, COLLIDER_deiliaw, COLLIDER_FLAGS_UPPER_MASK)
    EVT_WAIT(10)
    EVT_CALL(SetCamPerspective, CAM_DEFAULT, 3, 25, 16, 4096)
    EVT_CALL(ResetCam, CAM_DEFAULT, EVT_FLOAT(90.0))
    EVT_CALL(PanToTarget, CAM_DEFAULT, 0, 0)
    EVT_CALL(DisablePlayerPhysics, FALSE)
    EVT_CALL(DisablePlayerInput, FALSE)
    EVT_THREAD
        EVT_SET(LVar0, 17)
        EVT_LOOP(13)
            EVT_ADD(LVar0, 1)
            EVT_CALL(TranslateModel, MODEL_o387, 0, LVar0, 0)
            EVT_WAIT(1)
        EVT_END_LOOP
    EVT_END_THREAD
    EVT_RETURN
    EVT_END
};

EvtScript N(EVS_RaiseWaterLevel1) = {
    EVT_WAIT(20)
    EVT_THREAD
        EVT_CALL(ShakeCam, CAM_DEFAULT, 0, 220, EVT_FLOAT(1.0))
    EVT_END_THREAD
    EVT_THREAD
        EVT_WAIT(60)
        EVT_CALL(func_802CA988, 0, LVar4, LVar5, LVar6, LVar7)
        EVT_CALL(MakeLerp, LVar6, 600, 20, EASING_LINEAR)
        EVT_LABEL(10)
        EVT_CALL(UpdateLerp)
        EVT_CALL(func_802CABE8, 0, LVar4, LVar5, LVar0, LVar7)
        EVT_WAIT(1)
        EVT_IF_EQ(LVar1, 1)
            EVT_GOTO(10)
        EVT_END_IF
        EVT_SET(LVar2, LVar0)
        EVT_WAIT(5)
        EVT_CALL(MakeLerp, LVar7, -20, 20, EASING_LINEAR)
        EVT_LABEL(15)
        EVT_CALL(UpdateLerp)
        EVT_CALL(func_802CABE8, 0, LVar4, LVar5, LVar2, LVar0)
        EVT_WAIT(1)
        EVT_IF_EQ(LVar1, 1)
            EVT_GOTO(15)
        EVT_END_IF
    EVT_END_THREAD
    EVT_CALL(PlaySoundAt, SOUND_80000052, SOUND_SPACE_MODE_0, 118, 115, -11)
    EVT_WAIT(20)
    EVT_THREAD
        EVT_CALL(SetTexPanner, MODEL_o388, 2)
        EVT_CALL(SetTexPanner, MODEL_o389, 3)
        EVT_SET(LVar0, 0)
        EVT_SET(LVar1, 0)
        EVT_SET(LVar2, 0)
        EVT_LOOP(1000)
            EVT_CALL(SetTexPanOffset, 2, 0, LVar0, LVar1)
            EVT_CALL(SetTexPanOffset, 3, 0, 0, LVar2)
            EVT_ADD(LVar0, 1000)
            EVT_ADD(LVar1, 4000)
            EVT_ADD(LVar2, -1500)
            EVT_WAIT(1)
        EVT_END_LOOP
    EVT_END_THREAD
    EVT_THREAD
        EVT_CALL(EnableModel, MODEL_o388, TRUE)
        EVT_CALL(MakeLerp, 400, 0, 20, EASING_LINEAR)
        EVT_LABEL(20)
        EVT_CALL(UpdateLerp)
        EVT_CALL(TranslateModel, MODEL_o388, -100, LVar0, 0)
        EVT_WAIT(1)
        EVT_IF_EQ(LVar1, 1)
            EVT_GOTO(20)
        EVT_END_IF
        EVT_CALL(SetGroupEnabled, MODEL_sui1, 1)
        EVT_CALL(EnableModel, MODEL_o385, TRUE)
        EVT_CALL(EnableModel, MODEL_o389, TRUE)
        EVT_CALL(MakeLerp, 20, 120, 180, EASING_LINEAR)
        EVT_LABEL(30)
        EVT_CALL(UpdateLerp)
        EVT_CALL(TranslateGroup, MODEL_sui1, 0, LVar0, 0)
        EVT_CALL(TranslateModel, MODEL_o385, 0, LVar0, 0)
        EVT_CALL(TranslateModel, MODEL_o389, -100, LVar0, 0)
        EVT_CALL(TranslateModel, MODEL_o388, -100, LVar0, 0)
        EVT_WAIT(1)
        EVT_IF_EQ(LVar1, 1)
            EVT_GOTO(30)
        EVT_END_IF
        EVT_CALL(MakeLerp, 100, 1, 20, EASING_LINEAR)
        EVT_LABEL(40)
        EVT_CALL(UpdateLerp)
        EVT_SETF(LVar2, LVar0)
        EVT_DIVF(LVar2, 100)
        EVT_CALL(TranslateModel, MODEL_o389, -100, 120, 0)
        EVT_CALL(TranslateModel, MODEL_o388, -100, 120, 0)
        EVT_CALL(ScaleModel, MODEL_o389, LVar2, EVT_FLOAT(1.0), LVar2)
        EVT_CALL(ScaleModel, MODEL_o388, LVar2, EVT_FLOAT(1.0), LVar2)
        EVT_WAIT(1)
        EVT_IF_EQ(LVar1, 1)
            EVT_GOTO(40)
        EVT_END_IF
<<<<<<< HEAD
        EVT_CALL(PlaySound, SOUND_22A | SOUND_ID_TRIGGER_CHANGE_SOUND)
        EVT_CALL(func_802D62E4, 554)
=======
        EVT_CALL(PlaySound, SOUND_62A)
        EVT_CALL(func_802D62E4, SOUND_22A)
>>>>>>> 713883c7
        EVT_CALL(EnableModel, MODEL_o389, FALSE)
        EVT_CALL(EnableModel, MODEL_o388, FALSE)
    EVT_END_THREAD
    EVT_WAIT(230)
    EVT_CALL(SetCamPerspective, CAM_DEFAULT, 3, 25, 16, 4096)
    EVT_CALL(ResetCam, CAM_DEFAULT, EVT_FLOAT(90.0))
    EVT_CALL(PanToTarget, CAM_DEFAULT, 0, 0)
    EVT_CALL(ModifyColliderFlags, MODIFY_COLLIDER_FLAGS_CLEAR_BITS, COLLIDER_hidari, COLLIDER_FLAGS_UPPER_MASK)
    EVT_CALL(ModifyColliderFlags, MODIFY_COLLIDER_FLAGS_CLEAR_BITS, COLLIDER_migi, COLLIDER_FLAGS_UPPER_MASK)
    EVT_CALL(ModifyColliderFlags, MODIFY_COLLIDER_FLAGS_CLEAR_BITS, COLLIDER_deiliaw, COLLIDER_FLAGS_UPPER_MASK)
    EVT_CALL(ModifyColliderFlags, MODIFY_COLLIDER_FLAGS_SET_BITS, COLLIDER_deiliaw, COLLIDER_FLAG_IGNORE_SHELL)
    EVT_CALL(ModifyColliderFlags, MODIFY_COLLIDER_FLAGS_SET_SURFACE, COLLIDER_deiliaw, SURFACE_TYPE_DOCK_WALL)
    EVT_CALL(ModifyColliderFlags, MODIFY_COLLIDER_FLAGS_SET_BITS, COLLIDER_deiliaw, COLLIDER_FLAG_80000)
    EVT_CALL(DisablePlayerPhysics, FALSE)
    EVT_CALL(DisablePlayerInput, FALSE)
    EVT_THREAD
        EVT_SET(LVar0, 17)
        EVT_LOOP(13)
            EVT_ADD(LVar0, 1)
            EVT_CALL(TranslateModel, MODEL_o387, 0, LVar0, 0)
            EVT_WAIT(1)
        EVT_END_LOOP
    EVT_END_THREAD
    EVT_RETURN
    EVT_END
};

API_CALLABLE(N(CreateUpperChainShadow)) {
    create_shadow_type(0, 680.0f, 240.0f, -35.0f);
    return ApiStatus_DONE2;
}

API_CALLABLE(N(DetectUpperChainGrab)) {
    PlayerStatus* playerStatus = &gPlayerStatus;

    if (playerStatus->actionState != ACTION_STATE_FALLING) {
        return ApiStatus_BLOCK;
    }

    if (fabs(playerStatus->position.x - 680.0f) > 14.0) {
        return ApiStatus_BLOCK;
    }

    if (fabs(playerStatus->position.y - 275.0f) > 14.0) {
        return ApiStatus_BLOCK;
    }

    if (fabs(playerStatus->position.z - -35.0f) > 14.0) {
        return ApiStatus_BLOCK;
    }

    playerStatus->position.x = 680.0f;
    playerStatus->position.y = 275.0f;
    playerStatus->position.z = -35.0f;
    playerStatus->currentSpeed = 0.0f;
    return ApiStatus_DONE2;
}

EvtScript N(EVS_SetupUpperChain) = {
    EVT_CALL(N(CreateUpperChainShadow))
    EVT_LABEL(10)
        EVT_CALL(N(DetectUpperChainGrab))
        EVT_CALL(DisablePlayerPhysics, TRUE)
        EVT_CALL(DisablePlayerInput, TRUE)
        EVT_CALL(PlaySoundAtPlayer, SOUND_229, SOUND_SPACE_MODE_0)
        EVT_CALL(SetPlayerActionState, ACTION_STATE_IDLE)
        EVT_WAIT(1)
        EVT_CALL(SetPlayerAnimation, ANIM_Mario_8000D)
        EVT_THREAD
            EVT_SET(LVar0, 275)
            EVT_SET(LVar1, 0)
            EVT_USE_BUF(EVT_PTR(N(ChainAnimOffsets)))
            EVT_LOOP(20)
                EVT_BUF_READ1(LVar2)
                EVT_ADD(LVar0, LVar2)
                EVT_ADD(LVar1, LVar2)
                EVT_CALL(SetPlayerPos, 680, LVar0, -35)
                EVT_CALL(TranslateModel, MODEL_o505, 0, LVar1, 0)
                EVT_WAIT(1)
            EVT_END_LOOP
        EVT_END_THREAD
        EVT_IF_EQ(GB_KPA_WaterLevel, 1)
            EVT_EXEC_WAIT(N(EVS_RaiseWaterLevel2))
            EVT_SET(GB_KPA_WaterLevel, 2)
        EVT_ELSE
            EVT_EXEC_WAIT(N(EVS_LowerWaterLevel1))
            EVT_SET(GB_KPA_WaterLevel, 1)
        EVT_END_IF
        EVT_LOOP(0)
            EVT_CALL(GetPlayerPos, LVar0, LVar1, LVar2)
            EVT_WAIT(1)
            EVT_IF_EQ(LVar1, 240)
                EVT_BREAK_LOOP
            EVT_END_IF
        EVT_END_LOOP
        EVT_GOTO(10)
    EVT_RETURN
    EVT_END
};

EvtScript N(EVS_LowerWaterLevel1) = {
    EVT_WAIT(20)
    EVT_THREAD
        EVT_CALL(ShakeCam, CAM_DEFAULT, 0, 120, EVT_FLOAT(1.0))
    EVT_END_THREAD
    EVT_CALL(EnableModel, MODEL_s_sui, FALSE)
    EVT_CALL(EnableModel, MODEL_o385, TRUE)
    EVT_THREAD
        EVT_CALL(func_802CA988, 0, LVar4, LVar5, LVar6, LVar7)
        EVT_CALL(MakeLerp, LVar6, 600, 20, EASING_LINEAR)
        EVT_LABEL(10)
        EVT_CALL(UpdateLerp)
        EVT_CALL(func_802CABE8, 0, LVar4, LVar5, LVar0, LVar7)
        EVT_WAIT(1)
        EVT_IF_EQ(LVar1, 1)
            EVT_GOTO(10)
        EVT_END_IF
        EVT_SET(LVar2, LVar0)
        EVT_WAIT(5)
        EVT_CALL(MakeLerp, LVar7, -20, 20, EASING_LINEAR)
        EVT_LABEL(15)
        EVT_CALL(UpdateLerp)
        EVT_CALL(func_802CABE8, 0, LVar4, LVar5, LVar2, LVar0)
        EVT_WAIT(1)
        EVT_IF_EQ(LVar1, 1)
            EVT_GOTO(15)
        EVT_END_IF
    EVT_END_THREAD
    EVT_CALL(SetGroupEnabled, MODEL_sui1, 1)
    EVT_CALL(PlaySound, SOUND_80000053)
    EVT_CALL(MakeLerp, 220, 120, 120, EASING_LINEAR)
    EVT_LABEL(30)
    EVT_CALL(UpdateLerp)
    EVT_CALL(TranslateGroup, MODEL_sui1, 0, LVar0, 0)
    EVT_CALL(TranslateModel, MODEL_o385, 0, LVar0, 0)
    EVT_WAIT(1)
    EVT_IF_EQ(LVar1, 1)
        EVT_GOTO(30)
    EVT_END_IF
<<<<<<< HEAD
    EVT_CALL(PlaySound, SOUND_22B | SOUND_ID_TRIGGER_CHANGE_SOUND)
    EVT_CALL(func_802D62E4, 555)
=======
    EVT_CALL(PlaySound, SOUND_62B)
    EVT_CALL(func_802D62E4, SOUND_22B)
>>>>>>> 713883c7
    EVT_WAIT(10)
    EVT_CALL(SetCamPerspective, CAM_DEFAULT, 3, 25, 16, 4096)
    EVT_CALL(ResetCam, CAM_DEFAULT, EVT_FLOAT(90.0))
    EVT_CALL(PanToTarget, CAM_DEFAULT, 0, 0)
    EVT_CALL(DisablePlayerPhysics, FALSE)
    EVT_CALL(DisablePlayerInput, FALSE)
    EVT_THREAD
        EVT_SET(LVar0, -13)
        EVT_LOOP(13)
            EVT_ADD(LVar0, 1)
            EVT_CALL(TranslateModel, MODEL_o505, 0, LVar0, 0)
            EVT_WAIT(1)
        EVT_END_LOOP
    EVT_END_THREAD
    EVT_RETURN
    EVT_END
};

EvtScript N(EVS_RaiseWaterLevel2) = {
    EVT_WAIT(20)
    EVT_THREAD
        EVT_CALL(ShakeCam, CAM_DEFAULT, 0, 220, EVT_FLOAT(1.0))
    EVT_END_THREAD
    EVT_CALL(EnableModel, MODEL_s_sui, TRUE)
    EVT_CALL(EnableModel, MODEL_o385, FALSE)
    EVT_THREAD
        EVT_WAIT(60)
        EVT_CALL(func_802CA988, 0, LVar4, LVar5, LVar6, LVar7)
        EVT_CALL(MakeLerp, LVar6, 600, 20, EASING_LINEAR)
        EVT_LABEL(10)
        EVT_CALL(UpdateLerp)
        EVT_CALL(func_802CABE8, 0, LVar4, LVar5, LVar0, LVar7)
        EVT_WAIT(1)
        EVT_IF_EQ(LVar1, 1)
            EVT_GOTO(10)
        EVT_END_IF
        EVT_SET(LVar2, LVar0)
        EVT_WAIT(5)
        EVT_CALL(MakeLerp, LVar7, -20, 20, EASING_LINEAR)
        EVT_LABEL(15)
        EVT_CALL(UpdateLerp)
        EVT_CALL(func_802CABE8, 0, LVar4, LVar5, LVar2, LVar0)
        EVT_WAIT(1)
        EVT_IF_EQ(LVar1, 1)
            EVT_GOTO(15)
        EVT_END_IF
    EVT_END_THREAD
    EVT_CALL(PlaySoundAt, SOUND_80000052, SOUND_SPACE_MODE_0, 500, 240, -25)
    EVT_WAIT(20)
    EVT_THREAD
        EVT_CALL(SetTexPanner, MODEL_o388, 2)
        EVT_CALL(SetTexPanner, MODEL_o389, 3)
        EVT_SET(LVar0, 0)
        EVT_SET(LVar1, 0)
        EVT_SET(LVar2, 0)
        EVT_LOOP(1000)
            EVT_CALL(SetTexPanOffset, 2, 0, LVar0, LVar1)
            EVT_CALL(SetTexPanOffset, 3, 0, 0, LVar2)
            EVT_ADD(LVar0, 1000)
            EVT_ADD(LVar1, 4000)
            EVT_ADD(LVar2, -1500)
            EVT_WAIT(1)
        EVT_END_LOOP
    EVT_END_THREAD
    EVT_THREAD
        EVT_CALL(EnableModel, MODEL_o388, TRUE)
        EVT_CALL(MakeLerp, 400, 0, 20, EASING_LINEAR)
        EVT_LABEL(20)
        EVT_CALL(UpdateLerp)
        EVT_CALL(TranslateModel, MODEL_o388, 300, LVar0, 0)
        EVT_WAIT(1)
        EVT_IF_EQ(LVar1, 1)
            EVT_GOTO(20)
        EVT_END_IF
        EVT_CALL(SetGroupEnabled, MODEL_sui1, 1)
        EVT_CALL(EnableModel, MODEL_o389, TRUE)
        EVT_CALL(MakeLerp, 120, 220, 180, EASING_LINEAR)
        EVT_LABEL(30)
        EVT_CALL(UpdateLerp)
        EVT_CALL(TranslateGroup, MODEL_sui1, 0, LVar0, 0)
        EVT_CALL(TranslateModel, MODEL_s_sui, 0, LVar0, 0)
        EVT_CALL(TranslateModel, MODEL_o388, 300, LVar0, 0)
        EVT_CALL(TranslateModel, MODEL_o389, 300, LVar0, 0)
        EVT_WAIT(1)
        EVT_IF_EQ(LVar1, 1)
            EVT_GOTO(30)
        EVT_END_IF
        EVT_CALL(MakeLerp, 100, 1, 20, EASING_LINEAR)
        EVT_LABEL(40)
        EVT_CALL(UpdateLerp)
        EVT_SETF(LVar2, LVar0)
        EVT_DIVF(LVar2, 100)
        EVT_CALL(TranslateModel, MODEL_o389, 300, 220, 0)
        EVT_CALL(TranslateModel, MODEL_o388, 300, 220, 0)
        EVT_CALL(ScaleModel, MODEL_o389, LVar2, EVT_FLOAT(1.0), LVar2)
        EVT_CALL(ScaleModel, MODEL_o388, LVar2, EVT_FLOAT(1.0), LVar2)
        EVT_WAIT(1)
        EVT_IF_EQ(LVar1, 1)
            EVT_GOTO(40)
        EVT_END_IF
<<<<<<< HEAD
        EVT_CALL(PlaySound, SOUND_22A | SOUND_ID_TRIGGER_CHANGE_SOUND)
        EVT_CALL(func_802D62E4, 554)
=======
        EVT_CALL(PlaySound, SOUND_62A)
        EVT_CALL(func_802D62E4, SOUND_22A)
>>>>>>> 713883c7
        EVT_CALL(EnableModel, MODEL_o389, FALSE)
        EVT_CALL(EnableModel, MODEL_o388, FALSE)
    EVT_END_THREAD
    EVT_WAIT(230)
    EVT_CALL(SetCamPerspective, CAM_DEFAULT, 3, 25, 16, 4096)
    EVT_CALL(ResetCam, CAM_DEFAULT, EVT_FLOAT(90.0))
    EVT_CALL(PanToTarget, CAM_DEFAULT, 0, 0)
    EVT_CALL(DisablePlayerPhysics, FALSE)
    EVT_CALL(DisablePlayerInput, FALSE)
    EVT_THREAD
        EVT_SET(LVar0, -13)
        EVT_LOOP(13)
            EVT_ADD(LVar0, 1)
            EVT_CALL(TranslateModel, MODEL_o505, 0, LVar0, 0)
            EVT_WAIT(1)
        EVT_END_LOOP
    EVT_END_THREAD
    EVT_RETURN
    EVT_END
};<|MERGE_RESOLUTION|>--- conflicted
+++ resolved
@@ -158,13 +158,8 @@
     EVT_IF_EQ(LVar1, 1)
         EVT_GOTO(30)
     EVT_END_IF
-<<<<<<< HEAD
     EVT_CALL(PlaySound, SOUND_22B | SOUND_ID_TRIGGER_CHANGE_SOUND)
-    EVT_CALL(func_802D62E4, 555)
-=======
-    EVT_CALL(PlaySound, SOUND_62B)
     EVT_CALL(func_802D62E4, SOUND_22B)
->>>>>>> 713883c7
     EVT_CALL(SetGroupEnabled, MODEL_sui1, 0)
     EVT_CALL(EnableModel, MODEL_s_sui, FALSE)
     EVT_CALL(EnableModel, MODEL_o385, FALSE)
@@ -270,13 +265,8 @@
         EVT_IF_EQ(LVar1, 1)
             EVT_GOTO(40)
         EVT_END_IF
-<<<<<<< HEAD
         EVT_CALL(PlaySound, SOUND_22A | SOUND_ID_TRIGGER_CHANGE_SOUND)
-        EVT_CALL(func_802D62E4, 554)
-=======
-        EVT_CALL(PlaySound, SOUND_62A)
         EVT_CALL(func_802D62E4, SOUND_22A)
->>>>>>> 713883c7
         EVT_CALL(EnableModel, MODEL_o389, FALSE)
         EVT_CALL(EnableModel, MODEL_o388, FALSE)
     EVT_END_THREAD
@@ -416,13 +406,8 @@
     EVT_IF_EQ(LVar1, 1)
         EVT_GOTO(30)
     EVT_END_IF
-<<<<<<< HEAD
     EVT_CALL(PlaySound, SOUND_22B | SOUND_ID_TRIGGER_CHANGE_SOUND)
-    EVT_CALL(func_802D62E4, 555)
-=======
-    EVT_CALL(PlaySound, SOUND_62B)
     EVT_CALL(func_802D62E4, SOUND_22B)
->>>>>>> 713883c7
     EVT_WAIT(10)
     EVT_CALL(SetCamPerspective, CAM_DEFAULT, 3, 25, 16, 4096)
     EVT_CALL(ResetCam, CAM_DEFAULT, EVT_FLOAT(90.0))
@@ -523,13 +508,8 @@
         EVT_IF_EQ(LVar1, 1)
             EVT_GOTO(40)
         EVT_END_IF
-<<<<<<< HEAD
         EVT_CALL(PlaySound, SOUND_22A | SOUND_ID_TRIGGER_CHANGE_SOUND)
-        EVT_CALL(func_802D62E4, 554)
-=======
-        EVT_CALL(PlaySound, SOUND_62A)
         EVT_CALL(func_802D62E4, SOUND_22A)
->>>>>>> 713883c7
         EVT_CALL(EnableModel, MODEL_o389, FALSE)
         EVT_CALL(EnableModel, MODEL_o388, FALSE)
     EVT_END_THREAD
