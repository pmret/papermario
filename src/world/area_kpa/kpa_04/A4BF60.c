#include "kpa_04.h"

static char* N(exit_str_0) = "kpa_03";
static char* N(exit_str_1) = "kpa_81";

#include "world/common/UnkFunc11.inc.c"

<<<<<<< HEAD
ApiStatus func_802400BC_A4C01C(Evt *script, s32 isInitialCall) {
    PlayerStatus* playerStatus = &gPlayerStatus;
=======
ApiStatus func_802400BC_A4C01C(Evt* script, s32 isInitialCall) {
    PlayerStatus* playerstatus = &gPlayerStatus;
>>>>>>> 64083a67
    f32 dist;
    f32 x;
    f32 y;
    f32 z;

    if (script->varTable[5] == 0) {
        playerStatus->position.x = script->varTable[0];
    } else {
        playerStatus->position.z = script->varTable[0];
    }

    x = playerStatus->position.x;
    y = playerStatus->position.y + 10.0f;
    z = playerStatus->position.z;

    dist = 40.0f;

    npc_raycast_down_sides(0, &x, &y, &z, &dist);

    playerStatus->position.x = x;
    playerStatus->position.y = y;
    playerStatus->position.z = z;

    return ApiStatus_DONE2;
}<|MERGE_RESOLUTION|>--- conflicted
+++ resolved
@@ -5,13 +5,8 @@
 
 #include "world/common/UnkFunc11.inc.c"
 
-<<<<<<< HEAD
-ApiStatus func_802400BC_A4C01C(Evt *script, s32 isInitialCall) {
+ApiStatus func_802400BC_A4C01C(Evt* script, s32 isInitialCall) {
     PlayerStatus* playerStatus = &gPlayerStatus;
-=======
-ApiStatus func_802400BC_A4C01C(Evt* script, s32 isInitialCall) {
-    PlayerStatus* playerstatus = &gPlayerStatus;
->>>>>>> 64083a67
     f32 dist;
     f32 x;
     f32 y;
