#include "dgb_05.h"
#include "sprite/npc/world_clubba.h"
#include "message_ids.h"

extern s16 gCurrentCamID;
extern Npc* wPartnerNpc;

enum {
    NPC_WORLD_CLUBBA0,
    NPC_WORLD_CLUBBA1,
    NPC_WORLD_CLUBBA2 = 3,
    NPC_WORLD_CLUBBA3,
};

EntryList N(entryList) = {
    { 515.0f, 0.0f, 310.0f, 0.0f },
};

MapConfig N(config) = {
    .main = N(main),
    .entryList = N(entryList),
    .entryCount = ENTRY_COUNT(N(entryList)),
    .tattle = MSG_dgb_05_tattle,
};

Script N(802414E0) = SCRIPT({
    match STORY_PROGRESS {
        < STORY_CH3_TUBBA_WOKE_UP {
            SetMusicTrack(0, SONG_TUBBAS_MANOR, 0, 8);
        }
        < STORY_CH3_DEFEATED_TUBBA_BLUBBA {
            SetMusicTrack(0, SONG_TUBBA_ESCAPE, 0, 8);
        }
        else {
            SetMusicTrack(0, SONG_TUBBAS_MANOR, 0, 8);
        }
    }
});

static s32 N(pad_1578)[] = {
    0x00000000, 0x00000000,
};

Script N(exitSingleDoor_80241580) = SCRIPT({
    group 27;
    DisablePlayerInput(TRUE);
    UseDoorSounds(0);
    SI_VAR(0) = 0;
    SI_VAR(1) = 16;
    SI_VAR(2) = 30;
    SI_VAR(3) = -1;
    spawn ExitSingleDoor;
    sleep 17;
    GotoMap("dgb_03", 2);
    sleep 100;
});

Script N(enterSingleDoor_80241634) = SCRIPT({
    UseDoorSounds(0);
    GetEntryID(SI_VAR(0));
    match SI_VAR(0) {
        == 0 {
            SI_VAR(2) = 30;
            SI_VAR(3) = -1;
            await EnterSingleDoor;
        }
    }
});

Script N(main) = SCRIPT({
    WORLD_LOCATION = LOCATION_TUBBAS_MANOR;
    SetSpriteShading(-1);
    SetCamPerspective(0, 3, 25, 16, 4096);
    SetCamBGColor(0, 0, 0, 0);
    SetCamLeadPlayer(0, 0);
    SetCamEnabled(0, 1);
    if (STORY_PROGRESS < STORY_CH3_STAR_SPIRIT_RESCUED) {
        MakeNpcs(1, N(npcGroupList_8024230C));
    }
    await N(makeEntities);
    spawn N(802417F0);
    ModifyColliderFlags(0, 18, 0x7FFFFE00);
    EnableModel(20, 0);
    bind N(exitSingleDoor_80241580) to TRIGGER_WALL_PRESS_A 16;
    spawn N(802414E0);
    spawn N(enterSingleDoor_80241634);
});

static s32 N(pad_17E8)[] = {
    0x00000000, 0x00000000,
};

Script N(802417F0) = SCRIPT({
    N(func_80240000_C3AA10)();
    func_802CA988(0, SI_VAR(2), SI_VAR(3), SI_VAR(4), SI_VAR(5));
    N(func_80240030_C3AA40)();
    SI_SAVE_FLAG(1047) = 1;
    GotoMap("dgb_06", 1);
    sleep 100;
});

static s32 N(pad_1868)[] = {
    0x00000000, 0x00000000,
};

Script N(makeEntities) = SCRIPT({
    if (SI_SAVE_FLAG(1047) == 0) {
        MakeEntity(0x802BCE84, 510, -210, 100, 0, MAKE_ENTITY_END);
    }
});

static s32 N(pad_18BC) = {
    0x00000000,
};

Script N(802418C0) = SCRIPT({
    GetBattleOutcome(SI_VAR(0));
    match SI_VAR(0) {
        == 0 {
            RemoveNpc(NPC_SELF);
        }
        == 2 {
            SetNpcPos(NPC_SELF, 0, -1000, 0);
            func_80045900(1);
        }
        == 3 {
            SetEnemyFlagBits(-1, 16, 1);
            RemoveNpc(NPC_SELF);
        }
    }
});

s32 N(unk_missing_8024197C)[] = {
    0x00390000, 0x00390002, 0x00390003, 0x00390004, 0x0039000C, 0x00390007, 0x00390008, 0x00390011,
    0x00390012, 0xFFFFFFFF,
};

NpcAnimID N(extraAnimationList_802419A4)[] = {
    NPC_ANIM(world_clubba, Palette_00, Anim_0),
    ANIM_END,
};

NpcAISettings N(npcAISettings_802419AC) = {
    .moveSpeed = 1.0f,
    .moveTime = 120,
    .waitTime = 30,
    .alertRadius = 100.0f,
    .unk_10 = { .f = 40.0f },
    .unk_14 = 10,
    .chaseSpeed = 3.5f,
    .unk_1C = { .s = 90 },
    .unk_20 = 15,
    .chaseRadius = 200.0f,
    .unk_28 = { .f = 160.0f },
    .unk_2C = 1,
};

Script N(npcAI_802419DC) = SCRIPT({
    SetSelfVar(0, 0);
    SetSelfVar(1, 10);
    SetSelfVar(2, 14);
    SetSelfVar(3, 18);
    N(func_80240E80_C3B890)(N(npcAISettings_802419AC));
});

NpcSettings N(npcSettings_80241A4C) = {
    .height = 36,
    .radius = 34,
    .ai = &N(npcAI_802419DC),
    .onHit = EnemyNpcHit,
    .onDefeat = EnemyNpcDefeat,
    .level = 13,
};

Script N(npcAI_80241A78) = SCRIPT({
    EnableNpcShadow(NPC_SELF, FALSE);
    SetSelfVar(0, 4);
    SetSelfVar(1, 32);
    SetSelfVar(2, 50);
    SetSelfVar(3, 32);
    SetSelfVar(4, 3);
    SetSelfVar(15, 8389);
    N(UnkFunc7)();
});

NpcSettings N(npcSettings_80241B20) = {
    .height = 14,
    .radius = 18,
    .ai = &N(npcAI_80241A78),
    .onDefeat = &N(802418C0),
    .level = 13,
    .unk_2A = 8,
};

StaticNpc N(npcGroup_80241B4C)[] = {
    {
        .id = NPC_WORLD_CLUBBA0,
        .settings = &N(npcSettings_80241A4C),
        .pos = { 132.0f, -110.0f, 238.0f },
        .flags = NPC_FLAG_LOCK_ANIMS,
        .yaw = 270,
        .dropFlags = 0x80,
        .itemDropChance = 5,
        .itemDrops = {
                { ITEM_SUPER_SHROOM, 10, 0 },
        },
        .heartDrops = STANDARD_HEART_DROPS(3),
        .flowerDrops = STANDARD_FLOWER_DROPS(2),
        .minCoinBonus = 2,
        .maxCoinBonus = 3,
        .movement = { 132, -110, 238, 0, 0, -32767, 0, 325, 0, 185, 200 },
        .animations = {
            NPC_ANIM(world_clubba, Palette_00, Anim_2),
            NPC_ANIM(world_clubba, Palette_00, Anim_3),
            NPC_ANIM(world_clubba, Palette_00, Anim_4),
            NPC_ANIM(world_clubba, Palette_00, Anim_4),
            NPC_ANIM(world_clubba, Palette_00, Anim_2),
            NPC_ANIM(world_clubba, Palette_00, Anim_2),
            NPC_ANIM(world_clubba, Palette_00, Anim_C),
            NPC_ANIM(world_clubba, Palette_00, Anim_C),
            NPC_ANIM(world_clubba, Palette_00, Anim_11),
            NPC_ANIM(world_clubba, Palette_00, Anim_12),
            NPC_ANIM(world_clubba, Palette_00, Anim_7),
            NPC_ANIM(world_clubba, Palette_00, Anim_8),
            NPC_ANIM(world_clubba, Palette_00, Anim_1),
            NPC_ANIM(world_clubba, Palette_00, Anim_2),
            NPC_ANIM(world_clubba, Palette_00, Anim_2),
            NPC_ANIM(world_clubba, Palette_00, Anim_2),
        },
        .unk_1E0 = { 00, 00, 00, 03, 00, 00, 00, 00},
    },
    {
        .id = NPC_WORLD_CLUBBA1,
        .settings = &N(npcSettings_80241B20),
        .pos = { 0.0f, -1000.0f, 0.0f },
        .flags = NPC_FLAG_100 | NPC_FLAG_LOCK_ANIMS | NPC_FLAG_NO_Y_MOVEMENT | NPC_FLAG_NO_DROPS,
        .yaw = 0,
        .dropFlags = 0x80,
        .heartDrops = NO_DROPS,
        .flowerDrops = NO_DROPS,
        .animations = {
            NPC_ANIM(world_clubba, Palette_00, Anim_2),
            NPC_ANIM(world_clubba, Palette_00, Anim_3),
            NPC_ANIM(world_clubba, Palette_00, Anim_4),
            NPC_ANIM(world_clubba, Palette_00, Anim_4),
            NPC_ANIM(world_clubba, Palette_00, Anim_2),
            NPC_ANIM(world_clubba, Palette_00, Anim_2),
            NPC_ANIM(world_clubba, Palette_00, Anim_C),
            NPC_ANIM(world_clubba, Palette_00, Anim_C),
            NPC_ANIM(world_clubba, Palette_00, Anim_11),
            NPC_ANIM(world_clubba, Palette_00, Anim_12),
            NPC_ANIM(world_clubba, Palette_00, Anim_7),
            NPC_ANIM(world_clubba, Palette_00, Anim_8),
            NPC_ANIM(world_clubba, Palette_00, Anim_1),
            NPC_ANIM(world_clubba, Palette_00, Anim_2),
            NPC_ANIM(world_clubba, Palette_00, Anim_2),
            NPC_ANIM(world_clubba, Palette_00, Anim_2),
        },
        .extraAnimations = &N(extraAnimationList_802419A4),
    },
};

StaticNpc N(npcGroup_80241F2C)[] = {
    {
        .id = NPC_WORLD_CLUBBA2,
        .settings = &N(npcSettings_80241A4C),
        .pos = { 503.0f, -210.0f, 225.0f },
        .flags = NPC_FLAG_LOCK_ANIMS,
        .yaw = 270,
        .dropFlags = 0x80,
        .itemDropChance = 5,
        .itemDrops = {
                { ITEM_SUPER_SHROOM, 10, 0 },
        },
        .heartDrops = STANDARD_HEART_DROPS(3),
        .flowerDrops = STANDARD_FLOWER_DROPS(2),
        .minCoinBonus = 2,
        .maxCoinBonus = 3,
        .movement = { 503, -210, 225, 0, 0, -32767, 0, 503, -210, 290, 200, 150, 1 },
        .animations = {
            NPC_ANIM(world_clubba, Palette_00, Anim_2),
            NPC_ANIM(world_clubba, Palette_00, Anim_3),
            NPC_ANIM(world_clubba, Palette_00, Anim_4),
            NPC_ANIM(world_clubba, Palette_00, Anim_4),
            NPC_ANIM(world_clubba, Palette_00, Anim_2),
            NPC_ANIM(world_clubba, Palette_00, Anim_2),
            NPC_ANIM(world_clubba, Palette_00, Anim_C),
            NPC_ANIM(world_clubba, Palette_00, Anim_C),
            NPC_ANIM(world_clubba, Palette_00, Anim_11),
            NPC_ANIM(world_clubba, Palette_00, Anim_12),
            NPC_ANIM(world_clubba, Palette_00, Anim_7),
            NPC_ANIM(world_clubba, Palette_00, Anim_8),
            NPC_ANIM(world_clubba, Palette_00, Anim_1),
            NPC_ANIM(world_clubba, Palette_00, Anim_2),
            NPC_ANIM(world_clubba, Palette_00, Anim_2),
            NPC_ANIM(world_clubba, Palette_00, Anim_2),
        },
        .unk_1E0 = { 00, 00, 00, 03, 00, 00, 00, 00},
    },
    {
        .id = NPC_WORLD_CLUBBA3,
        .settings = &N(npcSettings_80241B20),
        .pos = { 0.0f, -1000.0f, 0.0f },
        .flags = NPC_FLAG_100 | NPC_FLAG_LOCK_ANIMS | NPC_FLAG_NO_Y_MOVEMENT | NPC_FLAG_NO_DROPS,
        .yaw = 0,
        .dropFlags = 0x80,
        .heartDrops = NO_DROPS,
        .flowerDrops = NO_DROPS,
        .animations = {
            NPC_ANIM(world_clubba, Palette_00, Anim_2),
            NPC_ANIM(world_clubba, Palette_00, Anim_3),
            NPC_ANIM(world_clubba, Palette_00, Anim_4),
            NPC_ANIM(world_clubba, Palette_00, Anim_4),
            NPC_ANIM(world_clubba, Palette_00, Anim_2),
            NPC_ANIM(world_clubba, Palette_00, Anim_2),
            NPC_ANIM(world_clubba, Palette_00, Anim_C),
            NPC_ANIM(world_clubba, Palette_00, Anim_C),
            NPC_ANIM(world_clubba, Palette_00, Anim_11),
            NPC_ANIM(world_clubba, Palette_00, Anim_12),
            NPC_ANIM(world_clubba, Palette_00, Anim_7),
            NPC_ANIM(world_clubba, Palette_00, Anim_8),
            NPC_ANIM(world_clubba, Palette_00, Anim_1),
            NPC_ANIM(world_clubba, Palette_00, Anim_2),
            NPC_ANIM(world_clubba, Palette_00, Anim_2),
            NPC_ANIM(world_clubba, Palette_00, Anim_2),
        },
        .extraAnimations = &N(extraAnimationList_802419A4),
    },
};

NpcGroupList N(npcGroupList_8024230C) = {
    NPC_GROUP(N(npcGroup_80241B4C), BATTLE_ID(15, 1, 0, 3)),
    NPC_GROUP(N(npcGroup_80241F2C), BATTLE_ID(15, 2, 0, 3)),
    {},
};

ApiStatus N(func_80240000_C3AA10)(ScriptInstance *script, s32 isInitialCall) {
    if (gPlayerStatus.position.y >= -210.0f) {
        return ApiStatus_BLOCK;
    }
    return ApiStatus_DONE2;
}

ApiStatus N(func_80240030_C3AA40)(ScriptInstance *script, s32 isInitialCall) {
    if (gPlayerStatus.position.y > -270.0f) {
        return ApiStatus_BLOCK;
    }
    return ApiStatus_DONE2;
}

#include "world/common/UnkNpcAIFunc6.inc.c"

#include "world/common/UnkNpcAIFunc7.inc.c"

#include "world/common/UnkNpcAIFunc8.inc.c"

#include "world/common/UnkNpcAIFunc5.inc.c"

s32 N(func_80240268_C3AC78)(ScriptInstance *script) {
    PlayerStatus** playerStatus = &gPlayerStatusPtr;
    Enemy* enemy = script->owner1.enemy;
    Npc *npc = get_npc_unsafe(enemy->npcID);
    Camera* camera = CAM2(gCurrentCamID);
    Enemy* enemy2 = get_enemy(enemy->npcID + 1);
    f32 phi_f20;
    s32 ret = TRUE;

    if (dist2D(npc->pos.x, npc->pos.z, (*playerStatus)->position.x, (*playerStatus)->position.z) > enemy2->varTable[2]) {
        ret = FALSE;
    }

    if (clamp_angle(get_clamped_angle_diff(camera->currentYaw, npc->yaw)) < 180.0) {
        phi_f20 = 90.0f;
    } else {
        phi_f20 = 270.0f;
    }

    if (fabsf(get_clamped_angle_diff(phi_f20, atan2(npc->pos.x, npc->pos.z, (*playerStatus)->position.x, (*playerStatus)->position.z))) > enemy2->varTable[3]) {
        ret = FALSE;
    }

    if ((2.0 * npc->collisionHeight) <= fabsf(npc->pos.y - (*playerStatus)->position.y)) {
        ret = FALSE;
    }

    if (D_8010EBB0.unk_03 == 9) {
        ret = FALSE;
    }

    if (D_8010EBB0.unk_03 == 7) {
        ret = FALSE;
    }

    return ret;
}

<<<<<<< HEAD
#include "world/common/UnkFunc7.inc.c"
=======
ApiStatus N(func_8024041C_C3AE2C)(ScriptInstance *script, s32 isInitialCall) {
    Enemy* enemy = script->owner1.enemy;
    Npc *npc = get_npc_unsafe(enemy->npcID);
    Enemy* enemy2;
    Npc* npc2;
    f32 posX, posZ;
    s32 func;

    if (isInitialCall || (enemy->unk_B0 & 4)) {
        script->functionTemp[0].s = 0;
        npc->duration = 0;
        npc->flags |= 0x102;
        enemy->flags |= 0x1F300000;
        npc->pos.x = 0.0f;
        npc->pos.y = -1000.0f;
        npc->pos.z = 0.0f;
        if (enemy->unk_B0 & 4) {
            enemy->unk_B0 &= ~4;
        }
    }

    func = script->functionTemp[0].s;
    switch (func) {
        case 0:
            enemy2 = get_enemy(enemy->npcID - 1);
            npc2 = get_npc_unsafe(enemy2->npcID);
            enemy->unk_07 = 1;
            if (enemy2->varTable[0] == 3) {
                if (enemy->varTable[15] != 0) {
                    func_800494C0(npc2, enemy->varTable[15], 0);
                }
                posX = npc2->pos.x;
                posZ = npc2->pos.z;
                add_vec2D_polar(&posX, &posZ, enemy->varTable[1], 270.0f - npc2->renderYaw);

                npc->pos.x = posX;
                enemy->unk_10.x = npc->pos.x;

                npc->pos.y = npc2->pos.y + enemy->varTable[0];
                enemy->unk_10.y = npc->pos.y;

                npc->pos.z = posZ;
                enemy->unk_10.z = npc->pos.z;

                npc->yaw = atan2(npc->pos.x, npc->pos.z, gPlayerStatusPtr->position.x, gPlayerStatusPtr->position.z);
                enemy->flags &= 0xE0EFFFFF;
                npc->duration = 0;
                script->functionTemp[0].s = 1;
            }
            break;

        case 1:
            enemy2 = get_enemy(enemy->npcID - 1);
            get_npc_unsafe(enemy2->npcID);
            npc->duration++;
            if (npc->duration >= enemy->varTable[4]) {
                enemy->unk_07 = 0;
            }
            if (enemy2->varTable[0] == 4) {
                enemy->flags |= 0x1F100000;
                npc->pos.x = 0.0f;
                npc->pos.y = -1000.0f;
                npc->pos.z = 0.0f;
                enemy->unk_07 = func;
                script->functionTemp[0].s = 0;
            }
            break;
    }

    return ApiStatus_BLOCK;
}
>>>>>>> b786f386

void N(func_8024067C_C3B08C)(ScriptInstance *script, NpcAISettings *aiSettings, EnemyTerritoryThing *territory) {
    Enemy* enemy = script->owner1.enemy;
    Npc *npc = get_npc_unsafe(enemy->npcID);

    if (npc->duration > 0) {
        npc->duration--;
    }

    if (npc->duration == 1) {
        npc->currentAnim = enemy->animList[12];
    } else if (npc->duration <= 0) {
        npc->currentAnim = enemy->animList[10];
        npc->duration = 0;
        script->functionTemp[0].s = 1;
    }
}

void N(func_80240704_C3B114)(ScriptInstance *script, NpcAISettings *aiSettings, EnemyTerritoryThing *territory) {
    Enemy* enemy = script->owner1.enemy;
    Npc *npc = get_npc_unsafe(enemy->npcID);
    PlayerData* playerData = get_player_data();
    s32 phi_s2 = FALSE;
    s32 var;
    f32 posX, posZ;

    if (func_800490B4(territory, enemy, 80.0f, 0.0f, 0)) {
        if ((gPlayerStatusPtr->actionState ==  2) || (gPlayerStatusPtr->actionState == 26) ||
            (gPlayerStatusPtr->actionState ==  3) || (gPlayerStatusPtr->actionState == 14) ||
            (gPlayerStatusPtr->actionState == 16) || (gPlayerStatusPtr->actionState == 11) ||
            (gPlayerStatusPtr->actionState == 10) || (gPlayerStatusPtr->actionState == 18) ||
            (gPlayerStatusPtr->actionState == 19) || (gPlayerStatusPtr->actionState == 37)) {
            phi_s2 = TRUE;
        }

        if (playerData->currentPartner == 2) {
            if (D_8010EBB0.unk_00 == playerData->currentPartner) {
                phi_s2 = TRUE;
            }
        }
    }

    if (((playerData->currentPartner == 1) && (D_8010EBB0.unk_00 != 0)) ||
        ((playerData->currentPartner == 3) && (D_8010EBB0.unk_00 == 2))) {
        posX = npc->pos.x;
        posZ = npc->pos.z;
        add_vec2D_polar(&posX, &posZ, 0.0f, npc->yaw);
        if (dist2D(posX, posZ, wPartnerNpc->pos.x, wPartnerNpc->pos.z) <= 80.0f) {
            phi_s2 = TRUE;
        }
    }

    if (phi_s2) {
        func_800494C0(npc, 0xB000000E, 0);
        npc->currentAnim = enemy->animList[11];
        npc->duration = 10;
        fx_emote(0, npc, 0.0f, npc->collisionHeight, 1.0f, 2.0f, -20.0f, 15, &var);
        func_800494C0(npc, 0x2F4, 0x200000);
        script->functionTemp[0].s = 2;
    }

    npc->duration++;
    if (npc->duration == 27) {
        func_800494C0(npc, 0xB000000C, 0);
    } else if (npc->duration == 57) {
        func_800494C0(npc, 0xB000000D, 0);
    } else if (npc->duration == 59) {
        npc->currentAnim = enemy->animList[12];
    } else if (npc->duration == 60) {
        npc->currentAnim = enemy->animList[10];
        npc->duration = 0;
    }
}

void N(func_802409BC_C3B3CC)(ScriptInstance *script, NpcAISettings *aiSettings, EnemyTerritoryThing *territory) {
    Enemy* enemy = script->owner1.enemy;
    Npc *npc = get_npc_unsafe(enemy->npcID);

    npc->duration--;
    if (npc->duration <= 0) {
        npc->duration = 1;
        enemy->varTable[7] = 40;
        script->functionTemp[0].s = 3;
    }
}

void N(func_80240A20_C3B430)(ScriptInstance *script, NpcAISettings *aiSettings, EnemyTerritoryThing *territory) {
    Enemy* enemy = script->owner1.enemy;
    Npc *npc = get_npc_unsafe(enemy->npcID);

    npc->yaw = clamp_angle((npc->yaw + rand_int(180)) - 90.0f);
    npc->currentAnim = enemy->animList[0];
    script->functionTemp[1].s = (rand_int(1000) % 2) + 2;
    script->functionTemp[0].s = 4;
}

void N(func_80240AC8_C3B4D8)(ScriptInstance *script, NpcAISettings *aiSettings, EnemyTerritoryThing *territory) {
    Enemy* enemy = script->owner1.enemy;
    Npc *npc = get_npc_unsafe(enemy->npcID);
    s32 var;

    if (func_800490B4(territory, enemy, aiSettings->chaseRadius, aiSettings->unk_28.f, 0)) {
        npc->yaw = atan2(npc->pos.x, npc->pos.z, gPlayerStatusPtr->position.x, gPlayerStatusPtr->position.z);
        script->functionTemp[0].s = 12;
        return;
    }

    npc->duration--;
    if (npc->duration <= 0) {
        script->functionTemp[1].s--;
        if (script->functionTemp[1].s > 0) {
            npc->yaw = clamp_angle(npc->yaw + 180.0f);
            npc->duration = aiSettings->waitTime / 2 + rand_int(aiSettings->waitTime / 2 + 1);
            return;
        }

        var = enemy->varTable[7];
        if (var == 40) {
            npc->duration = 20;
            script->functionTemp[0].s = var;
        } else if (var == 50) {
            npc->duration = 25;
            script->functionTemp[0].s = var;
        }
    }
}

void N(func_80240C00_C3B610)(ScriptInstance* script, NpcAISettings* aiSettings, EnemyTerritoryThing* territory) {
    Enemy* enemy = script->owner1.enemy;
    Npc *npc = get_npc_unsafe(enemy->npcID);

    npc->duration--;
    if (npc->duration <= 0) {
        npc->currentAnim = enemy->animList[1];
        if (enemy->territory->wander.moveSpeedOverride < 0) {
            npc->moveSpeed = aiSettings->moveSpeed;
        } else {
            npc->moveSpeed = enemy->territory->wander.moveSpeedOverride / 32767.0;
        }
        script->functionTemp[0].s = 0x29;
    }
}

void N(func_80240CAC_C3B6BC)(ScriptInstance *script, NpcAISettings *aiSettings, EnemyTerritoryThing *territory) {
    Enemy* enemy = script->owner1.enemy;
    Npc *npc = get_npc_unsafe(enemy->npcID);
    f32 var;

    if (func_800490B4(territory, enemy, aiSettings->chaseRadius, aiSettings->unk_28.f, 0)) {
        npc->yaw = atan2(npc->pos.x, npc->pos.z, gPlayerStatusPtr->position.x, gPlayerStatusPtr->position.z);
        script->functionTemp[0].s = 12;
    } else if (dist2D(npc->pos.x, npc->pos.z, enemy->territory->wander.point.x, enemy->territory->wander.point.z) <= npc->moveSpeed) {
        npc->currentAnim = enemy->animList[0];
        npc->duration = 15;
        enemy->varTable[7] = 50;
        script->functionTemp[0].s = 3;
    } else if (npc->turnAroundYawAdjustment == 0) {
        var = npc->yaw;
        func_8004A784(npc, 5.0f, &var, 0, 0, 0);
        npc->yaw = var;
        npc->yaw = atan2(npc->pos.x, npc->pos.z, enemy->territory->wander.point.x, enemy->territory->wander.point.z);
        npc_move_heading(npc, npc->moveSpeed, npc->yaw);
    }
}

void N(func_80240E24_C3B834)(ScriptInstance *script, NpcAISettings *aiSettings, EnemyTerritoryThing *territory) {
    Enemy* enemy = script->owner1.enemy;
    Npc *npc = get_npc_unsafe(enemy->npcID);

    if (npc->turnAroundYawAdjustment == 0) {
        npc->duration--;
        if (npc->duration <= 0) {
            npc->duration = 0;
            script->functionTemp[0].s = 0;
        }
    }
}

ApiStatus N(func_80240E80_C3B890)(ScriptInstance *script, s32 isInitialCall) {
    Enemy* enemy = script->owner1.enemy;
    Npc *npc = get_npc_unsafe(enemy->npcID);
    Bytecode* args = script->ptrReadPos;
    EnemyTerritoryThing territory;
    EnemyTerritoryThing* territoryPtr = &territory;
    NpcAISettings* npcAISettings = (NpcAISettings*)get_variable(script, *args++);

    territory.unk_00 = 0;
    territory.shape = enemy->territory->wander.detectShape;
    territory.pointX = enemy->territory->wander.detect.x;
    territory.pointZ = enemy->territory->wander.detect.z;
    territory.sizeX = enemy->territory->wander.detectSizeX;
    territory.sizeZ = enemy->territory->wander.detectSizeZ;
    territory.unk_34 = 40.0f;
    territory.unk_1C = 0;

    if (isInitialCall || (enemy->unk_B0 & 4)) {
        script->functionTemp[0].s = 0;
        npc->duration = 30;
        npc->currentAnim = enemy->animList[10];
        npc->flags &= ~0x800;
        enemy->varTable[0] = 0;
        if (!enemy->territory->wander.isFlying) {
            npc->flags = (npc->flags | 0x200) & ~0x8;
        } else {
            npc->flags = (npc->flags & ~0x200) | 0x8;
        }
        if (enemy->unk_B0 & 4) {
            script->functionTemp[0].s = 99;
            script->functionTemp[1].s = 40;
            npc->currentAnim = enemy->animList[0];
        }
        enemy->unk_B0 &= ~4;
    }

    if (((u32)script->functionTemp[0].s - 10 < 20) && (enemy->varTable[0] == 0) && N(func_80240268_C3AC78)(script)) {
        script->functionTemp[0].s = 30;
    }

    switch (script->functionTemp[0].s) {
        case 0:
            N(func_8024067C_C3B08C)(script, npcAISettings, territoryPtr);
            break;
        case 1:
            N(func_80240704_C3B114)(script, npcAISettings, territoryPtr);
            break;
        case 2:
            N(func_802409BC_C3B3CC)(script, npcAISettings, territoryPtr);
            break;
        case 3:
            N(func_80240A20_C3B430)(script, npcAISettings, territoryPtr);
            break;
        case 4:
            N(func_80240AC8_C3B4D8)(script, npcAISettings, territoryPtr);
            break;
        case 12:
            func_80049F7C(script, npcAISettings, territoryPtr);
            if (script->functionTemp[0].s != 13) {
                break;
            }
        case 13:
            func_8004A124(script, npcAISettings, territoryPtr);
            break;
        case 14:
            func_8004A3E8(script, npcAISettings, territoryPtr);
            npc->duration = 0xF;
            enemy->varTable[7] = 40;
            script->functionTemp[0].s = 3;
            break;
        case 30:
            N(UnkNpcAIFunc6)(script);
            if (script->functionTemp[0].s != 31) {
                break;
            }
        case 31:
            N(UnkNpcAIFunc7)(script);
            if (script->functionTemp[0].s != 32) {
                break;
            }
        case 32:
            N(UnkNpcAIFunc8)(script);
            break;
        case 33:
            N(UnkNpcAIFunc5)(script);
            break;
        case 40:
            N(func_80240C00_C3B610)(script, npcAISettings, territoryPtr);
            if (script->functionTemp[0].s != 41) {
                break;
            }
        case 41:
            N(func_80240CAC_C3B6BC)(script, npcAISettings, territoryPtr);
            break;
        case 50:
            N(func_80240E24_C3B834)(script, npcAISettings, territoryPtr);
            break;
        case 99:
            func_8004A73C(script);
    }

    return ApiStatus_BLOCK;
}

ApiStatus N(func_802411D0_C3BBE0)(ScriptInstance *script, s32 isInitialCall) {
    Enemy* enemy = script->owner1.enemy;
    Npc *npc = get_npc_unsafe(enemy->npcID);
    Bytecode* args = script->ptrReadPos;
    EnemyTerritoryThing territory;
    EnemyTerritoryThing* territoryPtr = &territory;
    NpcAISettings* npcAISettings = (NpcAISettings*)get_variable(script, *args++);

    territory.unk_00 = 0;
    territory.shape = enemy->territory->wander.detectShape;
    territory.pointX = enemy->territory->wander.detect.x;
    territory.pointZ = enemy->territory->wander.detect.z;
    territory.sizeX = enemy->territory->wander.detectSizeX;
    territory.sizeZ = enemy->territory->wander.detectSizeZ;
    territory.unk_34 = 65.0f;
    territory.unk_1C = 0;

    if (isInitialCall || (enemy->unk_B0 & 4)) {
        script->functionTemp[0].s = 0;
        npc->duration = 0;
        npc->currentAnim = enemy->animList[0];
        npc->flags &= ~0x800;
        if (!enemy->territory->wander.isFlying) {
            npc->flags = (npc->flags | 0x200) & ~0x8;
        } else {
            npc->flags = (npc->flags & ~0x200) | 0x8;
        }
        if (enemy->unk_B0 & 4) {
            script->functionTemp[0].s = 99;
            script->functionTemp[1].s = 0;
            enemy->unk_B0 &= ~4;
        }
        enemy->varTable[0] = 0;
    }

    if ((script->functionTemp[0].s < 30) && (enemy->varTable[0] == 0) && N(func_80240268_C3AC78)(script)) {
        script->functionTemp[0].s = 30;
    }

    switch (script->functionTemp[0].s) {
        case 0:
            func_800495A0(script, npcAISettings, territoryPtr);
        case 1:
            func_800496B8(script, npcAISettings, territoryPtr);
            break;
        case 2:
            base_UnkNpcAIFunc1(script, npcAISettings, territoryPtr);
        case 3:
            func_80049C04(script, npcAISettings, territoryPtr);
            break;
        case 10:
            func_80049E3C(script, npcAISettings, territoryPtr);
        case 11:
            func_80049ECC(script, npcAISettings, territoryPtr);
            break;
        case 12:
            func_80049F7C(script, npcAISettings, territoryPtr);
        case 13:
            func_8004A124(script, npcAISettings, territoryPtr);
            break;
        case 14:
            func_8004A3E8(script, npcAISettings, territoryPtr);
            break;
        case 30:
            N(UnkNpcAIFunc6)(script);
        case 31:
            N(UnkNpcAIFunc7)(script);
            if (script->functionTemp[0].s != 32) {
                break;
            }
        case 32:
            N(UnkNpcAIFunc8)(script);
            if (script->functionTemp[0].s != 33) {
                break;
            }
        case 33:
            N(UnkNpcAIFunc5)(script);
            break;
        case 99:
            func_8004A73C(script);
    }

    return ApiStatus_BLOCK;
}<|MERGE_RESOLUTION|>--- conflicted
+++ resolved
@@ -394,81 +394,7 @@
     return ret;
 }
 
-<<<<<<< HEAD
 #include "world/common/UnkFunc7.inc.c"
-=======
-ApiStatus N(func_8024041C_C3AE2C)(ScriptInstance *script, s32 isInitialCall) {
-    Enemy* enemy = script->owner1.enemy;
-    Npc *npc = get_npc_unsafe(enemy->npcID);
-    Enemy* enemy2;
-    Npc* npc2;
-    f32 posX, posZ;
-    s32 func;
-
-    if (isInitialCall || (enemy->unk_B0 & 4)) {
-        script->functionTemp[0].s = 0;
-        npc->duration = 0;
-        npc->flags |= 0x102;
-        enemy->flags |= 0x1F300000;
-        npc->pos.x = 0.0f;
-        npc->pos.y = -1000.0f;
-        npc->pos.z = 0.0f;
-        if (enemy->unk_B0 & 4) {
-            enemy->unk_B0 &= ~4;
-        }
-    }
-
-    func = script->functionTemp[0].s;
-    switch (func) {
-        case 0:
-            enemy2 = get_enemy(enemy->npcID - 1);
-            npc2 = get_npc_unsafe(enemy2->npcID);
-            enemy->unk_07 = 1;
-            if (enemy2->varTable[0] == 3) {
-                if (enemy->varTable[15] != 0) {
-                    func_800494C0(npc2, enemy->varTable[15], 0);
-                }
-                posX = npc2->pos.x;
-                posZ = npc2->pos.z;
-                add_vec2D_polar(&posX, &posZ, enemy->varTable[1], 270.0f - npc2->renderYaw);
-
-                npc->pos.x = posX;
-                enemy->unk_10.x = npc->pos.x;
-
-                npc->pos.y = npc2->pos.y + enemy->varTable[0];
-                enemy->unk_10.y = npc->pos.y;
-
-                npc->pos.z = posZ;
-                enemy->unk_10.z = npc->pos.z;
-
-                npc->yaw = atan2(npc->pos.x, npc->pos.z, gPlayerStatusPtr->position.x, gPlayerStatusPtr->position.z);
-                enemy->flags &= 0xE0EFFFFF;
-                npc->duration = 0;
-                script->functionTemp[0].s = 1;
-            }
-            break;
-
-        case 1:
-            enemy2 = get_enemy(enemy->npcID - 1);
-            get_npc_unsafe(enemy2->npcID);
-            npc->duration++;
-            if (npc->duration >= enemy->varTable[4]) {
-                enemy->unk_07 = 0;
-            }
-            if (enemy2->varTable[0] == 4) {
-                enemy->flags |= 0x1F100000;
-                npc->pos.x = 0.0f;
-                npc->pos.y = -1000.0f;
-                npc->pos.z = 0.0f;
-                enemy->unk_07 = func;
-                script->functionTemp[0].s = 0;
-            }
-            break;
-    }
-
-    return ApiStatus_BLOCK;
-}
->>>>>>> b786f386
 
 void N(func_8024067C_C3B08C)(ScriptInstance *script, NpcAISettings *aiSettings, EnemyTerritoryThing *territory) {
     Enemy* enemy = script->owner1.enemy;
