#include "dgb_08.h"

INCLUDE_ASM(s32, "world/area_dgb/dgb_08/C3FDB0", func_80240000_C3FDB0);
/*
ApiStatus N(func_80240000_C3FDB0)(ScriptInstance* script, s32 isInitialCall) {
    Enemy* enemy = script->owner1.enemy;
    Npc *npc = get_npc_unsafe(enemy->npcID);
    f32 ret;
    f32 max;
    f32 posX;
    f32 posZ;
    s32 i;
    s32 j;

    script->functionTemp[1].s = 0;
    max = 32767.0f;
    posX = npc->pos.x;
    posZ = npc->pos.z;
    script->functionTemp[2].s = 0;

    for (i = 0, j = 0; i < enemy->territory->patrol.numPoints; i++, j++) {
        ret = dist2D(posX, posZ, i[enemy->territory->patrol.points].x, i[enemy->territory->patrol.points].z);
        if (ret < max) {
            max = ret;
            script->functionTemp[2].s = j;
        }
    }

    npc->currentAnim = enemy->animList[1];
    if (enemy->territory->patrol.moveSpeedOverride < 0) {
        npc->moveSpeed = aiSettings->moveSpeed;
    } else {
        npc->moveSpeed = enemy->territory->patrol.moveSpeedOverride / 32767.0;
    }

    script->functionTemp[0].s = 1;
    return 1;
}
*/

INCLUDE_ASM(s32, "world/area_dgb/dgb_08/C3FDB0", func_80240158_C3FF08);
/*
void N(func_80240158_C3FF08)(ScriptInstance* script, NpcAISettings* aiSettings, EnemyTerritoryThing* territory) {
    Enemy* enemy = script->owner1.enemy;
    Npc* npc = get_npc_unsafe(enemy->npcID);
    f32 x, z;
    s32 var;

    if (aiSettings->unk_14 >= 0) {
        if (script->functionTemp[1].s <= 0) {
            script->functionTemp[1].s = aiSettings->unk_14;
<<<<<<< HEAD
            if (func_800490B4(territory, enemy, aiSettings->alertRadius, aiSettings->unk_10.f, 0)) {
=======
            if (func_800490B4(shape, enemy, aiSettings->alertRadius, aiSettings->unk_10.s, 0)) {
>>>>>>> 912480bc
                fx_emote(0, npc, 0.0f, npc->collisionHeight, 1.0f, 2.0f, -20.0f, 0xF, &var);
                func_800494C0(npc, 0x2F4, 0x200000);
                if (enemy->npcSettings->unk_2A & 1) {
                    script->functionTemp[0].s = 10;
                } else {
                    script->functionTemp[0].s = 12;
                }
                return;
            }
        }
        script->functionTemp[1].s--;
    }

    if (npc->unk_8C == 0) {
        if (npc->moveSpeed < 4.0) {
            func_8003D660(npc, 0);
        } else {
            func_8003D660(npc, 1);
        }
        
        x = script->functionTemp[2].s[enemy->territory->patrol.points].x;
        z = script->functionTemp[2].s[enemy->territory->patrol.points].z;
        npc->yaw = atan2(npc->pos.x, npc->pos.z, x, z);
        npc_move_heading(npc, npc->moveSpeed, npc->yaw);
        if (dist2D(npc->pos.x, npc->pos.z, x, z) <= npc->moveSpeed) {
            script->functionTemp[0].s = 2;
            script->functionTemp[1].s = (rand_int(1000) % 3) + 2;
            if ((aiSettings->unk_2C <= 0) || (aiSettings->moveTime <= 0) || 
                (aiSettings->waitTime <= 0) || (script->functionTemp[1].s == 0)) {
                script->functionTemp[0].s = 4;
            }
            if (rand_int(10000) % 100 < aiSettings->moveTime) {
                script->functionTemp[0].s = 4;
            }
        }
    }
}
*/

#include "world/common/UnkNpcAIFunc1.inc.c"

INCLUDE_ASM(s32, "world/area_dgb/dgb_08/C3FDB0", func_802404C0_C40270);
/*
void N(func_802404C0_C40270)(ScriptInstance* script, NpcAISettings* aiSettings, EnemyTerritoryThing* territory) {
    Enemy* enemy = script->owner1.enemy;
    Npc* npc = get_npc_unsafe(enemy->npcID);
    s32 var;

<<<<<<< HEAD
    if ((aiSettings->unk_14 >= 0) && func_800490B4(territory, enemy, aiSettings->chaseRadius, aiSettings->unk_28.f, 0)) {
=======
    if ((aiSettings->unk_14 >= 0) && func_800490B4(shape, enemy, aiSettings->chaseRadius, aiSettings->unk_28.s, 0)) {
>>>>>>> 912480bc
        fx_emote(0, npc, 0.0f, npc->collisionHeight, 1.0f, 2.0f, -20.0f, 0xF, &var);
        npc->yaw = atan2(npc->pos.x, npc->pos.z, gPlayerStatusPtr->position.x, gPlayerStatusPtr->position.z);
        func_800494C0(npc, 0x2F4, 0x200000);
        if (!(enemy->npcSettings->unk_2A & 1)) {
            script->functionTemp[0].s = 12;
        } else {
            script->functionTemp[0].s = 10;
        }
    } else if (npc->unk_8C == 0) {
        npc->duration--;
        if (npc->duration == 0) {
            script->functionTemp[1].s--;
            if (script->functionTemp[1].s != 0) {
                if (!(enemy->npcSettings->unk_2A & 0x10)) {
                    npc->yaw = clamp_angle(npc->yaw + 180.0f);
                }
                npc->duration = aiSettings->waitTime / 2 + rand_int(aiSettings->waitTime / 2 + 1);
            } else {
                script->functionTemp[0].s = 4;
            }
        }
    }
}
*/

INCLUDE_ASM(s32, "world/area_dgb/dgb_08/C3FDB0", func_8024067C_C4042C);
/*
ApiStatus N(func_8024067C_C4042C)(ScriptInstance* script, s32 isInitialCall) {
    Enemy* enemy = script->owner1.enemy;
    Npc* npc = get_npc_unsafe(enemy->npcID);

    script->functionTemp[2].s++;
    if (script->functionTemp[2].s >= enemy->territory->patrol.numPoints) {
        script->functionTemp[2].s = 0;
    }
    npc->currentAnim = enemy->animList[1];
    if (enemy->territory->patrol.moveSpeedOverride < 0) {
        npc->moveSpeed = aiSettings->moveSpeed;
    } else {
        npc->moveSpeed = enemy->territory->patrol.moveSpeedOverride / 32767.0;
    }
    script->functionTemp[0].s = 1;
    return 1;
}
*/

#include "world/common/NpcJumpFunc2.inc.c"

#include "world/common/NpcJumpFunc.inc.c"

#include "world/common/UnkNpcAIFunc13.inc.c"

INCLUDE_ASM(s32, "world/area_dgb/dgb_08/C3FDB0", func_8024094C_C406FC);
/*
ApiStatus N(func_8024094C_C406FC)(ScriptInstance* script, s32 isInitialCall) {
    Enemy* enemy = script->owner1.enemy;
    Npc* npc = get_npc_unsafe(enemy->npcID);
    s32 var;

<<<<<<< HEAD
    if (!func_800490B4(territory, enemy, aiSettings->chaseRadius, aiSettings->unk_28.f, 1)) {
=======
    if (!func_800490B4(shape, enemy, aiSettings->chaseRadius, aiSettings->unk_28.s, 1)) {
>>>>>>> 912480bc
        fx_emote(2, npc, 0.0f, npc->collisionHeight, 1.0f, 2.0f, -20.0f, 15, &var);
        npc->currentAnim = enemy->animList[0];
        npc->duration = 25;
        script->functionTemp[0].s = 14;
    } else {
        func_8003D660(npc, 1);
        npc_move_heading(npc, npc->moveSpeed, npc->yaw);
        if (npc->duration > 0) {
            npc->duration--;
        } else {
            script->functionTemp[0].s = 12;
        }
    }
}
*/

#include "world/common/UnkNpcDurationFlagFunc.inc.c"

INCLUDE_ASM(s32, "world/area_dgb/dgb_08/C3FDB0", func_80240AD4_C40884);
/*
void N(func_80240AD4_C40884)(ScriptInstance* script, NpcAISettings* aiSettings, EnemyTerritoryThing* territory) {
    Enemy* enemy = script->owner1.enemy;
    Npc* npc = get_npc_unsafe(enemy->npcID);
    s32 i;

    for (i = script->functionTemp[2].s; i < enemy->territory->patrol.numPoints; i++) {
        if (i[enemy->territory->patrol.points].y <= npc->pos.y) {
            script->functionTemp[2].s = i;
            break;
        }
    }

    npc->moveSpeed = aiSettings->moveSpeed;
    npc->currentAnim = enemy->animList[1];
    script->functionTemp[1].s = 0;
    script->functionTemp[0].s = 1;
}
*/

INCLUDE_ASM(s32, "world/area_dgb/dgb_08/C3FDB0", func_80240B94_C40944);

#include "world/common/UnkNpcAIFunc6.inc.c"

#include "world/common/UnkNpcAIFunc7.inc.c"

#include "world/common/UnkNpcAIFunc8.inc.c"

#include "world/common/UnkNpcAIFunc5.inc.c"

INCLUDE_ASM(s32, "world/area_dgb/dgb_08/C3FDB0", func_80241098_C40E48);

INCLUDE_ASM(s32, "world/area_dgb/dgb_08/C3FDB0", func_8024124C_C40FFC);

INCLUDE_ASM(s32, "world/area_dgb/dgb_08/C3FDB0", func_802414AC_C4125C);

INCLUDE_ASM(s32, "world/area_dgb/dgb_08/C3FDB0", func_80241760_C41510);
/*
void N(func_80241760_C41510)(ScriptInstance* script, NpcAISettings* aiSettings, EnemyTerritoryThing* territory) {
    Enemy* enemy = script->owner1.enemy;
    Npc* npc = get_npc_unsafe(enemy->npcID);

    npc->duration = aiSettings->moveTime / 2 + rand_int(aiSettings->moveTime / 2 + 1);
    if (is_point_within_region(enemy->territory->wander.wanderShape, 
            enemy->territory->wander.point.x, enemy->territory->wander.point.z, 
            npc->pos.x, npc->pos.z, 
            enemy->territory->wander.wanderSizeX, enemy->territory->wander.wanderSizeZ)) {
        npc->yaw = atan2(npc->pos.x, npc->pos.z, enemy->territory->wander.point.x, enemy->territory->wander.point.z);
    } else {
        npc->yaw = clamp_angle((npc->yaw + rand_int(60)) - 30.0f);
    }
    npc->currentAnim = enemy->animList[1];
    script->functionTemp[1].s = 0;
    if (enemy->territory->wander.moveSpeedOverride < 0) {
        npc->moveSpeed = aiSettings->moveSpeed;
    } else {
        npc->moveSpeed = enemy->territory->wander.moveSpeedOverride / 32767.0;
    }
    enemy->varTable[4] = npc->pos.y * 100.0;
    script->functionTemp[0].s = 1;
}
*/

INCLUDE_ASM(s32, "world/area_dgb/dgb_08/C3FDB0", func_80241910_C416C0);

#define NAMESPACE dup_dgb_08
#include "world/common/UnkNpcAIFunc1.inc.c"
#define NAMESPACE dgb_08

INCLUDE_ASM(s32, "world/area_dgb/dgb_08/C3FDB0", func_80241FF8_C41DA8);
/*
void N(func_80241FF8_C41DA8)(ScriptInstance* script, NpcAISettings* aiSettings, EnemyTerritoryThing* territory) {
    Enemy* enemy = script->owner1.enemy;
    Npc* npc = get_npc_unsafe(enemy->npcID);
    f32 posX, posY, posZ, posW;
    f32 temp_f24 = (f32)enemy->varTable[3] / 100.0;
    f32 temp_f26 = temp_f24 + (f32)((f32)enemy->varTable[7] / 100.0);
    s32 var;

    if (npc->duration > 0) {
        npc->duration--;
    }

    if (enemy->varTable[1] > 0) {
        f32 temp_f22 = (f32)enemy->varTable[1] / 100.0;
        f32 sin_degrees = sin_deg(enemy->varTable[2]);
        s32 phi_v0;

        if (npc->flags & 8) {
            phi_v0 = FALSE;
        } else {
            posX = npc->pos.x;
            posY = npc->pos.y;
            posZ = npc->pos.z;
            posW = 1000.0f;
            phi_v0 = func_800DCB7C(npc->unk_80, &posX, &posY, &posZ, &posW);
        }

        if (phi_v0) {
            npc->pos.y = posY + temp_f24 + (sin_degrees * temp_f22);
        } else {
            npc->pos.y = temp_f26 + (sin_degrees * temp_f22);
        }

        enemy->varTable[2] = clamp_angle(enemy->varTable[2] + 10);
    }

    if (enemy->varTable[9] <= 0) {
<<<<<<< HEAD
        if ((gPlayerStatusPtr->position.y < ((npc->pos.y + npc->collisionHeight) + 10.0)) && func_800490B4(territory, enemy, aiSettings->chaseRadius, aiSettings->unk_28.f, 1)) {
=======
        if ((gPlayerStatusPtr->position.y < ((npc->pos.y + npc->collisionHeight) + 10.0)) && func_800490B4(shape, enemy, aiSettings->chaseRadius, aiSettings->unk_28.s, 1)) {
>>>>>>> 912480bc
            fx_emote(0, npc, 0.0f, npc->collisionHeight, 1.0f, 2.0f, -20.0f, 12, &var);
            npc->moveToPos.y = npc->pos.y;
            func_800494C0(npc, 0x2F4, 0x200000);
            if (enemy->npcSettings->unk_2A & 1) {
                script->functionTemp[0].s = 10;
            } else {
                script->functionTemp[0].s = 12;
            }
            return;
        }
    } else {
        enemy->varTable[9]--;
    }

    if ((npc->unk_8C == 0) && (npc->duration <= 0)) {
        script->functionTemp[1].s--;
        if (script->functionTemp[1].s > 0) {
            if (!(enemy->npcSettings->unk_2A & 0x10)) {
                npc->yaw = clamp_angle(npc->yaw + 180.0f);
            }
            npc->duration = (rand_int(1000) % 11) + 5;
        } else {
            script->functionTemp[0].s = 0;
        }
    }
}
*/

#include "world/common/UnkNpcAIFunc2.inc.c"

INCLUDE_ASM(s32, "world/area_dgb/dgb_08/C3FDB0", func_802423B4_C42164);
/*
void N(func_802423B4_C42164)(ScriptInstance* script, NpcAISettings* aiSettings, EnemyTerritoryThing* territory) {
    Enemy* enemy = script->owner1.enemy;
    Npc* npc = get_npc_unsafe(enemy->npcID);

    npc->pos.y += N(D_802436DC_BE6E8C)[npc->duration++];
    if (npc->duration >= 5) {
        script->functionTemp[0].s = 12;
    }
}
*/

#include "world/common/UnkNpcAIFunc14.inc.c"

#include "world/common/UnkNpcAIFunc3.inc.c"

INCLUDE_ASM(s32, "world/area_dgb/dgb_08/C3FDB0", func_802425B8_C42368);
/*
void N(func_802425B8_C42368)(ScriptInstance* script, NpcAISettings* aiSettings, EnemyTerritoryThing* territory) {
    Enemy* enemy = script->owner1.enemy;
    Npc* npc = get_npc_unsafe(enemy->npcID);
    f32 posX, posY, posZ, posW;
    f32 temp_f0_2;
    f32 temp_f20;
    f32 temp_f22;
    f32 temp_f2;
    s32 phi_v0;
    f32 phi_f20;
    f32 a = enemy->varTable[3];
    f32 b = enemy->varTable[7];

    npc->jumpVelocity += npc->jumpScale;
    temp_f20 = a / 100.0;
    temp_f22 = b / 100.0;
    npc_move_heading(npc, npc->moveSpeed, npc->yaw);

    if (npc->jumpVelocity >= 0.0) {
        npc->pos.y += npc->jumpVelocity;
        npc->currentAnim = enemy->animList[9];
        enemy->unk_07 = 0;
        if (!(npc->flags & 8)) {
            posX = npc->pos.x;
            posY = npc->pos.y; 
            posZ = npc->pos.z; 
            posW = 1000.0f;
            phi_v0 = func_800DCB7C(npc->unk_80, &posX, &posY, &posZ, &posW);
        } else {
            phi_v0 = FALSE;
        }
        if (phi_v0) {
            temp_f2 = posY + temp_f20;
            if (temp_f2 <= npc->pos.y) {
                npc->pos.y = temp_f2;
                script->functionTemp[0].s = 0;
            }
        } else if (npc->pos.y >= npc->moveToPos.y) {
            script->functionTemp[0].s = 0;
        }
    } else if (npc->jumpVelocity < 0.0) {
        npc->duration++;
        if (npc->duration >= aiSettings->unk_20) {
            npc->duration = 0;
            phi_f20 = atan2(npc->pos.x, npc->pos.z, gPlayerStatusPtr->position.x, gPlayerStatusPtr->position.z);
            temp_f0_2 = get_clamped_angle_diff(npc->yaw, phi_f20);
<<<<<<< HEAD
            if (aiSettings->unk_1C.s < fabsf(temp_f0_2)) {
                phi_f20 = npc->yaw;
                if (temp_f0_2 < 0.0f) {
                    phi_f20 += -aiSettings->unk_1C.s;
                } else {
                    phi_f20 += aiSettings->unk_1C.s;
=======
            if (aiSettings->unk_1C < fabsf(temp_f0_2)) {
                phi_f20 = npc->yaw;
                if (temp_f0_2 < 0.0f) {
                    phi_f20 += -aiSettings->unk_1C;
                } else {
                    phi_f20 += aiSettings->unk_1C;
>>>>>>> 912480bc
                }
            }
            npc->yaw = clamp_angle(phi_f20);
        }

        if (npc->flags & 8) {
            if (npc->pos.y + npc->jumpVelocity < temp_f22) {
                npc->pos.y = temp_f22;
                npc->jumpVelocity = 0.0f;
            } else {
                npc->pos.y += npc->jumpVelocity;
            }
            return;
        }

        posX = npc->pos.x;
        posY = npc->pos.y + npc->collisionHeight; 
        posZ = npc->pos.z; 
        posW = (fabsf(npc->jumpVelocity) + npc->collisionHeight) + 10.0;
        if (func_800DCB7C(npc->unk_80, &posX, &posY, &posZ, &posW)) {
            if (posW <= (npc->collisionHeight + fabsf(npc->jumpVelocity))) {
                npc->jumpVelocity = 0.0f;
                npc->pos.y = posY;
            } else {
                npc->pos.y += npc->jumpVelocity;
            }
            return;
        } else if (fabsf(npc->jumpVelocity) < ((npc->pos.y - temp_f22) + npc->collisionHeight)) {
            npc->pos.y = npc->pos.y + npc->jumpVelocity;
            return;
        }
        npc->jumpVelocity = 0.0f;
    }
}
*/

INCLUDE_ASM(s32, "world/area_dgb/dgb_08/C3FDB0", func_80242948_C426F8);
/*
void N(func_80242948_C426F8)(Npc *npc, Enemy *enemy, ScriptInstance *script, NpcAISettings *aiSettings) {
    f32 posX, posY, posZ, posW;
    s32 temp_a1;
    s32 temp_v1;
    s32 phi_v0;

    script->functionTemp[0].s = 0;
    npc->duration = 0;
    temp_v1 = npc->flags & ~0x200;
    npc->flags = (npc->flags & ~0x200) | 0x800;
    if (enemy->territory->wander.isFlying) {
        npc->flags = temp_v1 | 0x808;
    } else {
        npc->flags = npc->flags & ~8;
    }

    posX = npc->pos.x;
    posY = npc->pos.y;
    posZ = npc->pos.z;
    posW = 1000.0f;
    func_800DCB7C(npc->unk_80, &posX, &posY, &posZ, &posW);
    enemy->varTable[2] = 0;
    enemy->varTable[9] = 0;
    enemy->varTable[3] = ((posW * 100.0) + 0.5);
    enemy->varTable[7] = ((posY * 100.0) + 0.5);
    script->functionTemp[1].s = aiSettings->unk_14;
    enemy->unk_B0 |= 0x10;
}
*/

INCLUDE_ASM(s32, "world/area_dgb/dgb_08/C3FDB0", func_80242A6C_C4281C);

INCLUDE_ASM(s32, "world/area_dgb/dgb_08/C3FDB0", func_80242C58_C42A08);
/*
void N(func_80242C58_C42A08)(ScriptInstance *script, NpcAISettings *aiSettings, EnemyTerritoryThing *territory) {
    Enemy* enemy = script->owner1.enemy;
    Npc* npc = get_npc_unsafe(enemy->npcID);
    f32 temp_f0;
    f32 phi_f20;

    npc->duration--;
    if (npc->duration <= 0) {
        npc->flags &= 0xFFDFFFFF;
        npc->duration = aiSettings->unk_20 / 2 + rand_int(aiSettings->unk_20 / 2 + 1);
        npc->currentAnim = enemy->animList[8];
        npc->moveSpeed = aiSettings->chaseSpeed;
        phi_f20 = atan2(npc->pos.x, npc->pos.z, gPlayerStatusPtr->position.x, gPlayerStatusPtr->position.z);
        temp_f0 = get_clamped_angle_diff(npc->yaw, phi_f20);
        if (aiSettings->unk_1C.s < fabsf(temp_f0)) {
            phi_f20 = npc->yaw;
            if (temp_f0 < 0.0f) {
                phi_f20 += -aiSettings->unk_1C.s;
            } else {
                phi_f20 += aiSettings->unk_1C.s;
            }
        }
        npc->yaw = clamp_angle(phi_f20);
        script->functionTemp[0].s = 13;
    }
}
*/

INCLUDE_ASM(s32, "world/area_dgb/dgb_08/C3FDB0", func_80242DB0_C42B60);
/*
void N(func_80242DB0_C42B60)(ScriptInstance *script, NpcAISettings *aiSettings, EnemyTerritoryThing *territory) {
    Enemy* enemy = script->owner1.enemy;
    Npc* npc = get_npc_unsafe(enemy->npcID);

    if (func_800490B4(territory, enemy, aiSettings->chaseRadius, aiSettings->unk_28.f, 1)) {
        npc_move_heading(npc, npc->moveSpeed, npc->yaw);
        if (dist2D(npc->pos.x, npc->pos.z, gPlayerStatusPtr->position.x, gPlayerStatusPtr->position.z) <= (npc->moveSpeed * 2.5)) {
            npc->duration = 0;
            script->functionTemp[0].s = 14;
        } else {
            npc->duration--;
            if (npc->duration <= 0) {
                npc->flags |= 0x200000;
                script->functionTemp[0].s = 12;
            }
        }
    } else {
        script->functionTemp[0].s = 16;
    }

}
*/

INCLUDE_ASM(s32, "world/area_dgb/dgb_08/C3FDB0", func_80242EB4_C42C64);

INCLUDE_ASM(s32, "world/area_dgb/dgb_08/C3FDB0", func_80242F94_C42D44);
/*
void N(func_80242F94_C42D44)(ScriptInstance *script, NpcAISettings *aiSettings, EnemyTerritoryThing *territory) {
    Enemy* enemy = script->owner1.enemy;
    Npc* npc = get_npc_unsafe(enemy->npcID);
    f32 posX, posY, posZ, posW;
    s32 temp_f8_2;

    sfx_adjust_env_sound_pos(0x80000011, 2, npc->pos.x, npc->pos.y, npc->pos.z);
    if (!func_800490B4(territory, enemy, aiSettings->chaseRadius, aiSettings->unk_28.f, 1)) {
        enemy->varTable[0] &= ~0x100;
        npc->rotation.y = 0.0f;
        npc->flags &= 0xFFDFFFFF;
        script->functionTemp[0].s = 16;
    } else {
        PlayerStatus** playerStatus = &gPlayerStatusPtr;

        npc->pos.x = (*playerStatus)->position.x;
        npc->pos.z = (*playerStatus)->position.z + 2.0f;
        npc->rotation.y += 25.0f;
        if (npc->rotation.y > 360.0) {
            npc->rotation.y -= 360.0;
        }
        temp_f8_2 = 255.0f - (cosine((s32)npc->rotation.y % 180) * 56.0f);
        func_802DE894(npc->unk_24, 6, temp_f8_2, temp_f8_2, temp_f8_2, 255, 0);
        
        posX = (*playerStatus)->position.x;
        posY = (*playerStatus)->position.y;
        posZ = (*playerStatus)->position.z;
        posW = 1000.0f;
        func_800DCB7C(npc->unk_80, &posX, &posY, &posZ, &posW);
        if (fabsf(npc->pos.y - posY) > 24.0) {
            npc->pos.y -= 1.8;
        } else {
            npc->rotation.y = 0.0f;
            npc->flags &= 0xFFDFFFFF;
            if (D_8010EBB0.unk_03 != 9) {
                disable_player_input();
                func_800EF628();
                npc->duration = 0;
                script->functionTemp[0].s = 20;
            } else {
                script->functionTemp[0].s = 16;
            }
        }
    }
}
*/

INCLUDE_ASM(s32, "world/area_dgb/dgb_08/C3FDB0", func_80243230_C42FE0);
/*
void N(func_80243230_C42FE0)(ScriptInstance *script, NpcAISettings *aiSettings, EnemyTerritoryThing *territory) {
    Enemy* enemy = script->owner1.enemy;
    Npc* npc = get_npc_unsafe(enemy->npcID);

    enemy->varTable[0] &= ~0x100;
    func_802DE894(npc->unk_24, 0, 0, 0, 0, 0, 0);
    if (enemy->varTable[0] & 0x1000) {
        sfx_stop_sound(0x80000011);
        enemy->varTable[0] &= ~0x1000;
    }
    npc->currentAnim = enemy->animList[9];
    npc->duration = 20;
    script->functionTemp[0].s = 17;
}
*/

INCLUDE_ASM(s32, "world/area_dgb/dgb_08/C3FDB0", func_802432E8_C43098);
/*
void N(func_802432E8_C43098)(ScriptInstance *script, NpcAISettings *aiSettings, EnemyTerritoryThing *territory) {
    Enemy* enemy = script->owner1.enemy;
    Npc* npc = get_npc_unsafe(enemy->npcID);
    f32 posX, posY, posZ, posW;
    f32 tmp = enemy->varTable[3];
    f32 temp_f20 = tmp / 100.0;
    s32 var;

    npc->pos.y += 2.5;
    posX = npc->pos.x;
    posY = npc->pos.y;
    posZ = npc->pos.z;
    posW = 1000.0f;
    func_800DCB7C(npc->unk_80, &posX, &posY, &posZ, &posW);
    if (!(npc->pos.y < (posY + temp_f20))) {
        npc->yaw = atan2(npc->pos.x, npc->pos.z, enemy->territory->wander.point.x, enemy->territory->wander.point.z);
        npc->pos.y = posY + temp_f20;
        fx_emote(2, npc, 0.0f, npc->collisionHeight, 1.0f, 2.0f, -20.0f, 10, &var);
        npc->duration = 10;
        script->functionTemp[0].s = 18;
    }
}
*/

INCLUDE_ASM(s32, "world/area_dgb/dgb_08/C3FDB0", func_80243468_C43218);
/*
void N(func_80243468_C43218)(ScriptInstance *script, NpcAISettings *aiSettings, EnemyTerritoryThing *territory) {
    Enemy* enemy = script->owner1.enemy;
    Npc* npc = get_npc_unsafe(enemy->npcID);

    npc->duration--;
    if (npc->duration <= 0) {
        script->functionTemp[0].s = 30;
    }
}
*/

INCLUDE_ASM(s32, "world/area_dgb/dgb_08/C3FDB0", func_802434B0_C43260);
/*
void N(func_802434B0_C43260)(ScriptInstance *script, NpcAISettings *aiSettings, EnemyTerritoryThing *territory) {
    Enemy* enemy = script->owner1.enemy;
    Npc* npc = get_npc_unsafe(enemy->npcID);

    npc->duration++;
    if (npc->duration >= 3) {
        if (D_8010EBB0.unk_03 != 9) {
            npc->duration = 0;
            script->functionTemp[0].s = 100;
        } else {
            enable_player_input();
            func_800EF600();
            script->functionTemp[0].s = 16;
        }
    }
}
*/

INCLUDE_ASM(s32, "world/area_dgb/dgb_08/C3FDB0", func_80243530_C432E0);
/*
void N(func_80243530_C432E0)(ScriptInstance *script, NpcAISettings *aiSettings, EnemyTerritoryThing *territory) {
    Enemy* enemy = script->owner1.enemy;
    Npc* npc = get_npc_unsafe(enemy->npcID);

    enemy->varTable[0] &= ~0x100;
    npc->flags &= 0xFFDFFFFF;
    npc->moveSpeed = 2.0 * aiSettings->moveSpeed;
    enemy->varTable[2] = 0;
    enemy->varTable[4] = npc->pos.y * 100.0;
    script->functionTemp[1].s = 0x1E;
}
*/

INCLUDE_ASM(s32, "world/area_dgb/dgb_08/C3FDB0", func_802435D8_C43388);
/*
void N(func_802435D8_C43388)(ScriptInstance *script, NpcAISettings *aiSettings, EnemyTerritoryThing *territory) {
    Enemy* enemy = script->owner1.enemy;
    Npc* npc = get_npc_unsafe(enemy->npcID);
    f32 posX = npc->pos.x;
    f32 posY = npc->pos.y;
    f32 posZ = npc->pos.z;
    f32 posW = 1000.0f;
    f32 temp_f26 = (f32)enemy->varTable[3] / 100.0;
    f32 temp_f24 = temp_f26 + (f32)((f32)enemy->varTable[7] / 100.0);
    f32 temp_f22 = (f32)enemy->varTable[1] / 100.0;
    f32 temp_f20 = sin_deg(enemy->varTable[2]);
    s32 var;
    s32 var2;

    if (func_800DCB7C(npc->unk_80, &posX, &posY, &posZ, &posW)) {
        npc->pos.y = posY + temp_f26 + (temp_f20 * temp_f22);
    } else {
        npc->pos.y = temp_f24 + (temp_f20 * temp_f22);
    }

    enemy->varTable[2] = clamp_angle(enemy->varTable[2] + 12);
    if (script->functionTemp[1].s <= 0) {
        script->functionTemp[1].s = aiSettings->unk_14;
        if (func_800490B4(territory, enemy, aiSettings->alertRadius * 0.5, aiSettings->unk_10.f * 0.5, 0)) {
            fx_emote(0, npc, 0.0f, npc->collisionHeight, 1.0f, 2.0f, -20.0f, 12, &var);
            func_800494C0(npc, 0x2F4, 0x200000);
            npc->moveToPos.y = npc->pos.y;
            script->functionTemp[0].s = 12;
            return;
        }
    }

    script->functionTemp[1].s--;
    if (npc->unk_8C == 0) {
        npc->yaw = atan2(npc->pos.x, npc->pos.z, enemy->territory->wander.point.x, enemy->territory->wander.point.z);
        npc_move_heading(npc, npc->moveSpeed, npc->yaw);
        posW = dist2D(npc->pos.x, npc->pos.z, enemy->territory->wander.point.x, enemy->territory->wander.point.z);
        if (posW <= (2.0f * npc->moveSpeed)) {
            script->functionTemp[1].s = (rand_int(1000) % 3) + 2;
            script->functionTemp[0].s = 2;
        }
    }
}
*/

INCLUDE_ASM(s32, "world/area_dgb/dgb_08/C3FDB0", func_802438F0_C436A0);

#include "world/common/UnkFunc1.inc.c"

INCLUDE_ASM(s32, "world/area_dgb/dgb_08/C3FDB0", func_80243B98_C43948);

INCLUDE_ASM(s32, "world/area_dgb/dgb_08/C3FDB0", func_80243C10_C439C0);

INCLUDE_ASM(s32, "world/area_dgb/dgb_08/C3FDB0", func_80243C50_C43A00);<|MERGE_RESOLUTION|>--- conflicted
+++ resolved
@@ -49,11 +49,7 @@
     if (aiSettings->unk_14 >= 0) {
         if (script->functionTemp[1].s <= 0) {
             script->functionTemp[1].s = aiSettings->unk_14;
-<<<<<<< HEAD
             if (func_800490B4(territory, enemy, aiSettings->alertRadius, aiSettings->unk_10.f, 0)) {
-=======
-            if (func_800490B4(shape, enemy, aiSettings->alertRadius, aiSettings->unk_10.s, 0)) {
->>>>>>> 912480bc
                 fx_emote(0, npc, 0.0f, npc->collisionHeight, 1.0f, 2.0f, -20.0f, 0xF, &var);
                 func_800494C0(npc, 0x2F4, 0x200000);
                 if (enemy->npcSettings->unk_2A & 1) {
@@ -102,11 +98,7 @@
     Npc* npc = get_npc_unsafe(enemy->npcID);
     s32 var;
 
-<<<<<<< HEAD
     if ((aiSettings->unk_14 >= 0) && func_800490B4(territory, enemy, aiSettings->chaseRadius, aiSettings->unk_28.f, 0)) {
-=======
-    if ((aiSettings->unk_14 >= 0) && func_800490B4(shape, enemy, aiSettings->chaseRadius, aiSettings->unk_28.s, 0)) {
->>>>>>> 912480bc
         fx_emote(0, npc, 0.0f, npc->collisionHeight, 1.0f, 2.0f, -20.0f, 0xF, &var);
         npc->yaw = atan2(npc->pos.x, npc->pos.z, gPlayerStatusPtr->position.x, gPlayerStatusPtr->position.z);
         func_800494C0(npc, 0x2F4, 0x200000);
@@ -166,11 +158,7 @@
     Npc* npc = get_npc_unsafe(enemy->npcID);
     s32 var;
 
-<<<<<<< HEAD
     if (!func_800490B4(territory, enemy, aiSettings->chaseRadius, aiSettings->unk_28.f, 1)) {
-=======
-    if (!func_800490B4(shape, enemy, aiSettings->chaseRadius, aiSettings->unk_28.s, 1)) {
->>>>>>> 912480bc
         fx_emote(2, npc, 0.0f, npc->collisionHeight, 1.0f, 2.0f, -20.0f, 15, &var);
         npc->currentAnim = enemy->animList[0];
         npc->duration = 25;
@@ -298,11 +286,7 @@
     }
 
     if (enemy->varTable[9] <= 0) {
-<<<<<<< HEAD
         if ((gPlayerStatusPtr->position.y < ((npc->pos.y + npc->collisionHeight) + 10.0)) && func_800490B4(territory, enemy, aiSettings->chaseRadius, aiSettings->unk_28.f, 1)) {
-=======
-        if ((gPlayerStatusPtr->position.y < ((npc->pos.y + npc->collisionHeight) + 10.0)) && func_800490B4(shape, enemy, aiSettings->chaseRadius, aiSettings->unk_28.s, 1)) {
->>>>>>> 912480bc
             fx_emote(0, npc, 0.0f, npc->collisionHeight, 1.0f, 2.0f, -20.0f, 12, &var);
             npc->moveToPos.y = npc->pos.y;
             func_800494C0(npc, 0x2F4, 0x200000);
@@ -398,21 +382,12 @@
             npc->duration = 0;
             phi_f20 = atan2(npc->pos.x, npc->pos.z, gPlayerStatusPtr->position.x, gPlayerStatusPtr->position.z);
             temp_f0_2 = get_clamped_angle_diff(npc->yaw, phi_f20);
-<<<<<<< HEAD
             if (aiSettings->unk_1C.s < fabsf(temp_f0_2)) {
                 phi_f20 = npc->yaw;
                 if (temp_f0_2 < 0.0f) {
                     phi_f20 += -aiSettings->unk_1C.s;
                 } else {
                     phi_f20 += aiSettings->unk_1C.s;
-=======
-            if (aiSettings->unk_1C < fabsf(temp_f0_2)) {
-                phi_f20 = npc->yaw;
-                if (temp_f0_2 < 0.0f) {
-                    phi_f20 += -aiSettings->unk_1C;
-                } else {
-                    phi_f20 += aiSettings->unk_1C;
->>>>>>> 912480bc
                 }
             }
             npc->yaw = clamp_angle(phi_f20);
