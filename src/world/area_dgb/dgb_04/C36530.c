#include "dgb_04.h"
#include "sprite/npc/sentinel.h"
#include "message_ids.h"

extern s32 D_800F7F00[];
extern s32 D_800F7F40[];
extern s32 D_8008EF20[11][4];

enum {
    NPC_SENTINEL,
};

EntryList N(entryList) = {
    { 575.0f,    0.0f, 180.0f, 270.0f },
    { 575.0f, -420.0f, 180.0f, 270.0f },
};

MapConfig N(config) = {
    .main = &N(main),
    .entryList = &N(entryList),
    .entryCount = ENTRY_COUNT(N(entryList)),
    .tattle = { MSG_dgb_04_tattle },
};

Script N(80243170) = SCRIPT({
    match STORY_PROGRESS {
        < STORY_CH3_TUBBA_WOKE_UP {
            SetMusicTrack(0, SONG_TUBBAS_MANOR, 0, 8);
        }
        < STORY_CH3_DEFEATED_TUBBA_BLUBBA {
            SetMusicTrack(0, SONG_TUBBA_ESCAPE, 0, 8);
        }
        else {
            SetMusicTrack(0, SONG_TUBBAS_MANOR, 0, 8);
        }
    }
});

static s32 N(pad_3208)[] = {
    0x00000000, 0x00000000,
};

Script N(exitSingleDoor_80243210) = SCRIPT({
    group 27;
    DisablePlayerInput(TRUE);
    UseDoorSounds(0);
    SI_VAR(0) = 0;
    SI_VAR(1) = 16;
    SI_VAR(2) = 16;
    SI_VAR(3) = 1;
    spawn ExitSingleDoor;
    sleep 17;
    GotoMap("dgb_06", 0);
    sleep 100;
});

Script N(exitDoubleDoor_802432C4) = SCRIPT({
    group 27;
    DisablePlayerInput(TRUE);
    UseDoorSounds(3);
    SI_VAR(0) = 1;
    SI_VAR(1) = 20;
    SI_VAR(2) = 13;
    SI_VAR(3) = 11;
    spawn ExitDoubleDoor;
    sleep 17;
    GotoMap("dgb_03", 0);
    sleep 100;
});

Script N(enterSingleDoor_80243378) = SCRIPT({
    GetEntryID(SI_VAR(0));
    match SI_VAR(0) {
        == 0 {
            UseDoorSounds(3);
            SI_VAR(2) = 13;
            SI_VAR(3) = 11;
            await EnterDoubleDoor;
        }
        == 1 {
            UseDoorSounds(0);
            SI_VAR(2) = 16;
            SI_VAR(3) = 1;
            await EnterSingleDoor;
        }
    }
});

Script N(main) = SCRIPT({
    WORLD_LOCATION = LOCATION_TUBBAS_MANOR;
    SetSpriteShading(-1);
    SetCamPerspective(0, 3, 25, 16, 4096);
    SetCamBGColor(0, 0, 0, 0);
    SetCamLeadPlayer(0, 0);
    SetCamEnabled(0, 1);
    if (STORY_PROGRESS < STORY_CH3_STAR_SPIRIT_RESCUED) {
        MakeNpcs(1, N(npcGroupList_80243D18));
    }
    await N(makeEntities);
    bind N(exitSingleDoor_80243210) to TRIGGER_WALL_PRESS_A 16;
    bind N(exitDoubleDoor_802432C4) to TRIGGER_WALL_PRESS_A 20;
    spawn N(80243170);
    spawn N(enterSingleDoor_80243378);
});

static s32 N(pad_3558)[] = {
    0x00000000, 0x00000000,
};

f32 N(D_80243560_C39A90)[] = {
     4.5f, 3.5f, 2.6f, 2.0f,
     1.5f, 20.0f,
};

Script N(80243578) = SCRIPT({
    SetSelfEnemyFlagBits(((0x00100000 | 0x01000000 | 0x02000000 | 0x04000000 | 0x08000000 | 0x10000000 | 0x20000000)), TRUE);
    SetNpcFlagBits(NPC_SELF, ((NPC_FLAG_100 | NPC_FLAG_LOCK_ANIMS | NPC_FLAG_NO_Y_MOVEMENT)), TRUE);
});

NpcAISettings N(npcAISettings_802435B4) = {
    .moveSpeed = 1.5f,
    .moveTime = 90,
    .waitTime = 30,
    .alertRadius = 240.0f,
    .unk_14 = 1,
    .chaseSpeed = 5.3f,
    .unk_1C = { .s = 180 },
    .unk_20 = 1,
    .chaseRadius = 240.0f,
    .unk_2C = 1,
};

const char N(dgb_00_name_hack)[];

Script N(npcAI_802435E4) = SCRIPT({
    SetSelfVar(0, 0);
    SetSelfVar(5, -650);
    SetSelfVar(6, 30);
    SetSelfVar(1, 600);
    N(func_80242154_C38684)(N(npcAISettings_802435B4));
    DisablePlayerInput(TRUE);
    sleep 2;
20:
    GetPlayerPos(SI_VAR(0), SI_VAR(1), SI_VAR(2));
    GetNpcPos(NPC_SELF, SI_VAR(3), SI_VAR(4), SI_VAR(5));
    SetNpcPos(NPC_SELF, SI_VAR(0), SI_VAR(4), SI_VAR(2));
    GetPlayerActionState(SI_VAR(0));
    if (SI_VAR(0) != 0) {
        sleep 1;
        goto 20;
    }
    DisablePlayerPhysics(TRUE);
    func_802D2B6C();
    DisablePartnerAI(0);
    group 0;
    func_802D5830(1);
    GetPlayerPos(SI_VAR(0), SI_VAR(1), SI_VAR(2));
    SI_VAR(1) += 20;
    SI_VAR(2) += 2;
    SetNpcPos(NPC_SELF, SI_VAR(0), SI_VAR(1), SI_VAR(2));
    func_80045838(-1, 759, 0);
    SetNpcAnimation(NPC_SELF, NPC_ANIM(sentinel, Palette_00, Anim_8));
    sleep 10;
    SetPlayerAnimation(ANIM_80017);
    sleep 10;
    func_80045838(-1, 1838, 0);
    spawn {
        loop 100 {
            GetNpcPos(NPC_SELF, SI_VAR(0), SI_VAR(1), SI_VAR(2));
            SI_VAR(1) += 1;
            SetNpcPos(NPC_SELF, SI_VAR(0), SI_VAR(1), SI_VAR(2));
            GetPlayerPos(SI_VAR(0), SI_VAR(1), SI_VAR(2));
            SI_VAR(1) += 1;
            SetPlayerPos(SI_VAR(0), SI_VAR(1), SI_VAR(2));
            sleep 1;
        }
    }
    spawn {
        SetNpcAnimation(NPC_PARTNER, 0x108);
        GetNpcPos(NPC_PARTNER, SI_VAR(0), SI_VAR(1), SI_VAR(2));
        NpcJump0(NPC_PARTNER, SI_VAR(0), SI_VAR(1), SI_VAR(2), 10);
        GetNpcPos(NPC_PARTNER, SI_VAR(0), SI_VAR(1), SI_VAR(2));
        NpcJump0(NPC_PARTNER, SI_VAR(0), SI_VAR(1), SI_VAR(2), 10);
        GetNpcPos(NPC_PARTNER, SI_VAR(0), SI_VAR(1), SI_VAR(2));
        NpcJump0(NPC_PARTNER, SI_VAR(0), SI_VAR(1), SI_VAR(2), 10);
        GetNpcPos(NPC_PARTNER, SI_VAR(0), SI_VAR(1), SI_VAR(2));
        NpcJump0(NPC_PARTNER, SI_VAR(0), SI_VAR(1), SI_VAR(2), 10);
    }
    sleep 30;
    GotoMap(N(dgb_00_name_hack), 2);
    sleep 100;
});

Script N(80243A0C) = SCRIPT({
    GetOwnerEncounterTrigger(SI_VAR(0));
    match SI_VAR(0) {
        == 1, 2, 4, 6 {
            GetSelfAnimationFromTable(7, SI_VAR(0));
            await 0x800936DC;
        }
    }
});

Script N(80243A98) = SCRIPT({
    GetBattleOutcome(SI_VAR(0));
    match SI_VAR(0) {
        == 0 {
            DoNpcDefeat();
        }
        == 1 {}
        == 2 {
        }
    }
});

NpcSettings N(npcSettings_80243AFC) = {
    .height = 38,
    .radius = 32,
    .otherAI = &N(80243578),
    .ai = &N(npcAI_802435E4),
    .level = 99,
};

StaticNpc N(npcGroup_80243B28) = {
    .id = NPC_SENTINEL,
    .settings = &N(npcSettings_80243AFC),
    .pos = { 70.0f, -220.0f, 186.0f },
    .flags = NPC_FLAG_LOCK_ANIMS | NPC_FLAG_NO_Y_MOVEMENT,
    .yaw = 90,
    .dropFlags = 0x80,
    .heartDrops = NO_DROPS,
    .flowerDrops = NO_DROPS,
    .movement = { 70, -220, 186, 15, 40, -32767, 1, 80, -220, 170, 80, 150, 1 },
    .animations = {
        NPC_ANIM(sentinel, Palette_00, Anim_1),
        NPC_ANIM(sentinel, Palette_00, Anim_2),
        NPC_ANIM(sentinel, Palette_00, Anim_3),
        NPC_ANIM(sentinel, Palette_00, Anim_3),
        NPC_ANIM(sentinel, Palette_00, Anim_1),
        NPC_ANIM(sentinel, Palette_00, Anim_1),
        NPC_ANIM(sentinel, Palette_00, Anim_1),
        NPC_ANIM(sentinel, Palette_00, Anim_1),
        NPC_ANIM(sentinel, Palette_00, Anim_5),
        NPC_ANIM(sentinel, Palette_00, Anim_1),
        NPC_ANIM(sentinel, Palette_00, Anim_8),
        NPC_ANIM(sentinel, Palette_00, Anim_1),
        NPC_ANIM(sentinel, Palette_00, Anim_1),
        NPC_ANIM(sentinel, Palette_00, Anim_1),
        NPC_ANIM(sentinel, Palette_00, Anim_1),
        NPC_ANIM(sentinel, Palette_00, Anim_1),
    },
    .unk_1E0 = { 00, 00, 00, 01, 00, 00, 00, 00},
};

NpcGroupList N(npcGroupList_80243D18) = {
    NPC_GROUP(N(npcGroup_80243B28), BATTLE_ID(0, 0, 0, 0)),
    {},
};

s32 N(D_80243D30_C3A260)[] = {
    0x001D00F0, 0x001D00F1,
};

s16 N(D_80243D38_C3A268)[] = {
    0x0001, 0x0002, 0x0003, 0x0004,
    0x0009, 0x0006, 0x0007, 0x0008
};

s32 N(D_80243D48_C3A278)[8][2] = {
    { 0x001D00E0, 0x001D00E1 }, { 0x001D00E2, 0x001D00E3 },
    { 0x001D00E4, 0x001D00E5 }, { 0x001D00E6, 0x001D00E7 },
    { 0x001D00E8, 0x001D00E9 }, { 0x001D00EA, 0x001D00EB },
    { 0x001D00EC, 0x001D00ED }, { 0x001D00EE, 0x001D00EF }
};

f32 N(D_80243D88_C3A2B8)[] = {
    140.0f, 180.0f, 220.0f
};

Script N(80243D94) = SCRIPT({
    sleep 10;
    PlaySound(0x212D);
    N(UnkFunc21)(SI_MAP_VAR(0));
    sleep 85;
    spawn {
        PlaySound(0x212E);
        N(func_80242F08_C39438)(70, 70);
        sleep 27;
        PlaySound(SOUND_UNKNOWN_208E);
        N(func_80242F08_C39438)(50, 50);
    }
    spawn {
        sleep 3;
        N(func_8024240C_C3893C)(SI_MAP_VAR(0));
    }
    spawn {
        sleep 47;
        N(UnkFunc22)();
        N(UnkPartnerPosFunc)();
        sleep 5;
        N(UnkPartnerPosFunc2)();
        sleep 5;
        N(UnkPartnerPosFunc)();
    }
    sleep 3;
    N(func_802429D0_C38F00)(SI_MAP_VAR(0));
    sleep 30;
});

Script N(80243EF8) = SCRIPT({
    if (SI_SAVE_FLAG(1046) == 1) {
        return;
    }
    IsStartingConversation(SI_VAR(0));
    if (SI_VAR(0) == 1) {
        return;
    }
    N(UnkFunc24)();
    if (SI_VAR(0) == 1) {
        return;
    }
    func_802D585C(1, 2097152);
    N(SetOverrideFlags_40)();
    DisablePlayerInput(TRUE);
    DisablePartnerAI(0);
    SetNpcFlagBits(NPC_PARTNER, ((NPC_FLAG_100)), TRUE);
    N(UnkFunc20)(SI_MAP_VAR(0), SI_VAR(9));
    FindKeyItem(15, SI_VAR(12));
    N(UnkFunc38)();
    if (SI_VAR(0) == -1) {
        ShowMessageAtScreenPos(MESSAGE_ID(0x1D, 0x00DC), 160, 40);
        sleep 10;
        N(UnkFunc39)(SI_VAR(9));
        DisablePlayerInput(FALSE);
        EnablePartnerAI();
        func_802D585C(0, 2097152);
        N(UnkFunc17)();
        return;
    }
    if (SI_SAVE_FLAG(438) == 0) {
        SI_SAVE_FLAG(438) = 1;
        ShowMessageAtScreenPos(MESSAGE_ID(0x1D, 0x00DA), 160, 40);
    } else {
        ShowMessageAtScreenPos(MESSAGE_ID(0x1D, 0x00DB), 160, 40);
    }
    N(func_8024259C_C38ACC)();
    if (SI_VAR(0) == -1) {
        N(UnkFunc39)(SI_VAR(9));
        DisablePlayerInput(FALSE);
        EnablePartnerAI();
        func_802D585C(0, 2097152);
        N(UnkFunc17)();
        return;
    }
    SI_VAR(10) = SI_VAR(0);
    SI_VAR(11) = SI_VAR(1);
    EnablePartnerAI();
    GetCurrentPartnerID(SI_VAR(0));
    if (SI_VAR(0) != SI_VAR(11)) {
        N(func_802427EC_C38D1C)(SI_VAR(11));
    } else {
        func_802CF56C(2);
    }
    sleep 10;
    ShowMessageAtScreenPos(MESSAGE_ID(0x1D, 0x00DF), 160, 40);
    ShowChoice(1966093);
    CloseMessage();
    if (SI_VAR(0) != 0) {
        N(UnkFunc39)(SI_VAR(9));
        DisablePlayerInput(FALSE);
        EnablePartnerAI();
        func_802D585C(0, 2097152);
        N(UnkFunc17)();
        return;
    }
    await N(80243D94);
    N(UnkFunc18)(SI_VAR(11), SI_VAR(13));
    SI_SAVE_FLAG(1046) = 1;
    N(UnkFunc39)(SI_VAR(9));
    N(UnkFunc19)();
    if (SI_VAR(13) == 1) {
        ShowMessageAtScreenPos(MESSAGE_ID(0x1D, 0x00DD), 160, 40);
    } else {
        ShowMessageAtScreenPos(MESSAGE_ID(0x1D, 0x00DE), 160, 40);
    }
    DisablePlayerInput(FALSE);
    EnablePartnerAI();
    func_802D585C(0, 2097152);
    N(UnkFunc17)();
});

Script N(makeEntities) = SCRIPT({
    MakeEntity(0x802EA910, 500, -360, 110, 0, MAKE_ENTITY_END);
    SI_MAP_VAR(0) = SI_VAR(0);
    AssignBlockFlag(SI_SAVE_FLAG(1046));
    AssignScript(N(80243EF8));
});

void N(func_80240000_C36530)(ScriptInstance* script, NpcAISettings* aiSettings, EnemyTerritoryThing* territory) {
    Enemy* enemy = script->owner1.enemy;
    Npc* npc = get_npc_unsafe(enemy->npcID);

    npc->duration = aiSettings->moveTime / 2 + rand_int(aiSettings->moveTime / 2 + 1);
    if (is_point_within_region(enemy->territory->wander.wanderShape,
            enemy->territory->wander.point.x, enemy->territory->wander.point.z,
            npc->pos.x, npc->pos.z,
            enemy->territory->wander.wanderSizeX, enemy->territory->wander.wanderSizeZ)) {
        npc->yaw = atan2(npc->pos.x, npc->pos.z, enemy->territory->wander.point.x, enemy->territory->wander.point.z);
    } else {
        npc->yaw = clamp_angle((npc->yaw + rand_int(60)) - 30.0f);
    }
    npc->currentAnim = enemy->animList[1];
    script->functionTemp[1].s = 0;
    if (enemy->territory->wander.moveSpeedOverride < 0) {
        npc->moveSpeed = aiSettings->moveSpeed;
    } else {
        npc->moveSpeed = enemy->territory->wander.moveSpeedOverride / 32767.0;
    }
    enemy->varTable[4] = npc->pos.y * 100.0;
    script->functionTemp[0].s = 1;
}

#ifdef NON_MATCHING
// second func_800DCB7C call
void N(func_802401B0_C366E0)(ScriptInstance* script, NpcAISettings* aiSettings, EnemyTerritoryThing* territory) {
    Enemy* enemy = script->owner1.enemy;
    Npc* npc = get_npc_unsafe(enemy->npcID);
    f32 temp_f24;
    f32 posX, posY, posZ, posW;
    s32 var;
    f32 temp_f0;
    f32 phi_f4;
    s32 phi_v0;
    s32 phi_s4 = 0;

    f32 a = enemy->varTable[7];
    f32 temp_f2  = a / 100.0;
    f32 b = enemy->varTable[3];
    f32 temp_f26 = b / 100.0;
    f32 c = enemy->varTable[4];
    f32 temp_f20 = c / 100.0;
    f32 d = enemy->varTable[1];
    f32 temp_f22 = d / 100.0;

    enemy->varTable[4] = npc->pos.y * 100.0;
    temp_f24 = temp_f26 + temp_f2;

    if ((enemy->varTable[0] & 0x11) == 1) {
        if (npc->flags & 8) {
            if (temp_f22 < (temp_f24 - npc->pos.y)) {
                enemy->varTable[0] |= 0x10;
            }
        } else {
            posX = npc->pos.x;
            posY = npc->pos.y;
            posZ = npc->pos.z;
            posW = 1000.0f;
            func_800DCB7C(npc->unk_80, &posX, &posY, &posZ, &posW);
            if (temp_f22 < (temp_f26 - posW)) {
                enemy->varTable[0] |= 0x10;
            }
        }
    }

    if ((enemy->varTable[0] & 0x11) == 0x11) {
        f64 test;
        if (npc->flags & 8) {
            phi_f4 = temp_f24;
            test = temp_f20 + ((phi_f4 - temp_f20) * 0.09);
            //npc->pos.y = temp_f20 + ((phi_f4 - temp_f20) * 0.09);
            npc->pos.y = test;
        } else {
            posX = npc->pos.x;
            posY = temp_f20;
            posZ = npc->pos.z;
            posW = 1000.0f;
            func_800DCB7C(npc->unk_80, &posX, &posY, &posZ, &posW);
            phi_f4 = posY;
            phi_f4 += temp_f26;
            d = temp_f20 + ((phi_f4 - temp_f20) * 0.09);
            test = d;
            npc->pos.y = test;
            //npc->pos.y = temp_f20 + ((phi_f4 - temp_f20) * 0.09);
        }
        //npc->pos.y = temp_f20 + ((phi_f4 - temp_f20) * 0.09);

        if (fabsf(phi_f4 - npc->pos.y) < 1.0) {
            npc->pos.y = phi_f4;
            enemy->varTable[0] &= ~0x10;
        }
    } else if (enemy->varTable[1] > 0) {
        temp_f0 = sin_deg(enemy->varTable[2]);
        if (npc->flags & 8) {
            phi_v0 = FALSE;
        } else {
            posX = npc->pos.x;
            posY = npc->pos.y;
            posZ = npc->pos.z;
            posW = 1000.0f;
            phi_v0 = func_800DCB7C(npc->unk_80, &posX, &posY, &posZ, &posW);
        }
        if (phi_v0) {
            npc->pos.y = posY + temp_f26 + (temp_f0 * temp_f22);
        } else {
            npc->pos.y = temp_f24 + (temp_f0 * temp_f22);
        }
        enemy->varTable[2] = clamp_angle(enemy->varTable[2] + 10);
    }

    if (enemy->varTable[9] <= 0) {
        if (aiSettings->unk_14 >= 0) {
            if (script->functionTemp[1].s <= 0) {
                script->functionTemp[1].s = aiSettings->unk_14;
                if ((gPlayerStatusPtr->position.y < ((npc->pos.y + npc->collisionHeight) + 10.0)) &&
                    func_800490B4(territory, enemy, aiSettings->alertRadius, aiSettings->unk_10.f, 0)) {
                    fx_emote(0, npc, 0.0f, npc->collisionHeight, 1.0f, 2.0f, -20.0f, 12, &var);
                    npc->moveToPos.y = npc->pos.y;
                    func_800494C0(npc, 0x2F4, 0x200000);
                    if (enemy->npcSettings->unk_2A & 1) {
                        script->functionTemp[0].s = 10;
                    } else {
                        script->functionTemp[0].s = 12;
                    }
                    return;
                }
            }
            script->functionTemp[1].s--;
        }
    } else {
        enemy->varTable[9]--;
    }

    if (is_point_within_region(enemy->territory->wander.wanderShape,
            enemy->territory->wander.point.x, enemy->territory->wander.point.z,
            npc->pos.x, npc->pos.z,
            enemy->territory->wander.wanderSizeX, enemy->territory->wander.wanderSizeZ)) {
        posW = dist2D(enemy->territory->wander.point.x, enemy->territory->wander.point.z, npc->pos.x, npc->pos.z);
        if (npc->moveSpeed < posW) {
            npc->yaw = atan2(npc->pos.x, npc->pos.z, enemy->territory->wander.point.x, enemy->territory->wander.point.z);
            phi_s4 = 1;
        }
    }

    if (enemy->territory->wander.wanderSizeX | enemy->territory->wander.wanderSizeZ | phi_s4) {
        if (npc->turnAroundYawAdjustment == 0) {
            npc_move_heading(npc, npc->moveSpeed, npc->yaw);
        } else {
            return;
        }
    }

    enemy->varTable[4] = npc->pos.y * 100.0;
    if (aiSettings->moveTime > 0) {
        if ((npc->duration <= 0) || (--npc->duration <= 0)) {
            script->functionTemp[0].s = 2;
            script->functionTemp[1].s = (rand_int(1000) % 3) + 2;
            if ((aiSettings->unk_2C <= 0) || (aiSettings->waitTime <= 0) || (script->functionTemp[1].s < 3)) {
                script->functionTemp[0].s = 0;
            }
        }
    }
}
#else
INCLUDE_ASM(void, "world/area_dgb/dgb_04/C36530", dgb_04_func_802401B0_C366E0, ScriptInstance* script, NpcAISettings* aiSettings, EnemyTerritoryThing* territory);
#endif

#include "world/common/UnkNpcAIFunc1.inc.c"

#include "world/common/UnkFunc4.inc.c"

#include "world/common/UnkNpcAIFunc2.inc.c"

void N(func_80240C54_C37184)(ScriptInstance* script, NpcAISettings* aiSettings, EnemyTerritoryThing* territory) {
    Enemy* enemy = script->owner1.enemy;
    Npc* npc = get_npc_unsafe(enemy->npcID);

    npc->pos.y += N(D_80243560_C39A90)[npc->duration++];
    if (npc->duration >= 5) {
        script->functionTemp[0].s = 12;
    }
}

#include "world/common/UnkNpcAIFunc14.inc.c"

#include "world/common/UnkNpcAIFunc3.inc.c"

#include "world/common/UnkFunc6.inc.c"

#include "world/common/UnkFunc5.inc.c"

ApiStatus N(func_8024130C_C3783C)(ScriptInstance *script, s32 isInitialCall) {
    Enemy* enemy = script->owner1.enemy;
    Bytecode* args = script->ptrReadPos;
    Npc* npc = get_npc_unsafe(enemy->npcID);
    EnemyTerritoryThing territory;
    EnemyTerritoryThing* territoryPtr = &territory;
    NpcAISettings* aiSettings = get_variable(script, *args);

    territory.unk_00 = 0;
    territory.shape = enemy->territory->wander.detectShape;
    territory.pointX = enemy->territory->wander.detect.x;
    territory.pointZ = enemy->territory->wander.detect.z;
    territory.sizeX = enemy->territory->wander.detectSizeX;
    territory.sizeZ = enemy->territory->wander.detectSizeZ;
    territory.unk_18 = 120.0f;
    territory.unk_1C = 0;

    if (isInitialCall) {
        N(UnkFunc5)(npc, enemy, script, aiSettings);
    }

    npc->unk_AB = -2;

    if (enemy->unk_B0 & 4) {
        if (enemy->unk_B4 != 0) {
            return ApiStatus_BLOCK;
        }
        enemy->unk_B0 &= ~4;
    }

    switch (script->functionTemp[0].s) {
        case 0:
            N(func_80240000_C36530)(script, aiSettings, territoryPtr);
        case 1:
            N(func_802401B0_C366E0)(script, aiSettings, territoryPtr);
            break;
        case 2:
            N(UnkNpcAIFunc1)(script, aiSettings, territoryPtr);
        case 3:
            N(UnkFunc4)(script, aiSettings, territoryPtr);
            break;
        case 10:
            N(UnkNpcAIFunc2)(script, aiSettings, territoryPtr);
        case 11:
            N(func_80240C54_C37184)(script, aiSettings, territoryPtr);
            break;
        case 12:
            N(UnkNpcAIFunc14)(script, aiSettings, territoryPtr);
            break;
        case 13:
            N(UnkNpcAIFunc3)(script, aiSettings, territoryPtr);
            break;
        case 14:
            N(UnkFunc6)(script, aiSettings, territoryPtr);
    }

    return ApiStatus_BLOCK;
}

void N(func_802414F8_C37A28)(ScriptInstance *script, NpcAISettings *aiSettings, EnemyTerritoryThing *territory) {
    Enemy* enemy = script->owner1.enemy;
    Npc* npc = get_npc_unsafe(enemy->npcID);
    f32 temp_f0;
    f32 phi_f20;

    npc->duration--;
    if (npc->duration <= 0) {
        npc->flags &= 0xFFDFFFFF;
        npc->duration = aiSettings->unk_20 / 2 + rand_int(aiSettings->unk_20 / 2 + 1);
        npc->currentAnim = enemy->animList[8];
        npc->moveSpeed = aiSettings->chaseSpeed;
        phi_f20 = atan2(npc->pos.x, npc->pos.z, gPlayerStatusPtr->position.x, gPlayerStatusPtr->position.z);
        temp_f0 = get_clamped_angle_diff(npc->yaw, phi_f20);
        if (aiSettings->unk_1C.s < fabsf(temp_f0)) {
            phi_f20 = npc->yaw;
            if (temp_f0 < 0.0f) {
                phi_f20 += -aiSettings->unk_1C.s;
            } else {
                phi_f20 += aiSettings->unk_1C.s;
            }
        }
        npc->yaw = clamp_angle(phi_f20);
        script->functionTemp[0].s = 13;
    }
}

void N(func_80241650_C37B80)(ScriptInstance *script, NpcAISettings *aiSettings, EnemyTerritoryThing *territory) {
    Enemy* enemy = script->owner1.enemy;
    Npc* npc = get_npc_unsafe(enemy->npcID);

    if (func_800490B4(territory, enemy, aiSettings->chaseRadius, aiSettings->unk_28.f, 1)) {
        npc_move_heading(npc, npc->moveSpeed, npc->yaw);
        if (dist2D(npc->pos.x, npc->pos.z, gPlayerStatusPtr->position.x, gPlayerStatusPtr->position.z) <= (npc->moveSpeed * 2.5)) {
            npc->duration = 0;
            script->functionTemp[0].s = 14;
        } else {
            npc->duration--;
            if (npc->duration <= 0) {
                npc->flags |= 0x200000;
                script->functionTemp[0].s = 12;
            }
        }
    } else {
        script->functionTemp[0].s = 16;
    }

}

void N(func_80241754_C37C84)(ScriptInstance *script, NpcAISettings *aiSettings, EnemyTerritoryThing *territory) {
    Enemy* enemy = script->owner1.enemy;
    Npc* npc = get_npc_unsafe(enemy->npcID);

    do { enemy->varTable[0] |= 0x100; npc->pos.x = gPlayerStatusPtr->position.x; } while (0);
    npc->pos.z = gPlayerStatusPtr->position.z;
    if (!(enemy->varTable[0] & 0x1000)) {
        enemy->varTable[0] |= 0x1000;
    }
    sfx_play_sound_at_position(0x80000011, 2, npc->pos.x, npc->pos.y, npc->pos.z);
    npc->duration = 0;
    script->functionTemp[0].s = 15;
}

void N(func_802417F8_C37D28)(ScriptInstance *script, NpcAISettings *aiSettings, EnemyTerritoryThing *territory) {
    Enemy* enemy = script->owner1.enemy;
    Npc* npc = get_npc_unsafe(enemy->npcID);
    f32 posX, posY, posZ, posW;
    s32 temp_f8_2;

    sfx_adjust_env_sound_pos(0x80000011, 2, npc->pos.x, npc->pos.y, npc->pos.z);
    if (!func_800490B4(territory, enemy, aiSettings->chaseRadius, aiSettings->unk_28.f, 1)) {
        enemy->varTable[0] &= ~0x100;
        npc->rotation.y = 0.0f;
        npc->flags &= 0xFFDFFFFF;
        script->functionTemp[0].s = 16;
    } else {
        npc->pos.x = gPlayerStatusPtr->position.x;
        npc->pos.z = gPlayerStatusPtr->position.z + 2.0f;
        npc->rotation.y += 25.0f;
        if (npc->rotation.y > 360.0) {
            npc->rotation.y -= 360.0;
        }
        temp_f8_2 = 255.0f - (cosine((s32)npc->rotation.y % 180) * 56.0f);
        func_802DE894(npc->spriteInstanceID, 6, temp_f8_2, temp_f8_2, temp_f8_2, 255, 0);

        posX = gPlayerStatusPtr->position.x;
        posY = gPlayerStatusPtr->position.y;
        posZ = gPlayerStatusPtr->position.z;
        posW = 1000.0f;
        func_800DCB7C(npc->unk_80, &posX, &posY, &posZ, &posW);
        if (fabsf(npc->pos.y - posY) > 24.0) {
            npc->pos.y -= 1.8;
        } else {
            npc->rotation.y = 0.0f;
            npc->flags &= 0xFFDFFFFF;
            if (D_8010EBB0.unk_03 != 9) {
                disable_player_input();
                func_800EF628();
                npc->duration = 0;
                script->functionTemp[0].s = 20;
            } else {
                script->functionTemp[0].s = 16;
            }
        }
    }
}

void N(func_80241A94_C37FC4)(ScriptInstance *script, NpcAISettings *aiSettings, EnemyTerritoryThing *territory) {
    Enemy* enemy = script->owner1.enemy;
    Npc* npc = get_npc_unsafe(enemy->npcID);

    enemy->varTable[0] &= ~0x100;
    func_802DE894(npc->spriteInstanceID, 0, 0, 0, 0, 0, 0);
    if (enemy->varTable[0] & 0x1000) {
        sfx_stop_sound(0x80000011);
        enemy->varTable[0] &= ~0x1000;
    }
    npc->currentAnim = enemy->animList[9];
    npc->duration = 20;
    script->functionTemp[0].s = 17;
}

void N(func_80241B4C_C3807C)(ScriptInstance *script, NpcAISettings *aiSettings, EnemyTerritoryThing *territory) {
    Enemy* enemy = script->owner1.enemy;
    Npc* npc = get_npc_unsafe(enemy->npcID);
    f32 posX, posY, posZ, posW;
    f32 tmp = enemy->varTable[3];
    f32 temp_f20 = tmp / 100.0;
    s32 var;

    npc->pos.y += 2.5;
    posX = npc->pos.x;
    posY = npc->pos.y;
    posZ = npc->pos.z;
    posW = 1000.0f;
    func_800DCB7C(npc->unk_80, &posX, &posY, &posZ, &posW);
    if (!(npc->pos.y < (posY + temp_f20))) {
        npc->yaw = atan2(npc->pos.x, npc->pos.z, enemy->territory->wander.point.x, enemy->territory->wander.point.z);
        npc->pos.y = posY + temp_f20;
        fx_emote(2, npc, 0.0f, npc->collisionHeight, 1.0f, 2.0f, -20.0f, 10, &var);
        npc->duration = 10;
        script->functionTemp[0].s = 18;
    }
}

void N(func_80241CCC_C381FC)(ScriptInstance *script, NpcAISettings *aiSettings, EnemyTerritoryThing *territory) {
    Enemy* enemy = script->owner1.enemy;
    Npc* npc = get_npc_unsafe(enemy->npcID);

    npc->duration--;
    if (npc->duration <= 0) {
        script->functionTemp[0].s = 30;
    }
}

void N(func_80241D14_C38244)(ScriptInstance *script, NpcAISettings *aiSettings, EnemyTerritoryThing *territory) {
    Enemy* enemy = script->owner1.enemy;
    Npc* npc = get_npc_unsafe(enemy->npcID);

    npc->duration++;
    if (npc->duration >= 3) {
        if (D_8010EBB0.unk_03 != 9) {
            npc->duration = 0;
            script->functionTemp[0].s = 100;
        } else {
            enable_player_input();
            func_800EF600();
            script->functionTemp[0].s = 16;
        }
    }
}

void N(func_80241D94_C382C4)(ScriptInstance *script, NpcAISettings *aiSettings, EnemyTerritoryThing *territory) {
    Enemy* enemy = script->owner1.enemy;
    Npc* npc = get_npc_unsafe(enemy->npcID);

    enemy->varTable[0] &= ~0x100;
    npc->flags &= 0xFFDFFFFF;
    npc->moveSpeed = 2.0 * aiSettings->moveSpeed;
    enemy->varTable[2] = 0;
    enemy->varTable[4] = npc->pos.y * 100.0;
    script->functionTemp[1].s = 0x1E;
}

void N(func_80241E3C_C3836C)(ScriptInstance *script, NpcAISettings *aiSettings, EnemyTerritoryThing *territory) {
    Enemy* enemy = script->owner1.enemy;
    Npc* npc = get_npc_unsafe(enemy->npcID);
    f32 posX = npc->pos.x;
    f32 posY = npc->pos.y;
    f32 posZ = npc->pos.z;
    f32 posW = 1000.0f;
    f32 temp_f26 = (f32)enemy->varTable[3] / 100.0;
    f32 temp_f24 = temp_f26 + (f32)((f32)enemy->varTable[7] / 100.0);
    f32 temp_f22 = (f32)enemy->varTable[1] / 100.0;
    f32 temp_f20 = sin_deg(enemy->varTable[2]);
    s32 var;
    s32 var2;

    if (func_800DCB7C(npc->unk_80, &posX, &posY, &posZ, &posW)) {
        npc->pos.y = posY + temp_f26 + (temp_f20 * temp_f22);
    } else {
        npc->pos.y = temp_f24 + (temp_f20 * temp_f22);
    }

    enemy->varTable[2] = clamp_angle(enemy->varTable[2] + 12);
    if (script->functionTemp[1].s <= 0) {
        script->functionTemp[1].s = aiSettings->unk_14;
        if (func_800490B4(territory, enemy, aiSettings->alertRadius * 0.5, aiSettings->unk_10.f * 0.5, 0)) {
            fx_emote(0, npc, 0.0f, npc->collisionHeight, 1.0f, 2.0f, -20.0f, 12, &var);
            func_800494C0(npc, 0x2F4, 0x200000);
            npc->moveToPos.y = npc->pos.y;
            script->functionTemp[0].s = 12;
            return;
        }
    }

    script->functionTemp[1].s--;
    if (npc->turnAroundYawAdjustment == 0) {
        npc->yaw = atan2(npc->pos.x, npc->pos.z, enemy->territory->wander.point.x, enemy->territory->wander.point.z);
        npc_move_heading(npc, npc->moveSpeed, npc->yaw);
        posW = dist2D(npc->pos.x, npc->pos.z, enemy->territory->wander.point.x, enemy->territory->wander.point.z);
        if (posW <= (2.0f * npc->moveSpeed)) {
            script->functionTemp[1].s = (rand_int(1000) % 3) + 2;
            script->functionTemp[0].s = 2;
        }
    }
}

ApiStatus N(func_80242154_C38684)(ScriptInstance *script, s32 isInitialCall) {
    Enemy* enemy = script->owner1.enemy;
    Npc* npc = get_npc_unsafe(enemy->npcID);
    Bytecode* args = script->ptrReadPos;
    EnemyTerritoryThing territory;
    EnemyTerritoryThing* territoryPtr = &territory;
    NpcAISettings* aiSettings = get_variable(script, *args);

    territory.unk_00 = 0;
    territory.shape = enemy->territory->wander.detectShape;
    territory.pointX = enemy->territory->wander.detect.x;
    territory.pointZ = enemy->territory->wander.detect.z;
    territory.sizeX = enemy->territory->wander.detectSizeX;
    territory.sizeZ = enemy->territory->wander.detectSizeZ;
    territory.unk_18 = 125.0f;
    territory.unk_1C = 0;

    if (isInitialCall) {
        script->functionTemp[0].s = 0;
        N(UnkFunc5)(npc, enemy, script, aiSettings);
    }

    switch (script->functionTemp[0].s) {
        case 0:
            N(func_80240000_C36530)(script, aiSettings, territoryPtr);
            func_802DE894(npc->spriteInstanceID, 0, 0, 0, 0, 0, 0);
        case 1:
            N(func_802401B0_C366E0)(script, aiSettings, territoryPtr);
            if (script->functionTemp[0].s == 12) {
                npc->duration = 6;
            }
            break;
        case 2:
            N(UnkNpcAIFunc1)(script, aiSettings, territoryPtr);
        case 3:
            N(UnkFunc4)(script, aiSettings, territoryPtr);
            if (script->functionTemp[0].s == 12) {
                npc->duration = 6;
            }
            break;
        case 12:
            N(func_802414F8_C37A28)(script, aiSettings, territoryPtr);
            if (script->functionTemp[0].s != 13) {
                break;
            }
        case 13:
            N(func_80241650_C37B80)(script, aiSettings, territoryPtr);
            break;
        case 14:
            N(func_80241754_C37C84)(script, aiSettings, territoryPtr);
            if (script->functionTemp[0].s != 15) {
                break;
            }
        case 15:
            N(func_802417F8_C37D28)(script, aiSettings, territoryPtr);
            break;
        case 16:
            N(func_80241A94_C37FC4)(script, aiSettings, territoryPtr);
        case 17:
            N(func_80241B4C_C3807C)(script, aiSettings, territoryPtr);
            break;
        case 18:
            N(func_80241CCC_C381FC)(script, aiSettings, territoryPtr);
            break;
        case 20:
            N(func_80241D14_C38244)(script, aiSettings, territoryPtr);
            break;
        case 30:
            N(func_80241D94_C382C4)(script, aiSettings, territoryPtr);
        case 31:
            N(func_80241E3C_C3836C)(script, aiSettings, territoryPtr);
    }

    return (script->functionTemp[0].s == 100) * ApiStatus_DONE2;
}

#include "world/common/SetOverrideFlags_40.inc.c"

<<<<<<< HEAD
#include "world/common/UnkFunc17.inc.c"
=======
ApiStatus N(func_802423EC_C3891C)(ScriptInstance *script, s32 isInitialCall) {
    gOverrideFlags &= ~0x40;
    return ApiStatus_DONE2;
}
>>>>>>> 1c0d26e6

ApiStatus N(func_8024240C_C3893C)(ScriptInstance *script, s32 isInitialCall) {
    func_802E5690(get_variable(script, *script->ptrReadPos));
    return ApiStatus_DONE2;
}

#include "world/common/UnkFunc18.inc.c"

#include "world/common/UnkFunc37.inc.c"

#include "world/common/UnkFunc38.inc.c"

#ifdef NON_MATCHING

typedef struct {
    s32 unk_00[8];
    char unk_20[0x64];
    s32 unk_84[8];
    char unk_A4[0x64];
    s32 unk_108[8];
    char unk_128[0x64];
    s32 unk_18C[8];
    char unk_1AC[0x64];
    s32 unk_210[8];
    char unk_230[0x64];
    s32 unk_294[8];
    char unk_2B4[0x64];
    s32 unk_318;
    char unk_31C[8];
    s32 unk_324;
    s32 unk_328;
    s16 unk_32C;
} N(UnkStruct);


ApiStatus N(func_8024259C_C38ACC)(ScriptInstance *script, s32 isInitialCall) {
    PlayerData* playerData = &gPlayerData;
    N(UnkStruct)* ptr;
    s32 i;
    s32 partnerLevel;
    s32 var, partnerActiveCount;
    s32 idx;

    if (isInitialCall) {
        script->functionTemp[2].s = heap_malloc(0x330);
        ptr = script->functionTemp[2].s;

        partnerActiveCount = 0;
        var = script->varTable[12] >= 0;

        for (i = 0; i < 8; i++) {
            idx = N(D_80243D38_C3A268)[i];

            if (playerData->partners[idx].enabled) {
                ptr->unk_108[i] = idx;
                ptr->unk_84[i] = *D_8008EF20[idx];
                partnerLevel = N(UnkFunc37)(idx, var);
                if (partnerLevel >= 0) {
                    ptr->unk_00[i] = D_800F7F00[idx];
                    ptr->unk_18C[i] = 1;
                    ptr->unk_294[i] = N(D_80243D48_C3A278)[i][partnerLevel];
                } else {
                    ptr->unk_00[i] = D_800F7F40[idx];
                    ptr->unk_18C[i] = 0;
                    ptr->unk_294[i] = N(D_80243D30_C3A260)[var];
                }
                ptr->unk_210[i] = playerData->partners[idx].level;
                partnerActiveCount++;
            }
        }

        ptr->unk_318 = 4;
        ptr->unk_324 = partnerActiveCount;
        ptr->unk_328 = 0;
        func_800F4E40(ptr);
        script->functionTemp[0].s = 0;
    }

    ptr = script->functionTemp[2].s;
    if (script->functionTemp[0].s == 0) {
        script->functionTemp[1].s = ptr->unk_32C;
        if (script->functionTemp[1].s != 0) {
            func_800F13B0();
        } else {
            return ApiStatus_BLOCK;
        }
    }

    script->functionTemp[0].s++;

    if (script->functionTemp[0].s < 15) {
        return ApiStatus_BLOCK;
    }

    func_800F1538();
    if (script->functionTemp[1].s != 0xFF) {
        script->varTable[0] = D_8008EF20[ptr->unk_108[script->functionTemp[1].s - 1]][0];
        script->varTable[1] = ptr->unk_108[script->functionTemp[1].s - 1];
    } else {
        script->varTable[0] = -1;
    }

    heap_free(script->functionTemp[2].s);

    return ApiStatus_DONE2;
}
#else
INCLUDE_ASM(ApiStatus, "world/area_dgb/dgb_04/C36530", dgb_04_func_8024259C_C38ACC, ScriptInstance *script, s32 isInitialCall)
#endif

ApiStatus N(func_802427EC_C38D1C)(ScriptInstance* script, s32 isInitialCall) {
    s32 partnerID = get_variable(script, *script->ptrReadPos);
    func_800EB168(partnerID);

    return ApiStatus_DONE2;
}

#include "world/common/UnkFunc19.inc.c"

#include "world/common/UnkFunc20.inc.c"

#include "world/common/UnkFunc39.inc.c"

#include "world/common/UnkFunc21.inc.c"

#include "world/common/UnkFunc22.inc.c"

typedef struct {
    s32 unk_00;
    s32 unk_04;
    Effect* unk_08[3];
    f32 unk_14[3];
    f32 unk_20[3];
    f32 unk_2C[3];
    f32 unk_38[3];
    f32 unk_44[3];
    f32 unk_50[3];
    Entity* unk_5C;
    s32 unk_60;
    s32 unk_64;
} N(UserData);

ApiStatus N(func_802429D0_C38F00)(ScriptInstance *script, s32 isInitialCall) {
    Bytecode *args = script->ptrReadPos;
    Npc* npc = get_npc_safe(-4);
    f32 sinTheta, cosTheta;
    s32 i;
    f32 var;
    N(UserData)* userDataPtr;
    N(UserData)* scriptPtr;
    f32 save, save2;

    sin_cos_deg(gCameras[gCurrentCameraID].currentYaw, &sinTheta, &cosTheta);

    if (isInitialCall) {
        script->userData = (N(UserData)*)general_heap_malloc(0x68);
        scriptPtr = (N(UserData)*)script->userData;

        scriptPtr->unk_5C = get_entity_by_index(get_variable(script, *args));

        for (i = 0, userDataPtr = scriptPtr; i < 3; i++) {
            userDataPtr->unk_08[i] = func_800716F0(0, scriptPtr->unk_5C->position.x, scriptPtr->unk_5C->position.y + 12.5f, scriptPtr->unk_5C->position.z, 1.0f, -1);
            save = 0.0f;
            userDataPtr->unk_2C[i] = save;
            userDataPtr->unk_20[i] = save;
            userDataPtr->unk_14[i] = save;
            userDataPtr->unk_50[i] = save;
            userDataPtr->unk_44[i] = save;
            userDataPtr->unk_38[i] = save;
        }

        scriptPtr->unk_00 = 0;
        scriptPtr->unk_04 = 0;
        scriptPtr->unk_60 = 0;
        scriptPtr->unk_64 = 0;

        userDataPtr = scriptPtr;
        for (i = 0, save = 50.0f; i < 3; i++) {
            var = 0;
            add_vec2D_polar(&var, &scriptPtr->unk_44[i], save, *(N(D_80243D88_C3A2B8) + i)); //*(dataPtr++));
            userDataPtr->unk_38[i] = cosTheta * var;
            userDataPtr->unk_50[i] = sinTheta * var;
            userDataPtr->unk_38[i] = npc->pos.x - (scriptPtr->unk_5C->position.x + userDataPtr->unk_38[i]);
            userDataPtr->unk_44[i] = npc->pos.y - (scriptPtr->unk_5C->position.y + userDataPtr->unk_44[i]);
            userDataPtr->unk_50[i] = npc->pos.z - (scriptPtr->unk_5C->position.z + userDataPtr->unk_50[i]);
        }
    }

    scriptPtr = (N(UserData)*)script->userData;
    switch (scriptPtr->unk_00) {
        case 0:
            save = update_lerp(5, 0.0f, 50.0f, scriptPtr->unk_60, 0x14);
            save2 = 0.0f;
            for (i = 0; i < 3; i++) {
                scriptPtr->unk_20[i] = save2;
                var = save2;
                add_vec2D_polar(&var, &scriptPtr->unk_20[i], save, *(N(D_80243D88_C3A2B8) + i));
                scriptPtr->unk_14[i] = cosTheta * var;
                scriptPtr->unk_2C[i] = sinTheta * var;
            }

            scriptPtr->unk_60++;
            if (scriptPtr->unk_60 >= 0x15) {
                scriptPtr->unk_00 = 1;
                scriptPtr->unk_60 = 0;
            }
            break;

        case 1:
            save = 50.0f;
            save2 = 0.0f;
            for (i = 0; i < 3; i++) {
                scriptPtr->unk_20[i] = save2;
                var = save2;
                add_vec2D_polar(&var, &scriptPtr->unk_20[i], save, *(N(D_80243D88_C3A2B8) + i));
                scriptPtr->unk_14[i] = cosTheta * var;
                scriptPtr->unk_2C[i] = sinTheta * var;
            }

            scriptPtr->unk_60++;
            if (scriptPtr->unk_60 >= 0x10) {
                scriptPtr->unk_60 = 0xF;
                scriptPtr->unk_00 = 2;
            }
            break;

        case 2:
            scriptPtr->unk_60++;
            if (scriptPtr->unk_60 >= 0x1F) {
                for (i = 0, userDataPtr = scriptPtr; i < 3; i++) {
                    userDataPtr->unk_08[i]->flags |= 0x10;
                }
                return ApiStatus_DONE2;
            }
    }

    switch (scriptPtr->unk_04) {
        case 0:
            scriptPtr->unk_64++;
            if (scriptPtr->unk_64 >= 0x10) {
                scriptPtr->unk_04 = 1;
                scriptPtr->unk_64 = 0;
            }
            break;

        case 1:
            for (i = 0, userDataPtr = scriptPtr; i < 3; i++) {
                userDataPtr->unk_14[i] = userDataPtr->unk_14[i] + update_lerp(1, 0.0f, userDataPtr->unk_38[i], scriptPtr->unk_64, 0x14);
                userDataPtr->unk_20[i] = userDataPtr->unk_20[i] + update_lerp(1, 0.0f, userDataPtr->unk_44[i], scriptPtr->unk_64, 0x14);
                userDataPtr->unk_2C[i] = userDataPtr->unk_2C[i] + update_lerp(1, 0.0f, userDataPtr->unk_50[i], scriptPtr->unk_64, 0x14);
            }

            scriptPtr->unk_64++;
            if (scriptPtr->unk_64 >= 0x15) {
                scriptPtr->unk_04 = 2;
                scriptPtr->unk_64 = 0;
            }
            break;
    }

    for (i = 0, userDataPtr = scriptPtr; i < 3; i++) {
        ((EffectInstanceData*)userDataPtr->unk_08[i]->unk_0C)->rotation.x = userDataPtr->unk_14[i];
        ((EffectInstanceData*)userDataPtr->unk_08[i]->unk_0C)->rotation.y = userDataPtr->unk_20[i];
        ((EffectInstanceData*)userDataPtr->unk_08[i]->unk_0C)->rotation.z = userDataPtr->unk_2C[i];
    }

    return ApiStatus_BLOCK;
}

s32 N(func_80242F08_C39438)(ScriptInstance *script, s32 isInitialCall) {
    Bytecode *args = script->ptrReadPos;
    s32 ret = 0;

    if (isInitialCall) {
        script->varTable[0] = get_variable(script, *args++);
        script->varTable[1] = get_variable(script, *args++);
        script->functionTemp[0].s = 0;
        script->functionTemp[1].s = 0;
        set_transition_stencil_color(0, 0xD0, 0xD0, 0xD0);
    }

    switch (script->functionTemp[0].s) {
        case 0:
            if (script->functionTemp[1].s == 0xFF) {
                script->functionTemp[0].s = 1;
                script->functionTemp[2].s = 0;
            }
            script->functionTemp[1].s += script->varTable[0];
            if (script->functionTemp[1].s >= 0x100) {
                script->functionTemp[1].s = 0xFF;
            }
            break;

        case 1:
            script->functionTemp[2].s++;
            if (script->functionTemp[2].s >= 2) {
                script->functionTemp[0].s = 2;
            }
            break;

        case 2:
            if (script->functionTemp[1].s == 0) {
                ret = 1;
            }
            script->functionTemp[1].s -= script->varTable[1];
            if (script->functionTemp[1].s < 0) {
                script->functionTemp[1].s = 0;
            }
            break;
    }

    set_transition_stencil_zoom_0(1, script->functionTemp[1].s);

    return ret;
}

#include "world/common/UnkPartnerPosFuncs.inc.c"

#include "world/common/UnkFunc24.inc.c"

const char N(dgb_00_name_hack)[] = "dgb_00";<|MERGE_RESOLUTION|>--- conflicted
+++ resolved
@@ -953,14 +953,7 @@
 
 #include "world/common/SetOverrideFlags_40.inc.c"
 
-<<<<<<< HEAD
 #include "world/common/UnkFunc17.inc.c"
-=======
-ApiStatus N(func_802423EC_C3891C)(ScriptInstance *script, s32 isInitialCall) {
-    gOverrideFlags &= ~0x40;
-    return ApiStatus_DONE2;
-}
->>>>>>> 1c0d26e6
 
 ApiStatus N(func_8024240C_C3893C)(ScriptInstance *script, s32 isInitialCall) {
     func_802E5690(get_variable(script, *script->ptrReadPos));
