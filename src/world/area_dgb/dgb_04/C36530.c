--- conflicted
+++ resolved
@@ -70,11 +70,7 @@
     }
 
     if (enemy->varTable[9] <= 0) {
-<<<<<<< HEAD
         if ((gPlayerStatusPtr->position.y < ((npc->pos.y + npc->collisionHeight) + 10.0)) && func_800490B4(territory, enemy, aiSettings->chaseRadius, aiSettings->unk_28.f, 1)) {
-=======
-        if ((gPlayerStatusPtr->position.y < ((npc->pos.y + npc->collisionHeight) + 10.0)) && func_800490B4(shape, enemy, aiSettings->chaseRadius, aiSettings->unk_28.s, 1)) {
->>>>>>> 912480bc
             fx_emote(0, npc, 0.0f, npc->collisionHeight, 1.0f, 2.0f, -20.0f, 12, &var);
             npc->moveToPos.y = npc->pos.y;
             func_800494C0(npc, 0x2F4, 0x200000);
@@ -170,21 +166,12 @@
             npc->duration = 0;
             phi_f20 = atan2(npc->pos.x, npc->pos.z, gPlayerStatusPtr->position.x, gPlayerStatusPtr->position.z);
             temp_f0_2 = get_clamped_angle_diff(npc->yaw, phi_f20);
-<<<<<<< HEAD
             if (aiSettings->unk_1C.s < fabsf(temp_f0_2)) {
                 phi_f20 = npc->yaw;
                 if (temp_f0_2 < 0.0f) {
                     phi_f20 += -aiSettings->unk_1C.s;
                 } else {
                     phi_f20 += aiSettings->unk_1C.s;
-=======
-            if (aiSettings->unk_1C < fabsf(temp_f0_2)) {
-                phi_f20 = npc->yaw;
-                if (temp_f0_2 < 0.0f) {
-                    phi_f20 += -aiSettings->unk_1C;
-                } else {
-                    phi_f20 += aiSettings->unk_1C;
->>>>>>> 912480bc
                 }
             }
             npc->yaw = clamp_angle(phi_f20);
