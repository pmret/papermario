#include "flo_12.h"
#include "message_ids.h"
#include "sprite/npc/rosie.h"

<<<<<<< HEAD
enum {
    NPC_ROSIE0,
    NPC_ROSIE1,
};

static N(D_802429E0)[112];

EntryList N(entryList) = {
    { 280.0f, 0.0f, 0.0f, 270.0f },
    { 280.0f, 0.0f, 0.0f, 270.0f },
};

MapConfig N(config) = {
    .main = N(main),
    .entryList = N(entryList),
    .entryCount = ENTRY_COUNT(N(entryList)),
    .background = &gBackgroundImage,
    .tattle = MSG_flo_12_tattle,
};

Script N(80240750) = SCRIPT({
    GetEntryID(SI_VAR(0));
    if (SI_VAR(0) == 1) {
        SetMusicTrack(0, SONG_SUNSHINE_RETURNS, 0, 8);
    } else {
        match STORY_PROGRESS {
            < STORY_CH6_DESTROYED_PUFF_PUFF_MACHINE {
                SetMusicTrack(0, SONG_FLOWER_FIELDS_CLOUDY, 0, 8);
            }
            else {
                SetMusicTrack(0, SONG_FLOWER_FIELDS_SUNNY, 0, 8);
            }
        }
    }
});

Script N(8024080C) = SCRIPT({
    func_802D5FF8(137, 3);
});

Script N(80240830) = SCRIPT({
    FadeOutMusic(0, 250);
    sleep 10;
    func_802D5FD8();
});

static s32 N(pad_86C) = {
    0x00000000,
};

Script N(80240870) = SCRIPT({
    group 11;
    SI_VAR(10) = SI_VAR(0);
    SI_VAR(11) = SI_VAR(1);
    SI_VAR(12) = SI_VAR(2);
    SI_VAR(13) = SI_VAR(3);
    SI_VAR(14) = SI_VAR(4);
    SI_VAR(12) -= SI_VAR(0);
    SI_VAR(13) -= SI_VAR(1);
    SI_VAR(0) =f SI_VAR(12);
    SI_VAR(0) /= 100.0;
    SI_VAR(15) = 100.0;
    SI_VAR(15) /=f SI_VAR(0);
    SI_VAR(15) += 11;
    SI_VAR(5) = 200;
    SI_VAR(5) /= SI_VAR(15);
    SI_VAR(5) += 1;
    loop SI_VAR(5) {
        RandInt(SI_VAR(12), SI_VAR(0));
        RandInt(SI_VAR(13), SI_VAR(1));
        RandInt(199, SI_VAR(2));
        SI_VAR(3) = 210;
        SI_VAR(3) -= SI_VAR(2);
        SI_VAR(0) += SI_VAR(10);
        SI_VAR(1) += SI_VAR(11);
        SI_VAR(2) += SI_VAR(14);
        PlayEffect(0xD, SI_VAR(0), SI_VAR(2), SI_VAR(1), SI_VAR(3), 0, 0, 0, 0, 0, 0, 0, 0, 0);
    }
    sleep SI_VAR(15);
0:
    RandInt(SI_VAR(12), SI_VAR(0));
    RandInt(SI_VAR(13), SI_VAR(1));
    SI_VAR(0) += SI_VAR(10);
    SI_VAR(1) += SI_VAR(11);
    PlayEffect(0xD, SI_VAR(0), SI_VAR(14), SI_VAR(1), 200, 0, 0, 0, 0, 0, 0, 0, 0, 0);
    sleep SI_VAR(15);
    goto 0;
});

Script N(exitWalk_80240B1C) = EXIT_WALK_SCRIPT(60,  0, "flo_11",  1);

Script N(80240B78) = SCRIPT({
    bind N(exitWalk_80240B1C) to TRIGGER_FLOOR_ABOVE 0;
});

Script N(main) = SCRIPT({
    WORLD_LOCATION = LOCATION_FLOWER_FIELDS;
    SetSpriteShading(-1);
    SetCamLeadPlayer(0, 0);
    SetCamPerspective(0, 3, 25, 16, 4096);
    SetCamBGColor(0, 0, 0, 0);
    SetCamEnabled(0, 1);
    SI_AREA_FLAG(22) = 0;
    MakeNpcs(0, N(npcGroupList_802429B8));
    ModifyColliderFlags(3, 11, 0x00000006);
    SI_VAR(0) = -65;
    SI_VAR(1) = -210;
    SI_VAR(2) = 90;
    SI_VAR(3) = -110;
    SI_VAR(4) = 0;
    spawn N(80240870);
    SI_VAR(0) = -200;
    SI_VAR(1) = 130;
    SI_VAR(2) = -80;
    SI_VAR(3) = 170;
    SI_VAR(4) = 0;
    spawn N(80240870);
    SI_VAR(0) = -270;
    SI_VAR(1) = -80;
    SI_VAR(2) = -225;
    SI_VAR(3) = 125;
    SI_VAR(4) = 0;
    spawn N(80240870);
    GetEntryID(SI_VAR(0));
    if (SI_VAR(0) == 1) {
        spawn N(802419F4);
    } else {
        ModifyColliderFlags(0, 1, 0x7FFFFE00);
        SI_VAR(0) = N(80240B78);
        spawn EnterWalk;
    }
    await N(80240750);
    if (STORY_PROGRESS >= STORY_CH6_DESTROYED_PUFF_PUFF_MACHINE) {
        N(func_80240000_CC0E30)();
    }
});

static s32 N(pad_E28)[] = {
    0x00000000, 0x00000000,
};

NpcSettings N(npcSettings_80240E30) = {
    .height = 56,
    .radius = 40,
    .level = 99,
};

NpcSettings N(npcSettings_80240E5C) = {
    .height = 24,
    .radius = 24,
    .level = 99,
};

// *INDENT-OFF*
Script N(searchBush_80240E88) = {
    SI_CMD(ScriptOpcode_USE_BUFFER, SI_VAR(0)),
    SI_CMD(ScriptOpcode_BUFFER_READ_4, SI_VAR(1), SI_VAR(2), SI_VAR(3), SI_VAR(4)),
    SI_CMD(ScriptOpcode_CALL, GetPlayerPos, SI_VAR(5), SI_VAR(15), SI_VAR(7)),
    SI_CMD(ScriptOpcode_SPAWN_THREAD),
        SI_CMD(ScriptOpcode_SET, SI_FLAG(0), 0),
        SI_CMD(ScriptOpcode_IF_NE, SI_VAR(1), 0),
            SI_CMD(ScriptOpcode_LOOP, 5),
                SI_CMD(ScriptOpcode_USE_BUFFER, SI_VAR(1)),
                SI_CMD(ScriptOpcode_BUFFER_READ_1, SI_VAR(2)),
                SI_CMD(ScriptOpcode_LOOP, SI_VAR(2)),
                    SI_CMD(ScriptOpcode_BUFFER_READ_1, SI_VAR(3)),
                    SI_CMD(ScriptOpcode_CALL, N(SomeMatrixOperation2), SI_VAR(3), SI_FIXED(0.1005859375), 1, SI_VAR(15), 0),
                    SI_CMD(ScriptOpcode_IF_EQ, SI_FLAG(0), 0),
                        SI_CMD(ScriptOpcode_SET, SI_FLAG(0), 1),
                        SI_CMD(ScriptOpcode_CALL, PlaySoundAtModel, SI_VAR(3), 339, 0),
                    SI_CMD(ScriptOpcode_END_IF),
                SI_CMD(ScriptOpcode_END_LOOP),
                SI_CMD(ScriptOpcode_SLEEP_FRAMES, 1),
                SI_CMD(ScriptOpcode_USE_BUFFER, SI_VAR(1)),
                SI_CMD(ScriptOpcode_BUFFER_READ_1, SI_VAR(2)),
                SI_CMD(ScriptOpcode_LOOP, SI_VAR(2)),
                    SI_CMD(ScriptOpcode_BUFFER_READ_1, SI_VAR(3)),
                    SI_CMD(ScriptOpcode_CALL, N(SomeMatrixOperation2), SI_VAR(3), SI_FIXED(0.1005859375), -1, SI_VAR(15), 0),
                SI_CMD(ScriptOpcode_END_LOOP),
                SI_CMD(ScriptOpcode_SLEEP_FRAMES, 1),
            SI_CMD(ScriptOpcode_END_LOOP),
            SI_CMD(ScriptOpcode_USE_BUFFER, SI_VAR(1)),
            SI_CMD(ScriptOpcode_BUFFER_READ_1, SI_VAR(2)),
            SI_CMD(ScriptOpcode_LOOP, SI_VAR(2)),
                SI_CMD(ScriptOpcode_BUFFER_READ_1, SI_VAR(3)),
                SI_CMD(ScriptOpcode_CALL, TranslateModel, SI_VAR(3), 0, 0, 0),
            SI_CMD(ScriptOpcode_END_LOOP),
            SI_CMD(ScriptOpcode_SLEEP_FRAMES, 1),
        SI_CMD(ScriptOpcode_END_IF),
    SI_CMD(ScriptOpcode_END_SPAWN_THREAD),
    SI_CMD(ScriptOpcode_SPAWN_THREAD),
        SI_CMD(ScriptOpcode_IF_NE, SI_VAR(2), 0),
            SI_CMD(ScriptOpcode_USE_BUFFER, SI_VAR(2)),
            SI_CMD(ScriptOpcode_BUFFER_READ_1, SI_VAR(3)),
            SI_CMD(ScriptOpcode_LOOP, SI_VAR(3)),
                SI_CMD(ScriptOpcode_BUFFER_READ_1, SI_VAR(4)),
                SI_CMD(ScriptOpcode_BUFFER_READ_3, SI_VAR(5), SI_VAR(6), SI_VAR(7)),
                SI_CMD(ScriptOpcode_BUFFER_READ_3, SI_VAR(8), SI_VAR(9), SI_VAR(10)),
                SI_CMD(ScriptOpcode_IF_EQ, SI_VAR(10), 0),
                    SI_CMD(ScriptOpcode_CALL, DropItemEntity, SI_VAR(4), SI_VAR(5), SI_VAR(6), SI_VAR(7), SI_VAR(8), SI_VAR(9)),
                SI_CMD(ScriptOpcode_ELSE),
                    SI_CMD(ScriptOpcode_CALL, GetValueByRef, SI_VAR(10), SI_VAR(11)),
                    SI_CMD(ScriptOpcode_IF_EQ, SI_VAR(11), 0),
                        SI_CMD(ScriptOpcode_CALL, SetValueByRef, SI_VAR(10), 1),
                        SI_CMD(ScriptOpcode_CALL, DropItemEntity, SI_VAR(4), SI_VAR(5), SI_VAR(6), SI_VAR(7), SI_VAR(8), SI_VAR(9)),
                    SI_CMD(ScriptOpcode_END_IF),
                SI_CMD(ScriptOpcode_END_IF),
            SI_CMD(ScriptOpcode_END_LOOP),
        SI_CMD(ScriptOpcode_END_IF),
    SI_CMD(ScriptOpcode_END_SPAWN_THREAD),
    SI_CMD(ScriptOpcode_SLEEP_FRAMES, 15),
    SI_CMD(ScriptOpcode_IF_NE, SI_VAR(4), 0),
        SI_CMD(ScriptOpcode_AWAIT_SCRIPT, 0xFE363C84),
    SI_CMD(ScriptOpcode_END_IF),
    SI_CMD(ScriptOpcode_RETURN),
    SI_CMD(ScriptOpcode_END)
};
// *INDENT-ON*

// *INDENT-OFF*
Script N(shakeTree_802411E8) = {
    SI_CMD(ScriptOpcode_SET_TIMESCALE, SI_FIXED(2.0)),
    SI_CMD(ScriptOpcode_USE_BUFFER, SI_VAR(0)),
    SI_CMD(ScriptOpcode_BUFFER_READ_4, SI_VAR(1), SI_VAR(2), SI_VAR(3), SI_VAR(4)),
    SI_CMD(ScriptOpcode_BUFFER_READ_1, SI_VAR(5)),
    SI_CMD(ScriptOpcode_CALL, GetPlayerPos, SI_VAR(6), SI_VAR(15), SI_VAR(8)),
    SI_CMD(ScriptOpcode_CALL, PlaySound, 357),
    SI_CMD(ScriptOpcode_CALL, PlaySound, 358),
    SI_CMD(ScriptOpcode_SPAWN_THREAD),
        SI_CMD(ScriptOpcode_SET, SI_FLAG(0), 0),
        SI_CMD(ScriptOpcode_IF_NE, SI_VAR(1), 0),
            SI_CMD(ScriptOpcode_SLEEP_FRAMES, 1),
            SI_CMD(ScriptOpcode_LOOP, 5),
                SI_CMD(ScriptOpcode_USE_BUFFER, SI_VAR(1)),
                SI_CMD(ScriptOpcode_BUFFER_READ_1, SI_VAR(2)),
                SI_CMD(ScriptOpcode_LOOP, SI_VAR(2)),
                    SI_CMD(ScriptOpcode_BUFFER_READ_1, SI_VAR(3)),
                    SI_CMD(ScriptOpcode_CALL, N(SomeMatrixOperation2), SI_VAR(3), SI_FIXED(0.1005859375), SI_FIXED(0.2001953125), SI_VAR(15), 0),
                    SI_CMD(ScriptOpcode_IF_EQ, SI_FLAG(0), 0),
                        SI_CMD(ScriptOpcode_SET, SI_FLAG(0), 1),
                        SI_CMD(ScriptOpcode_CALL, PlaySoundAtModel, SI_VAR(3), 358, 0),
                    SI_CMD(ScriptOpcode_END_IF),
                SI_CMD(ScriptOpcode_END_LOOP),
                SI_CMD(ScriptOpcode_SLEEP_FRAMES, 1),
                SI_CMD(ScriptOpcode_USE_BUFFER, SI_VAR(1)),
                SI_CMD(ScriptOpcode_BUFFER_READ_1, SI_VAR(2)),
                SI_CMD(ScriptOpcode_LOOP, SI_VAR(2)),
                    SI_CMD(ScriptOpcode_BUFFER_READ_1, SI_VAR(3)),
                    SI_CMD(ScriptOpcode_CALL, N(SomeMatrixOperation2), SI_VAR(3), SI_FIXED(0.1005859375), SI_FIXED(-0.19921875), SI_VAR(15), 0),
                SI_CMD(ScriptOpcode_END_LOOP),
                SI_CMD(ScriptOpcode_SLEEP_FRAMES, 1),
            SI_CMD(ScriptOpcode_END_LOOP),
            SI_CMD(ScriptOpcode_USE_BUFFER, SI_VAR(1)),
            SI_CMD(ScriptOpcode_BUFFER_READ_1, SI_VAR(2)),
            SI_CMD(ScriptOpcode_LOOP, SI_VAR(2)),
                SI_CMD(ScriptOpcode_BUFFER_READ_1, SI_VAR(3)),
                SI_CMD(ScriptOpcode_CALL, TranslateModel, SI_VAR(3), 0, 0, 0),
            SI_CMD(ScriptOpcode_END_LOOP),
            SI_CMD(ScriptOpcode_SLEEP_FRAMES, 1),
        SI_CMD(ScriptOpcode_END_IF),
    SI_CMD(ScriptOpcode_END_SPAWN_THREAD),
    SI_CMD(ScriptOpcode_SPAWN_THREAD),
        SI_CMD(ScriptOpcode_SET, SI_FLAG(0), 0),
        SI_CMD(ScriptOpcode_IF_NE, SI_VAR(2), 0),
            SI_CMD(ScriptOpcode_LOOP, 5),
                SI_CMD(ScriptOpcode_USE_BUFFER, SI_VAR(2)),
                SI_CMD(ScriptOpcode_BUFFER_READ_1, SI_VAR(3)),
                SI_CMD(ScriptOpcode_LOOP, SI_VAR(3)),
                    SI_CMD(ScriptOpcode_BUFFER_READ_1, SI_VAR(4)),
                    SI_CMD(ScriptOpcode_CALL, N(SomeMatrixOperation2), SI_VAR(4), SI_FIXED(0.1005859375), SI_FIXED(0.2001953125), SI_VAR(15), 0),
                    SI_CMD(ScriptOpcode_IF_EQ, SI_FLAG(0), 0),
                        SI_CMD(ScriptOpcode_SET, SI_FLAG(0), 1),
                        SI_CMD(ScriptOpcode_CALL, PlaySoundAtModel, SI_VAR(4), 357, 0),
                    SI_CMD(ScriptOpcode_END_IF),
                SI_CMD(ScriptOpcode_END_LOOP),
                SI_CMD(ScriptOpcode_SLEEP_FRAMES, 1),
                SI_CMD(ScriptOpcode_USE_BUFFER, SI_VAR(2)),
                SI_CMD(ScriptOpcode_BUFFER_READ_1, SI_VAR(3)),
                SI_CMD(ScriptOpcode_LOOP, SI_VAR(3)),
                    SI_CMD(ScriptOpcode_BUFFER_READ_1, SI_VAR(4)),
                    SI_CMD(ScriptOpcode_CALL, N(SomeMatrixOperation2), SI_VAR(4), SI_FIXED(0.1005859375), SI_FIXED(-0.19921875), SI_VAR(15), 0),
                SI_CMD(ScriptOpcode_END_LOOP),
                SI_CMD(ScriptOpcode_SLEEP_FRAMES, 1),
            SI_CMD(ScriptOpcode_END_LOOP),
            SI_CMD(ScriptOpcode_USE_BUFFER, SI_VAR(2)),
            SI_CMD(ScriptOpcode_BUFFER_READ_1, SI_VAR(3)),
            SI_CMD(ScriptOpcode_LOOP, SI_VAR(3)),
                SI_CMD(ScriptOpcode_BUFFER_READ_1, SI_VAR(4)),
                SI_CMD(ScriptOpcode_CALL, TranslateModel, SI_VAR(4), 0, 0, 0),
            SI_CMD(ScriptOpcode_END_LOOP),
            SI_CMD(ScriptOpcode_SLEEP_FRAMES, 1),
        SI_CMD(ScriptOpcode_END_IF),
    SI_CMD(ScriptOpcode_END_SPAWN_THREAD),
    SI_CMD(ScriptOpcode_SPAWN_THREAD),
        SI_CMD(ScriptOpcode_IF_NE, SI_VAR(3), 0),
            SI_CMD(ScriptOpcode_USE_BUFFER, SI_VAR(3)),
            SI_CMD(ScriptOpcode_BUFFER_READ_1, SI_VAR(4)),
            SI_CMD(ScriptOpcode_LOOP, SI_VAR(4)),
                SI_CMD(ScriptOpcode_BUFFER_READ_1, SI_VAR(5)),
                SI_CMD(ScriptOpcode_BUFFER_READ_3, SI_VAR(6), SI_VAR(7), SI_VAR(8)),
                SI_CMD(ScriptOpcode_BUFFER_READ_3, SI_VAR(9), SI_VAR(10), SI_VAR(11)),
                SI_CMD(ScriptOpcode_IF_EQ, SI_VAR(11), 0),
                    SI_CMD(ScriptOpcode_CALL, DropItemEntity, SI_VAR(5), SI_VAR(6), SI_VAR(7), SI_VAR(8), SI_VAR(9), SI_VAR(10)),
                SI_CMD(ScriptOpcode_ELSE),
                    SI_CMD(ScriptOpcode_CALL, GetValueByRef, SI_VAR(11), SI_VAR(12)),
                    SI_CMD(ScriptOpcode_IF_EQ, SI_VAR(12), 0),
                        SI_CMD(ScriptOpcode_CALL, SetValueByRef, SI_VAR(11), 1),
                        SI_CMD(ScriptOpcode_CALL, DropItemEntity, SI_VAR(5), SI_VAR(6), SI_VAR(7), SI_VAR(8), SI_VAR(9), SI_VAR(10)),
                    SI_CMD(ScriptOpcode_END_IF),
                SI_CMD(ScriptOpcode_END_IF),
            SI_CMD(ScriptOpcode_END_LOOP),
        SI_CMD(ScriptOpcode_END_IF),
    SI_CMD(ScriptOpcode_END_SPAWN_THREAD),
    SI_CMD(ScriptOpcode_SPAWN_THREAD),
        SI_CMD(ScriptOpcode_IF_NE, SI_VAR(4), 0),
            SI_CMD(ScriptOpcode_USE_BUFFER, SI_VAR(4)),
            SI_CMD(ScriptOpcode_BUFFER_READ_1, SI_VAR(5)),
            SI_CMD(ScriptOpcode_LOOP, SI_VAR(5)),
                SI_CMD(ScriptOpcode_BUFFER_READ_3, SI_VAR(6), SI_VAR(7), SI_VAR(8)),
                SI_CMD(ScriptOpcode_CALL, PlayEffect, 20, 0, SI_VAR(6), SI_VAR(7), SI_VAR(8), 100, 0, 0, 0, 0, 0, 0, 0, 0),
            SI_CMD(ScriptOpcode_END_LOOP),
        SI_CMD(ScriptOpcode_END_IF),
    SI_CMD(ScriptOpcode_END_SPAWN_THREAD),
    SI_CMD(ScriptOpcode_IF_NE, SI_VAR(5), 0),
        SI_CMD(ScriptOpcode_AWAIT_SCRIPT, 0xFE363C85),
    SI_CMD(ScriptOpcode_END_IF),
    SI_CMD(ScriptOpcode_SLEEP_FRAMES, 15),
    SI_CMD(ScriptOpcode_RETURN),
    SI_CMD(ScriptOpcode_END)
};
// *INDENT-ON*

s32** N(D_802417EC_CC261C) = NULL;

Script N(802417F0) = SCRIPT({
    ShowGotItem(SI_VAR(0), 1, 0);
    return;
});

Script N(80241820) = SCRIPT({
    ShowGotItem(SI_VAR(0), 1, 16);
    return;
});

s32 N(D_80241850_CC2680) = {
    0x00000000,
};

s32 N(D_80241854_CC2684) = {
    0x00000000,
};

Script N(80241858) = SCRIPT({
    SI_VAR(9) = SI_VAR(1);
    func_802D6420();
    SI_VAR(10) = SI_VAR(0);
    match SI_VAR(0) {
        == 0 {}
        == -1 {}
        else {
            RemoveKeyItemAt(SI_VAR(1));
            GetPlayerPos(SI_VAR(3), SI_VAR(4), SI_VAR(5));
            N(AddPlayerHandsOffset)(SI_VAR(3), SI_VAR(4), SI_VAR(5));
            SI_VAR(0) |=c 0x50000;
            MakeItemEntity(SI_VAR(0), SI_VAR(3), SI_VAR(4), SI_VAR(5), 1, 0);
            SetPlayerAnimation(0x60005);
            sleep 30;
            SetPlayerAnimation(ANIM_10002);
            RemoveItemEntity(SI_VAR(0));
        }
    }
    N(func_80240614_CC1444)(SI_VAR(10));
    func_802D6954();
    unbind;
});

Script N(8024199C) = {
    SI_CMD(ScriptOpcode_CALL, N(func_8024064C_CC147C), SI_VAR(0)),
    SI_CMD(ScriptOpcode_BIND_PADLOCK, N(80241858), 0x10, 0, N(D_802429E0), 0, 1),
    SI_CMD(ScriptOpcode_CALL, N(func_802405C0_CC13F0), SI_VAR(0)),
    SI_CMD(ScriptOpcode_RETURN),
    SI_CMD(ScriptOpcode_END)
};

s32 N(D_802419EC_CC281C)[] = {
    0x0000001E, 0x00000000,
};

Script N(802419F4) = SCRIPT({
    DisablePlayerInput(TRUE);
    DisablePlayerPhysics(TRUE);
    GetNpcPos(NPC_ROSIE0, SI_VAR(0), SI_VAR(1), SI_VAR(2));
    UseSettingsFrom(0, SI_VAR(0), SI_VAR(1), SI_VAR(2));
    SetPanTarget(0, SI_VAR(0), SI_VAR(1), SI_VAR(2));
    SetCamDistance(0, 350);
    SetCamPitch(0, 17.0, -9.5);
    SetCamPosA(0, 0, 0);
    SetCamPosB(0, 0, -50);
    SetCamSpeed(0, 90.0);
    PanToTarget(0, 0, 1);
    WaitForCam(0, 1.0);
    sleep 20;
    SpeakToPlayer(NPC_ROSIE0, NPC_ANIM(rosie, Palette_00, Anim_4), NPC_ANIM(rosie, Palette_00, Anim_2), 5, MESSAGE_ID(0x11, 0x00C7));
    sleep 10;
    GotoMap("flo_03", 2);
    sleep 100;
});

Script N(80241B6C) = SCRIPT({
    sleep 10;
    SetNpcFlagBits(NPC_ROSIE0, ((NPC_FLAG_100)), TRUE);
    PlayerMoveTo(-5, 20, 20);
    SetNpcFlagBits(NPC_ROSIE0, ((NPC_FLAG_100)), FALSE);
    PlayerFaceNpc(0, 1);
});

Script N(80241BE4) = SCRIPT({
    sleep 10;
    SetNpcFlagBits(NPC_ROSIE0, ((NPC_FLAG_100)), TRUE);
    SetNpcFlagBits(NPC_ROSIE1, ((NPC_FLAG_100)), TRUE);
    PlayerMoveTo(-5, 20, 20);
    SetNpcFlagBits(NPC_ROSIE0, ((NPC_FLAG_100)), FALSE);
    SetNpcFlagBits(NPC_ROSIE1, ((NPC_FLAG_100)), FALSE);
    PlayerFaceNpc(0, 1);
});

Script N(interact_80241C8C) = SCRIPT({
    await N(8024080C);
    match STORY_PROGRESS {
        < STORY_CH6_GOT_CRYSTAL_BERRY {
            match SI_SAVE_FLAG(1378) {
                == 0 {
                    spawn N(80241B6C);
                    GetNpcPos(NPC_SELF, SI_VAR(0), SI_VAR(1), SI_VAR(2));
                    SI_VAR(0) += 30;
                    SetCamProperties(0, 4.0, SI_VAR(0), SI_VAR(1), SI_VAR(2), 325, 19.0, -9.5);
                    SpeakToPlayer(NPC_SELF, NPC_ANIM(rosie, Palette_00, Anim_3), NPC_ANIM(rosie, Palette_00, Anim_1), 5, MESSAGE_ID(0x11, 0x008C));
                    ShowChoice(MESSAGE_ID(0x1E, 0x0011));
                    sleep 10;
                    match SI_VAR(0) {
                        == 0 {
                            ContinueSpeech(-1, NPC_ANIM(rosie, Palette_00, Anim_3), NPC_ANIM(rosie, Palette_00, Anim_1), 5, MESSAGE_ID(0x11, 0x008D));
                        }
                        == 1 {
                            ContinueSpeech(-1, NPC_ANIM(rosie, Palette_00, Anim_3), NPC_ANIM(rosie, Palette_00, Anim_1), 5, MESSAGE_ID(0x11, 0x008E));
                        }
                    }
                    SetNpcFlagBits(NPC_ROSIE1, ((NPC_FLAG_100)), FALSE);
                    SetNpcAnimation(NPC_SELF, NPC_ANIM(rosie, Palette_00, Anim_5));
                    sleep 10;
                    SetNpcAnimation(NPC_SELF, NPC_ANIM(rosie, Palette_00, Anim_2));
                    MakeItemEntity(ITEM_WATER_STONE, -33, 14, 19, 1, 1380);
                    sleep 10;
                    match SI_SAVE_FLAG(1375) {
                        == 0 {
                            SpeakToPlayer(NPC_SELF, NPC_ANIM(rosie, Palette_00, Anim_4), NPC_ANIM(rosie, Palette_00, Anim_4), 5, MESSAGE_ID(0x11, 0x008F));
                        }
                        == 1 {
                            SetPlayerAnimation(0x60002);
                            SpeakToPlayer(NPC_SELF, NPC_ANIM(rosie, Palette_00, Anim_4), NPC_ANIM(rosie, Palette_00, Anim_4), 5, MESSAGE_ID(0x11, 0x008F));
                            SetPlayerAnimation(0x60005);
                            SpeakToPlayer(NPC_SELF, NPC_ANIM(rosie, Palette_00, Anim_4), NPC_ANIM(rosie, Palette_00, Anim_2), 5, MESSAGE_ID(0x11, 0x0091));
                            SetPlayerAnimation(ANIM_PRAY);
                            sleep 40;
                            SetPlayerAnimation(ANIM_10002);
                            SpeakToPlayer(NPC_SELF, NPC_ANIM(rosie, Palette_00, Anim_4), NPC_ANIM(rosie, Palette_00, Anim_2), 5, MESSAGE_ID(0x11, 0x0092));
                            SI_SAVE_FLAG(1379) = 1;
                        }
                    }
                    SI_SAVE_FLAG(1378) = 1;
                }
                == 1 {
                    match SI_SAVE_FLAG(1379) {
                        == 0 {
                            if (SI_SAVE_FLAG(1375) == 1) {
                                spawn N(80241BE4);
                                SpeakToPlayer(NPC_SELF, NPC_ANIM(rosie, Palette_00, Anim_4), NPC_ANIM(rosie, Palette_00, Anim_4), 5, MESSAGE_ID(0x11, 0x0090));
                                SetPlayerAnimation(0x60005);
                                SpeakToPlayer(NPC_SELF, NPC_ANIM(rosie, Palette_00, Anim_4), NPC_ANIM(rosie, Palette_00, Anim_2), 5, MESSAGE_ID(0x11, 0x0091));
                                SetPlayerAnimation(ANIM_PRAY);
                                sleep 40;
                                SetPlayerAnimation(ANIM_10002);
                                SpeakToPlayer(NPC_SELF, NPC_ANIM(rosie, Palette_00, Anim_4), NPC_ANIM(rosie, Palette_00, Anim_2), 5, MESSAGE_ID(0x11, 0x0092));
                                SI_SAVE_FLAG(1379) = 1;
                            } else {
                                SpeakToPlayer(NPC_SELF, NPC_ANIM(rosie, Palette_00, Anim_4), NPC_ANIM(rosie, Palette_00, Anim_4), 5, MESSAGE_ID(0x11, 0x0090));
                            }
                        }
                        == 1 {
                            SpeakToPlayer(NPC_SELF, NPC_ANIM(rosie, Palette_00, Anim_4), NPC_ANIM(rosie, Palette_00, Anim_2), 5, MESSAGE_ID(0x11, 0x0093));
                        }
                    }
                }
            }
        }
        < 48 {
            FindKeyItem(ITEM_CRYSTAL_BERRY, SI_VAR(0));
            if (SI_VAR(0) != -1) {
                spawn N(80241BE4);
                GetNpcPos(NPC_SELF, SI_VAR(0), SI_VAR(1), SI_VAR(2));
                SI_VAR(0) += 30;
                SetCamProperties(0, 4.0, SI_VAR(0), SI_VAR(1), SI_VAR(2), 325, 19.0, -9.5);
            }
            SpeakToPlayer(NPC_SELF, NPC_ANIM(rosie, Palette_00, Anim_4), NPC_ANIM(rosie, Palette_00, Anim_2), 5, MESSAGE_ID(0x11, 0x0094));
            SI_VAR(0) = N(D_802419EC_CC281C);
            SI_VAR(1) = 0;
            await N(8024199C);
            match SI_VAR(0) {
                <= 0 {
                    SpeakToPlayer(NPC_SELF, NPC_ANIM(rosie, Palette_00, Anim_4), NPC_ANIM(rosie, Palette_00, Anim_2), 5, MESSAGE_ID(0x11, 0x0093));
                }
                else {
                    SpeakToPlayer(NPC_SELF, NPC_ANIM(rosie, Palette_00, Anim_4), NPC_ANIM(rosie, Palette_00, Anim_2), 5, MESSAGE_ID(0x11, 0x0095));
                    RemoveItemEntity(SI_VAR(7));
                    MakeItemEntity(ITEM_CRYSTAL_BERRY, -33, 14, 19, 1, 1380);
                    SI_VAR(0) = 87;
                    SI_VAR(1) = 1;
                    await N(802417F0);
                    AddKeyItem(ITEM_WATER_STONE);
                    sleep 10;
                    SpeakToPlayer(NPC_SELF, NPC_ANIM(rosie, Palette_00, Anim_4), NPC_ANIM(rosie, Palette_00, Anim_2), 5, MESSAGE_ID(0x11, 0x0096));
                    SI_AREA_FLAG(22) = 1;
                    STORY_PROGRESS = STORY_CH6_GOT_WATER_STONE;
                }
            }
        }
        < 53 {
            match SI_AREA_FLAG(22) {
                == 0 {
                    SpeakToPlayer(NPC_SELF, NPC_ANIM(rosie, Palette_00, Anim_4), NPC_ANIM(rosie, Palette_00, Anim_2), 5, MESSAGE_ID(0x11, 0x0097));
                }
                == 1 {
                    SpeakToPlayer(NPC_SELF, NPC_ANIM(rosie, Palette_00, Anim_4), NPC_ANIM(rosie, Palette_00, Anim_2), 5, MESSAGE_ID(0x11, 0x0096));
                }
            }
        }
        < 60 {
            SpeakToPlayer(NPC_SELF, NPC_ANIM(rosie, Palette_00, Anim_4), NPC_ANIM(rosie, Palette_00, Anim_2), 5, MESSAGE_ID(0x11, 0x0098));
        }
        else {
            SpeakToPlayer(NPC_SELF, NPC_ANIM(rosie, Palette_00, Anim_4), NPC_ANIM(rosie, Palette_00, Anim_2), 5, MESSAGE_ID(0x11, 0x0099));
        }
    }
    ResetCam(0, 4.0);
    await N(80240830);
});

Script N(init_802423D0) = SCRIPT({
    BindNpcInteract(NPC_SELF, N(interact_80241C8C));
    GetNpcPos(NPC_SELF, SI_VAR(0), SI_VAR(1), SI_VAR(2));
    SI_VAR(0) += 35;
    SetNpcPos(NPC_ROSIE1, SI_VAR(0), SI_VAR(1), SI_VAR(2));
    SetNpcFlagBits(NPC_ROSIE1, ((0x00000002)), TRUE);
    SetNpcFlagBits(NPC_ROSIE1, ((NPC_FLAG_HAS_SHADOW)), TRUE);
    match STORY_PROGRESS {
        < STORY_CH6_GOT_CRYSTAL_BERRY {
            if (SI_SAVE_FLAG(1378) == 1) {
                SetNpcFlagBits(NPC_ROSIE1, ((NPC_FLAG_100)), FALSE);
                SetNpcAnimation(NPC_SELF, NPC_ANIM(rosie, Palette_00, Anim_2));
                MakeItemEntity(ITEM_WATER_STONE, -33, 14, 19, 1, 1380);
                SI_VAR(10) = SI_VAR(0);
            }
        }
        < STORY_CH6_GOT_WATER_STONE {
            SetNpcFlagBits(NPC_ROSIE1, ((NPC_FLAG_100)), FALSE);
            SetNpcAnimation(NPC_SELF, NPC_ANIM(rosie, Palette_00, Anim_2));
            MakeItemEntity(ITEM_WATER_STONE, -33, 14, 19, 1, 1380);
            SI_VAR(10) = SI_VAR(0);
        }
        else {
            SetNpcFlagBits(NPC_ROSIE1, ((NPC_FLAG_100)), FALSE);
            SetNpcAnimation(NPC_SELF, NPC_ANIM(rosie, Palette_00, Anim_2));
            MakeItemEntity(ITEM_CRYSTAL_BERRY, -33, 14, 19, 1, 1380);
            SI_VAR(10) = SI_VAR(0);
        }
    }
});
=======
#include "world/common/foliage.inc.c"
>>>>>>> d530ca24

StaticNpc N(npcGroup_802425D8)[] = {
    {
        .id = NPC_ROSIE0,
        .settings = &N(npcSettings_80240E30),
        .pos = { -70.0f, 0.0f, 20.0f },
        .flags = NPC_FLAG_PASSIVE | NPC_FLAG_100 | NPC_FLAG_LOCK_ANIMS | NPC_FLAG_NO_Y_MOVEMENT | NPC_FLAG_400000,
        .init = &N(init_802423D0),
        .yaw = 90,
        .dropFlags = 0x80,
        .heartDrops = NO_DROPS,
        .flowerDrops = NO_DROPS,
        .animations = {
            NPC_ANIM(rosie, Palette_00, Anim_1),
            NPC_ANIM(rosie, Palette_00, Anim_1),
            NPC_ANIM(rosie, Palette_00, Anim_1),
            NPC_ANIM(rosie, Palette_00, Anim_1),
            NPC_ANIM(rosie, Palette_00, Anim_1),
            NPC_ANIM(rosie, Palette_00, Anim_1),
            NPC_ANIM(rosie, Palette_00, Anim_1),
            NPC_ANIM(rosie, Palette_00, Anim_1),
            NPC_ANIM(rosie, Palette_00, Anim_1),
            NPC_ANIM(rosie, Palette_00, Anim_1),
            NPC_ANIM(rosie, Palette_00, Anim_1),
            NPC_ANIM(rosie, Palette_00, Anim_1),
            NPC_ANIM(rosie, Palette_00, Anim_1),
            NPC_ANIM(rosie, Palette_00, Anim_1),
            NPC_ANIM(rosie, Palette_00, Anim_1),
            NPC_ANIM(rosie, Palette_00, Anim_1),
        },
        .tattle = MESSAGE_ID(0x1A, 0x00E0),
    },
    {
        .id = NPC_ROSIE1,
        .settings = &N(npcSettings_80240E5C),
        .pos = { -70.0f, 0.0f, 20.0f },
        .flags = NPC_FLAG_PASSIVE | NPC_FLAG_GRAVITY,
        .yaw = 90,
        .dropFlags = 0x80,
        .heartDrops = NO_DROPS,
        .flowerDrops = NO_DROPS,
        .animations = {
            NPC_ANIM(rosie, Palette_00, Anim_1),
            NPC_ANIM(rosie, Palette_00, Anim_1),
            NPC_ANIM(rosie, Palette_00, Anim_1),
            NPC_ANIM(rosie, Palette_00, Anim_1),
            NPC_ANIM(rosie, Palette_00, Anim_1),
            NPC_ANIM(rosie, Palette_00, Anim_1),
            NPC_ANIM(rosie, Palette_00, Anim_1),
            NPC_ANIM(rosie, Palette_00, Anim_1),
            NPC_ANIM(rosie, Palette_00, Anim_1),
            NPC_ANIM(rosie, Palette_00, Anim_1),
            NPC_ANIM(rosie, Palette_00, Anim_1),
            NPC_ANIM(rosie, Palette_00, Anim_1),
            NPC_ANIM(rosie, Palette_00, Anim_1),
            NPC_ANIM(rosie, Palette_00, Anim_1),
            NPC_ANIM(rosie, Palette_00, Anim_1),
            NPC_ANIM(rosie, Palette_00, Anim_1),
        },
    },
};

NpcGroupList N(npcGroupList_802429B8) = {
    NPC_GROUP(N(npcGroup_802425D8), BATTLE_ID(0, 0, 0, 0)),
    {},
};

#include "world/common/SomeMatrixOperations.inc.c"

ApiStatus N(func_8024027C_CC10AC)(ScriptInstance* script, s32 isInitialCall) {
    s32 i;

    if (N(D_802417EC_CC261C) == NULL) {
        N(D_802417EC_CC261C) = heap_malloc(16 * sizeof(s32));
        for (i = 0; i < 16; i++) {
            N(D_802417EC_CC261C)[i] = script->varTable[i];
        }
    } else {
        for (i = 0; i < 16; i++) {
            script->varTable[i] = N(D_802417EC_CC261C)[i];
        }
        heap_free(N(D_802417EC_CC261C));
        N(D_802417EC_CC261C) = NULL;
    }
    return ApiStatus_DONE2;
}

#include "world/common/GetItemName.inc.c"

#include "world/common/GetNpcCollisionHeight.inc.c"

#include "world/common/AddPlayerHandsOffset.inc.c"

ApiStatus N(func_802405C0_CC13F0)(ScriptInstance* script, s32 isInitialCall) {
    Bytecode* args = script->ptrReadPos;

    if (isInitialCall) {
        N(D_80241850_CC2680) = FALSE;
    }

    if (N(D_80241850_CC2680)) {
        N(D_80241850_CC2680) = FALSE;
        set_variable(script, *args, N(D_80241854_CC2684));
        return ApiStatus_DONE2;
    }

    return ApiStatus_BLOCK;
}

ApiStatus N(func_80240614_CC1444)(ScriptInstance* script, s32 isInitialCall) {
    Bytecode* args = script->ptrReadPos;

    N(D_80241854_CC2684) = get_variable(script, *args);
    N(D_80241850_CC2680) = TRUE;
    return ApiStatus_DONE2;
}

ApiStatus N(func_8024064C_CC147C)(ScriptInstance* script, s32 isInitialCall) {
    Bytecode* args = script->ptrReadPos;
    s32* ptr = get_variable(script, *args);
    s32 i;

    if (ptr != NULL) {
        for (i = 0; ptr[i] != 0; i++) {
            N(D_802429E0)[i] = ptr[i];
        }
        N(D_802429E0)[i] = 0;
    } else {
        for (i = 0; i < 0x70; i++) {
            N(D_802429E0)[i] = i + 16;
            N(D_802429E0)[112] = 0;
        }
    }
    return ApiStatus_DONE2;
}<|MERGE_RESOLUTION|>--- conflicted
+++ resolved
@@ -2,7 +2,6 @@
 #include "message_ids.h"
 #include "sprite/npc/rosie.h"
 
-<<<<<<< HEAD
 enum {
     NPC_ROSIE0,
     NPC_ROSIE1,
@@ -62,10 +61,10 @@
     SI_VAR(14) = SI_VAR(4);
     SI_VAR(12) -= SI_VAR(0);
     SI_VAR(13) -= SI_VAR(1);
-    SI_VAR(0) =f SI_VAR(12);
+    SI_VAR(0) = (float) SI_VAR(12);
     SI_VAR(0) /= 100.0;
     SI_VAR(15) = 100.0;
-    SI_VAR(15) /=f SI_VAR(0);
+    SI_VAR(15) /= (float) SI_VAR(0);
     SI_VAR(15) += 11;
     SI_VAR(5) = 200;
     SI_VAR(5) /= SI_VAR(15);
@@ -156,184 +155,7 @@
     .level = 99,
 };
 
-// *INDENT-OFF*
-Script N(searchBush_80240E88) = {
-    SI_CMD(ScriptOpcode_USE_BUFFER, SI_VAR(0)),
-    SI_CMD(ScriptOpcode_BUFFER_READ_4, SI_VAR(1), SI_VAR(2), SI_VAR(3), SI_VAR(4)),
-    SI_CMD(ScriptOpcode_CALL, GetPlayerPos, SI_VAR(5), SI_VAR(15), SI_VAR(7)),
-    SI_CMD(ScriptOpcode_SPAWN_THREAD),
-        SI_CMD(ScriptOpcode_SET, SI_FLAG(0), 0),
-        SI_CMD(ScriptOpcode_IF_NE, SI_VAR(1), 0),
-            SI_CMD(ScriptOpcode_LOOP, 5),
-                SI_CMD(ScriptOpcode_USE_BUFFER, SI_VAR(1)),
-                SI_CMD(ScriptOpcode_BUFFER_READ_1, SI_VAR(2)),
-                SI_CMD(ScriptOpcode_LOOP, SI_VAR(2)),
-                    SI_CMD(ScriptOpcode_BUFFER_READ_1, SI_VAR(3)),
-                    SI_CMD(ScriptOpcode_CALL, N(SomeMatrixOperation2), SI_VAR(3), SI_FIXED(0.1005859375), 1, SI_VAR(15), 0),
-                    SI_CMD(ScriptOpcode_IF_EQ, SI_FLAG(0), 0),
-                        SI_CMD(ScriptOpcode_SET, SI_FLAG(0), 1),
-                        SI_CMD(ScriptOpcode_CALL, PlaySoundAtModel, SI_VAR(3), 339, 0),
-                    SI_CMD(ScriptOpcode_END_IF),
-                SI_CMD(ScriptOpcode_END_LOOP),
-                SI_CMD(ScriptOpcode_SLEEP_FRAMES, 1),
-                SI_CMD(ScriptOpcode_USE_BUFFER, SI_VAR(1)),
-                SI_CMD(ScriptOpcode_BUFFER_READ_1, SI_VAR(2)),
-                SI_CMD(ScriptOpcode_LOOP, SI_VAR(2)),
-                    SI_CMD(ScriptOpcode_BUFFER_READ_1, SI_VAR(3)),
-                    SI_CMD(ScriptOpcode_CALL, N(SomeMatrixOperation2), SI_VAR(3), SI_FIXED(0.1005859375), -1, SI_VAR(15), 0),
-                SI_CMD(ScriptOpcode_END_LOOP),
-                SI_CMD(ScriptOpcode_SLEEP_FRAMES, 1),
-            SI_CMD(ScriptOpcode_END_LOOP),
-            SI_CMD(ScriptOpcode_USE_BUFFER, SI_VAR(1)),
-            SI_CMD(ScriptOpcode_BUFFER_READ_1, SI_VAR(2)),
-            SI_CMD(ScriptOpcode_LOOP, SI_VAR(2)),
-                SI_CMD(ScriptOpcode_BUFFER_READ_1, SI_VAR(3)),
-                SI_CMD(ScriptOpcode_CALL, TranslateModel, SI_VAR(3), 0, 0, 0),
-            SI_CMD(ScriptOpcode_END_LOOP),
-            SI_CMD(ScriptOpcode_SLEEP_FRAMES, 1),
-        SI_CMD(ScriptOpcode_END_IF),
-    SI_CMD(ScriptOpcode_END_SPAWN_THREAD),
-    SI_CMD(ScriptOpcode_SPAWN_THREAD),
-        SI_CMD(ScriptOpcode_IF_NE, SI_VAR(2), 0),
-            SI_CMD(ScriptOpcode_USE_BUFFER, SI_VAR(2)),
-            SI_CMD(ScriptOpcode_BUFFER_READ_1, SI_VAR(3)),
-            SI_CMD(ScriptOpcode_LOOP, SI_VAR(3)),
-                SI_CMD(ScriptOpcode_BUFFER_READ_1, SI_VAR(4)),
-                SI_CMD(ScriptOpcode_BUFFER_READ_3, SI_VAR(5), SI_VAR(6), SI_VAR(7)),
-                SI_CMD(ScriptOpcode_BUFFER_READ_3, SI_VAR(8), SI_VAR(9), SI_VAR(10)),
-                SI_CMD(ScriptOpcode_IF_EQ, SI_VAR(10), 0),
-                    SI_CMD(ScriptOpcode_CALL, DropItemEntity, SI_VAR(4), SI_VAR(5), SI_VAR(6), SI_VAR(7), SI_VAR(8), SI_VAR(9)),
-                SI_CMD(ScriptOpcode_ELSE),
-                    SI_CMD(ScriptOpcode_CALL, GetValueByRef, SI_VAR(10), SI_VAR(11)),
-                    SI_CMD(ScriptOpcode_IF_EQ, SI_VAR(11), 0),
-                        SI_CMD(ScriptOpcode_CALL, SetValueByRef, SI_VAR(10), 1),
-                        SI_CMD(ScriptOpcode_CALL, DropItemEntity, SI_VAR(4), SI_VAR(5), SI_VAR(6), SI_VAR(7), SI_VAR(8), SI_VAR(9)),
-                    SI_CMD(ScriptOpcode_END_IF),
-                SI_CMD(ScriptOpcode_END_IF),
-            SI_CMD(ScriptOpcode_END_LOOP),
-        SI_CMD(ScriptOpcode_END_IF),
-    SI_CMD(ScriptOpcode_END_SPAWN_THREAD),
-    SI_CMD(ScriptOpcode_SLEEP_FRAMES, 15),
-    SI_CMD(ScriptOpcode_IF_NE, SI_VAR(4), 0),
-        SI_CMD(ScriptOpcode_AWAIT_SCRIPT, 0xFE363C84),
-    SI_CMD(ScriptOpcode_END_IF),
-    SI_CMD(ScriptOpcode_RETURN),
-    SI_CMD(ScriptOpcode_END)
-};
-// *INDENT-ON*
-
-// *INDENT-OFF*
-Script N(shakeTree_802411E8) = {
-    SI_CMD(ScriptOpcode_SET_TIMESCALE, SI_FIXED(2.0)),
-    SI_CMD(ScriptOpcode_USE_BUFFER, SI_VAR(0)),
-    SI_CMD(ScriptOpcode_BUFFER_READ_4, SI_VAR(1), SI_VAR(2), SI_VAR(3), SI_VAR(4)),
-    SI_CMD(ScriptOpcode_BUFFER_READ_1, SI_VAR(5)),
-    SI_CMD(ScriptOpcode_CALL, GetPlayerPos, SI_VAR(6), SI_VAR(15), SI_VAR(8)),
-    SI_CMD(ScriptOpcode_CALL, PlaySound, 357),
-    SI_CMD(ScriptOpcode_CALL, PlaySound, 358),
-    SI_CMD(ScriptOpcode_SPAWN_THREAD),
-        SI_CMD(ScriptOpcode_SET, SI_FLAG(0), 0),
-        SI_CMD(ScriptOpcode_IF_NE, SI_VAR(1), 0),
-            SI_CMD(ScriptOpcode_SLEEP_FRAMES, 1),
-            SI_CMD(ScriptOpcode_LOOP, 5),
-                SI_CMD(ScriptOpcode_USE_BUFFER, SI_VAR(1)),
-                SI_CMD(ScriptOpcode_BUFFER_READ_1, SI_VAR(2)),
-                SI_CMD(ScriptOpcode_LOOP, SI_VAR(2)),
-                    SI_CMD(ScriptOpcode_BUFFER_READ_1, SI_VAR(3)),
-                    SI_CMD(ScriptOpcode_CALL, N(SomeMatrixOperation2), SI_VAR(3), SI_FIXED(0.1005859375), SI_FIXED(0.2001953125), SI_VAR(15), 0),
-                    SI_CMD(ScriptOpcode_IF_EQ, SI_FLAG(0), 0),
-                        SI_CMD(ScriptOpcode_SET, SI_FLAG(0), 1),
-                        SI_CMD(ScriptOpcode_CALL, PlaySoundAtModel, SI_VAR(3), 358, 0),
-                    SI_CMD(ScriptOpcode_END_IF),
-                SI_CMD(ScriptOpcode_END_LOOP),
-                SI_CMD(ScriptOpcode_SLEEP_FRAMES, 1),
-                SI_CMD(ScriptOpcode_USE_BUFFER, SI_VAR(1)),
-                SI_CMD(ScriptOpcode_BUFFER_READ_1, SI_VAR(2)),
-                SI_CMD(ScriptOpcode_LOOP, SI_VAR(2)),
-                    SI_CMD(ScriptOpcode_BUFFER_READ_1, SI_VAR(3)),
-                    SI_CMD(ScriptOpcode_CALL, N(SomeMatrixOperation2), SI_VAR(3), SI_FIXED(0.1005859375), SI_FIXED(-0.19921875), SI_VAR(15), 0),
-                SI_CMD(ScriptOpcode_END_LOOP),
-                SI_CMD(ScriptOpcode_SLEEP_FRAMES, 1),
-            SI_CMD(ScriptOpcode_END_LOOP),
-            SI_CMD(ScriptOpcode_USE_BUFFER, SI_VAR(1)),
-            SI_CMD(ScriptOpcode_BUFFER_READ_1, SI_VAR(2)),
-            SI_CMD(ScriptOpcode_LOOP, SI_VAR(2)),
-                SI_CMD(ScriptOpcode_BUFFER_READ_1, SI_VAR(3)),
-                SI_CMD(ScriptOpcode_CALL, TranslateModel, SI_VAR(3), 0, 0, 0),
-            SI_CMD(ScriptOpcode_END_LOOP),
-            SI_CMD(ScriptOpcode_SLEEP_FRAMES, 1),
-        SI_CMD(ScriptOpcode_END_IF),
-    SI_CMD(ScriptOpcode_END_SPAWN_THREAD),
-    SI_CMD(ScriptOpcode_SPAWN_THREAD),
-        SI_CMD(ScriptOpcode_SET, SI_FLAG(0), 0),
-        SI_CMD(ScriptOpcode_IF_NE, SI_VAR(2), 0),
-            SI_CMD(ScriptOpcode_LOOP, 5),
-                SI_CMD(ScriptOpcode_USE_BUFFER, SI_VAR(2)),
-                SI_CMD(ScriptOpcode_BUFFER_READ_1, SI_VAR(3)),
-                SI_CMD(ScriptOpcode_LOOP, SI_VAR(3)),
-                    SI_CMD(ScriptOpcode_BUFFER_READ_1, SI_VAR(4)),
-                    SI_CMD(ScriptOpcode_CALL, N(SomeMatrixOperation2), SI_VAR(4), SI_FIXED(0.1005859375), SI_FIXED(0.2001953125), SI_VAR(15), 0),
-                    SI_CMD(ScriptOpcode_IF_EQ, SI_FLAG(0), 0),
-                        SI_CMD(ScriptOpcode_SET, SI_FLAG(0), 1),
-                        SI_CMD(ScriptOpcode_CALL, PlaySoundAtModel, SI_VAR(4), 357, 0),
-                    SI_CMD(ScriptOpcode_END_IF),
-                SI_CMD(ScriptOpcode_END_LOOP),
-                SI_CMD(ScriptOpcode_SLEEP_FRAMES, 1),
-                SI_CMD(ScriptOpcode_USE_BUFFER, SI_VAR(2)),
-                SI_CMD(ScriptOpcode_BUFFER_READ_1, SI_VAR(3)),
-                SI_CMD(ScriptOpcode_LOOP, SI_VAR(3)),
-                    SI_CMD(ScriptOpcode_BUFFER_READ_1, SI_VAR(4)),
-                    SI_CMD(ScriptOpcode_CALL, N(SomeMatrixOperation2), SI_VAR(4), SI_FIXED(0.1005859375), SI_FIXED(-0.19921875), SI_VAR(15), 0),
-                SI_CMD(ScriptOpcode_END_LOOP),
-                SI_CMD(ScriptOpcode_SLEEP_FRAMES, 1),
-            SI_CMD(ScriptOpcode_END_LOOP),
-            SI_CMD(ScriptOpcode_USE_BUFFER, SI_VAR(2)),
-            SI_CMD(ScriptOpcode_BUFFER_READ_1, SI_VAR(3)),
-            SI_CMD(ScriptOpcode_LOOP, SI_VAR(3)),
-                SI_CMD(ScriptOpcode_BUFFER_READ_1, SI_VAR(4)),
-                SI_CMD(ScriptOpcode_CALL, TranslateModel, SI_VAR(4), 0, 0, 0),
-            SI_CMD(ScriptOpcode_END_LOOP),
-            SI_CMD(ScriptOpcode_SLEEP_FRAMES, 1),
-        SI_CMD(ScriptOpcode_END_IF),
-    SI_CMD(ScriptOpcode_END_SPAWN_THREAD),
-    SI_CMD(ScriptOpcode_SPAWN_THREAD),
-        SI_CMD(ScriptOpcode_IF_NE, SI_VAR(3), 0),
-            SI_CMD(ScriptOpcode_USE_BUFFER, SI_VAR(3)),
-            SI_CMD(ScriptOpcode_BUFFER_READ_1, SI_VAR(4)),
-            SI_CMD(ScriptOpcode_LOOP, SI_VAR(4)),
-                SI_CMD(ScriptOpcode_BUFFER_READ_1, SI_VAR(5)),
-                SI_CMD(ScriptOpcode_BUFFER_READ_3, SI_VAR(6), SI_VAR(7), SI_VAR(8)),
-                SI_CMD(ScriptOpcode_BUFFER_READ_3, SI_VAR(9), SI_VAR(10), SI_VAR(11)),
-                SI_CMD(ScriptOpcode_IF_EQ, SI_VAR(11), 0),
-                    SI_CMD(ScriptOpcode_CALL, DropItemEntity, SI_VAR(5), SI_VAR(6), SI_VAR(7), SI_VAR(8), SI_VAR(9), SI_VAR(10)),
-                SI_CMD(ScriptOpcode_ELSE),
-                    SI_CMD(ScriptOpcode_CALL, GetValueByRef, SI_VAR(11), SI_VAR(12)),
-                    SI_CMD(ScriptOpcode_IF_EQ, SI_VAR(12), 0),
-                        SI_CMD(ScriptOpcode_CALL, SetValueByRef, SI_VAR(11), 1),
-                        SI_CMD(ScriptOpcode_CALL, DropItemEntity, SI_VAR(5), SI_VAR(6), SI_VAR(7), SI_VAR(8), SI_VAR(9), SI_VAR(10)),
-                    SI_CMD(ScriptOpcode_END_IF),
-                SI_CMD(ScriptOpcode_END_IF),
-            SI_CMD(ScriptOpcode_END_LOOP),
-        SI_CMD(ScriptOpcode_END_IF),
-    SI_CMD(ScriptOpcode_END_SPAWN_THREAD),
-    SI_CMD(ScriptOpcode_SPAWN_THREAD),
-        SI_CMD(ScriptOpcode_IF_NE, SI_VAR(4), 0),
-            SI_CMD(ScriptOpcode_USE_BUFFER, SI_VAR(4)),
-            SI_CMD(ScriptOpcode_BUFFER_READ_1, SI_VAR(5)),
-            SI_CMD(ScriptOpcode_LOOP, SI_VAR(5)),
-                SI_CMD(ScriptOpcode_BUFFER_READ_3, SI_VAR(6), SI_VAR(7), SI_VAR(8)),
-                SI_CMD(ScriptOpcode_CALL, PlayEffect, 20, 0, SI_VAR(6), SI_VAR(7), SI_VAR(8), 100, 0, 0, 0, 0, 0, 0, 0, 0),
-            SI_CMD(ScriptOpcode_END_LOOP),
-        SI_CMD(ScriptOpcode_END_IF),
-    SI_CMD(ScriptOpcode_END_SPAWN_THREAD),
-    SI_CMD(ScriptOpcode_IF_NE, SI_VAR(5), 0),
-        SI_CMD(ScriptOpcode_AWAIT_SCRIPT, 0xFE363C85),
-    SI_CMD(ScriptOpcode_END_IF),
-    SI_CMD(ScriptOpcode_SLEEP_FRAMES, 15),
-    SI_CMD(ScriptOpcode_RETURN),
-    SI_CMD(ScriptOpcode_END)
-};
-// *INDENT-ON*
+#include "world/common/foliage.inc.c"
 
 s32** N(D_802417EC_CC261C) = NULL;
 
@@ -366,7 +188,7 @@
             RemoveKeyItemAt(SI_VAR(1));
             GetPlayerPos(SI_VAR(3), SI_VAR(4), SI_VAR(5));
             N(AddPlayerHandsOffset)(SI_VAR(3), SI_VAR(4), SI_VAR(5));
-            SI_VAR(0) |=c 0x50000;
+            SI_VAR(0) |= (const)  0x50000;
             MakeItemEntity(SI_VAR(0), SI_VAR(3), SI_VAR(4), SI_VAR(5), 1, 0);
             SetPlayerAnimation(0x60005);
             sleep 30;
@@ -580,9 +402,6 @@
         }
     }
 });
-=======
-#include "world/common/foliage.inc.c"
->>>>>>> d530ca24
 
 StaticNpc N(npcGroup_802425D8)[] = {
     {
@@ -650,8 +469,6 @@
     {},
 };
 
-#include "world/common/SomeMatrixOperations.inc.c"
-
 ApiStatus N(func_8024027C_CC10AC)(ScriptInstance* script, s32 isInitialCall) {
     s32 i;
 
