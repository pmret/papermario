#include "flo_19.h"
#include "message_ids.h"

EntryList N(entryList) = {
    {   0.0f,    0.0f, 100.0f,  90.0f },
    { 460.0f,    0.0f,   0.0f, 270.0f },
    {   0.0f, -500.0f,   0.0f,   0.0f },
    {   0.0f,    0.0f,   0.0f,   0.0f },
};

MapConfig N(config) = {
    .main = &N(main),
    .entryList = &N(entryList),
    .entryCount = ENTRY_COUNT(N(entryList)),
    .background = &gBackgroundImage,
    .tattle = { MSG_flo_19_tattle },
};

// *INDENT-OFF*
Script N(802409C0) = {
    SI_CMD(ScriptOpcode_CALL, GetEntryID, SI_VAR(0)),
    SI_CMD(ScriptOpcode_MATCH, SI_VAR(0)),
        SI_CMD(ScriptOpcode_CASE_MULTI_OR_EQ, 0),
        SI_CMD(ScriptOpcode_CASE_MULTI_OR_EQ, 1),
            SI_CMD(ScriptOpcode_CALL, SetMusicTrack, 0, 50, 0, 8),
        SI_CMD(ScriptOpcode_END_CASE_MULTI),
        SI_CMD(ScriptOpcode_CASE_MULTI_OR_EQ, 2),
        SI_CMD(ScriptOpcode_CASE_MULTI_OR_EQ, 7),
        SI_CMD(ScriptOpcode_END_CASE_MULTI),
        SI_CMD(ScriptOpcode_CASE_EQ, 3),
            SI_CMD(ScriptOpcode_IF_NE, SI_AREA_FLAG(44), 0),
            SI_CMD(ScriptOpcode_ELSE),
                SI_CMD(ScriptOpcode_CALL, FadeOutMusic, 1, 3000),
                SI_CMD(ScriptOpcode_CALL, FadeInMusic, 0, 50, 0, 3000, 0, 127),
            SI_CMD(ScriptOpcode_END_IF),
        SI_CMD(ScriptOpcode_END_CASE_MULTI),
    SI_CMD(ScriptOpcode_END_MATCH),
    SI_CMD(ScriptOpcode_RETURN),
    SI_CMD(ScriptOpcode_END)
};
// *INDENT-ON*

static s32 N(pad_ABC) = {
    0x00000000,
};

Script N(80240AC0) = SCRIPT({
    MakeItemEntity(ITEM_S_JUMP_CHG, -200, 160, -213, 17, SI_SAVE_FLAG(1391));
});

static s32 N(pad_AF4)[] = {
    0x00000000, 0x00000000, 0x00000000,
};

Script N(updateTexturePan_80240B00) = SCRIPT({
    group 0;
    if (SI_VAR(5) == 1) {
        if (SI_VAR(6) == 1) {
            if (SI_VAR(7) == 1) {
                if (SI_VAR(8) == 1) {
                    N(UnkTexturePanFunc)();
                    return;
                }
            }
        }
    }
    N(UnkTexturePanFunc2)();
});

Script N(exitWalk_80240B9C) = EXIT_WALK_SCRIPT(60,  1, "flo_21",  0);

Script N(80240BF8) = SCRIPT({
    bind N(exitWalk_80240B9C) to TRIGGER_FLOOR_ABOVE 0;
});

Script N(main) = SCRIPT({
    WORLD_LOCATION = LOCATION_CLOUDY_CLIMB;
    SetSpriteShading(-1);
    SetCamLeadPlayer(0, 0);
    SetCamPerspective(0, 3, 25, 16, 4096);
    SetCamBGColor(0, 0, 0, 0);
    SetCamEnabled(0, 1);
    SI_SAVE_FLAG(1985) = 1;
    await N(80240AC0);
    ParentColliderToModel(12, 86);
    HidePlayerShadow(TRUE);
    spawn N(80242FD0);
    spawn N(80241780);
    ModifyColliderFlags(3, 5, 0x00000007);
    EnableTexPanning(17, 1);
    EnableTexPanning(18, 1);
    spawn {
        SI_VAR(0) = 1;
        SI_VAR(1) = -120;
        SI_VAR(2) = 0;
        SI_VAR(3) = 0;
        SI_VAR(4) = 0;
        SI_VAR(5) = 1;
        SI_VAR(6) = 0;
        SI_VAR(7) = 0;
        SI_VAR(8) = 0;
        SI_VAR(9) = 0;
        SI_VAR(10) = 0;
        SI_VAR(11) = 0;
        SI_VAR(12) = 0;
        spawn N(updateTexturePan_80240B00);
    }
    spawn {
        SI_VAR(0) = 2;
        SI_VAR(1) = -90;
        SI_VAR(2) = 0;
        SI_VAR(3) = 0;
        SI_VAR(4) = 0;
        SI_VAR(5) = 1;
        SI_VAR(6) = 0;
        SI_VAR(7) = 0;
        SI_VAR(8) = 0;
        SI_VAR(9) = 0;
        SI_VAR(10) = 0;
        SI_VAR(11) = 0;
        SI_VAR(12) = 0;
        spawn N(updateTexturePan_80240B00);
    }
    GetEntryID(SI_VAR(0));
    if (SI_VAR(0) != 3) {
        SI_AREA_FLAG(44) = 0;
    }
    match SI_VAR(0) {
        == 0 {
            spawn N(80240BF8);
        }
        == 1 {
            ModifyColliderFlags(0, 1, 0x7FFFFE00);
            SI_VAR(0) = N(80240BF8);
            spawn EnterWalk;
        }
        == 2 {
            spawn N(80242A2C);
            spawn N(80240BF8);
        }
        == 3 {
            spawn N(80241CC4);
            spawn N(80240BF8);
        }
    }
    await N(802409C0);
    if (STORY_PROGRESS >= STORY_CH6_DESTROYED_PUFF_PUFF_MACHINE) {
        N(func_8024030C_CE39FC)();
    }
});

static s32 N(pad_1044)[] = {
    0x00000000, 0x00000000, 0x00000000,
};

Script N(80241050) = SCRIPT({
    group 239;
    SI_VAR(15) = 0;
0:
    SI_VAR(0) = -215.4375;
    SI_VAR(1) = 128.59375;
    SI_VAR(2) = -200.0;
    SI_VAR(1) += (float) SI_MAP_VAR(12);
    TranslateGroup(28, SI_VAR(0), SI_VAR(1), SI_VAR(2));
    SI_VAR(0) = -79.859375;
    N(func_80240340_CE3A30)(SI_VAR(15), SI_VAR(1), 5.0, 136.765625, 300, 0, 0);
    SI_VAR(2) = -200.0;
    SI_VAR(1) += (float) SI_MAP_VAR(13);
    TranslateGroup(32, SI_VAR(0), SI_VAR(1), SI_VAR(2));
    SI_VAR(0) = -364.265625;
    N(func_80240340_CE3A30)(SI_VAR(15), SI_VAR(1), 5.0, 106.765625, 300, 0, 0);
    SI_VAR(2) = 10.0;
    SI_VAR(1) += (float) SI_MAP_VAR(14);
    TranslateGroup(36, SI_VAR(0), SI_VAR(1), SI_VAR(2));
    SI_VAR(0) = 295.734375;
    N(func_80240340_CE3A30)(SI_VAR(15), SI_VAR(1), 65.0, 86.984375, 200, 0, 0);
    SI_VAR(2) = -80.0;
    SI_VAR(1) += (float) SI_MAP_VAR(15);
    TranslateGroup(40, SI_VAR(0), SI_VAR(1), SI_VAR(2));
    N(func_80240340_CE3A30)(SI_VAR(15), SI_VAR(2), 0.96875, 1.03125, 15, 0, 0);
    N(func_80240340_CE3A30)(SI_VAR(15), SI_VAR(3), 1.03125, 0.96875, 15, 0, 0);
    SI_VAR(0) = (float) SI_MAP_VAR(12);
    SI_VAR(1) = (float) SI_MAP_VAR(12);
    SI_VAR(0) *= -0.01953125;
    SI_VAR(1) *= 0.0400390625;
    SI_VAR(0) += (float) SI_VAR(2);
    SI_VAR(1) += (float) SI_VAR(3);
    ScaleGroup(28, SI_VAR(0), SI_VAR(1), 1);
    SI_VAR(0) = (float) SI_MAP_VAR(13);
    SI_VAR(1) = (float) SI_MAP_VAR(13);
    SI_VAR(0) *= -0.01953125;
    SI_VAR(1) *= 0.0400390625;
    SI_VAR(0) += (float) SI_VAR(2);
    SI_VAR(1) += (float) SI_VAR(3);
    ScaleGroup(32, SI_VAR(0), SI_VAR(1), 1);
    SI_VAR(0) = (float) SI_MAP_VAR(14);
    SI_VAR(1) = (float) SI_MAP_VAR(14);
    SI_VAR(0) *= -0.01953125;
    SI_VAR(1) *= 0.0400390625;
    SI_VAR(0) += (float) SI_VAR(2);
    SI_VAR(1) += (float) SI_VAR(3);
    ScaleGroup(36, SI_VAR(0), SI_VAR(1), 1);
    SI_VAR(0) = (float) SI_MAP_VAR(15);
    SI_VAR(1) = (float) SI_MAP_VAR(15);
    SI_VAR(0) *= -0.01953125;
    SI_VAR(1) *= 0.0400390625;
    SI_VAR(0) += (float) SI_VAR(2);
    SI_VAR(1) += (float) SI_VAR(3);
    ScaleGroup(40, SI_VAR(0), SI_VAR(1), 1);
    UpdateColliderTransform(8);
    UpdateColliderTransform(9);
    UpdateColliderTransform(7);
    UpdateColliderTransform(10);
    SI_VAR(15) += 1;
    if (SI_VAR(15) >= 1200) {
        SI_VAR(15) = 0;
    }
    SI_VAR(0) = (float) SI_VAR(10);
    SI_VAR(1) = (float) SI_VAR(11);
    SI_VAR(2) = (float) SI_VAR(12);
    SI_VAR(3) = (float) SI_VAR(13);
    SI_VAR(0) *= -0.046875;
    SI_VAR(1) *= -0.09375;
    SI_VAR(2) *= -0.09375;
    SI_VAR(3) *= -0.09375;
    SI_MAP_VAR(12) += (float) SI_VAR(0);
    SI_MAP_VAR(13) += (float) SI_VAR(1);
    SI_MAP_VAR(14) += (float) SI_VAR(2);
    SI_MAP_VAR(15) += (float) SI_VAR(3);
    SI_MAP_VAR(12) *= 0.84375;
    SI_MAP_VAR(13) *= 0.84375;
    SI_MAP_VAR(14) *= 0.84375;
    SI_MAP_VAR(15) *= 0.84375;
    SI_VAR(10) += (float) SI_MAP_VAR(12);
    SI_VAR(11) += (float) SI_MAP_VAR(13);
    SI_VAR(12) += (float) SI_MAP_VAR(14);
    SI_VAR(13) += (float) SI_MAP_VAR(15);
    sleep 1;
    goto 0;
});

Script N(80241650) = SCRIPT({
    spawn {
        SI_MAP_VAR(12) += -1.5;
        sleep 1;
        SI_MAP_VAR(12) += -1.5;
    }
});

Script N(8024169C) = SCRIPT({
    spawn {
        SI_MAP_VAR(13) += -1.5;
        sleep 1;
        SI_MAP_VAR(13) += -1.5;
    }
});

Script N(802416E8) = SCRIPT({
    spawn {
        SI_MAP_VAR(14) += -1.5;
        sleep 1;
        SI_MAP_VAR(14) += -1.5;
    }
});

Script N(80241734) = SCRIPT({
    spawn {
        SI_MAP_VAR(15) += -1.5;
        sleep 1;
        SI_MAP_VAR(15) += -1.5;
    }
});

Script N(80241780) = SCRIPT({
    ParentColliderToModel(8, 28);
    ParentColliderToModel(9, 32);
    ParentColliderToModel(7, 36);
    ParentColliderToModel(10, 40);
    SetModelFlags(28, 256, 1);
    SetModelFlags(32, 256, 1);
    SetModelFlags(36, 256, 1);
    SetModelFlags(40, 256, 1);
    spawn N(80241050);
    bind N(80241650) to TRIGGER_FLOOR_TOUCH 8;
    bind N(8024169C) to TRIGGER_FLOOR_TOUCH 9;
    bind N(802416E8) to TRIGGER_FLOOR_TOUCH 7;
    bind N(80241734) to TRIGGER_FLOOR_TOUCH 10;
    spawn {
        SI_VAR(15) = 0;
0:
        N(func_80240340_CE3A30)(SI_VAR(15), SI_VAR(0), 0.96875, 1.03125, 15, 0, 0);
        N(func_80240340_CE3A30)(SI_VAR(15), SI_VAR(1), 1.03125, 0.96875, 15, 0, 0);
        ScaleModel(70, SI_VAR(1), SI_VAR(0), 1);
        ScaleModel(60, SI_VAR(1), SI_VAR(0), 1);
        ScaleModel(64, SI_VAR(0), SI_VAR(1), 1);
        ScaleModel(68, SI_VAR(0), SI_VAR(1), 1);
        ScaleModel(66, SI_VAR(0), SI_VAR(1), 1);
        ScaleModel(58, SI_VAR(1), SI_VAR(0), 1);
        ScaleModel(62, SI_VAR(0), SI_VAR(1), 1);
        ScaleModel(72, SI_VAR(0), SI_VAR(1), 1);
        SI_VAR(15) += 1;
        if (SI_VAR(15) >= 30) {
            SI_VAR(15) = 0;
        }
        sleep 1;
        goto 0;
    }
});

static s32 N(pad_1A68)[] = {
    0x00000000, 0x00000000,
};

Script N(80241A70) = SCRIPT({
    SI_VAR(0) = 0;
10:
    N(func_80240784_CE3E74)();
    SI_VAR(0) += 25;
    sleep 1;
    if (SI_VAR(0) < 255) {
        goto 10;
    }
    SI_VAR(0) = 255;
    N(func_80240784_CE3E74)();
    sleep 1;
});

Script N(80241B10) = SCRIPT({
    SI_VAR(0) = 255;
10:
    N(func_80240784_CE3E74)();
    SI_VAR(0) -= 25;
    sleep 1;
    if (SI_VAR(0) > 0) {
        goto 10;
    }
    SI_VAR(0) = 0;
    N(func_80240784_CE3E74)();
    sleep 1;
});

Script N(80241BB0) = SCRIPT({
    TranslateGroup(79, 0, SI_VAR(0), 0);
    TranslateGroup(92, 0, SI_VAR(0), 0);
    SI_VAR(1) = (float) SI_VAR(0);
    SI_VAR(1) *= -12.0;
    RotateGroup(79, SI_VAR(1), 0, 1, 0);
    RotateGroup(92, SI_VAR(1), 0, 1, 0);
});

Script N(80241C58) = SCRIPT({
    TranslateGroup(84, 0, SI_VAR(0), 0);
    SI_VAR(1) = (float) SI_VAR(0);
    SI_VAR(1) *= -12.0;
    RotateGroup(84, SI_VAR(1), 0, 1, 0);
});

Script N(80241CC4) = SCRIPT({
    DisablePlayerInput(TRUE);
    SetPlayerActionState(10);
    DisablePartnerAI(0);
    SetNpcFlagBits(NPC_PARTNER, ((NPC_FLAG_100)), TRUE);
    ModifyColliderFlags(0, 13, 0x7FFFFE00);
    ModifyColliderFlags(0, 5, 0x7FFFFE00);
    SetCamType(0, 1, 0);
    UseSettingsFrom(0, 0, 0, 0);
    SetPanTarget(0, 0, 0, 0);
    SetCamDistance(0, 350);
    SetCamPitch(0, 17.0, 11.0);
    SetCamPosA(0, 0, 0);
    SetCamPosB(0, 0, 0);
    SetCamSpeed(0, 90.0);
    PanToTarget(0, 0, 1);
    EnableGroup(2, 0);
    EnableGroup(13, 0);
    EnableGroup(24, 0);
    EnableGroup(41, 0);
    EnableGroup(48, 0);
    EnableGroup(57, 0);
    EnableGroup(74, 0);
    SI_VAR(9) = (int) 45.0;
    SI_VAR(10) = (int) 28.0;
    SI_VAR(11) = (int) 5.0;
    SI_VAR(12) = (int) 60.0;
    SI_VAR(13) = (int) 28.0;
    SI_VAR(14) = (int) 10.0;
    spawn {
        sleep 5;
        SetNpcAnimation(NPC_PARTNER, 0x106);
        SetPlayerAnimation(ANIM_WALKING);
        match SI_AREA_FLAG(16) {
            == 0 {
                InterpPlayerYaw(90, 0);
                InterpNpcYaw(NPC_PARTNER, 90, 0);
            }
            == 1 {
                InterpPlayerYaw(270, 0);
                InterpNpcYaw(NPC_PARTNER, 270, 0);
            }
        }
    }
    TranslateModel(86, 1.3134765625, 3.0, -0.56640625);
    UpdateColliderTransform(12);
    spawn {
        SI_AREA_FLAG(45) = 0;
        SetPlayerAnimation(ANIM_WALKING);
        sleep 200;
        await N(80241A70);
        SI_AREA_FLAG(45) = 1;
        sleep 10;
        EnableGroup(2, 1);
        EnableGroup(13, 1);
        EnableGroup(24, 1);
        EnableGroup(41, 1);
        EnableGroup(48, 1);
        EnableGroup(57, 1);
        EnableGroup(74, 1);
        SetCamDistance(0, 450);
        SetCamPitch(0, 17.0, -6.0);
        SetCamPosA(0, 0, 0);
        SetCamPosB(0, 0, 0);
        SetCamSpeed(0, 90.0);
        PanToTarget(0, 0, 1);
        WaitForCam(0, 1.0);
        await N(80241B10);
        sleep 20;
        SI_AREA_FLAG(45) = 0;
    }
    SI_VAR(15) = 0;
    loop 344 {
        SI_VAR(15) += 1;
        N(UnkFloatFunc)(SI_VAR(15), SI_VAR(0), -210, 0, 344, 0, 0);
        SI_VAR(1) = (float) SI_VAR(0);
        SI_VAR(1) *= -3.0;
        TranslateModel(86, 1.3134765625, SI_VAR(0), -0.56640625);
        RotateModel(86, SI_VAR(1), 0, 1, 0);
        UpdateColliderTransform(12);
        SI_VAR(2) = (float) SI_VAR(0);
        SI_VAR(2) *= -3.0;
        SI_VAR(3) = (float) SI_VAR(0);
        N(func_80240540_CE3C30)();
        N(func_80240660_CE3D50)();
11:
        sleep 1;
        if (SI_AREA_FLAG(45) == 1) {
            goto 11;
        }
    }
    ModifyColliderFlags(1, 13, 0x7FFFFE00);
    ModifyColliderFlags(1, 5, 0x7FFFFE00);
    EnablePartnerAI();
    ClearPartnerMoveHistory(-4);
    SetPlayerJumpscale(1.0);
    PlayerJump(100, 0, 60, 20);
    SetPlayerActionState(10);
    InterpPlayerYaw(90, 0);
    sleep 5;
    SI_AREA_FLAG(44) = 0;
    StopSound(412);
    await N(802409C0);
    ResetCam(0, 1.0);
    DisablePlayerInput(FALSE);
});

Script N(802423F8) = SCRIPT({
    if (SI_AREA_FLAG(44) == 0) {
        DisablePlayerInput(TRUE);
        func_802D2B6C();
        sleep 15;
        DisablePartnerAI(0);
        SI_AREA_FLAG(44) = 1;
        ModifyColliderFlags(0, 13, 0x7FFFFE00);
        ModifyColliderFlags(0, 5, 0x7FFFFE00);
        SI_VAR(9) = (int) 45.0;
        SI_VAR(10) = (int) 28.0;
        SI_VAR(11) = (int) 5.0;
        SI_VAR(12) = (int) 60.0;
        SI_VAR(13) = (int) 28.0;
        SI_VAR(14) = (int) 10.0;
        PlayerMoveTo(SI_VAR(9), SI_VAR(11), 8);
        SetNpcJumpscale(NPC_PARTNER, 0.0);
        NpcJump0(NPC_PARTNER, SI_VAR(12), SI_VAR(13), SI_VAR(14), 5);
        PlaySound(0x19D);
        SetMusicTrack(0, SONG_MAGIC_BEANSTALK, 1, 8);
        SetNpcAnimation(NPC_PARTNER, 0x106);
        SetPlayerAnimation(ANIM_WALKING);
        N(func_802404D0_CE3BC0)(SI_VAR(3), SI_VAR(4));
        match SI_VAR(4) {
            < 90 {
                SI_AREA_FLAG(16) = 0;
                InterpPlayerYaw(90, 0);
                InterpNpcYaw(NPC_PARTNER, 90, 0);
            }
            >= 270 {
                SI_AREA_FLAG(16) = 1;
                InterpPlayerYaw(270, 0);
                InterpNpcYaw(NPC_PARTNER, 270, 0);
            }
        }
        TranslateModel(86, 1.3134765625, 3.0, -0.56640625);
        UpdateColliderTransform(12);
        SI_MAP_VAR(10) = 0;
        spawn {
            SI_AREA_FLAG(45) = 0;
            sleep 120;
            SI_AREA_FLAG(45) = 1;
            sleep 20;
            await N(80241A70);
            sleep 10;
            EnableGroup(2, 0);
            EnableGroup(13, 0);
            EnableGroup(24, 0);
            EnableGroup(41, 0);
            EnableGroup(48, 0);
            EnableGroup(57, 0);
            EnableGroup(74, 0);
            SetCamType(0, 1, 0);
            UseSettingsFrom(0, 0, 0, 0);
            SetPanTarget(0, 0, 0, 0);
            SetCamDistance(0, 350);
            SetCamPitch(0, 17.0, 7.0);
            SetCamSpeed(0, 90.0);
            PanToTarget(0, 0, 1);
            WaitForCam(0, 1.0);
            SI_AREA_FLAG(45) = 0;
            await N(80241B10);
        }
        spawn {
            SI_VAR(15) = 0;
            loop 344 {
                SI_VAR(15) += 1;
                N(UnkFloatFunc)(SI_VAR(15), SI_VAR(0), 0, -210, 344, 0, 0);
                SI_VAR(1) = (float) SI_VAR(0);
                SI_VAR(1) *= -3.0;
                TranslateModel(86, 1.3134765625, SI_VAR(0), -0.56640625);
                RotateModel(86, SI_VAR(1), 0, 1, 0);
                UpdateColliderTransform(12);
                SI_VAR(2) = (float) SI_VAR(0);
                SI_VAR(2) *= -3.0;
                SI_VAR(3) = (float) SI_VAR(0);
                N(func_80240540_CE3C30)();
                N(func_80240660_CE3D50)();
                if (SI_VAR(15) == 300) {
                    SI_MAP_VAR(10) = 1;
                }
11:
                sleep 1;
                if (SI_AREA_FLAG(45) == 1) {
                    goto 11;
                }
            }
        }
10:
        if (SI_MAP_VAR(10) == 0) {
            sleep 1;
            goto 10;
        }
        GotoMap("flo_00", 8);
        sleep 100;
    }
});

Script N(80242A2C) = SCRIPT({
    DisablePlayerInput(TRUE);
    DisablePlayerPhysics(TRUE);
    SetPlayerActionState(10);
    SetNpcFlagBits(NPC_PARTNER, ((NPC_FLAG_GRAVITY)), FALSE);
    EnableModel(86, 0);
    EnableGroup(2, 0);
    EnableGroup(13, 0);
    EnableGroup(24, 0);
    EnableGroup(41, 0);
    EnableGroup(48, 0);
    EnableGroup(57, 0);
    EnableGroup(74, 0);
    SetCamType(0, 1, 0);
    UseSettingsFrom(0, 0, 0, 0);
    SetPanTarget(0, 0, 0, 0);
    SetCamDistance(0, 800);
    SetCamPitch(0, -20.0, 8.5);
    SetCamPosA(0, 0, 0);
    SetCamPosB(0, 0, 0);
    SetCamSpeed(0, 90.0);
    PanToTarget(0, 0, 1);
    SI_VAR(15) = 100;
    SI_MAP_VAR(11) = SI_VAR(15);
    SI_AREA_FLAG(40) = 0;
    loop 400 {
        if (SI_AREA_FLAG(40) == 0) {
            if (SI_MAP_VAR(11) > 400) {
                EnableGroup(85, 0);
                EnableGroup(92, 0);
                EnableGroup(2, 1);
                EnableGroup(13, 1);
                EnableGroup(24, 1);
                EnableGroup(41, 1);
                EnableGroup(48, 1);
                EnableGroup(57, 1);
                EnableGroup(74, 1);
                SetCamDistance(0, 1000);
                SetCamPitch(0, 45.0, -3.0);
                SetCamPosA(0, 0, 0);
                SetCamPosB(0, 0, 0);
                SetCamSpeed(0, 90.0);
                PanToTarget(0, 0, 1);
                SI_VAR(15) = 150;
                spawn {
                    sleep 5;
                    EnableGroup(85, 1);
                    EnableGroup(92, 1);
                    EnableModel(86, 0);
                    sleep 48;
                    PlayEffect(0xA, 0, 22, 15, 0, 0, 0, 0, 0, 0, 0, 0, 0, 0);
                    sleep 10;
                    PlayEffect(0xA, 0, 22, 15, 0, 0, 0, 0, 0, 0, 0, 0, 0, 0);
                }
                SI_AREA_FLAG(40) = 1;
            }
        }
        SI_VAR(15) += 1;
        N(UnkFloatFunc)(SI_VAR(15), SI_VAR(0), -350, 0, 400, 0, 0);
        SI_MAP_VAR(11) = (float) SI_VAR(15);
        SI_MAP_VAR(11) *= 1.6005859375;
        SI_VAR(2) = (float) SI_VAR(0);
        SI_VAR(2) *= 1.0;
        SI_VAR(0) = (float) SI_VAR(2);
        spawn N(80241BB0);
        SI_VAR(2) = (float) SI_VAR(0);
        SI_VAR(2) *= 1.0;
        SI_VAR(0) = (float) SI_VAR(2);
        spawn N(80241C58);
        sleep 1;
    }
    sleep 15;
    STORY_PROGRESS = STORY_CH6_GREW_MAGIC_BEANSTALK;
    GotoMap("flo_00", 7);
});

Script N(80242FD0) = SCRIPT({
    bind N(802423F8) to TRIGGER_FLOOR_TOUCH 12;
});

#include "world/common/UnkTexturePanFunc.inc.c"

#include "world/common/UnkTexturePanFunc2.inc.c"

void func_80072950();

ApiStatus N(func_8024030C_CE39FC)(ScriptInstance* script, s32 isInitialCall) {
    func_80072950(1, 0, 0, 0, 0, 0);
    return ApiStatus_DONE2;
}

// Identical to UnkFloatFunc except for the presence of the fabsf
ApiStatus N(func_80240340_CE3A30)(ScriptInstance* script, s32 isInitialCall) {
    Bytecode* args = script->ptrReadPos;
    s32 a1 = *args++;
    s32 var0 = get_variable(script, a1);
    s32 a2 = *args++;
    f32 var1 = get_float_variable(script, *args++);
    f32 var2 = get_float_variable(script, *args++);
    s32 var3 = get_variable(script, *args++);
    s32 var4 = get_variable(script, *args++);
    f32 temp = (get_float_variable(script, *args++) / 180.0f) * PI;
    f32 diff = fabsf(var2 - var1) / 2;

    if (var4 != 0 && var3 < var0) {
        var0 = var3;
        set_variable(script, a1, var3);
    }

    set_float_variable(script, a2, (var1 + diff) - (diff * cos_rad(((var0 * PI) / var3) + temp)));

    return ApiStatus_DONE2;
}

ApiStatus N(func_802404D0_CE3BC0)(ScriptInstance* script, s32 isInitialCall) {
    Bytecode* args = script->ptrReadPos;
    s32 var1 = *args++;
    s32 var2 = *args++;

    set_variable(script, var1, gPlayerStatus.spriteFacingAngle);
    set_variable(script, var2, gPlayerStatus.targetYaw);

    return ApiStatus_DONE2;
}

<<<<<<< HEAD
ApiStatus N(func_80240540_CE3C30)(ScriptInstance *script, s32 isInitialCall) {
    f32 temp_f20 = get_variable(NULL, script->varTable[2].s);
    f32 dist = dist2D(0.0f, 0.0f, script->varTable[9].s, script->varTable[11].s);
    f32 temp_f22 = clamp_angle(atan2(0.0f, 0.0f, script->varTable[9].s, script->varTable[11].s) - temp_f20);
=======
ApiStatus N(func_80240540_CE3C30)(ScriptInstance* script, s32 isInitialCall) {
    f32 temp_f20 = get_variable(NULL, script->varTable[2]);
    f32 dist = dist2D(0.0f, 0.0f, script->varTable[9], script->varTable[11]);
    f32 temp_f22 = clamp_angle(atan2(0.0f, 0.0f, script->varTable[9], script->varTable[11]) - temp_f20);
>>>>>>> e61e67ea

    temp_f20 = sin_deg(temp_f22);
    gPlayerStatus.position.x = (dist * temp_f20) + 0.0f;
    gPlayerStatus.position.y = get_variable(NULL, script->varTable[10].s) + get_variable(NULL, script->varTable[3].s);
    temp_f20 = cos_deg(temp_f22);
    gPlayerStatus.position.z = 0.0f - (dist * temp_f20);

    return ApiStatus_DONE2;
}

<<<<<<< HEAD
ApiStatus N(func_80240660_CE3D50)(ScriptInstance *script, s32 isInitialCall) {
    Npc *npc = get_npc_by_index(0);
    f32 temp_f20 = get_variable(NULL, script->varTable[2].s);
    f32 dist = dist2D(0.0f, 0.0f, script->varTable[12].s, script->varTable[14].s);
    f32 clamped = clamp_angle(atan2(0.0f, 0.0f, script->varTable[12].s, script->varTable[14].s) - temp_f20);
=======
ApiStatus N(func_80240660_CE3D50)(ScriptInstance* script, s32 isInitialCall) {
    Npc* npc = get_npc_by_index(0);
    f32 temp_f20 = get_variable(NULL, script->varTable[2]);
    f32 dist = dist2D(0.0f, 0.0f, script->varTable[12], script->varTable[14]);
    f32 clamped = clamp_angle(atan2(0.0f, 0.0f, script->varTable[12], script->varTable[14]) - temp_f20);
>>>>>>> e61e67ea

    temp_f20 = sin_deg(clamped);
    npc->pos.x = (dist * temp_f20) + 0.0f;
    npc->pos.y = get_variable(NULL, script->varTable[13].s) + get_variable(NULL, script->varTable[3].s);
    temp_f20 = cos_deg(clamped);
    npc->pos.z = 0.0f - (dist * temp_f20);

    return ApiStatus_DONE2;
}

<<<<<<< HEAD
ApiStatus N(func_80240784_CE3E74)(ScriptInstance *script, s32 isInitialCall) {
    set_transition_stencil_zoom_1(1, script->varTable[0].s);
=======
ApiStatus N(func_80240784_CE3E74)(ScriptInstance* script, s32 isInitialCall) {
    set_transition_stencil_zoom_1(1, script->varTable[0]);
>>>>>>> e61e67ea
    return ApiStatus_DONE2;
}

#include "common/UnkFloatFunc.inc.c"<|MERGE_RESOLUTION|>--- conflicted
+++ resolved
@@ -685,17 +685,10 @@
     return ApiStatus_DONE2;
 }
 
-<<<<<<< HEAD
-ApiStatus N(func_80240540_CE3C30)(ScriptInstance *script, s32 isInitialCall) {
+ApiStatus N(func_80240540_CE3C30)(ScriptInstance* script, s32 isInitialCall) {
     f32 temp_f20 = get_variable(NULL, script->varTable[2].s);
     f32 dist = dist2D(0.0f, 0.0f, script->varTable[9].s, script->varTable[11].s);
     f32 temp_f22 = clamp_angle(atan2(0.0f, 0.0f, script->varTable[9].s, script->varTable[11].s) - temp_f20);
-=======
-ApiStatus N(func_80240540_CE3C30)(ScriptInstance* script, s32 isInitialCall) {
-    f32 temp_f20 = get_variable(NULL, script->varTable[2]);
-    f32 dist = dist2D(0.0f, 0.0f, script->varTable[9], script->varTable[11]);
-    f32 temp_f22 = clamp_angle(atan2(0.0f, 0.0f, script->varTable[9], script->varTable[11]) - temp_f20);
->>>>>>> e61e67ea
 
     temp_f20 = sin_deg(temp_f22);
     gPlayerStatus.position.x = (dist * temp_f20) + 0.0f;
@@ -706,19 +699,11 @@
     return ApiStatus_DONE2;
 }
 
-<<<<<<< HEAD
-ApiStatus N(func_80240660_CE3D50)(ScriptInstance *script, s32 isInitialCall) {
-    Npc *npc = get_npc_by_index(0);
+ApiStatus N(func_80240660_CE3D50)(ScriptInstance* script, s32 isInitialCall) {
+    Npc* npc = get_npc_by_index(0);
     f32 temp_f20 = get_variable(NULL, script->varTable[2].s);
     f32 dist = dist2D(0.0f, 0.0f, script->varTable[12].s, script->varTable[14].s);
     f32 clamped = clamp_angle(atan2(0.0f, 0.0f, script->varTable[12].s, script->varTable[14].s) - temp_f20);
-=======
-ApiStatus N(func_80240660_CE3D50)(ScriptInstance* script, s32 isInitialCall) {
-    Npc* npc = get_npc_by_index(0);
-    f32 temp_f20 = get_variable(NULL, script->varTable[2]);
-    f32 dist = dist2D(0.0f, 0.0f, script->varTable[12], script->varTable[14]);
-    f32 clamped = clamp_angle(atan2(0.0f, 0.0f, script->varTable[12], script->varTable[14]) - temp_f20);
->>>>>>> e61e67ea
 
     temp_f20 = sin_deg(clamped);
     npc->pos.x = (dist * temp_f20) + 0.0f;
@@ -729,13 +714,8 @@
     return ApiStatus_DONE2;
 }
 
-<<<<<<< HEAD
-ApiStatus N(func_80240784_CE3E74)(ScriptInstance *script, s32 isInitialCall) {
+ApiStatus N(func_80240784_CE3E74)(ScriptInstance* script, s32 isInitialCall) {
     set_transition_stencil_zoom_1(1, script->varTable[0].s);
-=======
-ApiStatus N(func_80240784_CE3E74)(ScriptInstance* script, s32 isInitialCall) {
-    set_transition_stencil_zoom_1(1, script->varTable[0]);
->>>>>>> e61e67ea
     return ApiStatus_DONE2;
 }
 
