#include "flo_16.h"

<<<<<<< HEAD
ApiStatus N(func_80242940_CD4770)(ScriptInstance *script, s32 isInitialCall) {
    script->varTable[0].s = 0;
    do {} while(0);
=======
ApiStatus N(func_80242940_CD4770)(ScriptInstance* script, s32 isInitialCall) {
    script->varTable[0] = 0;
    do {} while (0);
>>>>>>> e61e67ea
    if ((gPlayerActionState == ACTION_STATE_GROUND_POUND) || (gPlayerActionState == ACTION_STATE_ULTRA_POUND)) {
        script->varTable[0].s = 1;
    }
    return ApiStatus_DONE2;
}<|MERGE_RESOLUTION|>--- conflicted
+++ resolved
@@ -1,15 +1,9 @@
 #include "flo_16.h"
 
-<<<<<<< HEAD
-ApiStatus N(func_80242940_CD4770)(ScriptInstance *script, s32 isInitialCall) {
+ApiStatus N(func_80242940_CD4770)(ScriptInstance* script, s32 isInitialCall) {
     script->varTable[0].s = 0;
-    do {} while(0);
-=======
-ApiStatus N(func_80242940_CD4770)(ScriptInstance* script, s32 isInitialCall) {
-    script->varTable[0] = 0;
     do {} while (0);
->>>>>>> e61e67ea
-    if ((gPlayerActionState == ACTION_STATE_GROUND_POUND) || (gPlayerActionState == ACTION_STATE_ULTRA_POUND)) {
+    if (gPlayerActionState == ACTION_STATE_GROUND_POUND || gPlayerActionState == ACTION_STATE_ULTRA_POUND) {
         script->varTable[0].s = 1;
     }
     return ApiStatus_DONE2;
