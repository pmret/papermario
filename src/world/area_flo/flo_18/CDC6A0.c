--- conflicted
+++ resolved
@@ -1707,13 +1707,8 @@
     N(unk_effect)* unk_0C;
 } N(temp);
 
-<<<<<<< HEAD
-ApiStatus N(func_80240340_CDC9E0)(ScriptInstance *script, s32 isInitialCall) {
+ApiStatus N(func_80240340_CDC9E0)(ScriptInstance* script, s32 isInitialCall) {
     N(temp)* ptr = script->varTable[15].s;
-=======
-ApiStatus N(func_80240340_CDC9E0)(ScriptInstance* script, s32 isInitialCall) {
-    N(temp)* ptr = script->varTable[15];
->>>>>>> e61e67ea
 
     ptr->unk_0C->unk_30 = 69;
     ptr->unk_0C->unk_34 = 255;
