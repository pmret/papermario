--- conflicted
+++ resolved
@@ -31,77 +31,7 @@
 
 #include "world/common/UnkNpcAIFunc1.inc.c"
 
-<<<<<<< HEAD
-INCLUDE_ASM(s32, "world/area_flo/flo_14/CCBE20", func_802413A8_CCC6B8);
-/*
-void N(func_802413A8_CCC6B8)(ScriptInstance* script, NpcAISettings* aiSettings, EnemyTerritoryThing* territory) {
-    Enemy* enemy = script->owner1.enemy;
-    Npc* npc = get_npc_unsafe(enemy->npcID);
-    f32 posX, posY, posZ, posW;
-    f32 temp_f24 = (f32)enemy->varTable[3] / 100.0;
-    f32 temp_f26 = temp_f24 + (f32)((f32)enemy->varTable[7] / 100.0);
-    s32 var;
-
-    if (npc->duration > 0) {
-        npc->duration--;
-    }
-
-    if (enemy->varTable[1] > 0) {
-        f32 temp_f22 = (f32)enemy->varTable[1] / 100.0;
-        f32 sin_degrees = sin_deg(enemy->varTable[2]);
-        s32 phi_v0;
-
-        if (npc->flags & 8) {
-            phi_v0 = FALSE;
-        } else {
-            posX = npc->pos.x;
-            posY = npc->pos.y;
-            posZ = npc->pos.z;
-            posW = 1000.0f;
-            phi_v0 = func_800DCB7C(npc->unk_80, &posX, &posY, &posZ, &posW);
-        }
-
-        if (phi_v0) {
-            npc->pos.y = posY + temp_f24 + (sin_degrees * temp_f22);
-        } else {
-            npc->pos.y = temp_f26 + (sin_degrees * temp_f22);
-        }
-
-        enemy->varTable[2] = clamp_angle(enemy->varTable[2] + 10);
-    }
-
-    if (enemy->varTable[9] <= 0) {
-        if ((gPlayerStatusPtr->position.y < ((npc->pos.y + npc->collisionHeight) + 10.0)) && func_800490B4(shape, enemy, aiSettings->chaseRadius, aiSettings->unk_28.s, 1)) {
-            fx_emote(0, npc, 0.0f, npc->collisionHeight, 1.0f, 2.0f, -20.0f, 12, &var);
-            npc->moveToPos.y = npc->pos.y;
-            func_800494C0(npc, 0x2F4, 0x200000);
-            if (enemy->npcSettings->unk_2A & 1) {
-                script->functionTemp[0].s = 10;
-            } else {
-                script->functionTemp[0].s = 12;
-            }
-            return;
-        }
-    } else {
-        enemy->varTable[9]--;
-    }
-
-    if ((npc->turnAroundYawAdjustment == 0) && (npc->duration <= 0)) {
-        script->functionTemp[1].s--;
-        if (script->functionTemp[1].s > 0) {
-            if (!(enemy->npcSettings->unk_2A & 0x10)) {
-                npc->yaw = clamp_angle(npc->yaw + 180.0f);
-            }
-            npc->duration = (rand_int(1000) % 11) + 5;
-        } else {
-            script->functionTemp[0].s = 0;
-        }
-    }
-}
-*/
-=======
 #include "world/common/UnkFunc4.inc.c"
->>>>>>> 8422d41f
 
 #include "world/common/UnkNpcAIFunc2.inc.c"
 
@@ -145,79 +75,15 @@
     territory.unk_34 = 120.0f;
     territory.unk_1C = 0;
 
-<<<<<<< HEAD
-    npc->jumpVelocity += npc->jumpScale;
-    temp_f20 = a / 100.0;
-    temp_f22 = b / 100.0;
-    npc_move_heading(npc, npc->moveSpeed, npc->yaw);
-
-    if (npc->jumpVelocity >= 0.0) {
-        npc->pos.y += npc->jumpVelocity;
-        npc->currentAnim = enemy->animList[9];
-        enemy->unk_07 = 0;
-        if (!(npc->flags & 8)) {
-            posX = npc->pos.x;
-            posY = npc->pos.y;
-            posZ = npc->pos.z;
-            posW = 1000.0f;
-            phi_v0 = func_800DCB7C(npc->unk_80, &posX, &posY, &posZ, &posW);
-        } else {
-            phi_v0 = FALSE;
-        }
-        if (phi_v0) {
-            temp_f2 = posY + temp_f20;
-            if (temp_f2 <= npc->pos.y) {
-                npc->pos.y = temp_f2;
-                script->functionTemp[0].s = 0;
-            }
-        } else if (npc->pos.y >= npc->moveToPos.y) {
-            script->functionTemp[0].s = 0;
-        }
-    } else if (npc->jumpVelocity < 0.0) {
-        npc->duration++;
-        if (npc->duration >= aiSettings->unk_20) {
-            npc->duration = 0;
-            phi_f20 = atan2(npc->pos.x, npc->pos.z, gPlayerStatusPtr->position.x, gPlayerStatusPtr->position.z);
-            temp_f0_2 = get_clamped_angle_diff(npc->yaw, phi_f20);
-            if (aiSettings->unk_1C < fabsf(temp_f0_2)) {
-                phi_f20 = npc->yaw;
-                if (temp_f0_2 < 0.0f) {
-                    phi_f20 += -aiSettings->unk_1C;
-                } else {
-                    phi_f20 += aiSettings->unk_1C;
-                }
-            }
-            npc->yaw = clamp_angle(phi_f20);
-        }
-=======
     if (isInitialCall) {
         N(func_80241CF8_CCD008)(npc, enemy, script, aiSettings);
     }
->>>>>>> 8422d41f
 
     npc->unk_AB = -2;
 
-<<<<<<< HEAD
-        posX = npc->pos.x;
-        posY = npc->pos.y + npc->collisionHeight;
-        posZ = npc->pos.z;
-        posW = (fabsf(npc->jumpVelocity) + npc->collisionHeight) + 10.0;
-        if (func_800DCB7C(npc->unk_80, &posX, &posY, &posZ, &posW)) {
-            if (posW <= (npc->collisionHeight + fabsf(npc->jumpVelocity))) {
-                npc->jumpVelocity = 0.0f;
-                npc->pos.y = posY;
-            } else {
-                npc->pos.y += npc->jumpVelocity;
-            }
-            return;
-        } else if (fabsf(npc->jumpVelocity) < ((npc->pos.y - temp_f22) + npc->collisionHeight)) {
-            npc->pos.y = npc->pos.y + npc->jumpVelocity;
-            return;
-=======
     if (enemy->unk_B0 & 4) {
         if (enemy->unk_B4 != 0) {
             return ApiStatus_BLOCK;
->>>>>>> 8422d41f
         }
         enemy->unk_B0 &= ~4;
     }
