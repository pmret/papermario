--- conflicted
+++ resolved
@@ -95,15 +95,11 @@
     .yaw = 270,
     .init = &N(EVS_NpcInit_Goomba),
     .settings = &N(NpcSettings_Goomba),
-<<<<<<< HEAD
 #if VERSION_JP
-    .flags = ENEMY_FLAG_PASSIVE | ENEMY_FLAG_FLYING | ENEMY_FLAG_40000,
+    .flags = ENEMY_FLAG_PASSIVE | ENEMY_FLAG_FLYING | ENEMY_FLAG_NO_DELAY_AFTER_FLEE,
 #else
-    .flags = ENEMY_FLAG_IGNORE_WORLD_COLLISION | ENEMY_FLAG_IGNORE_PLAYER_COLLISION | ENEMY_FLAG_IGNORE_ENTITY_COLLISION | ENEMY_FLAG_FLYING | ENEMY_FLAG_40000 | ENEMY_FLAG_400000,
+    .flags = ENEMY_FLAG_IGNORE_WORLD_COLLISION | ENEMY_FLAG_IGNORE_PLAYER_COLLISION | ENEMY_FLAG_IGNORE_ENTITY_COLLISION | ENEMY_FLAG_FLYING | ENEMY_FLAG_NO_DELAY_AFTER_FLEE | ENEMY_FLAG_DO_NOT_AUTO_FACE_PLAYER,
 #endif
-=======
-    .flags = ENEMY_FLAG_IGNORE_WORLD_COLLISION | ENEMY_FLAG_IGNORE_PLAYER_COLLISION | ENEMY_FLAG_IGNORE_ENTITY_COLLISION | ENEMY_FLAG_FLYING | ENEMY_FLAG_NO_DELAY_AFTER_FLEE | ENEMY_FLAG_DO_NOT_AUTO_FACE_PLAYER,
->>>>>>> b1ca4bd0
     .drops = NO_DROPS,
     .animations = GOOMBA_ANIMS,
 };
@@ -114,15 +110,11 @@
     .yaw = 270,
     .init = &N(EVS_NpcInit_Clubba),
     .settings = &N(NpcSettings_Clubba),
-<<<<<<< HEAD
 #if VERSION_JP
-    .flags = ENEMY_FLAG_PASSIVE | ENEMY_FLAG_FLYING | ENEMY_FLAG_40000,
+    .flags = ENEMY_FLAG_PASSIVE | ENEMY_FLAG_FLYING | ENEMY_FLAG_NO_DELAY_AFTER_FLEE,
 #else
-    .flags = ENEMY_FLAG_IGNORE_WORLD_COLLISION | ENEMY_FLAG_IGNORE_PLAYER_COLLISION | ENEMY_FLAG_IGNORE_ENTITY_COLLISION | ENEMY_FLAG_FLYING | ENEMY_FLAG_40000 | ENEMY_FLAG_400000,
+    .flags = ENEMY_FLAG_IGNORE_WORLD_COLLISION | ENEMY_FLAG_IGNORE_PLAYER_COLLISION | ENEMY_FLAG_IGNORE_ENTITY_COLLISION | ENEMY_FLAG_FLYING | ENEMY_FLAG_NO_DELAY_AFTER_FLEE | ENEMY_FLAG_DO_NOT_AUTO_FACE_PLAYER,
 #endif
-=======
-    .flags = ENEMY_FLAG_IGNORE_WORLD_COLLISION | ENEMY_FLAG_IGNORE_PLAYER_COLLISION | ENEMY_FLAG_IGNORE_ENTITY_COLLISION | ENEMY_FLAG_FLYING | ENEMY_FLAG_NO_DELAY_AFTER_FLEE | ENEMY_FLAG_DO_NOT_AUTO_FACE_PLAYER,
->>>>>>> b1ca4bd0
     .drops = NO_DROPS,
     .animations = CLUBBA_ANIMS_ALT,
 };
