--- conflicted
+++ resolved
@@ -97,12 +97,8 @@
 }
 
 EvtScript N(EVS_Gizmos_MovingBlocks) = {
-<<<<<<< HEAD
-    SetGroup(EVT_GROUP_EF)
+    SetGroup(EVT_GROUP_NOT_BATTLE)
 #if !VERSION_JP
-=======
-    SetGroup(EVT_GROUP_NOT_BATTLE)
->>>>>>> b1ca4bd0
     Call(N(AwaitPlayerNearPlatforms))
 #endif
     Wait(LVar9)
