--- conflicted
+++ resolved
@@ -214,15 +214,11 @@
     .yaw = 270,
     .init = &N(EVS_NpcInit_Pokey),
     .settings = &N(NpcSettings_Pokey),
-<<<<<<< HEAD
 #if VERSION_JP
-    .flags = ENEMY_FLAG_PASSIVE | ENEMY_FLAG_FLYING | ENEMY_FLAG_40000,
+    .flags = ENEMY_FLAG_PASSIVE | ENEMY_FLAG_FLYING | ENEMY_FLAG_NO_DELAY_AFTER_FLEE,
 #else
-    .flags = ENEMY_FLAG_IGNORE_WORLD_COLLISION | ENEMY_FLAG_IGNORE_PLAYER_COLLISION | ENEMY_FLAG_IGNORE_ENTITY_COLLISION | ENEMY_FLAG_FLYING | ENEMY_FLAG_40000 | ENEMY_FLAG_400000,
+    .flags = ENEMY_FLAG_IGNORE_WORLD_COLLISION | ENEMY_FLAG_IGNORE_PLAYER_COLLISION | ENEMY_FLAG_IGNORE_ENTITY_COLLISION | ENEMY_FLAG_FLYING | ENEMY_FLAG_NO_DELAY_AFTER_FLEE | ENEMY_FLAG_DO_NOT_AUTO_FACE_PLAYER,
 #endif
-=======
-    .flags = ENEMY_FLAG_IGNORE_WORLD_COLLISION | ENEMY_FLAG_IGNORE_PLAYER_COLLISION | ENEMY_FLAG_IGNORE_ENTITY_COLLISION | ENEMY_FLAG_FLYING | ENEMY_FLAG_NO_DELAY_AFTER_FLEE | ENEMY_FLAG_DO_NOT_AUTO_FACE_PLAYER,
->>>>>>> b1ca4bd0
     .drops = NO_DROPS,
     .animations = POKEY_ANIMS,
 };
@@ -233,15 +229,11 @@
     .yaw = 270,
     .init = &N(EVS_NpcInit_Koopatrol),
     .settings = &N(NpcSettings_Koopatrol_Stationary),
-<<<<<<< HEAD
 #if VERSION_JP
-    .flags = ENEMY_FLAG_PASSIVE | ENEMY_FLAG_FLYING | ENEMY_FLAG_40000,
+    .flags = ENEMY_FLAG_PASSIVE | ENEMY_FLAG_FLYING | ENEMY_FLAG_NO_DELAY_AFTER_FLEE,
 #else
-    .flags = ENEMY_FLAG_IGNORE_WORLD_COLLISION | ENEMY_FLAG_IGNORE_PLAYER_COLLISION | ENEMY_FLAG_IGNORE_ENTITY_COLLISION | ENEMY_FLAG_FLYING | ENEMY_FLAG_40000 | ENEMY_FLAG_400000,
+    .flags = ENEMY_FLAG_IGNORE_WORLD_COLLISION | ENEMY_FLAG_IGNORE_PLAYER_COLLISION | ENEMY_FLAG_IGNORE_ENTITY_COLLISION | ENEMY_FLAG_FLYING | ENEMY_FLAG_NO_DELAY_AFTER_FLEE | ENEMY_FLAG_DO_NOT_AUTO_FACE_PLAYER,
 #endif
-=======
-    .flags = ENEMY_FLAG_IGNORE_WORLD_COLLISION | ENEMY_FLAG_IGNORE_PLAYER_COLLISION | ENEMY_FLAG_IGNORE_ENTITY_COLLISION | ENEMY_FLAG_FLYING | ENEMY_FLAG_NO_DELAY_AFTER_FLEE | ENEMY_FLAG_DO_NOT_AUTO_FACE_PLAYER,
->>>>>>> b1ca4bd0
     .drops = NO_DROPS,
     .animations = KOOPATROL_ANIMS,
 };
