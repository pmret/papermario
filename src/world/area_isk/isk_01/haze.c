#include "isk_01.h"

Gfx N(HazePreGfx)[] = {
    gsDPSetAlphaDither(G_AD_NOISE),
    gsSPEndDisplayList(),
};

EvtScript N(EVS_SetupHaze) = {
    Call(SetTexPanner, MODEL_o99, TEX_PANNER_2)
    Call(EnableTexPanning, MODEL_o99, true)
    Set(LVar0, 0)
<<<<<<< HEAD
    Call(SetCustomGfx, 0, Ref(N(HazePreGfx)), nullptr)
    Call(SetModelFlags, MODEL_o99, MODEL_FLAG_USES_CUSTOM_GFX, TRUE)
=======
    Call(SetCustomGfx, 0, Ref(N(HazePreGfx)), NULL)
    Call(SetModelFlags, MODEL_o99, MODEL_FLAG_USES_CUSTOM_GFX, true)
>>>>>>> 3e5df3a4
    Label(0)
        Add(LVar0, 70)
        Call(SetTexPanOffset, TEX_PANNER_2, TEX_PANNER_MAIN, LVar0, 0)
        IfGt(LVar0, 0x4000)
            Add(LVar0, -0x4000)
        EndIf
        Wait(1)
        Goto(0)
    Return
    End
};<|MERGE_RESOLUTION|>--- conflicted
+++ resolved
@@ -9,13 +9,8 @@
     Call(SetTexPanner, MODEL_o99, TEX_PANNER_2)
     Call(EnableTexPanning, MODEL_o99, true)
     Set(LVar0, 0)
-<<<<<<< HEAD
     Call(SetCustomGfx, 0, Ref(N(HazePreGfx)), nullptr)
-    Call(SetModelFlags, MODEL_o99, MODEL_FLAG_USES_CUSTOM_GFX, TRUE)
-=======
-    Call(SetCustomGfx, 0, Ref(N(HazePreGfx)), NULL)
     Call(SetModelFlags, MODEL_o99, MODEL_FLAG_USES_CUSTOM_GFX, true)
->>>>>>> 3e5df3a4
     Label(0)
         Add(LVar0, 70)
         Call(SetTexPanOffset, TEX_PANNER_2, TEX_PANNER_MAIN, LVar0, 0)
