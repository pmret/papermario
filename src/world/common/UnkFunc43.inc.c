--- conflicted
+++ resolved
@@ -1,17 +1,10 @@
 #include "common.h"
 #include "map.h"
 
-<<<<<<< HEAD
-ApiStatus N(UnkFunc43)(ScriptInstance *script, s32 isInitialCall) {
+ApiStatus N(UnkFunc43)(ScriptInstance* script, s32 isInitialCall) {
     f32 var1 = script->varTable[0].s - script->varTable[3].s;
     f32 var2 = script->varTable[1].s - script->varTable[4].s;
     f32 var3 = script->varTable[2].s - script->varTable[5].s;
-=======
-ApiStatus N(UnkFunc43)(ScriptInstance* script, s32 isInitialCall) {
-    f32 var1 = script->varTable[0] - script->varTable[3];
-    f32 var2 = script->varTable[1] - script->varTable[4];
-    f32 var3 = script->varTable[2] - script->varTable[5];
->>>>>>> e61e67ea
 
     script->varTable[0].s = SQ(var1) + SQ(var2) + SQ(var3) < SQ(60.0f);
 
