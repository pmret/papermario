--- conflicted
+++ resolved
@@ -1,13 +1,8 @@
 #include "common.h"
 #include "map.h"
 
-<<<<<<< HEAD
-ApiStatus N(UnkFunc40)(ScriptInstance *script, s32 isInitialCall) {
+ApiStatus N(UnkFunc40)(ScriptInstance* script, s32 isInitialCall) {
     script->varTable[0].s = 0;
-=======
-ApiStatus N(UnkFunc40)(ScriptInstance* script, s32 isInitialCall) {
-    script->varTable[0] = 0;
->>>>>>> e61e67ea
     if ((D_8010EBB0.unk_00 != 0) && (D_8010EBB0.unk_03 == 3)) {
         script->varTable[0].s = 1;
     }
