#include "common.h"
#include "npc.h"
#include "effects.h"

void N(UnkNpcAIFunc39)(Evt* script, NpcAISettings* aiSettings, EnemyTerritoryThing* territory) {
    Enemy* enemy = script->owner1.enemy;
    Npc* npc = get_npc_unsafe(enemy->npcID);
    f32 posX, posY, posZ, posW;
    f32 sp34;

    if (npc->moveSpeed > 0.0) {
        posX = npc->pos.x;
        posY = npc->pos.y;
        posZ = npc->pos.z;
<<<<<<< HEAD
        if (npc_test_move_simple_with_slipping(npc->unk_80, &posX, &posY, &posZ, npc->moveSpeed, npc->yaw,
                                               npc->collisionHeight, npc->collisionRadius))
=======
        if (npc_test_move_simple_with_slipping(npc->collisionChannel, &posX, &posY, &posZ, npc->moveSpeed, npc->yaw, 
                                               npc->collisionHeight, npc->collisionRadius)) 
>>>>>>> acf6b923
        {
            npc->moveSpeed = 0.0f;
        } else {
            npc_move_heading(npc, npc->moveSpeed, npc->yaw);
        }
    }

    if (npc->jumpVelocity < 0.0) {
        posX = npc->pos.x;
        sp34 = 100.0f;
        posZ = npc->pos.z;
        posW = 1000.0f;
        npc_raycast_down_sides(npc->collisionChannel, &posX, &sp34, &posZ, &posW);

        posX = npc->pos.x;
        posY = npc->pos.y + 13.0;
        posZ = npc->pos.z;
        posW = fabsf(npc->jumpVelocity) + 16.0;
        if (npc_raycast_down_sides(npc->collisionChannel, &posX, &posY, &posZ, &posW) && posW <= fabsf(npc->jumpVelocity) + 13.0) {
            npc->jumpVelocity = 0.0f;
            npc->pos.y = posY;
            npc->flags &= ~NPC_FLAG_NO_Y_MOVEMENT;
            fx_walk(2, npc->pos.x, npc->pos.y, npc->pos.z, 0.0f, 0.0f);
            script->functionTemp[0] = 12;

            if (func_800490B4(territory, enemy, aiSettings->chaseRadius, aiSettings->unk_28.f, 1) == 0) {
                s32 emoteTemp;

                fx_emote(2, npc, 0.0f, npc->collisionHeight, 1.0f, 2.0f, -20.0f, 0xF, &emoteTemp);
                npc->duration = 25;
                script->functionTemp[0] = 14;
            }
            return;
        }
    }
    npc->pos.y += npc->jumpVelocity;
    npc->jumpVelocity -= npc->jumpScale;
}<|MERGE_RESOLUTION|>--- conflicted
+++ resolved
@@ -12,13 +12,8 @@
         posX = npc->pos.x;
         posY = npc->pos.y;
         posZ = npc->pos.z;
-<<<<<<< HEAD
-        if (npc_test_move_simple_with_slipping(npc->unk_80, &posX, &posY, &posZ, npc->moveSpeed, npc->yaw,
+        if (npc_test_move_simple_with_slipping(npc->collisionChannel, &posX, &posY, &posZ, npc->moveSpeed, npc->yaw,
                                                npc->collisionHeight, npc->collisionRadius))
-=======
-        if (npc_test_move_simple_with_slipping(npc->collisionChannel, &posX, &posY, &posZ, npc->moveSpeed, npc->yaw, 
-                                               npc->collisionHeight, npc->collisionRadius)) 
->>>>>>> acf6b923
         {
             npc->moveSpeed = 0.0f;
         } else {
