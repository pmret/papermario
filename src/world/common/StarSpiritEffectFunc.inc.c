--- conflicted
+++ resolved
@@ -3,7 +3,7 @@
 #include "effects.h"
 
 ApiStatus N(StarSpiritEffectFunc1)(Evt* script, s32 isInitialCall) {
-    StarSpiritData* ptr = (StarSpiritData*)script->varTable[0];
+    StarSpiritData* ptr = script->varTablePtr[0];
 
     sfx_adjust_env_sound_pos(SOUND_A2, 0, ptr->unk_00, ptr->unk_04, ptr->unk_08);
 
@@ -18,12 +18,9 @@
     Bytecode* args = script->ptrReadPos;
 
     if (isInitialCall) {
-<<<<<<< HEAD
-        StarSpiritData* ptr = heap_malloc(sizeof(StarSpiritData));
-=======
-        StarSpiritEffect* ptr = heap_malloc(sizeof(*ptr));
->>>>>>> 6815d6b2
-        script->varTable[0] = (s32) ptr;
+        StarSpiritData* ptr = heap_malloc(sizeof(*ptr));
+
+        script->varTablePtr[0] = ptr;
         evt_set_variable(NULL, EVT_MAP_VAR(1), script->varTable[0]);
         ptr->unk_38 = evt_get_variable(script, *args++);
         ptr->unk_3C = evt_get_variable(script, *args++);
@@ -48,7 +45,7 @@
 
 ApiStatus N(StarSpiritEffectFunc3)(Evt* script, s32 isInitialCall) {
     PlayerStatus* playerStatus = &gPlayerStatus;
-    StarSpiritData* ptr = (StarSpiritData*)script->varTable[0];
+    StarSpiritData* ptr = script->varTablePtr[0];
 
     switch (ptr->unk_44) {
         case 0:
@@ -141,7 +138,7 @@
 
 ApiStatus N(StarSpiritEffectFunc4)(Evt* script, s32 isInitialCall) {
     s32 var = evt_get_variable(script, *script->ptrReadPos);
-    StarSpiritData* ptr = (StarSpiritData*) script->varTable[0];
+    StarSpiritData* ptr = script->varTablePtr[0];
 
     return (ptr->unk_4E == var) * ApiStatus_DONE2;
 }
@@ -150,12 +147,8 @@
     Bytecode* args = script->ptrReadPos;
 
     if (isInitialCall) {
-<<<<<<< HEAD
-        StarSpiritData* ptr = (StarSpiritData*) heap_malloc(sizeof(StarSpiritData));
-=======
-        StarSpiritEffect* ptr = (StarSpiritEffect*) heap_malloc(sizeof(*ptr));
->>>>>>> 6815d6b2
-        script->varTable[0] = (s32) ptr;
+        StarSpiritData* ptr = heap_malloc(sizeof(*ptr));
+        script->varTablePtr[0] = ptr;
         ptr->unk_38 = evt_get_variable(script, *args++);
         ptr->unk_18 = evt_get_float_variable(script, *args++);
         ptr->unk_24 = evt_get_float_variable(script, *args++);
@@ -173,7 +166,7 @@
 
 ApiStatus N(StarSpiritEffectFunc6)(Evt* script, s32 isInitialCall) {
     PlayerStatus* playerStatus = &gPlayerStatus;
-    StarSpiritData* ptr = (StarSpiritData*) script->varTable[0];
+    StarSpiritData* ptr = script->varTablePtr[0];
 
     ptr->unk_04 = ptr->unk_24 + (2.0f * (sin_deg(ptr->unk_4C) + 1.0f));
     ptr->unk_4C = clamp_angle(ptr->unk_4C + 8);
