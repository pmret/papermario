--- conflicted
+++ resolved
@@ -1,15 +1,9 @@
 #include "common.h"
 #include "map.h"
 
-<<<<<<< HEAD
-ApiStatus N(UnkFunc44)(ScriptInstance *script, s32 isInitialCall) {
+ApiStatus N(UnkFunc44)(ScriptInstance* script, s32 isInitialCall) {
     script->varTable[0].s = 0;
-    do {} while(0);
-=======
-ApiStatus N(UnkFunc44)(ScriptInstance* script, s32 isInitialCall) {
-    script->varTable[0] = 0;
     do {} while (0);
->>>>>>> e61e67ea
     if (gPlayerActionState == ACTION_STATE_GROUND_POUND) {
         script->varTable[0].s = 1;
     } else if (gPlayerActionState == ACTION_STATE_ULTRA_POUND) {
