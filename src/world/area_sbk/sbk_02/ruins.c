--- conflicted
+++ resolved
@@ -694,13 +694,8 @@
     Call(SetCamPitch, CAM_DEFAULT, Float(8.0), Float(-9.0))
     Call(SetCamDistance, CAM_DEFAULT, Float(500.0))
     Call(SetCamSpeed, CAM_DEFAULT, Float(90.0))
-<<<<<<< HEAD
-    Call(PanToTarget, CAM_DEFAULT, 0, TRUE)
+    Call(PanToTarget, CAM_DEFAULT, 0, true)
     Call(N(SetModelTintMode), APPLY_TINT_BG, nullptr, ENV_TINT_REMAP)
-=======
-    Call(PanToTarget, CAM_DEFAULT, 0, true)
-    Call(N(SetModelTintMode), APPLY_TINT_BG, NULL, ENV_TINT_REMAP)
->>>>>>> 3e5df3a4
     Call(N(SetModelTintMode), APPLY_TINT_GROUPS, -1, ENV_TINT_REMAP)
     Call(N(SetModelTintMode), APPLY_TINT_GROUPS, Ref(N(ModelList_Solid)), ENV_TINT_NONE)
     Call(N(SetModelTintMode), APPLY_TINT_MODELS, Ref(N(ModelList_Translucent)), ENV_TINT_NONE)
