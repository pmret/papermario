--- conflicted
+++ resolved
@@ -54,11 +54,7 @@
     MakeNpcs(0, N(npcGroupList_80240768));
     await N(MakeEntities);
     N(SpawnSunEffect)();
-<<<<<<< HEAD
-    SetMusicTrack(0, Song_DRY_DRY_DESERT, 0, 8);
-=======
     SetMusicTrack(0, SONG_DRY_DRY_DESERT, 0, 8);
->>>>>>> 21917eb3
     SI_VAR(0) = N(Script_80240198);
     spawn EnterWalk;
 });