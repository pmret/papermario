--- conflicted
+++ resolved
@@ -3,12 +3,9 @@
 
 #include "world/common/SpawnSunEffect.inc.c"
 
-<<<<<<< HEAD
 extern Script N(main);
 extern NpcGroupList N(npcGroupList_802407D8);
 
-=======
->>>>>>> 1c0d26e6
 EntryList N(entryList) = {
     { -475.0f, 0.0f, 0.0f, 90.0f },
     { 475.0f, 0.0f, 0.0f, 270.0f },
