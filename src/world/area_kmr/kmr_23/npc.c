#include "kmr_23.h"
#include "effects.h"
#include "include_asset.h"

void func_80240DA4_9087D4(void);

typedef struct EndChapter {
    /* 0x00 */ Vec3f pos;
    /* 0x0C */ f32 unk0C;
    /* 0x10 */ f32 yaw;
    /* 0x14 */ f32 angularVelocity;
    /* 0x18 */ f32 startYaw;
    /* 0x1C */ s16 unk1C;
    /* 0x1E */ s16 unk1E;
    /* 0x20 */ s16 stopAccelerating;
    /* 0x22 */ s16 chapter;
    /* 0x24 */ s16 screenWhiteness;
    /* 0x26 */ s16 unk26;
    /* 0x28 */ EffectInstance* spiritCardEffect;
    /* 0x2C */ EffectInstance* chapterChangeEffect;
} EndChapter;

#include "world/common/npc/StarSpirit.h"

NpcSettings N(NpcSettings_StarSpirit) = {
    .height = 24,
    .radius = 24,
    .level = ACTOR_LEVEL_NONE,
};

AnimID N(StarSpiritAnimations)[][2] = {
    { ANIM_WorldEldstar_Idle,   ANIM_WorldEldstar_Back },
    { ANIM_WorldMamar_Idle,     ANIM_WorldMamar_Back },
    { ANIM_WorldSkolar_Idle,    ANIM_WorldSkolar_Back },
    { ANIM_WorldMuskular_Idle,  ANIM_WorldMuskular_Back },
    { ANIM_WorldMisstar_Idle,   ANIM_WorldMisstar_Back },
    { ANIM_WorldKlevar_Idle,    ANIM_WorldKlevar_Back },
    { ANIM_WorldKalmar_Idle,    ANIM_WorldKalmar_Back },
};

s32 imgPadding = 0;

INCLUDE_IMG("world/area_kmr/kmr_23/window_ul.png", kmr_23_window_ul_img);
INCLUDE_IMG("world/area_kmr/kmr_23/window_ur.png", kmr_23_window_ur_img);
INCLUDE_IMG("world/area_kmr/kmr_23/window_ll.png", kmr_23_window_ll_img);
INCLUDE_IMG("world/area_kmr/kmr_23/window_lr.png", kmr_23_window_lr_img);

s32 D_802417C8_9091F8 = 0;

s32 D_802417CC_9091FC = 0;

s32 D_802417D0_909200 = 0;

s32 D_802417D0_909204 = 0;

WindowStyleCustom D_802417D8_909208 = {
    .background = {
        .imgData = nullptr,
    },
    .corners = {
        .imgData = N(window_ul_img),
        .fmt = G_IM_FMT_IA,
        .bitDepth = G_IM_SIZ_8b,
        .size1 = { 8, 8 },
        .size2 = { 8, 8 },
        .size3 = { 8, 8 },
        .size4 = { 8, 8 },
    },
    .opaqueCombineMode = gsDPSetCombineMode(PM_CC_2B, G_CC_PASS2),
    .transparentCombineMode = gsDPSetCombineMode(PM_CC_2C, G_CC_PASS2),
    .color1 = { 224, 224, 224, 255 },
    .color2 = { 0, 0, 0, 255},
};

API_CALLABLE(N(CreateEndChapterData)) {
    Bytecode* args = script->ptrReadPos;
    Npc* npc = get_npc_safe(NPC_StarSpirit);
    EndChapter* data;
    s32 backFacing;

    if (isInitialCall) {
        data = heap_malloc(sizeof(*data));
        script->userData = data;
        evt_set_variable(script, MV_EndChapterDataPtr, (s32) data);
        data->chapter = evt_get_variable(script, *args++);
        data->pos.x = evt_get_float_variable(script, *args++);
        data->pos.y = evt_get_float_variable(script, *args++);
        data->pos.z = evt_get_float_variable(script, *args++);
        data->yaw = 0.0f;
        data->unk1C = 0;
        data->screenWhiteness = 0;
        data->unk1E = false;
        npc->alpha = 0;
        npc->renderMode = RENDER_MODE_SURFACE_XLU_LAYER2;
        data->spiritCardEffect = fx_spirit_card(1, data->pos.x, data->pos.y, data->pos.z, 1.0f, 0);
        data->spiritCardEffect->data.spiritCard->chapter = data->chapter;
        data->spiritCardEffect->data.spiritCard->unk_20 = 0;
        set_curtain_draw_callback(func_80240DA4_9087D4);
    }
    data = script->userData;
    npc->pos.x = data->pos.x;
    npc->pos.y = data->pos.y;
    npc->pos.z = data->pos.z + 10.0f;
    npc->rot.y = data->yaw;
    backFacing = false;
    if (!evt_get_variable(script, MF_Unk_0B)) {
        if ((data->yaw > 90.0f) && (data->yaw < 270.0f)) {
            backFacing = true;
        }
        npc->curAnim = N(StarSpiritAnimations)[data->chapter][backFacing];
    }

    if (data->spiritCardEffect != nullptr) {
        data->spiritCardEffect->data.spiritCard->yaw = data->yaw;
        data->spiritCardEffect->data.spiritCard->pos.x = data->pos.x - 2.0f;
        data->spiritCardEffect->data.spiritCard->pos.y = data->pos.y + 15.0f;
        data->spiritCardEffect->data.spiritCard->pos.z = data->pos.z;
    }
    return ApiStatus_BLOCK;
}

API_CALLABLE(N(AddCardAngularVelocity)) {
    Bytecode* args = script->ptrReadPos;
    EndChapter* data = (EndChapter*) evt_get_variable(script, MV_EndChapterDataPtr);

    if (isInitialCall) {
        data->stopAccelerating = false;
        data->angularVelocity = evt_get_float_variable(script, *args++);
    }

    if (!data->stopAccelerating) {
        data->yaw = clamp_angle(data->yaw + data->angularVelocity);
        return ApiStatus_BLOCK;
    }
    return ApiStatus_DONE2;
}

API_CALLABLE(N(AccelerateCardSpin)) {
    Bytecode* args = script->ptrReadPos;
    EndChapter* data;
    s32 duration;

    if (isInitialCall) {
        script->functionTempF[1] = evt_get_float_variable(script, *args++);
        duration = script->functionTemp[2] = evt_get_variable(script, *args++);
        script->functionTemp[0] = 0;
        script->functionTempF[1] = script->functionTempF[1] / duration;
    }

    data = (EndChapter*) evt_get_variable(script, MV_EndChapterDataPtr);
    data->angularVelocity += script->functionTempF[1];

    script->functionTemp[0]++;
    if (script->functionTemp[0] < script->functionTemp[2]) {
        return ApiStatus_BLOCK;
    } else {
        return ApiStatus_DONE1;
    }
}

API_CALLABLE(N(MakeCardFloatUpward)) {
    Bytecode* args = script->ptrReadPos;
    EndChapter* data = (EndChapter*) evt_get_variable(script, MV_EndChapterDataPtr);

    if (isInitialCall) {
        script->functionTemp[0] = 0;
        script->varTable[0] = evt_get_variable(script, *args++);
        script->functionTemp[1] = evt_get_variable(script, *args++);
        script->functionTemp[2] = evt_get_variable(script, *args++);
        script->functionTemp[3] = evt_get_variable(script, *args++);
    }

    data->pos.y = update_lerp(script->varTable[0],
        script->functionTemp[1], script->functionTemp[2],
        script->functionTemp[0], script->functionTemp[3]);

    script->functionTemp[0]++;
    if (script->functionTemp[0] < script->functionTemp[3]) {
        return ApiStatus_BLOCK;
    } else {
        return ApiStatus_DONE1;
    }
}

API_CALLABLE(N(ShowRadialShimmer)) {
    Bytecode* args = script->ptrReadPos;
    f32 scale = evt_get_float_variable(script, *args++);
    s32 duration = evt_get_variable(script, *args++);
    EndChapter* data = (EndChapter*) evt_get_variable(script, MV_EndChapterDataPtr);

    fx_radial_shimmer(0xE, data->pos.x, data->pos.y + 16.0f, data->pos.z, scale, duration);
    return ApiStatus_DONE2;
}

API_CALLABLE(N(FadeInSpiritNpc)) {
    Bytecode* args = script->ptrReadPos;
    Npc* npc = get_npc_safe(NPC_StarSpirit);
    EndChapter* data = (EndChapter*) evt_get_variable(script, MV_EndChapterDataPtr);

    if (isInitialCall) {
        script->functionTemp[0] = 0;
        script->functionTemp[1] = evt_get_variable(script, *args++);
    }

    npc->alpha = update_lerp(EASING_LINEAR, 0.0f, 255.0f, script->functionTemp[0], script->functionTemp[1]);

    script->functionTemp[0]++;
    if (script->functionTemp[0] < script->functionTemp[1]) {
        return ApiStatus_BLOCK;
    } else {
        return ApiStatus_DONE1;
    }
}

API_CALLABLE(N(FlashScreenWhite)) {
    EndChapter* data = (EndChapter*) evt_get_variable(script, MV_EndChapterDataPtr);
    EffectInstance* effect;

    enum FunctionState {
        FADE_TO_WHITE   = 0,
        HOLD_WHITE      = 1,
        BACK_TO_NORMAL  = 2,
    };

    if (isInitialCall) {
        script->functionTemp[0] = FADE_TO_WHITE;
    }

    switch(script->functionTemp[0]) {
        case FADE_TO_WHITE:
            set_screen_overlay_color(SCREEN_LAYER_FRONT, 208, 208, 208);
            set_screen_overlay_params_front(OVERLAY_VIEWPORT_COLOR, data->screenWhiteness);
            if (data->screenWhiteness == 255) {
                data->spiritCardEffect->flags |= FX_INSTANCE_FLAG_DISMISS;
                data->spiritCardEffect = nullptr;
                gCameras->bgColor[0] = 208;
                gCameras->bgColor[1] = 208;
                gCameras->bgColor[2] = 208;
                script->functionTemp[0] = HOLD_WHITE;
                script->functionTemp[1] = 15;
            } else {
                data->screenWhiteness += 50;
                if (data->screenWhiteness > 255) {
                    data->screenWhiteness = 255;
                }
            }
            break;
        case HOLD_WHITE:
            script->functionTemp[1]--;
            if (script->functionTemp[1] == -1) {
                script->functionTemp[0] = BACK_TO_NORMAL;
            }
            break;
        case BACK_TO_NORMAL:
            set_screen_overlay_params_front(OVERLAY_VIEWPORT_COLOR, data->screenWhiteness);
            if (data->screenWhiteness == 0) {
                set_curtain_scale_goal(1.0f);
                return ApiStatus_DONE1;
            }
            data->screenWhiteness -= 20;
            if (data->screenWhiteness < 0) {
                data->screenWhiteness = 0;
            }
            break;
        }

    return ApiStatus_BLOCK;
}

API_CALLABLE(N(SpinDownStarSpirit)) {
    Bytecode* args = script->ptrReadPos;
    EndChapter* data = (EndChapter*) evt_get_variable(script, MV_EndChapterDataPtr);

    if (isInitialCall) {
        script->functionTemp[0] = 0;
        data->stopAccelerating = true;
        script->functionTemp[1] = evt_get_variable(script, *args++);
        script->functionTemp[2] = evt_get_variable(script, *args++);
        data->startYaw = data->yaw;
    }

    data->yaw = clamp_angle(update_lerp(EASING_QUADRATIC_OUT,
        data->startYaw, script->functionTemp[1],
        script->functionTemp[0], script->functionTemp[2]));

    script->functionTemp[0]++;
    if (script->functionTemp[0] < script->functionTemp[2]) {
        return ApiStatus_BLOCK;
    } else {
        return ApiStatus_DONE1;
    }
}

API_CALLABLE(N(EndOfChapterBounceIn)) {
    Bytecode* args = script->ptrReadPos;
    EndChapter* endChatper = (EndChapter*) evt_get_variable(script, MV_EndChapterDataPtr);
    s32 posY;

    if (isInitialCall) {
        endChatper->chapterChangeEffect = fx_chapter_change(gGameStatusPtr->entryID + 10, 40, 0, 0, 1.0f, 0);
        script->functionTemp[0] = 0;
        script->varTable[0] = evt_get_variable(script, *args++);
        script->functionTemp[1] = evt_get_variable(script, *args++);
        script->functionTemp[2] = evt_get_variable(script, *args++);
        script->functionTemp[3] = evt_get_variable(script, *args++);
    }

    posY = update_lerp(EASING_COS_BOUNCE,
        script->functionTemp[1], script->functionTemp[2],
        script->functionTemp[0], script->functionTemp[3]);
    endChatper->chapterChangeEffect->data.chapterChange->chapterPos.x = script->varTable[0];
    endChatper->chapterChangeEffect->data.chapterChange->chapterPos.y = posY;
    endChatper->chapterChangeEffect->data.chapterChange->endOfPos.x = script->varTable[0];
    endChatper->chapterChangeEffect->data.chapterChange->endOfPos.y = posY;

    script->functionTemp[0]++;
    if (script->functionTemp[0] < script->functionTemp[3]) {
        return ApiStatus_BLOCK;
    } else {
        return ApiStatus_DONE1;
    }
}

API_CALLABLE(N(EndOfChapterSplitApart)) {
    Bytecode* args = script->ptrReadPos;
    EndChapter* data = (EndChapter*) evt_get_variable(script, MV_EndChapterDataPtr);
    s32 leftDx, rightDx;

    if (isInitialCall) {
        script->functionTemp[0] = 0;
        script->varTable[0] = evt_get_variable(script, *args++);
        script->functionTemp[1] = evt_get_variable(script, *args++);
        script->functionTemp[2] = evt_get_variable(script, *args++);
        script->functionTemp[3] = evt_get_variable(script, *args++);
    }

    leftDx = update_lerp(EASING_LINEAR, 0.0f, (script->functionTemp[2] / 2) + 8, script->functionTemp[0], script->functionTemp[3]);
    rightDx = update_lerp(EASING_LINEAR, 0.0f, (script->functionTemp[2] / 2), script->functionTemp[0], script->functionTemp[3]);
    data->chapterChangeEffect->data.chapterChange->chapterPos.x = script->varTable[0] - leftDx;
    data->chapterChangeEffect->data.chapterChange->chapterPos.y = script->functionTemp[1];
    data->chapterChangeEffect->data.chapterChange->endOfPos.x = script->varTable[0] + rightDx;
    data->chapterChangeEffect->data.chapterChange->endOfPos.y = script->functionTemp[1];

    script->functionTemp[0]++;
    if (script->functionTemp[0] < script->functionTemp[3]) {
        return ApiStatus_BLOCK;
    } else {
        return ApiStatus_DONE1;
    }
}

API_CALLABLE(N(func_80240BB4_9085E4)) {
    Bytecode* args = script->ptrReadPos;
    EndChapter* data = (EndChapter*) evt_get_variable(script, MV_EndChapterDataPtr);

    if (isInitialCall) {
        script->functionTemp[0] = 0;
        script->functionTemp[1] = evt_get_variable(script, *args++);
        script->functionTemp[2] = evt_get_variable(script, *args++);
        script->functionTemp[3] = evt_get_variable(script, *args++);
        data->unk1E = true;
    }

    data->unk0C = update_lerp(EASING_LINEAR,
        script->functionTemp[1], script->functionTemp[2],
        script->functionTemp[0], script->functionTemp[3]);

    script->functionTemp[0]++;
    if (script->functionTemp[0] < script->functionTemp[3]) {
        return ApiStatus_BLOCK;
    } else {
        return ApiStatus_DONE1;
    }
}

API_CALLABLE(N(AwaitConfirmInput)) {
    if (gGameStatusPtr->pressedButtons[0] & BUTTON_A) {
        return ApiStatus_DONE1;
    } else {
        return ApiStatus_BLOCK;
    }
}

API_CALLABLE(N(func_80240CA8_9086D8)) {
    EndChapter* data = (EndChapter*) evt_get_variable(script, MV_EndChapterDataPtr);
    fx_misc_particles(2, data->pos.x, data->pos.y, data->pos.z, 70.0f, 20.0f, 1.5f, 20, 15);
    return ApiStatus_DONE2;
}

API_CALLABLE(N(ShowMessagesInFrontOfCurtains)) {
<<<<<<< HEAD
    EndChapter* data = (EndChapter*) evt_get_variable(nullptr, MV_EndChapterDataPtr);
    data->unk1E = TRUE;
=======
    EndChapter* data = (EndChapter*) evt_get_variable(NULL, MV_EndChapterDataPtr);
    data->unk1E = true;
>>>>>>> 3e5df3a4
    gOverrideFlags |= GLOBAL_OVERRIDES_MESSAGES_OVER_CURTAINS;
    return ApiStatus_DONE2;
}

API_CALLABLE(N(ShowMessagesBehindCurtains)) {
<<<<<<< HEAD
    EndChapter* data = (EndChapter*) evt_get_variable(nullptr, MV_EndChapterDataPtr);
    data->unk1E = FALSE;
=======
    EndChapter* data = (EndChapter*) evt_get_variable(NULL, MV_EndChapterDataPtr);
    data->unk1E = false;
>>>>>>> 3e5df3a4
    gOverrideFlags &= ~GLOBAL_OVERRIDES_MESSAGES_OVER_CURTAINS;
    return ApiStatus_DONE2;
}

void func_80240DA4_9087D4(void) {
    s32 fullWidth = 226;
    s32 fullHeight = 70;
    s32 baseX = SCREEN_WIDTH / 2 - fullWidth / 2;
    s32 baseY = 100;
    EndChapter* data = (EndChapter*) evt_get_variable(nullptr, MV_EndChapterDataPtr);

    switch (D_802417C8_9091F8) {
        case 0:
            if (data->unk1E) {
                D_802417C8_9091F8 = 1;
            }
            break;
        case 1:
            D_802417CC_9091FC += 20;
            D_802417D0_909200 += 5;
            if (D_802417CC_9091FC >= fullWidth) {
                D_802417CC_9091FC = fullWidth;
            }
            if (D_802417D0_909200 >= fullHeight) {
                D_802417D0_909200 = fullHeight;
            }
            if (D_802417CC_9091FC == fullWidth && D_802417D0_909200 == fullHeight) {
                D_802417C8_9091F8 = 2;
            }
            break;
        case 2:
            if (!data->unk1E) {
               D_802417C8_9091F8 = 3;
            }
            break;
        case 3:
            D_802417CC_9091FC -= 20;
            D_802417D0_909200 -= 5;
            if (D_802417CC_9091FC < 0) {
                D_802417CC_9091FC = 0;
            }
            if (D_802417D0_909200 < 0) {
                D_802417D0_909200 = 0;
            }
            if (D_802417CC_9091FC == 0 && D_802417D0_909200 == 0) {
                D_802417C8_9091F8 = 4;
            }
            break;
        case 4:
            break;
    }

    if (D_802417CC_9091FC != 0 && D_802417D0_909200 != 0) {
        f64 ulx = baseX + (fullWidth * 0.5) - (D_802417CC_9091FC * 0.5);
        f64 uly = baseY + (fullHeight * 0.5) - (D_802417D0_909200 * 0.5);
        f64 lrx = baseX + (fullWidth * 0.5) + (D_802417CC_9091FC * 0.5);
        f64 lry = baseY + (fullHeight * 0.5) + (D_802417D0_909200 * 0.5);
        gDPSetScissor(gMainGfxPos++, G_SC_NON_INTERLACE, ulx, uly, lrx, lry);
        draw_box(DRAW_FLAG_NO_CLIP, &D_802417D8_909208, ulx, uly, 0, D_802417CC_9091FC, D_802417D0_909200, 180, 0, 1.0f, 1.0f,
                 0.0f, 0.0f, 0.0f, nullptr, nullptr, nullptr, 320, 240, nullptr);
    }
}

EvtScript N(EVS_Scene_EndOfChapter) = {
    Thread
        Set(MF_Unk_0B, false)
        Call(GetEntryID, LVar0)
        Call(GetNpcPos, NPC_StarSpirit, LVar1, LVar2, LVar3)
        Call(N(CreateEndChapterData), LVar0, LVar1, LVar2, LVar3)
    EndThread
    Wait(1)
    Thread
        Call(N(AddCardAngularVelocity), 10 / DT)
    EndThread
    Thread
        Call(N(AccelerateCardSpin), 20, 150 * DT)
    EndThread
    Call(N(MakeCardFloatUpward), 5, 0, 60, 150 * DT)
    Wait(30)
    Call(N(ShowRadialShimmer), 1, 120 * DT)
    Call(N(FadeInSpiritNpc), 60 * DT)
    Wait(30 * DT)
    Call(N(FlashScreenWhite))
    Call(N(SpinDownStarSpirit), 1800, 100 * DT)
#if VERSION_JP
    Call(N(EndOfChapterBounceIn), 64, 0, 55, 60)
#else
    Call(N(EndOfChapterBounceIn), 36, 0, 55, 60)
#endif
    Thread
        Call(N(AddCardAngularVelocity), 0)
    EndThread
    Wait(60 * DT)
    Set(MF_Unk_0B, true)
    Wait(1)
    Call(SetNpcAnimation, NPC_StarSpirit, ENEMY_ANIM_8)
    Call(N(ShowMessagesInFrontOfCurtains))
    Wait(16)
    Call(GetEntryID, LVar0)
    Set(LVar1, MSG_Menus_01A5)
    Switch(LVar0)
        CaseEq(kmr_23_ENTRY_0)
#if VERSION_JP
            Set(LVar1, MSG_Menus_JP_01C8)
#else
            Set(LVar1, MSG_Menus_01A5)
#endif
        CaseEq(kmr_23_ENTRY_1)
            Set(LVar1, MSG_Menus_01A6)
        CaseEq(kmr_23_ENTRY_2)
            Set(LVar1, MSG_Menus_01A7)
        CaseEq(kmr_23_ENTRY_3)
            Set(LVar1, MSG_Menus_01A8)
        CaseEq(kmr_23_ENTRY_4)
            Set(LVar1, MSG_Menus_01A9)
        CaseEq(kmr_23_ENTRY_5)
            Set(LVar1, MSG_Menus_01AA)
        CaseEq(kmr_23_ENTRY_6)
            Set(LVar1, MSG_Menus_01AB)
    EndSwitch
    Call(ShowMessageAtScreenPos, LVar1, 160, 40)
    Call(N(ShowMessagesBehindCurtains))
    Wait(15 * DT)
    Set(AF_JAN01_TreeDrop_StarPiece, true)
    Return
    End
};

EvtScript N(EVS_NpcInit_Eldstar_01) = {
    Call(SetNpcScale, NPC_SELF, Float(0.85), Float(0.85), Float(0.85))
    Call(SetNpcPos, NPC_SELF, 0, 0, 20)
    Call(SetNpcFlagBits, NPC_SELF, NPC_FLAG_IGNORE_CAMERA_FOR_YAW, true)
    Call(EnableNpcShadow, NPC_SELF, false)
    Exec(N(EVS_Scene_EndOfChapter))
    Return
    End
};

EvtScript N(EVS_NpcInit_Eldstar_02) = {
    Call(SetNpcAnimation, NPC_SELF, ENEMY_ANIM_8)
    Call(SetNpcImgFXParams, NPC_SELF, IMGFX_SET_TINT, 0, 0, 0, 0)
    Call(SetNpcPos, NPC_SELF, 0, 94, 0)
    Call(EnableNpcShadow, NPC_SELF, false)
    Return
    End
};

NpcData N(NpcData_Eldstar)[] = {
    {
        .id = NPC_StarSpirit,
        .pos = { -40.0f, 96.0f, 0.0f },
        .yaw = 270,
        .init = &N(EVS_NpcInit_Eldstar_01),
        .settings = &N(NpcSettings_StarSpirit),
        .flags = BASE_PASSIVE_FLAGS | ENEMY_FLAG_IGNORE_PLAYER_COLLISION,
        .drops = NO_DROPS,
        .animations = ELDSTAR_ANIMS,
    },
    {
        .id = NPC_AuxSpirit,
        .pos = { -40.0f, 96.0f, 0.0f },
        .yaw = 270,
        .init = &N(EVS_NpcInit_Eldstar_02),
        .settings = &N(NpcSettings_StarSpirit),
        .flags = BASE_PASSIVE_FLAGS | ENEMY_FLAG_IGNORE_PLAYER_COLLISION,
        .drops = NO_DROPS,
        .animations = ELDSTAR_ANIMS,
    },
};

NpcData N(NpcData_Mamar)[] = {
    {
        .id = NPC_StarSpirit,
        .pos = { -40.0f, 96.0f, 0.0f },
        .yaw = 270,
        .init = &N(EVS_NpcInit_Eldstar_01),
        .settings = &N(NpcSettings_StarSpirit),
        .flags = BASE_PASSIVE_FLAGS | ENEMY_FLAG_IGNORE_PLAYER_COLLISION,
        .drops = NO_DROPS,
        .animations = MAMAR_ANIMS,
    },
    {
        .id = NPC_AuxSpirit,
        .pos = { -40.0f, 96.0f, 0.0f },
        .yaw = 270,
        .init = &N(EVS_NpcInit_Eldstar_02),
        .settings = &N(NpcSettings_StarSpirit),
        .flags = BASE_PASSIVE_FLAGS | ENEMY_FLAG_IGNORE_PLAYER_COLLISION,
        .drops = NO_DROPS,
        .animations = MAMAR_ANIMS,
    },
};

NpcData N(NpcData_Skolar)[] = {
    {
        .id = NPC_StarSpirit,
        .pos = { -40.0f, 96.0f, 0.0f },
        .yaw = 270,
        .init = &N(EVS_NpcInit_Eldstar_01),
        .settings = &N(NpcSettings_StarSpirit),
        .flags = BASE_PASSIVE_FLAGS | ENEMY_FLAG_IGNORE_PLAYER_COLLISION,
        .drops = NO_DROPS,
        .animations = SKOLAR_ANIMS,
    },
    {
        .id = NPC_AuxSpirit,
        .pos = { -40.0f, 96.0f, 0.0f },
        .yaw = 270,
        .init = &N(EVS_NpcInit_Eldstar_02),
        .settings = &N(NpcSettings_StarSpirit),
        .flags = BASE_PASSIVE_FLAGS | ENEMY_FLAG_IGNORE_PLAYER_COLLISION,
        .drops = NO_DROPS,
        .animations = SKOLAR_ANIMS,
    },
};

NpcData N(NpcData_Muskular)[] = {
    {
        .id = NPC_StarSpirit,
        .pos = { -40.0f, 96.0f, 0.0f },
        .yaw = 270,
        .init = &N(EVS_NpcInit_Eldstar_01),
        .settings = &N(NpcSettings_StarSpirit),
        .flags = BASE_PASSIVE_FLAGS | ENEMY_FLAG_IGNORE_PLAYER_COLLISION,
        .drops = NO_DROPS,
        .animations = MUSKULAR_ANIMS,
    },
    {
        .id = NPC_AuxSpirit,
        .pos = { -40.0f, 96.0f, 0.0f },
        .yaw = 270,
        .init = &N(EVS_NpcInit_Eldstar_02),
        .settings = &N(NpcSettings_StarSpirit),
        .flags = BASE_PASSIVE_FLAGS | ENEMY_FLAG_IGNORE_PLAYER_COLLISION,
        .drops = NO_DROPS,
        .animations = MUSKULAR_ANIMS,
    },
};

NpcData N(NpcData_Misstar)[] = {
    {
        .id = NPC_StarSpirit,
        .pos = { -40.0f, 96.0f, 0.0f },
        .yaw = 270,
        .init = &N(EVS_NpcInit_Eldstar_01),
        .settings = &N(NpcSettings_StarSpirit),
        .flags = BASE_PASSIVE_FLAGS | ENEMY_FLAG_IGNORE_PLAYER_COLLISION,
        .drops = NO_DROPS,
        .animations = MISSTAR_ANIMS,
    },
    {
        .id = NPC_AuxSpirit,
        .pos = { -40.0f, 96.0f, 0.0f },
        .yaw = 270,
        .init = &N(EVS_NpcInit_Eldstar_02),
        .settings = &N(NpcSettings_StarSpirit),
        .flags = BASE_PASSIVE_FLAGS | ENEMY_FLAG_IGNORE_PLAYER_COLLISION,
        .drops = NO_DROPS,
        .animations = MISSTAR_ANIMS,
    },
};

NpcData N(NpcData_Klevar)[] = {
    {
        .id = NPC_StarSpirit,
        .pos = { -40.0f, 96.0f, 0.0f },
        .yaw = 270,
        .init = &N(EVS_NpcInit_Eldstar_01),
        .settings = &N(NpcSettings_StarSpirit),
        .flags = BASE_PASSIVE_FLAGS | ENEMY_FLAG_IGNORE_PLAYER_COLLISION,
        .drops = NO_DROPS,
        .animations = KLEVAR_ANIMS,
    },
    {
        .id = NPC_AuxSpirit,
        .pos = { -40.0f, 96.0f, 0.0f },
        .yaw = 270,
        .init = &N(EVS_NpcInit_Eldstar_02),
        .settings = &N(NpcSettings_StarSpirit),
        .flags = BASE_PASSIVE_FLAGS | ENEMY_FLAG_IGNORE_PLAYER_COLLISION,
        .drops = NO_DROPS,
        .animations = KLEVAR_ANIMS,
    },
};

NpcData N(NpcData_Kalmar)[] = {
    {
        .id = NPC_StarSpirit,
        .pos = { -40.0f, 96.0f, 0.0f },
        .yaw = 270,
        .init = &N(EVS_NpcInit_Eldstar_01),
        .settings = &N(NpcSettings_StarSpirit),
        .flags = BASE_PASSIVE_FLAGS | ENEMY_FLAG_IGNORE_PLAYER_COLLISION,
        .drops = NO_DROPS,
        .animations = KALMAR_ANIMS,
    },
    {
        .id = NPC_AuxSpirit,
        .pos = { -40.0f, 96.0f, 0.0f },
        .yaw = 270,
        .init = &N(EVS_NpcInit_Eldstar_02),
        .settings = &N(NpcSettings_StarSpirit),
        .flags = BASE_PASSIVE_FLAGS | ENEMY_FLAG_IGNORE_PLAYER_COLLISION,
        .drops = NO_DROPS,
        .animations = KALMAR_ANIMS,
    },
};

NpcGroupList N(NpcGroup_Eldstar) = {
    NPC_GROUP(N(NpcData_Eldstar)),
    {}
};

NpcGroupList N(NpcGroup_Mamar) = {
    NPC_GROUP(N(NpcData_Mamar)),
    {}
};

NpcGroupList N(NpcGroup_Skolar) = {
    NPC_GROUP(N(NpcData_Skolar)),
    {}
};

NpcGroupList N(NpcGroup_Muskular) = {
    NPC_GROUP(N(NpcData_Muskular)),
    {}
};

NpcGroupList N(NpcGroup_Misstar) = {
    NPC_GROUP(N(NpcData_Misstar)),
    {}
};

NpcGroupList N(NpcGroup_Klevar) = {
    NPC_GROUP(N(NpcData_Klevar)),
    {}
};

NpcGroupList N(NpcGroup_Kalmar) = {
    NPC_GROUP(N(NpcData_Kalmar)),
    {}
};<|MERGE_RESOLUTION|>--- conflicted
+++ resolved
@@ -388,25 +388,15 @@
 }
 
 API_CALLABLE(N(ShowMessagesInFrontOfCurtains)) {
-<<<<<<< HEAD
     EndChapter* data = (EndChapter*) evt_get_variable(nullptr, MV_EndChapterDataPtr);
-    data->unk1E = TRUE;
-=======
-    EndChapter* data = (EndChapter*) evt_get_variable(NULL, MV_EndChapterDataPtr);
     data->unk1E = true;
->>>>>>> 3e5df3a4
     gOverrideFlags |= GLOBAL_OVERRIDES_MESSAGES_OVER_CURTAINS;
     return ApiStatus_DONE2;
 }
 
 API_CALLABLE(N(ShowMessagesBehindCurtains)) {
-<<<<<<< HEAD
     EndChapter* data = (EndChapter*) evt_get_variable(nullptr, MV_EndChapterDataPtr);
-    data->unk1E = FALSE;
-=======
-    EndChapter* data = (EndChapter*) evt_get_variable(NULL, MV_EndChapterDataPtr);
     data->unk1E = false;
->>>>>>> 3e5df3a4
     gOverrideFlags &= ~GLOBAL_OVERRIDES_MESSAGES_OVER_CURTAINS;
     return ApiStatus_DONE2;
 }
