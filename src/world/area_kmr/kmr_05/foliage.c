--- conflicted
+++ resolved
@@ -3,13 +3,8 @@
 #include "common/foliage.inc.c"
 
 API_CALLABLE(N(func_8024173C_8CF7AC)) {
-<<<<<<< HEAD
     if (get_enemy_safe(NPC_06) == nullptr) {
-        script->varTable[0] = FALSE;
-=======
-    if (get_enemy_safe(NPC_06) == NULL) {
         script->varTable[0] = false;
->>>>>>> 3e5df3a4
     } else {
         script->varTable[0] = true;
     }
