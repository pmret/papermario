#include "kmr_04.h"
#include "effects.h"

NpcSettings N(NpcSettings_JrTroopa) = {
    .height = 32,
    .radius = 24,
    .level = 99,
};

EvtScript N(EVS_NpcAuxAI_Goompa) = {
    EVT_CALL(SetNpcFlagBits, NPC_SELF, NPC_FLAG_GRAVITY, FALSE)
    EVT_CALL(SetNpcFlagBits, NPC_SELF, NPC_FLAG_8 | NPC_FLAG_IGNORE_WORLD_COLLISION, TRUE)
    EVT_CALL(SetNpcPos, NPC_SELF, NPC_DISPOSE_LOCATION)
    EVT_CALL(EnableNpcShadow, NPC_SELF, FALSE)
    EVT_RETURN
    EVT_END
};

EvtScript N(EVS_NpcAux_Goompa) = {
    EVT_RETURN
    EVT_END
};

#include "world/common/todo/CheckPartnerFlags1000.inc.c"

API_CALLABLE(N(GetPlayerHP)) {
    script->varTable[0] = get_player_data()->curHP;

    return ApiStatus_DONE2;
}

EvtScript N(EVS_NpcAI_Goompa) = {
    EVT_LABEL(1)
    EVT_SWITCH(GB_StoryProgress)
        EVT_CASE_EQ(STORY_CH0_GOOMPA_JOINED_PARTY)
            EVT_LOOP(0)
                EVT_CALL(GetPlayerPos, LVar0, LVar1, LVar2)
                EVT_WAIT(1)
                EVT_IF_LE(LVar0, 370)
                    EVT_BREAK_LOOP
                EVT_END_IF
            EVT_END_LOOP
            EVT_CALL(DisablePlayerInput, TRUE)
            EVT_CALL(func_802CF56C, 0)
            EVT_CALL(GetPlayerPos, LVar0, LVar1, LVar2)
            EVT_ADD(LVar0, 30)
            EVT_CALL(SetNpcSpeed, NPC_PARTNER, EVT_FLOAT(2.0))
            EVT_CALL(NpcMoveTo, LVar0, LVar1, LVar2, 0)
            EVT_WAIT(5)
            EVT_CALL(DisablePartnerAI, 0)
            EVT_CALL(SpeakToPlayer, NPC_PARTNER, ANIM_Goompa_Talk, ANIM_Goompa_Idle, 0, MSG_CH0_00A9)
            EVT_CALL(SetNpcAnimation, NPC_PARTNER, ANIM_Goompa_Idle)
            EVT_CALL(EnablePartnerAI)
            EVT_WAIT(10)
            EVT_CALL(DisablePlayerInput, FALSE)
            EVT_SET(GB_StoryProgress, STORY_CH0_LOOKING_FOR_HAMMER)
        EVT_CASE_EQ(STORY_CH0_FOUND_HAMMER)
            EVT_IF_EQ(AB_KMR_0, 0)
                EVT_LABEL(10)
                EVT_WAIT(1)
                EVT_CALL(GetPlayerPos, LVar0, LVar1, LVar2)
                EVT_IF_LT(LVar0, 360)
                    EVT_GOTO(10)
                EVT_END_IF
                EVT_IF_GT(LVar0, 400)
                    EVT_GOTO(10)
                EVT_END_IF
                EVT_IF_LT(LVar2, -36)
                    EVT_GOTO(10)
                EVT_END_IF
                EVT_IF_GT(LVar2, 85)
                    EVT_GOTO(10)
                EVT_END_IF
                EVT_CALL(DisablePlayerInput, TRUE)
                EVT_CALL(N(CheckPartnerFlags1000))
                EVT_CALL(DisablePartnerAI, 0)
                EVT_CALL(SetNpcFlagBits, NPC_PARTNER, NPC_FLAG_IGNORE_WORLD_COLLISION, TRUE)
                EVT_CALL(SetNpcAnimation, NPC_PARTNER, ANIM_Goompa_Walk)
                EVT_CALL(SetNpcSpeed, NPC_PARTNER, EVT_FLOAT(3.0))
                EVT_CALL(NpcMoveTo, NPC_PARTNER, 420, 6, 0)
                EVT_THREAD
                    EVT_WAIT(3)
                    EVT_CALL(PlayerFaceNpc, NPC_PARTNER, 3)
                EVT_END_THREAD
                EVT_CALL(SpeakToPlayer, NPC_PARTNER, ANIM_Goompa_Talk, ANIM_Goompa_Idle, 0, MSG_CH0_00AC)
                EVT_CALL(SetNpcAnimation, NPC_PARTNER, ANIM_Goompa_Idle)
                EVT_WAIT(10)
                EVT_THREAD
                    EVT_CALL(SetPlayerSpeed, EVT_FLOAT(3.0))
                    EVT_CALL(PlayerMoveTo, 395, 0, 0)
                    EVT_CALL(InterpPlayerYaw, 90, 0)
                EVT_END_THREAD
                EVT_CALL(SetNpcFlagBits, NPC_PARTNER, NPC_FLAG_8, TRUE)
                EVT_CALL(SetNpcSpeed, NPC_PARTNER, EVT_FLOAT(6.0))
                EVT_CALL(SetNpcAnimation, NPC_PARTNER, ANIM_Goompa_Run)
                EVT_CALL(NpcMoveTo, NPC_PARTNER, 582, 6, 0)
                EVT_CALL(SetNpcAnimation, NPC_PARTNER, ANIM_Goompa_Idle)
<<<<<<< HEAD
                EVT_CALL(SetNpcFlagBits, NPC_PARTNER, NPC_FLAG_ENABLE_HIT_SCRIPT, FALSE)
                EVT_CALL(PlaySoundAtNpc, NPC_PARTNER, SOUND_61, SOUND_SPACE_MODE_0)
=======
                EVT_CALL(SetNpcFlagBits, NPC_PARTNER, NPC_FLAG_8, FALSE)
                EVT_CALL(PlaySoundAtNpc, NPC_PARTNER, SOUND_61, 0)
>>>>>>> 713883c7
                EVT_CALL(SpeakToPlayer, NPC_PARTNER, ANIM_Goompa_Talk, ANIM_Goompa_Idle, 0, MSG_CH0_00AD)
                EVT_WAIT(10)
                EVT_THREAD
                    EVT_SET(LVar0, 0)
                    EVT_CALL(SetNpcRotationPivot, NPC_PARTNER, 10)
                    EVT_LOOP(60)
                        EVT_ADD(LVar0, 53)
                        EVT_CALL(SetNpcRotation, NPC_PARTNER, 0, 0, LVar0)
                        EVT_CALL(PlayerFaceNpc, NPC_PARTNER, FALSE)
                        EVT_WAIT(1)
                    EVT_END_LOOP
                    EVT_CALL(SetNpcRotationPivot, NPC_PARTNER, 0)
                    EVT_CALL(SetNpcRotation, NPC_PARTNER, 0, 0, 0)
                EVT_END_THREAD
                EVT_THREAD
                    EVT_CALL(ShakeCam, CAM_DEFAULT, 0, 15, EVT_FLOAT(1.0))
                EVT_END_THREAD
                EVT_PLAY_EFFECT(EFFECT_DAMAGE_STARS, 1, 495, 15, 9, 460, 15, 9, 6)
                EVT_CALL(SetNpcAnimation, NPC_PARTNER, ANIM_Goompa_Injured)
                EVT_CALL(NpcMoveTo, NPC_PARTNER, 250, 6, 60)
                EVT_CALL(SetNpcAnimation, NPC_PARTNER, ANIM_Goompa_Injured)
                EVT_CALL(SetNpcRotation, NPC_PARTNER, 0, 0, 0)
                EVT_THREAD
                    EVT_LOOP(20)
                        EVT_CALL(SetNpcPos, NPC_PARTNER, 250, 0, 6)
                        EVT_WAIT(3)
                        EVT_CALL(SetNpcPos, NPC_PARTNER, 250, 0, 0)
                        EVT_WAIT(3)
                    EVT_END_LOOP
                EVT_END_THREAD
                EVT_SET(AB_KMR_0, 1)
            EVT_END_IF
    EVT_END_SWITCH
    EVT_WAIT(1)
    EVT_GOTO(1)
    EVT_RETURN
    EVT_END
};

EvtScript N(EVS_NpcInteract_Goompa) = {
    EVT_RETURN
    EVT_END
};

EvtScript N(EVS_NpcDefeat_Goompa) = {
    EVT_RETURN
    EVT_END
};

EvtScript N(EVS_NpcIdle_JrTroopa) = {
    EVT_CALL(func_800445D4, LVar0)
    EVT_SWITCH(LVar0)
        EVT_CASE_EQ(100)
            EVT_LABEL(0)
            EVT_SWITCH(AB_KMR_0)
                EVT_CASE_EQ(1)
                    EVT_EXEC(N(EVS_SetJrTroopaMusic))
                    EVT_THREAD
                        EVT_WAIT(20)
                        EVT_CALL(GetPlayerPos, LVar0, LVar1, LVar2)
                        EVT_CALL(UseSettingsFrom, CAM_DEFAULT, LVar0, LVar1, LVar2)
                        EVT_CALL(SetPanTarget, CAM_DEFAULT, 430, LVar1, LVar2)
                        EVT_CALL(SetCamDistance, CAM_DEFAULT, EVT_FLOAT(275.0))
                        EVT_CALL(SetCamPitch, CAM_DEFAULT, EVT_FLOAT(17.5), EVT_FLOAT(-7.5))
                        EVT_CALL(SetCamSpeed, CAM_DEFAULT, EVT_FLOAT(2.0))
                        EVT_CALL(PanToTarget, CAM_DEFAULT, 0, 1)
                        EVT_CALL(WaitForCam, CAM_DEFAULT, EVT_FLOAT(1.0))
                    EVT_END_THREAD
                    EVT_CALL(SetNpcPos, NPC_JrTroopa, 630, 0, 0)
                    EVT_CALL(EnableNpcShadow, NPC_SELF, TRUE)
                    EVT_WAIT(1)
                    EVT_CALL(PlayerFaceNpc, NPC_JrTroopa, 3)
                    EVT_CALL(SetNpcSpeed, NPC_JrTroopa, EVT_FLOAT(3.0))
                    EVT_CALL(SetNpcAnimation, NPC_JrTroopa, ANIM_JrTroopa_Run)
                    EVT_CALL(NpcMoveTo, NPC_JrTroopa, 465, 0, 0)
                    EVT_CALL(SetNpcAnimation, NPC_JrTroopa, ANIM_JrTroopa_PointIdle)
                    EVT_CALL(PlayerFaceNpc, NPC_JrTroopa, 3)
                    EVT_CALL(SpeakToPlayer, NPC_JrTroopa, ANIM_JrTroopa_PointTalk, ANIM_JrTroopa_PointIdle, 0, MSG_CH0_00AE)
                    EVT_WAIT(10)
                    EVT_THREAD
                        EVT_CALL(GetPlayerPos, LVar0, LVar1, LVar2)
                        EVT_CALL(UseSettingsFrom, CAM_DEFAULT, LVar0, LVar1, LVar2)
                        EVT_CALL(SetPanTarget, CAM_DEFAULT, 430, LVar1, LVar2)
                        EVT_CALL(SetCamSpeed, CAM_DEFAULT, EVT_FLOAT(4.0))
                        EVT_CALL(PanToTarget, CAM_DEFAULT, 0, 1)
                        EVT_CALL(WaitForCam, CAM_DEFAULT, EVT_FLOAT(1.0))
                        EVT_CALL(PanToTarget, CAM_DEFAULT, 0, 0)
                    EVT_END_THREAD
                    EVT_CALL(StartBossBattle, SONG_JR_TROOPA_BATTLE)
            EVT_END_SWITCH
            EVT_WAIT(1)
            EVT_GOTO(0)
        EVT_CASE_OR_EQ(101)
        EVT_CASE_OR_EQ(102)
        EVT_CASE_OR_EQ(3)
        EVT_CASE_OR_EQ(103)
        EVT_END_CASE_GROUP
    EVT_END_SWITCH
    EVT_RETURN
    EVT_END
};

EvtScript N(EVS_NpcDefeat_JrTroopa) = {
    EVT_CALL(GetBattleOutcome, LVar0)
    EVT_SWITCH(LVar0)
        EVT_CASE_EQ(OUTCOME_PLAYER_WON)
            EVT_CALL(GetPlayerPos, LVar0, LVar1, LVar2)
            EVT_CALL(UseSettingsFrom, CAM_DEFAULT, LVar0, LVar1, LVar2)
            EVT_CALL(SetPanTarget, CAM_DEFAULT, 400, LVar1, LVar2)
            EVT_CALL(SetCamDistance, CAM_DEFAULT, EVT_FLOAT(275.0))
            EVT_CALL(SetCamPitch, CAM_DEFAULT, EVT_FLOAT(15.0), EVT_FLOAT(-7.5))
            EVT_CALL(SetCamSpeed, CAM_DEFAULT, EVT_FLOAT(90.0))
            EVT_CALL(PanToTarget, CAM_DEFAULT, 0, 1)
            EVT_CALL(WaitForCam, CAM_DEFAULT, EVT_FLOAT(1.0))
            EVT_CALL(PlayerFaceNpc, NPC_SELF, FALSE)
            EVT_CALL(SetNpcAnimation, NPC_SELF, ANIM_JrTroopa_Hurt)
            EVT_CALL(SpeakToPlayer, NPC_SELF, ANIM_JrTroopa_Hurt, ANIM_JrTroopa_Hurt, 0, MSG_CH0_00B5)
            EVT_CALL(SetNpcSpeed, NPC_SELF, EVT_FLOAT(6.0))
            EVT_CALL(SetNpcAnimation, NPC_SELF, ANIM_JrTroopa_Run)
            EVT_CALL(NpcMoveTo, NPC_SELF, 564, 10, 0)
            EVT_CALL(SetNpcPos, NPC_SELF, NPC_DISPOSE_LOCATION)
            EVT_WAIT(60)
            EVT_CALL(SetNpcPos, NPC_SELF, 564, 0, 10)
            EVT_CALL(NpcMoveTo, NPC_SELF, 435, 10, 0)
            EVT_CALL(SpeakToPlayer, NPC_SELF, ANIM_JrTroopa_PointTalk, ANIM_JrTroopa_PointIdle, 0, MSG_CH0_00B6)
            EVT_CALL(NpcMoveTo, NPC_SELF, 564, 10, 0)
            EVT_CALL(SetNpcAnimation, NPC_SELF, ANIM_JrTroopa_Idle)
            EVT_CALL(SetNpcPos, NPC_SELF, NPC_DISPOSE_LOCATION)
            EVT_THREAD
                EVT_CALL(ResetCam, CAM_DEFAULT, 4)
            EVT_END_THREAD
            EVT_EXEC(N(EVS_SetNormalMusic))
            EVT_SET(AB_KMR_0, 0)
            EVT_SET(GB_StoryProgress, STORY_CH0_DEFEATED_JR_TROOPA)
            EVT_CALL(DisablePlayerInput, FALSE)
    EVT_END_SWITCH
    EVT_RETURN
    EVT_END
};

NpcSettings N(NpcSettings_Goompa) = {
    .defaultAnim = ANIM_Goompa_Idle,
    .height = 24,
    .radius = 24,
    .otherAI = &N(EVS_NpcAuxAI_Goompa),
    .onInteract = &N(EVS_NpcInteract_Goompa),
    .ai = &N(EVS_NpcAI_Goompa),
    .aux = &N(EVS_NpcAux_Goompa),
    .onDefeat = &N(EVS_NpcDefeat_Goompa),
    .flags = ENEMY_FLAG_PASSIVE | ENEMY_FLAG_4 | ENEMY_FLAG_100,
};

EvtScript N(EVS_NpcInit_JrTroopa) = {
    EVT_CALL(SetNpcPos, NPC_SELF, NPC_DISPOSE_LOCATION)
    EVT_CALL(EnableNpcShadow, NPC_SELF, FALSE)
    EVT_CALL(BindNpcIdle, NPC_SELF, EVT_PTR(N(EVS_NpcIdle_JrTroopa)))
    EVT_CALL(BindNpcDefeat, NPC_SELF, EVT_PTR(N(EVS_NpcDefeat_JrTroopa)))
    EVT_RETURN
    EVT_END
};

StaticNpc N(NpcData_JrTroopa) = {
    .id = NPC_JrTroopa,
    .settings = &N(NpcSettings_JrTroopa),
    .pos = { NPC_DISPOSE_LOCATION },
    .yaw = 0,
    .flags = ENEMY_FLAG_100 | ENEMY_FLAG_400 | ENEMY_FLAG_800 | ENEMY_FLAG_40000 | ENEMY_FLAG_200000 | ENEMY_FLAG_NO_DROPS,
    .init = &N(EVS_NpcInit_JrTroopa),
    .drops = {
        .dropFlags = NPC_DROP_FLAG_80,
        .heartDrops  = NO_DROPS,
        .flowerDrops = NO_DROPS,
    },
    .animations = {
        .idle   = ANIM_JrTroopa_Idle,
        .walk   = ANIM_JrTroopa_Walk,
        .run    = ANIM_JrTroopa_Walk,
        .chase  = ANIM_JrTroopa_Walk,
        .anim_4 = ANIM_JrTroopa_Idle,
        .anim_5 = ANIM_JrTroopa_Idle,
        .death  = ANIM_JrTroopa_Idle,
        .hit    = ANIM_JrTroopa_Idle,
        .anim_8 = ANIM_JrTroopa_Idle,
        .anim_9 = ANIM_JrTroopa_Idle,
        .anim_A = ANIM_JrTroopa_Idle,
        .anim_B = ANIM_JrTroopa_Idle,
        .anim_C = ANIM_JrTroopa_Idle,
        .anim_D = ANIM_JrTroopa_Idle,
        .anim_E = ANIM_JrTroopa_Idle,
        .anim_F = ANIM_JrTroopa_Idle,
    },
};

StaticNpc N(NpcData_GoombaFamily) = {
    .id = NPC_Goompa,
    .settings = &N(NpcSettings_Goompa),
    .pos = { -58.0f, 0.0f, 130.0f },
    .yaw = 0,
    .flags = ENEMY_FLAG_100 | ENEMY_FLAG_200000,
    .animations = {
    },
};

NpcGroupList N(DefaultNPCs) = {
    NPC_GROUP(N(NpcData_JrTroopa), BTL_KMR_PART_3_FORMATION_02),
    NPC_GROUP(N(NpcData_GoombaFamily)),
    {}
};<|MERGE_RESOLUTION|>--- conflicted
+++ resolved
@@ -95,13 +95,8 @@
                 EVT_CALL(SetNpcAnimation, NPC_PARTNER, ANIM_Goompa_Run)
                 EVT_CALL(NpcMoveTo, NPC_PARTNER, 582, 6, 0)
                 EVT_CALL(SetNpcAnimation, NPC_PARTNER, ANIM_Goompa_Idle)
-<<<<<<< HEAD
-                EVT_CALL(SetNpcFlagBits, NPC_PARTNER, NPC_FLAG_ENABLE_HIT_SCRIPT, FALSE)
+                EVT_CALL(SetNpcFlagBits, NPC_PARTNER, NPC_FLAG_8, FALSE)
                 EVT_CALL(PlaySoundAtNpc, NPC_PARTNER, SOUND_61, SOUND_SPACE_MODE_0)
-=======
-                EVT_CALL(SetNpcFlagBits, NPC_PARTNER, NPC_FLAG_8, FALSE)
-                EVT_CALL(PlaySoundAtNpc, NPC_PARTNER, SOUND_61, 0)
->>>>>>> 713883c7
                 EVT_CALL(SpeakToPlayer, NPC_PARTNER, ANIM_Goompa_Talk, ANIM_Goompa_Idle, 0, MSG_CH0_00AD)
                 EVT_WAIT(10)
                 EVT_THREAD
