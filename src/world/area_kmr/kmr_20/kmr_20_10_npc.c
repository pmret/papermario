#include "kmr_20.h"
#include "effects.h"
#include "animation_script.h"

extern AnimScript Entity_SimpleSpring_AnimLaunch;

NpcSettings N(NpcSettings_Luigi) = {
    .height = 24,
    .radius = 24,
    .level = 99,
};

NpcSettings N(NpcSettings_ShyGuy) = {
    .height = 23,
    .radius = 22,
    .level = 14,
    .onHit = &EnemyNpcHit,
    .onDefeat = &EnemyNpcDefeat,
    .actionFlags = AI_ACTION_JUMP_WHEN_SEE_PLAYER,
};

#include "world/common/complete/GiveReward.inc.c"

API_CALLABLE(N(PlaySpringLaunchAnimation)) {
    Entity* entity = get_entity_by_index(0);

    if (entity == NULL) {
        return ApiStatus_BLOCK;
    }

    play_model_animation(entity->virtualModelIndex, Entity_SimpleSpring_AnimLaunch);
    return ApiStatus_DONE2;
}

#include "world/common/atomic/MarioSalute.inc.c"

EvtScript N(EVS_KootFavorCheck_Luigi) = {
    EVT_IF_NE(GB_KootFavor_Current, KOOT_FAVOR_CH3_1)
        EVT_RETURN
    EVT_END_IF
    EVT_IF_NE(GF_KMR20_Gift_LuigisAutograph, FALSE)
        EVT_RETURN
    EVT_END_IF
    EVT_CALL(SetNpcAnimation, NPC_SELF, ANIM_Luigi_Idle)
    EVT_EXEC_WAIT(N(EVS_MarioSalute))
    EVT_CALL(SpeakToPlayer, NPC_SELF, ANIM_Luigi_Talk, ANIM_Luigi_Idle, 0, MSG_CH0_0103)
    EVT_CALL(SetPlayerAnimation, ANIM_Mario_NodYes)
    EVT_WAIT(40)
    EVT_CALL(SetPlayerAnimation, ANIM_Mario_10002)
    EVT_CALL(SpeakToPlayer, NPC_SELF, ANIM_Luigi_Talk, ANIM_Luigi_Idle, 0, MSG_CH0_0104)
    EVT_CALL(GetNpcYaw, NPC_SELF, LVar0)
    EVT_SET(LVar1, LVar0)
    EVT_ADD(LVar1, 180)
    EVT_CALL(InterpNpcYaw, NPC_SELF, LVar1, 5)
    EVT_WAIT(10)
    EVT_CALL(SetNpcAnimation, NPC_SELF, ANIM_Luigi_IdleBack)
    EVT_WAIT(40)
    EVT_CALL(SetNpcAnimation, NPC_SELF, ANIM_Luigi_Idle)
    EVT_CALL(InterpNpcYaw, NPC_SELF, LVar0, 5)
    EVT_WAIT(10)
    EVT_CALL(SpeakToPlayer, NPC_SELF, ANIM_Luigi_Talk, ANIM_Luigi_Idle, 0, MSG_CH0_0105)
    EVT_WAIT(10)
    EVT_SET(LVar0, ITEM_KOOT_MERLUVLEE_AUTOGRAPH)
    EVT_SET(LVar1, 1)
    EVT_EXEC_WAIT(N(GiveItemReward))
    EVT_CALL(AddKeyItem, LVar0)
    EVT_SET(GF_KMR20_Gift_LuigisAutograph, TRUE)
    EVT_IF_GE(GB_StoryProgress, STORY_CH3_STAR_SPRIT_DEPARTED)
        EVT_IF_LT(GB_StoryProgress, STORY_CH4_DEFEATED_GENERAL_GUY)
            EVT_CALL(GetSelfVar, 0, LVar0)
            EVT_IF_EQ(LVar0, 0)
                EVT_CALL(SetNpcAnimation, NPC_SELF, ANIM_Luigi_Run)
                EVT_WAIT(1)
            EVT_END_IF
        EVT_END_IF
    EVT_END_IF
    EVT_RETURN
    EVT_END
};

EvtScript N(EVS_Scene_LuigiWaitingAround) = {
    EVT_CALL(DisablePlayerInput, TRUE)
    EVT_CALL(SetNpcAnimation, NPC_Luigi_1, ANIM_Luigi_IdleSit)
    EVT_CALL(SetNpcPos, NPC_Luigi_1, 379, 20, -60)
    EVT_CALL(InterpNpcYaw, NPC_Luigi_1, 39, 0)
    EVT_CALL(SetNpcCollisionSize, NPC_Luigi_1, 43, 24)
    EVT_CALL(UseSettingsFrom, CAM_DEFAULT, 495, 30, -115)
    EVT_CALL(SetPanTarget, CAM_DEFAULT, 495, 0, -115)
    EVT_CALL(SetCamDistance, CAM_DEFAULT, EVT_FLOAT(620.0))
    EVT_CALL(SetCamSpeed, CAM_DEFAULT, EVT_FLOAT(90.0))
    EVT_CALL(PanToTarget, CAM_DEFAULT, 0, 1)
    EVT_THREAD
        EVT_CALL(GetNpcPos, NPC_Luigi_1, LVar0, LVar1, LVar2)
        EVT_ADD(LVar1, 25)
        EVT_ADD(LVar2, 2)
        EVT_LOOP(3)
            EVT_PLAY_EFFECT(EFFECT_MUSIC_NOTE, 2, LVar0, LVar1, LVar2)
            EVT_WAIT(13)
            EVT_PLAY_EFFECT(EFFECT_MUSIC_NOTE, 2, LVar0, LVar1, LVar2)
            EVT_WAIT(22)
        EVT_END_LOOP
        EVT_PLAY_EFFECT(EFFECT_MUSIC_NOTE, 2, LVar0, LVar1, LVar2)
    EVT_END_THREAD
    EVT_THREAD
        EVT_LOOP(3)
            EVT_CALL(SetNpcAnimation, NPC_Luigi_1, ANIM_Luigi_IdleSit)
            EVT_WAIT(10)
            EVT_CALL(SetNpcAnimation, NPC_Luigi_1, ANIM_Luigi_TalkSit)
            EVT_WAIT(25)
        EVT_END_LOOP
        EVT_WAIT(10)
        EVT_CALL(SetNpcAnimation, NPC_Luigi_1, ANIM_Luigi_IdleSit)
    EVT_END_THREAD
    EVT_WAIT(70)
    EVT_CALL(GetNpcPos, NPC_Luigi_1, LVar0, LVar1, LVar2)
    EVT_CALL(UseSettingsFrom, CAM_DEFAULT, LVar0, LVar1, LVar2)
    EVT_CALL(SetPanTarget, CAM_DEFAULT, LVar0, LVar1, LVar2)
    EVT_CALL(SetCamDistance, CAM_DEFAULT, EVT_FLOAT(250.0))
    EVT_CALL(SetCamSpeed, CAM_DEFAULT, EVT_FLOAT(90.0))
    EVT_CALL(PanToTarget, CAM_DEFAULT, 0, 1)
    EVT_WAIT(80)
    EVT_CALL(SpeakToPlayer, NPC_Luigi_1, ANIM_Luigi_TalkSit, ANIM_Luigi_IdleSit, 5, MSG_CH0_00DB)
    EVT_WAIT(20)
    EVT_CALL(PlaySoundAtNpc, NPC_Luigi_1, SOUND_263, SOUND_SPACE_MODE_0)
    EVT_CALL(ShowEmote, NPC_Luigi_1, EMOTE_QUESTION, -30, 40, TRUE, 0, 0, 0, 0)
    EVT_WAIT(25)
    EVT_THREAD
        EVT_CALL(UseSettingsFrom, CAM_DEFAULT, 495, 30, -115)
        EVT_CALL(SetPanTarget, CAM_DEFAULT, 495, 0, -115)
        EVT_CALL(SetCamDistance, CAM_DEFAULT, EVT_FLOAT(620.0))
        EVT_CALL(SetCamSpeed, CAM_DEFAULT, EVT_FLOAT(90.0))
        EVT_CALL(PanToTarget, CAM_DEFAULT, 0, 1)
    EVT_END_THREAD
    EVT_WAIT(20)
    EVT_SET(MF_ReadyForPlayerEntry, TRUE)
    EVT_WAIT(15)
    EVT_CALL(SetNpcFlagBits, NPC_Luigi_1, NPC_FLAG_GRAVITY, TRUE)
<<<<<<< HEAD
    EVT_CALL(SetNpcFlagBits, NPC_Luigi_1, NPC_FLAG_ENABLE_HIT_SCRIPT, FALSE)
    EVT_CALL(PlaySoundAtNpc, NPC_Luigi_1, SOUND_262, SOUND_SPACE_MODE_0)
=======
    EVT_CALL(SetNpcFlagBits, NPC_Luigi_1, NPC_FLAG_8, FALSE)
    EVT_CALL(PlaySoundAtNpc, NPC_Luigi_1, SOUND_262, 0)
>>>>>>> 713883c7
    EVT_CALL(ShowEmote, NPC_Luigi_1, EMOTE_EXCLAMATION, -30, 20, TRUE, 0, 0, 0, 0)
    EVT_CALL(SetNpcAnimation, NPC_Luigi_1, ANIM_Luigi_Jump)
    EVT_CALL(GetNpcPos, NPC_Luigi_1, LVar0, LVar1, LVar2)
    EVT_CALL(NpcJump0, NPC_Luigi_1, LVar0, LVar1, LVar2, 10)
    EVT_CALL(SetNpcAnimation, NPC_Luigi_1, ANIM_Luigi_Idle)
    EVT_WAIT(15)
    EVT_CALL(SpeakToPlayer, NPC_Luigi_1, ANIM_Luigi_Talk, ANIM_Luigi_Idle, 0, MSG_CH0_00DC)
    EVT_THREAD
        EVT_CALL(SetNpcAnimation, NPC_Luigi_1, ANIM_Luigi_Run)
        EVT_CALL(NpcMoveTo, NPC_Luigi_1, 531, -128, 50)
        EVT_CALL(SetNpcAnimation, NPC_Luigi_1, ANIM_Luigi_Idle)
    EVT_END_THREAD
    EVT_THREAD
        EVT_LOOP(10)
            EVT_CALL(GetNpcPos, NPC_Luigi_1, LVar0, LVar1, LVar2)
            EVT_PLAY_EFFECT(EFFECT_WALKING_DUST, 1, LVar0, LVar1, LVar2, 0, 0)
            EVT_WAIT(6)
        EVT_END_LOOP
    EVT_END_THREAD
    EVT_THREAD
        EVT_WAIT(10)
        EVT_CALL(DisablePlayerPhysics, FALSE)
        EVT_CALL(PlayerMoveTo, 556, -158, 30)
    EVT_END_THREAD
    EVT_THREAD
        EVT_CALL(DisablePartnerAI, 0)
        EVT_WAIT(15)
        EVT_CALL(SetNpcAnimation, NPC_PARTNER, PARTNER_ANIM_WALK)
        EVT_CALL(NpcMoveTo, NPC_PARTNER, 554, -195, 28)
        EVT_CALL(SetNpcAnimation, NPC_PARTNER, PARTNER_ANIM_IDLE)
    EVT_END_THREAD
    EVT_WAIT(3)
    EVT_CALL(UseSettingsFrom, CAM_DEFAULT, 495, 30, -115)
    EVT_CALL(SetPanTarget, CAM_DEFAULT, 495, 0, -115)
    EVT_CALL(SetCamDistance, CAM_DEFAULT, EVT_FLOAT(620.0))
    EVT_CALL(SetCamSpeed, CAM_DEFAULT, EVT_FLOAT(90.0))
    EVT_CALL(PanToTarget, CAM_DEFAULT, 0, 1)
    EVT_WAIT(15)
    EVT_CALL(UseSettingsFrom, CAM_DEFAULT, 564, 0, -176)
    EVT_CALL(SetPanTarget, CAM_DEFAULT, 556, 0, -158)
    EVT_CALL(SetCamDistance, CAM_DEFAULT, EVT_FLOAT(270.0))
    EVT_CALL(SetCamSpeed, CAM_DEFAULT, EVT_FLOAT(2.0))
    EVT_CALL(PanToTarget, CAM_DEFAULT, 0, 1)
    EVT_WAIT(40)
    EVT_CALL(SpeakToPlayer, NPC_Luigi_1, ANIM_Luigi_Talk, ANIM_Luigi_Idle, 5, MSG_CH0_00DD)
    EVT_CALL(SetNpcAnimation, NPC_Luigi_1, ANIM_Luigi_Idle)
    EVT_WAIT(10)
    EVT_CALL(SetNpcAnimation, NPC_Luigi_1, ANIM_Luigi_StillBack)
    EVT_WAIT(30)
    EVT_CALL(PlaySoundAtNpc, NPC_Luigi_1, SOUND_263, SOUND_SPACE_MODE_0)
    EVT_CALL(ShowEmote, NPC_Luigi_1, EMOTE_QUESTION, -30, 30, TRUE, 0, 0, 0, 0)
    EVT_WAIT(30)
    EVT_CALL(SetNpcAnimation, NPC_Luigi_1, ANIM_Luigi_Idle)
    EVT_CALL(SetNpcAnimation, NPC_Luigi_1, ANIM_Luigi_Run)
    EVT_CALL(NpcMoveTo, NPC_Luigi_1, 524, -152, 10)
    EVT_CALL(SetNpcAnimation, NPC_Luigi_1, ANIM_Luigi_Idle)
    EVT_WAIT(15)
    EVT_THREAD
        EVT_WAIT(20)
        EVT_CALL(InterpNpcYaw, NPC_PARTNER, 39, 0)
        EVT_WAIT(45)
        EVT_CALL(InterpNpcYaw, NPC_PARTNER, 219, 0)
    EVT_END_THREAD
    EVT_CALL(ShowEmote, NPC_Luigi_1, EMOTE_ELLIPSIS, 20, 85, TRUE, 0, 0, 0, 0)
    EVT_WAIT(15)
    EVT_CALL(PlaySoundAtNpc, NPC_PARTNER, SOUND_263, SOUND_SPACE_MODE_0)
    EVT_CALL(ShowEmote, NPC_PARTNER, EMOTE_QUESTION, -20, 70, TRUE, 0, 0, 0, 0)
    EVT_WAIT(110)
    EVT_CALL(SpeakToPlayer, NPC_Luigi_1, ANIM_Luigi_Talk, ANIM_Luigi_Idle, 5, MSG_CH0_00DE)
    EVT_CALL(GetCurrentPartnerID, LVar0)
    EVT_SWITCH(LVar0)
        EVT_CASE_EQ(PARTNER_GOOMBARIO)
            EVT_CALL(SpeakToPlayer, NPC_PARTNER, PARTNER_ANIM_TALK, PARTNER_ANIM_IDLE, 5, MSG_CH0_00DF)
        EVT_CASE_EQ(PARTNER_KOOPER)
            EVT_CALL(SpeakToPlayer, NPC_PARTNER, PARTNER_ANIM_TALK, PARTNER_ANIM_IDLE, 5, MSG_CH0_00E0)
        EVT_CASE_EQ(PARTNER_BOMBETTE)
            EVT_CALL(SpeakToPlayer, NPC_PARTNER, PARTNER_ANIM_TALK, PARTNER_ANIM_IDLE, 5, MSG_CH0_00E1)
        EVT_CASE_EQ(PARTNER_PARAKARRY)
            EVT_CALL(SpeakToPlayer, NPC_PARTNER, PARTNER_ANIM_TALK, PARTNER_ANIM_IDLE, 5, MSG_CH0_00E2)
        EVT_CASE_DEFAULT
            EVT_CALL(SpeakToPlayer, NPC_PARTNER, PARTNER_ANIM_STILL, PARTNER_ANIM_HURT, 5, MSG_CH0_00DB)
    EVT_END_SWITCH
    EVT_CALL(SpeakToPlayer, NPC_Luigi_1, ANIM_Luigi_Talk, ANIM_Luigi_Idle, 5, MSG_CH0_00E3)
    EVT_CALL(SetNpcFlagBits, NPC_Luigi_1, NPC_FLAG_GRAVITY, FALSE)
    EVT_CALL(SetNpcFlagBits, NPC_Luigi_1, NPC_FLAG_8, TRUE)
    EVT_CALL(EnablePartnerAI)
    EVT_CALL(SetCamSpeed, CAM_DEFAULT, EVT_FLOAT(3.5))
    EVT_CALL(PanToTarget, CAM_DEFAULT, 0, 0)
    EVT_WAIT(15)
    EVT_CALL(DisablePlayerInput, FALSE)
    EVT_RETURN
    EVT_END
};

EvtScript N(EVS_NpcAux_Luigi_WhistleAtopObstacle) = {
    EVT_LABEL(20)
        EVT_CALL(GetNpcVar, NPC_SELF, 0, LVar0)
        EVT_IF_EQ(LVar0, 1)
            EVT_GOTO(21)
        EVT_END_IF
        EVT_CALL(SetNpcAnimation, NPC_SELF, ANIM_Luigi_IdleSit)
        EVT_CALL(GetNpcPos, NPC_SELF, LVarA, LVarB, LVarC)
        EVT_ADD(LVarB, 25)
        EVT_ADD(LVarC, 2)
        EVT_PLAY_EFFECT(EFFECT_MUSIC_NOTE, 2, LVarA, LVarB, LVarC)
        EVT_WAIT(13)
        EVT_CALL(GetNpcVar, NPC_SELF, 0, LVar0)
        EVT_CALL(GetNpcPos, NPC_SELF, LVarA, LVarB, LVarC)
        EVT_ADD(LVarB, 25)
        EVT_ADD(LVarC, 2)
        EVT_PLAY_EFFECT(EFFECT_MUSIC_NOTE, 2, LVarA, LVarB, LVarC)
        EVT_IF_EQ(LVar0, 1)
            EVT_GOTO(21)
        EVT_END_IF
        EVT_CALL(SetNpcAnimation, NPC_SELF, ANIM_Luigi_TalkSit)
        EVT_WAIT(22)
        EVT_GOTO(20)
    EVT_LABEL(21)
    EVT_RETURN
    EVT_END
};

EvtScript N(EVS_NpcIdle_Luigi_InBasement) = {
    EVT_CALL(SetNpcAnimation, NPC_SELF, ANIM_Luigi_Idle)
    EVT_LABEL(10)
        EVT_WAIT(1)
        EVT_IF_EQ(MF_Unk_0C, FALSE)
            EVT_GOTO(10)
        EVT_END_IF
    EVT_LABEL(20)
        EVT_IF_EQ(MF_Unk_0C, FALSE)
            EVT_GOTO(10)
        EVT_END_IF
        EVT_CALL(GetNpcVar, NPC_SELF, 0, LVar0)
        EVT_IF_EQ(LVar0, 1)
            EVT_GOTO(21)
        EVT_END_IF
        EVT_CALL(GetNpcPos, NPC_SELF, LVarA, LVarB, LVarC)
        EVT_ADD(LVarA, 6)
        EVT_ADD(LVarB, 58)
        EVT_ADD(LVarC, 2)
        EVT_PLAY_EFFECT(EFFECT_MUSIC_NOTE, 0, LVarA, LVarB, LVarC)
        EVT_WAIT(20)
        EVT_CALL(GetNpcPos, NPC_SELF, LVarA, LVarB, LVarC)
        EVT_SUB(LVarA, 4)
        EVT_ADD(LVarB, 55)
        EVT_SUB(LVarC, 1)
        EVT_PLAY_EFFECT(EFFECT_MUSIC_NOTE, 0, LVarA, LVarB, LVarC)
        EVT_IF_EQ(MF_Unk_0C, FALSE)
            EVT_GOTO(10)
        EVT_END_IF
        EVT_CALL(GetNpcVar, NPC_SELF, 0, LVar0)
        EVT_IF_EQ(LVar0, 1)
            EVT_GOTO(21)
        EVT_END_IF
        EVT_WAIT(28)
        EVT_GOTO(20)
    EVT_LABEL(21)
    EVT_RETURN
    EVT_END
};

EvtScript N(EVS_NpcIdle_Luigi_InBedroom) = {
    EVT_LABEL(10)
        EVT_SET(LVar0, MF_Unk_0C)
        EVT_IF_EQ(LVar0, 1)
            EVT_CALL(SetNpcFlagBits, NPC_Luigi_0, NPC_FLAG_2, FALSE)
        EVT_ELSE
            EVT_CALL(SetNpcFlagBits, NPC_Luigi_0, NPC_FLAG_2, TRUE)
        EVT_END_IF
        EVT_WAIT(3)
        EVT_GOTO(10)
    EVT_RETURN
    EVT_END
};

EvtScript N(EVS_Scene_CaughtLuigiInBasement) = {
    EVT_SET(GF_KMR20_CaughtLuigiInBasement, TRUE)
    EVT_SET(AF_KMR_0C, TRUE)
    EVT_CALL(SetNpcAnimation, NPC_Luigi_0, ANIM_Luigi_Idle)
    EVT_CALL(SetNpcVar, NPC_Luigi_0, 0, 1)
    EVT_WAIT(1)
    EVT_CALL(DisablePlayerInput, TRUE)
    EVT_WAIT(2)
    EVT_THREAD
        EVT_WAIT(20)
        EVT_CALL(GetNpcPos, NPC_SELF, LVarA, LVarB, LVarC)
        EVT_ADD(LVarB, 45)
        EVT_ADD(LVarC, 1)
        EVT_PLAY_EFFECT(EFFECT_MUSIC_NOTE, 0, LVarA, LVarB, LVarC)
        EVT_WAIT(25)
        EVT_PLAY_EFFECT(EFFECT_MUSIC_NOTE, 0, LVarA, LVarB, LVarC)
        EVT_WAIT(25)
        EVT_PLAY_EFFECT(EFFECT_MUSIC_NOTE, 0, LVarA, LVarB, LVarC)
        EVT_WAIT(25)
        EVT_PLAY_EFFECT(EFFECT_MUSIC_NOTE, 0, LVarA, LVarB, LVarC)
        EVT_WAIT(25)
        EVT_PLAY_EFFECT(EFFECT_MUSIC_NOTE, 0, LVarA, LVarB, LVarC)
        EVT_WAIT(25)
        EVT_PLAY_EFFECT(EFFECT_MUSIC_NOTE, 0, LVarA, LVarB, LVarC)
        EVT_WAIT(25)
        EVT_PLAY_EFFECT(EFFECT_MUSIC_NOTE, 0, LVarA, LVarB, LVarC)
        EVT_WAIT(25)
        EVT_PLAY_EFFECT(EFFECT_MUSIC_NOTE, 0, LVarA, LVarB, LVarC)
        EVT_WAIT(25)
        EVT_PLAY_EFFECT(EFFECT_MUSIC_NOTE, 0, LVarA, LVarB, LVarC)
    EVT_END_THREAD
    EVT_WAIT(20)
    EVT_THREAD
        EVT_CALL(GetNpcPos, NPC_Luigi_0, LVar0, LVar1, LVar2)
        EVT_CALL(UseSettingsFrom, CAM_DEFAULT, LVar0, LVar1, LVar2)
        EVT_CALL(SetPanTarget, CAM_DEFAULT, LVar0, LVar1, LVar2)
        EVT_CALL(SetCamDistance, CAM_DEFAULT, EVT_FLOAT(300.0))
        EVT_CALL(SetCamSpeed, CAM_DEFAULT, EVT_FLOAT(3.5))
        EVT_CALL(PanToTarget, CAM_DEFAULT, 0, 1)
    EVT_END_THREAD
    EVT_WAIT(25)
    EVT_CALL(SpeakToPlayer, NPC_Luigi_0, ANIM_Luigi_Talk, ANIM_Luigi_Idle, 5, MSG_CH0_00E9)
    EVT_WAIT(15)
    EVT_CALL(InterpNpcYaw, NPC_Luigi_0, 270, 0)
    EVT_WAIT(25)
    EVT_CALL(InterpNpcYaw, NPC_Luigi_0, 90, 0)
    EVT_WAIT(6)
    EVT_CALL(InterpNpcYaw, NPC_Luigi_0, 270, 0)
    EVT_WAIT(5)
    EVT_THREAD
        EVT_CALL(GetNpcPos, NPC_Luigi_0, LVar0, LVar1, LVar2)
        EVT_CALL(NpcJump0, NPC_Luigi_0, LVar0, LVar1, LVar2, 9)
    EVT_END_THREAD
    EVT_CALL(SpeakToPlayer, NPC_Luigi_0, ANIM_Luigi_Talk, ANIM_Luigi_Idle, 5, MSG_CH0_00EA)
    EVT_CALL(InterpNpcYaw, NPC_Luigi_0, 90, 0)
    EVT_WAIT(5)
    EVT_CALL(EnableModel, MODEL_o200, FALSE)
    EVT_CALL(InterpNpcYaw, NPC_Luigi_0, 270, 0)
    EVT_WAIT(5)
    EVT_CALL(SpeakToPlayer, NPC_Luigi_0, ANIM_Luigi_Talk, ANIM_Luigi_Idle, 5, MSG_CH0_00EB)
    EVT_WAIT(3)
    EVT_CALL(SetNpcFlagBits, NPC_Luigi_0, NPC_FLAG_100, TRUE)
    EVT_CALL(SetNpcAnimation, NPC_Luigi_0, ANIM_Luigi_Run)
    EVT_CALL(NpcMoveTo, NPC_Luigi_0, -130, -17, 15)
    EVT_CALL(NpcJump0, NPC_Luigi_0, -145, -54, -45, 10)
    EVT_CALL(PlaySoundAtNpc, NPC_Luigi_0, SOUND_2086, SOUND_SPACE_MODE_0)
    EVT_CALL(N(PlaySpringLaunchAnimation))
    EVT_THREAD
        EVT_WAIT(3)
        EVT_EXEC(N(EVS_SecretPanel_Flip))
    EVT_END_THREAD
    EVT_CALL(NpcJump0, NPC_Luigi_0, -145, 30, -45, 20)
    EVT_THREAD
        EVT_CALL(SetNpcFlagBits, NPC_Luigi_0, NPC_FLAG_100, FALSE)
        EVT_CALL(NpcMoveTo, NPC_Luigi_0, 20, -80, 15)
        EVT_CALL(SetNpcAnimation, NPC_Luigi_0, ANIM_Luigi_Idle)
        EVT_CALL(SetNpcPos, NPC_Luigi_0, 48, 30, -5)
        EVT_CALL(InterpNpcYaw, NPC_Luigi_0, 270, 0)
    EVT_END_THREAD
    EVT_CALL(GetPlayerPos, LVar0, LVar1, LVar2)
    EVT_CALL(UseSettingsFrom, CAM_DEFAULT, LVar0, LVar1, LVar2)
    EVT_CALL(SetPanTarget, CAM_DEFAULT, LVar0, LVar1, LVar2)
    EVT_CALL(SetCamDistance, CAM_DEFAULT, EVT_FLOAT(400.0))
    EVT_CALL(SetCamSpeed, CAM_DEFAULT, EVT_FLOAT(4.0))
    EVT_CALL(PanToTarget, CAM_DEFAULT, 0, 1)
    EVT_CALL(WaitForCam, CAM_DEFAULT, EVT_FLOAT(1.0))
    EVT_CALL(PanToTarget, CAM_DEFAULT, 0, 0)
    EVT_CALL(DisablePlayerInput, FALSE)
    EVT_RETURN
    EVT_END
};

EvtScript N(EVS_NpcIdle_Luigi_ReadingMail) = {
    EVT_LABEL(10)
    EVT_IF_EQ(MF_Unk_0C, FALSE)
        EVT_CALL(SetNpcFlagBits, NPC_SELF, NPC_FLAG_2, TRUE)
        EVT_WAIT(1)
        EVT_GOTO(10)
    EVT_END_IF
    EVT_CALL(SetNpcFlagBits, NPC_SELF, NPC_FLAG_2, FALSE)
    EVT_CALL(GetPlayerPos, LVar0, LVar1, LVar2)
    EVT_IF_GT(LVar0, 0)
        EVT_WAIT(1)
        EVT_GOTO(10)
    EVT_END_IF
    EVT_CALL(DisablePlayerInput, TRUE)
    EVT_SET(GF_KMR20_CaughtLuigiReadingLetter, TRUE)
    EVT_WAIT(20)
    EVT_CALL(PlaySoundAtNpc, NPC_SELF, SOUND_262, SOUND_SPACE_MODE_0)
    EVT_CALL(ShowEmote, NPC_SELF, EMOTE_EXCLAMATION, -30, 15, TRUE, 0, 0, 0, 0)
    EVT_WAIT(15)
    EVT_CALL(SetNpcAnimation, NPC_SELF, ANIM_Luigi_Idle)
    EVT_WAIT(10)
    EVT_CALL(SetNpcFlagBits, NPC_SELF, NPC_FLAG_100, TRUE)
    EVT_CALL(SetNpcAnimation, NPC_SELF, ANIM_Luigi_Run)
    EVT_CALL(NpcMoveTo, NPC_SELF, 37, -72, 16)
    EVT_CALL(InterpPlayerYaw, 90, 0)
    EVT_CALL(DisablePlayerInput, FALSE)
    EVT_CALL(NpcMoveTo, NPC_SELF, 42, -6, 10)
    EVT_CALL(InterpNpcYaw, NPC_SELF, 90, 0)
    EVT_CALL(SetNpcAnimation, NPC_SELF, ANIM_Luigi_Idle)
    EVT_CALL(SetNpcFlagBits, NPC_SELF, NPC_FLAG_100, FALSE)
    EVT_RETURN
    EVT_END
};

EvtScript N(EVS_NpcIdle_Luigi) = {
    EVT_CALL(SetNpcSpeed, NPC_SELF, EVT_FLOAT(3.0))
    EVT_CALL(SetNpcAnimation, NPC_SELF, ANIM_Luigi_Run)
    EVT_CALL(SetSelfVar, 0, 0)
    EVT_LABEL(10)
    EVT_CALL(SetNpcAnimation, NPC_SELF, ANIM_Luigi_Run)
    EVT_CALL(NpcMoveTo, NPC_SELF, 635, -108, 0)
    EVT_CALL(GetSelfVar, 0, LVar0)
    EVT_IF_NE(LVar0, 0)
        EVT_GOTO(100)
    EVT_END_IF
    EVT_CALL(SetNpcAnimation, NPC_SELF, ANIM_Luigi_Run)
    EVT_CALL(NpcMoveTo, NPC_SELF, 528, 20, 0)
    EVT_CALL(GetSelfVar, 0, LVar0)
    EVT_IF_NE(LVar0, 0)
        EVT_GOTO(100)
    EVT_END_IF
    EVT_CALL(SetNpcAnimation, NPC_SELF, ANIM_Luigi_Run)
    EVT_CALL(NpcMoveTo, NPC_SELF, 635, -108, 0)
    EVT_CALL(GetSelfVar, 0, LVar0)
    EVT_IF_NE(LVar0, 0)
        EVT_GOTO(100)
    EVT_END_IF
    EVT_CALL(SetNpcAnimation, NPC_SELF, ANIM_Luigi_Run)
    EVT_CALL(NpcMoveTo, NPC_SELF, 528, 20, 0)
    EVT_CALL(GetSelfVar, 0, LVar0)
    EVT_IF_NE(LVar0, 0)
        EVT_GOTO(100)
    EVT_END_IF
    EVT_GOTO(10)
    EVT_LABEL(100)
    EVT_CALL(SetNpcAnimation, NPC_SELF, ANIM_Luigi_Idle)
    EVT_CALL(InterpNpcYaw, NPC_SELF, 39, 0)
    EVT_RETURN
    EVT_END
};

EvtScript N(EVS_NpcInteract_Luigi) = {
    EVT_IF_EQ(MF_LuigiWaiting, TRUE)
        EVT_CALL(SpeakToPlayer, NPC_SELF, ANIM_Luigi_Talk, ANIM_Luigi_Idle, 0, MSG_CH0_00E5)
    EVT_ELSE
        EVT_SWITCH(GB_StoryProgress)
            EVT_CASE_LT(STORY_CH1_MERLIN_REVEALED_KOOPA_BROS)
                EVT_CALL(SpeakToPlayer, NPC_SELF, ANIM_Luigi_Talk, ANIM_Luigi_Idle, 0, MSG_CH0_00E6)
            EVT_CASE_LT(STORY_CH1_STAR_SPRIT_DEPARTED)
                EVT_CALL(SpeakToPlayer, NPC_SELF, ANIM_Luigi_Talk, ANIM_Luigi_Idle, 0, MSG_CH0_00E7)
            EVT_CASE_LT(STORY_CH2_STAR_SPRIT_DEPARTED)
                EVT_CALL(SpeakToPlayer, NPC_SELF, ANIM_Luigi_Talk, ANIM_Luigi_Idle, 0, MSG_CH0_00E8)
            EVT_CASE_LT(STORY_CH3_STAR_SPIRIT_RESCUED)
                EVT_CALL(SpeakToPlayer, NPC_SELF, ANIM_Luigi_Talk, ANIM_Luigi_Idle, 0, MSG_CH0_00ED)
            EVT_CASE_LT(STORY_CH4_STAR_SPRIT_DEPARTED)
                EVT_IF_EQ(GF_KMR20_ChasedOffShyGuy, FALSE)
                    EVT_CALL(SpeakToPlayer, NPC_SELF, ANIM_Luigi_Talk, ANIM_Luigi_Idle, 0, MSG_CH0_00EE)
                EVT_ELSE
                    EVT_CALL(SpeakToPlayer, NPC_SELF, ANIM_Luigi_Talk, ANIM_Luigi_Idle, 0, MSG_CH0_00EF)
                EVT_END_IF
            EVT_CASE_LT(STORY_CH5_STAR_SPRIT_DEPARTED)
                EVT_CALL(SpeakToPlayer, NPC_SELF, ANIM_Luigi_Talk, ANIM_Luigi_Idle, 0, MSG_CH0_00F0)
            EVT_CASE_LT(STORY_CH6_STAR_SPIRIT_RESCUED)
                EVT_CALL(SpeakToPlayer, NPC_SELF, ANIM_Luigi_Talk, ANIM_Luigi_Idle, 0, MSG_CH0_00F1)
            EVT_CASE_LT(STORY_CH7_STAR_SPRIT_DEPARTED)
                EVT_CALL(SpeakToPlayer, NPC_SELF, ANIM_Luigi_Talk, ANIM_Luigi_Idle, 0, MSG_CH0_00F2)
            EVT_CASE_LT(STORY_EPILOGUE)
                EVT_CALL(SpeakToPlayer, NPC_SELF, ANIM_Luigi_Talk, ANIM_Luigi_Idle, 16, MSG_CH0_00F3)
        EVT_END_SWITCH
    EVT_END_IF
    EVT_EXEC_WAIT(N(EVS_KootFavorCheck_Luigi))
    EVT_IF_NE(MF_LuigiWaiting, TRUE)
        EVT_SWITCH(GB_StoryProgress)
            EVT_CASE_LT(STORY_CH7_STAR_SPRIT_DEPARTED)
            EVT_END_CASE_GROUP
            EVT_CASE_LT(STORY_EPILOGUE)
                EVT_CALL(InterpNpcYaw, NPC_SELF, 39, 5)
        EVT_END_SWITCH
    EVT_END_IF
    EVT_RETURN
    EVT_END
};

EvtScript N(EVS_NpcInit_Luigi_0) = {
    EVT_CALL(SetNpcAnimation, NPC_SELF, ANIM_Luigi_Idle)
    EVT_CALL(SetNpcCollisionSize, NPC_SELF, 45, 24)
    EVT_IF_EQ(MF_LuigiWaiting, TRUE)
        EVT_CALL(SetNpcPos, NPC_SELF, NPC_DISPOSE_LOCATION)
        EVT_RETURN
    EVT_END_IF
    EVT_CALL(BindNpcInteract, NPC_SELF, EVT_PTR(N(EVS_NpcInteract_Luigi)))
    EVT_SWITCH(GB_StoryProgress)
        EVT_CASE_LT(STORY_CH1_MERLIN_REVEALED_KOOPA_BROS)
            EVT_CALL(SetNpcPos, NPC_SELF, NPC_DISPOSE_LOCATION)
        EVT_CASE_LT(STORY_CH1_STAR_SPRIT_DEPARTED)
            EVT_CALL(SetNpcPos, NPC_SELF, -145, 30, -50)
            EVT_CALL(InterpNpcYaw, NPC_SELF, 90, 0)
            EVT_CALL(BindNpcIdle, NPC_SELF, EVT_PTR(N(EVS_NpcIdle_Luigi_InBedroom)))
        EVT_CASE_LT(STORY_CH2_STAR_SPRIT_DEPARTED)
            EVT_CALL(SetNpcPos, NPC_SELF, NPC_DISPOSE_LOCATION)
        EVT_CASE_LT(STORY_CH3_STAR_SPIRIT_RESCUED)
            EVT_IF_EQ(GF_KMR20_CaughtLuigiInBasement, FALSE)
                EVT_CALL(SetNpcPos, NPC_SELF, -83, -80, -54)
                EVT_CALL(InterpNpcYaw, NPC_SELF, 90, 0)
                EVT_CALL(BindNpcIdle, NPC_SELF, EVT_PTR(N(EVS_NpcIdle_Luigi_InBasement)))
                EVT_SET(MF_LuigiInBasement, TRUE)
            EVT_ELSE
                EVT_CALL(SetNpcPos, NPC_Luigi_0, 48, 30, -5)
                EVT_CALL(InterpNpcYaw, NPC_Luigi_0, 90, 0)
            EVT_END_IF
        EVT_CASE_LT(STORY_CH4_STAR_SPRIT_DEPARTED)
            EVT_CALL(SetNpcPos, NPC_SELF, NPC_DISPOSE_LOCATION)
        EVT_CASE_LT(STORY_CH5_STAR_SPRIT_DEPARTED)
            EVT_IF_EQ(GF_KMR20_CaughtLuigiReadingLetter, FALSE)
                EVT_CALL(SetNpcAnimation, NPC_SELF, ANIM_Luigi_ReadLetter)
                EVT_CALL(SetNpcPos, NPC_SELF, -102, 30, -85)
                EVT_CALL(InterpNpcYaw, NPC_SELF, 270, 0)
                EVT_CALL(BindNpcIdle, NPC_SELF, EVT_PTR(N(EVS_NpcIdle_Luigi_ReadingMail)))
            EVT_ELSE
                EVT_CALL(SetNpcPos, NPC_SELF, 42, 30, -6)
                EVT_CALL(InterpNpcYaw, NPC_SELF, 90, 0)
            EVT_END_IF
        EVT_CASE_LT(STORY_CH6_STAR_SPIRIT_RESCUED)
            EVT_CALL(SetNpcPos, NPC_SELF, NPC_DISPOSE_LOCATION)
        EVT_CASE_LT(STORY_CH7_STAR_SPRIT_DEPARTED)
            EVT_CALL(SetNpcPos, NPC_SELF, NPC_DISPOSE_LOCATION)
        EVT_CASE_LT(STORY_EPILOGUE)
            EVT_CALL(SetNpcPos, NPC_SELF, NPC_DISPOSE_LOCATION)
    EVT_END_SWITCH
    EVT_RETURN
    EVT_END
};

EvtScript N(EVS_NpcInit_Luigi_1) = {
    EVT_CALL(SetNpcVar, NPC_SELF, 0, 0)
    EVT_CALL(SetNpcAnimation, NPC_SELF, ANIM_Luigi_Idle)
    EVT_CALL(SetNpcCollisionSize, NPC_SELF, 45, 24)
    EVT_CALL(BindNpcInteract, NPC_SELF, EVT_PTR(N(EVS_NpcInteract_Luigi)))
    EVT_IF_EQ(MF_LuigiWaiting, TRUE)
        EVT_RETURN
    EVT_END_IF
    EVT_SWITCH(GB_StoryProgress)
        EVT_CASE_LT(STORY_CH1_MERLIN_REVEALED_KOOPA_BROS)
            EVT_CALL(SetNpcPos, NPC_SELF, 500, 0, -200)
            EVT_CALL(InterpNpcYaw, NPC_SELF, 90, 0)
        EVT_CASE_LT(STORY_CH1_STAR_SPRIT_DEPARTED)
            EVT_CALL(SetNpcPos, NPC_SELF, NPC_DISPOSE_LOCATION)
        EVT_CASE_LT(STORY_CH2_STAR_SPRIT_DEPARTED)
            EVT_CALL(SetNpcPos, NPC_SELF, 300, 50, 150)
            EVT_CALL(InterpNpcYaw, NPC_SELF, 90, 0)
            EVT_CALL(SetNpcAnimation, NPC_SELF, ANIM_Luigi_IdleSit)
            EVT_CALL(SetNpcAux, NPC_SELF, EVT_PTR(N(EVS_NpcAux_Luigi_WhistleAtopObstacle)))
        EVT_CASE_LT(STORY_CH3_STAR_SPIRIT_RESCUED)
            EVT_CALL(SetNpcPos, NPC_SELF, NPC_DISPOSE_LOCATION)
        EVT_CASE_LT(STORY_CH4_STAR_SPRIT_DEPARTED)
            EVT_CALL(SetNpcPos, NPC_SELF, 560, 0, -75)
            EVT_CALL(BindNpcIdle, NPC_SELF, EVT_PTR(N(EVS_NpcIdle_Luigi)))
        EVT_CASE_LT(STORY_CH5_STAR_SPRIT_DEPARTED)
            EVT_CALL(SetNpcPos, NPC_SELF, NPC_DISPOSE_LOCATION)
        EVT_CASE_LT(STORY_CH6_STAR_SPIRIT_RESCUED)
            EVT_CALL(SetNpcPos, NPC_SELF, 300, 50, 150)
            EVT_CALL(InterpNpcYaw, NPC_SELF, 90, 0)
            EVT_CALL(SetNpcAnimation, NPC_SELF, ANIM_Luigi_IdleSit)
            EVT_CALL(SetNpcAux, NPC_SELF, EVT_PTR(N(EVS_NpcAux_Luigi_WhistleAtopObstacle)))
        EVT_CASE_LT(STORY_CH7_STAR_SPRIT_DEPARTED)
            EVT_CALL(SetNpcPos, NPC_SELF, 300, 115, 150)
            EVT_CALL(InterpNpcYaw, NPC_SELF, 90, 0)
            EVT_CALL(SetNpcAnimation, NPC_SELF, ANIM_Luigi_IdleSit)
            EVT_CALL(SetNpcAux, NPC_SELF, EVT_PTR(N(EVS_NpcAux_Luigi_WhistleAtopObstacle)))
        EVT_CASE_LT(STORY_EPILOGUE)
            EVT_CALL(SetNpcPos, NPC_SELF, 306, 30, -145)
            EVT_CALL(InterpNpcYaw, NPC_SELF, 39, 0)
            EVT_CALL(SetSelfEnemyFlagBits, ENEMY_FLAG_400000, 1)
    EVT_END_SWITCH
    EVT_RETURN
    EVT_END
};

StaticNpc N(NpcData_Luigi_0) = {
    .id = NPC_Luigi_0,
    .settings = &N(NpcSettings_Luigi),
    .pos = { NPC_DISPOSE_LOCATION },
    .yaw = 90,
    .flags = ENEMY_FLAG_PASSIVE | ENEMY_FLAG_100 | ENEMY_FLAG_400 | ENEMY_FLAG_800,
    .init = &N(EVS_NpcInit_Luigi_0),
    .drops = {
        .dropFlags = NPC_DROP_FLAG_80,
        .heartDrops  = NO_DROPS,
        .flowerDrops = NO_DROPS,
    },
    .animations = {
        .idle   = ANIM_Luigi_Still,
        .walk   = ANIM_Luigi_Still,
        .run    = ANIM_Luigi_Still,
        .chase  = ANIM_Luigi_Still,
        .anim_4 = ANIM_Luigi_Still,
        .anim_5 = ANIM_Luigi_Still,
        .death  = ANIM_Luigi_Still,
        .hit    = ANIM_Luigi_Still,
        .anim_8 = ANIM_Luigi_Still,
        .anim_9 = ANIM_Luigi_Still,
        .anim_A = ANIM_Luigi_Still,
        .anim_B = ANIM_Luigi_Still,
        .anim_C = ANIM_Luigi_Still,
        .anim_D = ANIM_Luigi_Still,
        .anim_E = ANIM_Luigi_Still,
        .anim_F = ANIM_Luigi_Still,
    },
    .tattle = MSG_NpcTattle_Luigi,
};

StaticNpc N(NpcData_Luigi_1) = {
    .id = NPC_Luigi_1,
    .settings = &N(NpcSettings_Luigi),
    .pos = { NPC_DISPOSE_LOCATION },
    .yaw = 90,
    .flags = ENEMY_FLAG_PASSIVE | ENEMY_FLAG_100 | ENEMY_FLAG_400 | ENEMY_FLAG_800,
    .init = &N(EVS_NpcInit_Luigi_1),
    .drops = {
        .dropFlags = NPC_DROP_FLAG_80,
        .heartDrops  = NO_DROPS,
        .flowerDrops = NO_DROPS,
    },
    .animations = {
        .idle   = ANIM_Luigi_Still,
        .walk   = ANIM_Luigi_Still,
        .run    = ANIM_Luigi_Still,
        .chase  = ANIM_Luigi_Still,
        .anim_4 = ANIM_Luigi_Still,
        .anim_5 = ANIM_Luigi_Still,
        .death  = ANIM_Luigi_Still,
        .hit    = ANIM_Luigi_Still,
        .anim_8 = ANIM_Luigi_Still,
        .anim_9 = ANIM_Luigi_Still,
        .anim_A = ANIM_Luigi_Still,
        .anim_B = ANIM_Luigi_Still,
        .anim_C = ANIM_Luigi_Still,
        .anim_D = ANIM_Luigi_Still,
        .anim_E = ANIM_Luigi_Still,
        .anim_F = ANIM_Luigi_Still,
    },
    .tattle = MSG_NpcTattle_Luigi,
};

EvtScript N(EVS_NpcIdle_ShyGuy) = {
    EVT_CALL(SetNpcPos, NPC_SELF, 500, 0, -195)
    EVT_CALL(InterpNpcYaw, NPC_SELF, 270, 1)
    EVT_CALL(SetNpcAnimation, NPC_SELF, ANIM_ShyGuy_Red_Anim03)
    EVT_LOOP(0)
        EVT_CALL(PlaySoundAtNpc, NPC_SELF, SOUND_32C, SOUND_SPACE_MODE_0)
        EVT_CALL(NpcJump0, NPC_SELF, 482, 0, -286, 15)
        EVT_WAIT(5)
        EVT_CALL(PlaySoundAtNpc, NPC_SELF, SOUND_32C, SOUND_SPACE_MODE_0)
        EVT_CALL(NpcJump0, NPC_SELF, 726, 0, -153, 15)
        EVT_WAIT(5)
        EVT_CALL(PlaySoundAtNpc, NPC_SELF, SOUND_32C, SOUND_SPACE_MODE_0)
        EVT_CALL(NpcJump0, NPC_SELF, 603, 0, 0, 15)
        EVT_WAIT(5)
        EVT_CALL(PlaySoundAtNpc, NPC_SELF, SOUND_32C, SOUND_SPACE_MODE_0)
        EVT_CALL(NpcJump0, NPC_SELF, 557, 0, 130, 15)
        EVT_WAIT(5)
        EVT_CALL(PlaySoundAtNpc, NPC_SELF, SOUND_32C, SOUND_SPACE_MODE_0)
        EVT_CALL(NpcJump0, NPC_SELF, 357, 0, 87, 15)
        EVT_WAIT(5)
        EVT_CALL(PlaySoundAtNpc, NPC_SELF, SOUND_32C, SOUND_SPACE_MODE_0)
        EVT_CALL(NpcJump0, NPC_SELF, 344, 30, -8, 15)
        EVT_WAIT(5)
        EVT_CALL(PlaySoundAtNpc, NPC_SELF, SOUND_32C, SOUND_SPACE_MODE_0)
        EVT_CALL(NpcJump0, NPC_SELF, 276, 138, 22, 15)
        EVT_WAIT(5)
        EVT_CALL(PlaySoundAtNpc, NPC_SELF, SOUND_32C, SOUND_SPACE_MODE_0)
        EVT_CALL(NpcJump0, NPC_SELF, 360, 61, -117, 15)
        EVT_WAIT(5)
        EVT_CALL(PlaySoundAtNpc, NPC_SELF, SOUND_32C, SOUND_SPACE_MODE_0)
        EVT_CALL(NpcJump0, NPC_SELF, 427, 55, -182, 15)
        EVT_WAIT(5)
    EVT_END_LOOP
    EVT_RETURN
    EVT_END
};

EvtScript N(EVS_NpcAI_ShyGuy) = {
    EVT_CALL(DisablePlayerInput, TRUE)
    EVT_CALL(SetNpcAnimation, NPC_SELF, ANIM_ShyGuy_Red_Anim0C)
    EVT_WAIT(10)
    EVT_CALL(SetNpcAnimation, NPC_SELF, ANIM_ShyGuy_Red_Anim03)
    EVT_CALL(PlaySoundAtNpc, NPC_SELF, SOUND_203F, SOUND_SPACE_MODE_0)
    EVT_CALL(PlaySoundAtNpc, NPC_SELF, SOUND_32C, SOUND_SPACE_MODE_0)
    EVT_CALL(NpcJump0, NPC_SELF, 495, 0, -108, 15)
    EVT_WAIT(3)
    EVT_CALL(NpcMoveTo, NPC_SELF, 550, -170, 15)
    EVT_CALL(PlaySoundAtNpc, NPC_SELF, SOUND_32C, SOUND_SPACE_MODE_0)
    EVT_CALL(NpcJump0, NPC_SELF, 594, 30, -220, 15)
    EVT_CALL(PlaySoundAtNpc, NPC_SELF, SOUND_ENTER_PIPE, SOUND_SPACE_MODE_0)
    EVT_CALL(func_802CFE2C, NPC_SELF, 0x00000800)
    EVT_CALL(func_802CFD30, NPC_SELF, FOLD_TYPE_5, 2, 1, 1, 0)
    EVT_CALL(GetNpcPos, NPC_SELF, LVar0, LVar1, LVar2)
    EVT_SUB(LVar1, 10)
    EVT_LOOP(30)
        EVT_SUB(LVar1, 1)
        EVT_CALL(SetNpcPos, NPC_SELF, LVar0, LVar1, LVar2)
        EVT_WAIT(1)
    EVT_END_LOOP
    EVT_CALL(SetNpcPos, NPC_SELF, NPC_DISPOSE_LOCATION)
    EVT_CALL(DisablePlayerInput, FALSE)
    EVT_RETURN
    EVT_END
};

EvtScript N(EVS_NpcHit_ShyGuy) = {
    EVT_CALL(PlaySoundAtNpc, NPC_SELF, SOUND_203E, SOUND_SPACE_MODE_0)
    EVT_SET(GF_KMR20_ChasedOffShyGuy, TRUE)
    EVT_CALL(SetNpcVar, NPC_Luigi_1, 0, 1)
    EVT_WAIT(2)
    EVT_CALL(SetSelfEnemyFlagBits, ENEMY_FLAG_IGNORE_TOUCH | ENEMY_FLAG_IGNORE_JUMP | ENEMY_FLAG_IGNORE_HAMMER | ENEMY_FLAG_8000000 | ENEMY_FLAG_10000000, 1)
    EVT_CALL(BindNpcAI, NPC_SELF, EVT_PTR(N(EVS_NpcAI_ShyGuy)))
    EVT_RETURN
    EVT_END
};

EvtScript N(EVS_NpcInit_ShyGuy) = {
    EVT_IF_LT(GB_StoryProgress, STORY_CH3_STAR_SPRIT_DEPARTED)
        EVT_CALL(SetNpcPos, NPC_SELF, NPC_DISPOSE_LOCATION)
        EVT_RETURN
    EVT_END_IF
    EVT_IF_GE(GB_StoryProgress, STORY_CH4_DEFEATED_GENERAL_GUY)
        EVT_CALL(SetNpcPos, NPC_SELF, NPC_DISPOSE_LOCATION)
        EVT_RETURN
    EVT_END_IF
    EVT_IF_NE(GF_KMR20_ChasedOffShyGuy, FALSE)
        EVT_CALL(SetNpcPos, NPC_SELF, NPC_DISPOSE_LOCATION)
        EVT_RETURN
    EVT_END_IF
    EVT_CALL(BindNpcIdle, NPC_SELF, EVT_PTR(N(EVS_NpcIdle_ShyGuy)))
    EVT_CALL(BindNpcHit, NPC_SELF, EVT_PTR(N(EVS_NpcHit_ShyGuy)))
    EVT_RETURN
    EVT_END
};

StaticNpc N(NpcData_ShyGuy) = {
    .id = NPC_ShyGuy,
    .settings = &N(NpcSettings_ShyGuy),
    .pos = { NPC_DISPOSE_LOCATION },
    .yaw = 270,
    .flags = ENEMY_FLAG_ENABLE_HIT_SCRIPT | ENEMY_FLAG_100 | ENEMY_FLAG_200 | ENEMY_FLAG_400 | ENEMY_FLAG_800 | ENEMY_FLAG_100000 | ENEMY_FLAG_200000 | ENEMY_FLAG_400000 | ENEMY_FLAG_IGNORE_TOUCH | ENEMY_FLAG_10000000,
    .init = &N(EVS_NpcInit_ShyGuy),
    .drops = {
        .dropFlags = NPC_DROP_FLAG_80,
        .heartDrops  = NO_DROPS,
        .flowerDrops = NO_DROPS,
    },
    .animations = {
        .idle   = ANIM_ShyGuy_Red_Anim01,
        .walk   = ANIM_ShyGuy_Red_Anim02,
        .run    = ANIM_ShyGuy_Red_Anim03,
        .chase  = ANIM_ShyGuy_Red_Anim03,
        .anim_4 = ANIM_ShyGuy_Red_Anim01,
        .anim_5 = ANIM_ShyGuy_Red_Anim01,
        .death  = ANIM_ShyGuy_Red_Anim0C,
        .hit    = ANIM_ShyGuy_Red_Anim0C,
        .anim_8 = ANIM_ShyGuy_Red_Anim15,
        .anim_9 = ANIM_ShyGuy_Red_Anim12,
        .anim_A = ANIM_ShyGuy_Red_Anim11,
        .anim_B = ANIM_ShyGuy_Red_Anim10,
        .anim_C = ANIM_ShyGuy_Red_Anim05,
        .anim_D = ANIM_ShyGuy_Red_Anim01,
        .anim_E = ANIM_ShyGuy_Red_Anim01,
        .anim_F = ANIM_ShyGuy_Red_Anim01,
    },
};

NpcGroupList N(DefaultNPCs) = {
    NPC_GROUP(N(NpcData_Luigi_0)),
    NPC_GROUP(N(NpcData_Luigi_1)),
    NPC_GROUP(N(NpcData_ShyGuy)),
    {}
};<|MERGE_RESOLUTION|>--- conflicted
+++ resolved
@@ -135,13 +135,8 @@
     EVT_SET(MF_ReadyForPlayerEntry, TRUE)
     EVT_WAIT(15)
     EVT_CALL(SetNpcFlagBits, NPC_Luigi_1, NPC_FLAG_GRAVITY, TRUE)
-<<<<<<< HEAD
-    EVT_CALL(SetNpcFlagBits, NPC_Luigi_1, NPC_FLAG_ENABLE_HIT_SCRIPT, FALSE)
+    EVT_CALL(SetNpcFlagBits, NPC_Luigi_1, NPC_FLAG_8, FALSE)
     EVT_CALL(PlaySoundAtNpc, NPC_Luigi_1, SOUND_262, SOUND_SPACE_MODE_0)
-=======
-    EVT_CALL(SetNpcFlagBits, NPC_Luigi_1, NPC_FLAG_8, FALSE)
-    EVT_CALL(PlaySoundAtNpc, NPC_Luigi_1, SOUND_262, 0)
->>>>>>> 713883c7
     EVT_CALL(ShowEmote, NPC_Luigi_1, EMOTE_EXCLAMATION, -30, 20, TRUE, 0, 0, 0, 0)
     EVT_CALL(SetNpcAnimation, NPC_Luigi_1, ANIM_Luigi_Jump)
     EVT_CALL(GetNpcPos, NPC_Luigi_1, LVar0, LVar1, LVar2)
