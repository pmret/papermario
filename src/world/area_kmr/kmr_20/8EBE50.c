#include "kmr_20.h"

#include "world/common/atomic/Pipe.inc.c"

 func_80240310_8EC130(void) {
    set_map_transition_effect(4);
    return 2;
}

<<<<<<< HEAD
 func_80240330_8EC150(void) {
    func_8005566C(0, 0x3E8, 0x3F);
    return 2;
}

func_80240358_8EC178(void) {
    func_8005566C(0, 0x3E8, 0x7F);
    return 2;
=======
ApiStatus func_80240330_8EC150(Evt* script, s32 isInitialCall) {
    au_ambience_set_volume(0, 1000, 0x3F);
    return ApiStatus_DONE2;
}

ApiStatus func_80240358_8EC178(Evt* script, s32 isInitialCall) {
    au_ambience_set_volume(0, 1000, 0x7F);
    return ApiStatus_DONE2;
>>>>>>> 1ce49b1b
}

#include "common/foliage.inc.c"

INCLUDE_ASM(s32, "world/area_kmr/kmr_20/8EBE50", func_802405BC_8EC3DC);

INCLUDE_ASM(s32, "world/area_kmr/kmr_20/8EBE50", func_802406BC_8EC4DC);

INCLUDE_ASM(s32, "world/area_kmr/kmr_20/8EBE50", func_802406C8_8EC4E8);

extern s32 D_8025B2A8;

 func_80240B20_8EC940(void) {
    free_generic_entity(D_8025B2A8);
    return 2;
}

INCLUDE_ASM(s32, "world/area_kmr/kmr_20/8EBE50", func_80240B48_8EC968);

INCLUDE_ASM(s32, "world/area_kmr/kmr_20/8EBE50", func_80240B54_8EC974);

ApiStatus func_80240DA4_8ECBC4(Evt* script, s32 isInitialCall) {
    au_ambience_set_volume(0, 1000, 1);
    return ApiStatus_DONE2;
}<|MERGE_RESOLUTION|>--- conflicted
+++ resolved
@@ -1,31 +1,22 @@
 #include "kmr_20.h"
+
+extern s32 D_8025B2A8;
 
 #include "world/common/atomic/Pipe.inc.c"
 
- func_80240310_8EC130(void) {
+ func_80240310_8EC130(Evt* script, s32 isInitialCall) {
     set_map_transition_effect(4);
-    return 2;
+    return ApiStatus_DONE2;
 }
 
-<<<<<<< HEAD
- func_80240330_8EC150(void) {
-    func_8005566C(0, 0x3E8, 0x3F);
-    return 2;
-}
-
-func_80240358_8EC178(void) {
-    func_8005566C(0, 0x3E8, 0x7F);
-    return 2;
-=======
 ApiStatus func_80240330_8EC150(Evt* script, s32 isInitialCall) {
-    au_ambience_set_volume(0, 1000, 0x3F);
+    au_ambience_set_volume(0, 1000, 63);
     return ApiStatus_DONE2;
 }
 
 ApiStatus func_80240358_8EC178(Evt* script, s32 isInitialCall) {
-    au_ambience_set_volume(0, 1000, 0x7F);
+    au_ambience_set_volume(0, 1000, 127);
     return ApiStatus_DONE2;
->>>>>>> 1ce49b1b
 }
 
 #include "common/foliage.inc.c"
@@ -36,11 +27,9 @@
 
 INCLUDE_ASM(s32, "world/area_kmr/kmr_20/8EBE50", func_802406C8_8EC4E8);
 
-extern s32 D_8025B2A8;
-
- func_80240B20_8EC940(void) {
+ApiStatus func_80240B20_8EC940(Evt* script, s32 isInitialCall) {
     free_generic_entity(D_8025B2A8);
-    return 2;
+    return ApiStatus_DONE2;
 }
 
 INCLUDE_ASM(s32, "world/area_kmr/kmr_20/8EBE50", func_80240B48_8EC968);
