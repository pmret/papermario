--- conflicted
+++ resolved
@@ -104,13 +104,9 @@
 };
 
 EvtScript N(EVS_Kolorado_CalmIdle) = {
-<<<<<<< HEAD
 #if !VERSION_JP
-    SetGroup(EVT_GROUP_EF)
+    SetGroup(EVT_GROUP_NOT_BATTLE)
 #endif
-=======
-    SetGroup(EVT_GROUP_NOT_BATTLE)
->>>>>>> b1ca4bd0
     Label(0)
     Call(RandInt, 1, LVar1)
     IfEq(LVar1, 0)
@@ -145,15 +141,11 @@
             Wait(20)
         EndLoop
         Wait(LVar2)
-<<<<<<< HEAD
 #if VERSION_JP
-    Goto(0)
+        Goto(0)
 #else
-    Goto(10)
+        Goto(10)
 #endif
-=======
-        Goto(10)
->>>>>>> b1ca4bd0
     Return
     End
 };
