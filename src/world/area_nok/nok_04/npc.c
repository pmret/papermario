
#include "nok_04.h"
#include "effects.h"
#include "sprite/player.h"

#define NUM_THREAD_SEGMENTS 16

typedef struct FuzzyThread {
    /* 0x00 */ Vec3f anchorPos;
    /* 0x0C */ f32 targetLength;
    /* 0x10 */ f32 curLength;
    /* 0x14 */ f32 overshootVel;
    /* 0x18 */ f32 targetAngle;
    /* 0x1C */ f32 overshootAngleVel;
    /* 0x20 */ f32 curAngle;
    /* 0x24 */ Vec3f endPoint;
    /* 0x30 */ f32 duration;
    /* 0x34 */ f32 time;
    /* 0x38 */ f32 lengthStep;
    /* 0x3C */ f32 angleStep;
    /* 0x40 */ Npc* frontNpc;
    /* 0x44 */ Npc* backNpc;
} FuzzyThread; //size = 0x48

#include "world/common/util/ChangeNpcToPartner.inc.c"

#include "world/common/enemy/Fuzzy.inc.c"
#include "world/common/npc/Koopa.inc.c"

#include "../common/GetIntoShell.inc.c"

FuzzyThread N(ThreadData) = {};

s32 N(TreeHidingSpotPositions)[] = {
    -82, 101, 130,
    38, 164, 130,
    158, 135, 157,
    281, 156, 202,
};

#include "common/CosInterpMinMax.inc.c"

EvtScript N(EVS_AnimBranch_JumpTo) = {
    Set(LVar2, LVar0)
    Set(LVar3, LVar1)
    Set(LVar4, 600)
    Div(LVar4, 100)
    Add(LVar4, 27)
    Call(RandInt, 1, LVar5)
    Mul(LVar5, 20)
    Sub(LVar5, 10)
    Set(LVar6, 0)
    SetF(LVar8, Float(5.0))
    Call(MakeLerp, LVar5, 0, LVar4, EASING_COS_FAST_OVERSHOOT)
    Label(0)
        Call(UpdateLerp)
        MulF(LVar0, Float(0.40625))
        Add(LVar6, 1)
        SetF(LVar9, LVar8)
        MulF(LVar9, Float(-1.0))
        Call(N(CosInterpMinMax), LVar6, LVar7, LVar9, LVar8, 3, 0, 0)
        MulF(LVar8, Float(0.90625))
        Call(TranslateModel, LVar2, LVar7, LVar0, 0)
        IfEq(LVar1, 1)
            Wait(1)
            Goto(0)
        EndIf
    Return
    End
};

EvtScript N(EVS_AnimBranch_Hit) = {
    Set(LVar2, LVar0)
    Set(LVar3, LVar1)
    Set(LVar4, 600)
    Div(LVar4, 100)
    Add(LVar4, 27)
    Set(LVar0, 5)
    Loop(LVar0)
        Call(TranslateModel, LVar2, LVar0, 0, 0)
        Wait(1)
        Set(LVar1, LVar0)
        Mul(LVar1, -1)
        Call(TranslateModel, LVar2, LVar1, 0, 0)
        Wait(1)
    EndLoop
    Return
    End
};

EvtScript N(EVS_MoveCam_TrackBoss) = {
    Call(InterpCamTargetPos, 0, 1, LVarA, LVarB, LVarC, LVarD)
    Return
    End
};

Vtx N(ThreadSegmentVertices)[] = {
    {{{  -2,   0,     0 }, 0, {     0,     0 }, { 255, 255, 255, 255 }}},
    {{{   1,   0,     0 }, 0, {   512,     0 }, { 255, 255, 255, 255 }}},
};

Gfx N(ThreadGfx)[] = {
    gsSPTexture(0xFFFF, 0xFFFF, 0, G_TX_RENDERTILE, G_OFF),
    gsDPPipeSync(),
    gsDPSetCycleType(G_CYC_1CYCLE),
    gsDPSetCombineMode(G_CC_SHADE, G_CC_SHADE),
    gsDPSetTextureFilter(G_TF_POINT),
    gsDPSetRenderMode(G_RM_AA_ZB_OPA_SURF, G_RM_AA_ZB_OPA_SURF2),
    gsSPClearGeometryMode(G_SHADE | G_CULL_BOTH | G_FOG | G_LIGHTING | G_TEXTURE_GEN | G_TEXTURE_GEN_LINEAR | G_LOD | G_SHADING_SMOOTH),
    gsSPSetGeometryMode(G_ZBUFFER | G_SHADE | G_SHADING_SMOOTH),
    gsSPEndDisplayList(),
};

API_CALLABLE(N(SetThreadAnchorPos)) {
    Bytecode* args = script->ptrReadPos;
    s32 temp_s2 = evt_get_variable(script, *args++);
    s32 temp_s0_3 = evt_get_variable(script, *args++);
    f32 temp_f6 = evt_get_variable(script, *args++);

    N(ThreadData).anchorPos.x = temp_s2;
    N(ThreadData).anchorPos.y = temp_s0_3 + 4.0f;
    N(ThreadData).anchorPos.z = temp_f6;
    return ApiStatus_DONE2;
}

API_CALLABLE(N(SetThreadTargetLengthAngle)) {
    Bytecode* args = script->ptrReadPos;
    s32 goal = evt_get_variable(script, *args++);
    s32 temp_s0_3 = evt_get_variable(script, *args++);
    s32 duration = evt_get_variable(script, *args++);

    FuzzyThread* thread = &N(ThreadData); //needed to match
    N(ThreadData).targetAngle = temp_s0_3 / NUM_THREAD_SEGMENTS;
    N(ThreadData).targetLength = (f32)goal / NUM_THREAD_SEGMENTS;
    N(ThreadData).duration = duration;
    N(ThreadData).time = 0.0f;

    if (0.0f < N(ThreadData).duration) {
        N(ThreadData).lengthStep = (N(ThreadData).targetLength - N(ThreadData).curLength) / N(ThreadData).duration;
        N(ThreadData).angleStep = (N(ThreadData).targetAngle - N(ThreadData).curAngle) / N(ThreadData).duration;
    }

    if (N(ThreadData).duration < 0.0f) {
        N(ThreadData).curLength = N(ThreadData).targetLength;
        N(ThreadData).curAngle = N(ThreadData).targetAngle;
        N(ThreadData).duration = 0.0f;
    }

    return ApiStatus_DONE2;
}

API_CALLABLE(N(InitThreadData)) {
    N(ThreadData).anchorPos.x = 0;
    N(ThreadData).anchorPos.y = 0;
    N(ThreadData).anchorPos.z = 0;
    N(ThreadData).curLength = 0;
    N(ThreadData).targetLength = 0;
    N(ThreadData).overshootVel = 0;
    N(ThreadData).targetAngle = 0;
    N(ThreadData).curAngle = 0;
    N(ThreadData).overshootAngleVel = 0;
    N(ThreadData).frontNpc = nullptr;
    N(ThreadData).backNpc = nullptr;
    N(ThreadData).time = 0;
    N(ThreadData).duration = 0;
    N(ThreadData).lengthStep = 0;
    N(ThreadData).angleStep = 0;
    return ApiStatus_DONE2;
}

API_CALLABLE(N(AttachThreadFrontNpc)) {
    Bytecode* args = script->ptrReadPos;
    N(ThreadData).frontNpc = (Npc*) evt_get_variable(script, *args++);
    return ApiStatus_DONE2;
}

API_CALLABLE(N(AttachThreadBackNpc)) {
    Bytecode* args = script->ptrReadPos;
    N(ThreadData).backNpc = (Npc*) evt_get_variable(script, *args++);
    return ApiStatus_DONE2;
}

API_CALLABLE(N(GetTreeHidingSpotPos)) {
    Bytecode *args = script->ptrReadPos;
    s32 treeIdx = evt_get_variable(script, *args++) * 3;
    s32 outVarX = *args++;
    s32 outVarY = *args++;
    s32 outVarZ = *args++;

    evt_set_variable(script, outVarX, N(TreeHidingSpotPositions)[treeIdx + 0]);
    evt_set_variable(script, outVarY, N(TreeHidingSpotPositions)[treeIdx + 1]);
    evt_set_variable(script, outVarZ, N(TreeHidingSpotPositions)[treeIdx + 2]);
    return ApiStatus_DONE2;
}

// get pattern from counter: 0, 1, 2, 3, 2, 1, (begin repeat) 0, 1, 2, 3, ...
API_CALLABLE(N(EVS_ConvertTreeIndex)) {
    Bytecode* args = script->ptrReadPos;
    s32 treeIdx = evt_get_variable(script, *args++);
    Bytecode outVar = *args++;

    treeIdx %= 6;

    if (treeIdx < 4) {
        evt_set_variable(script, outVar, treeIdx);
    } else {
        evt_set_variable(script, outVar, 6 - treeIdx);
    }

    return ApiStatus_DONE2;
}

// args: tree index, animation type (0 = jump to, 1 = hit)
API_CALLABLE(N(AnimateTreeBranch)) {
    Bytecode* args = script->ptrReadPos;
    s32 treeIdx = evt_get_variable(script, *args++);
    s32 temp_s2 = evt_get_variable(script, *args++);
    Evt* animScript;
    EvtScript* animSrc;

    // get pattern: 0, 1, 2, 3, 2, 1, (begin repeat) 0, 1, 2, 3, ...
    treeIdx %= 6;

    if (treeIdx >= 4) {
        treeIdx = 6 - treeIdx;
    }

    if (does_script_exist(script->varTable[treeIdx + 6])) {
        kill_script_by_ID(script->varTable[treeIdx + 6]);
    }

    animSrc = &N(EVS_AnimBranch_JumpTo);

    switch (temp_s2) {
        case 0:
            animSrc = &N(EVS_AnimBranch_JumpTo);
            break;
        case 1:
            animSrc = &N(EVS_AnimBranch_Hit);
            break;
    }

    animScript = start_script(animSrc, EVT_PRIORITY_1, 0);
    script->varTable[treeIdx + 6] = animScript->id;

    switch (treeIdx) {
        case 0:
            animScript->varTable[0] = MODEL_o177;
            break;
        case 1:
            animScript->varTable[0] = MODEL_o178;
            break;
        case 2:
            animScript->varTable[0] = MODEL_o181;
            break;
        case 3:
            animScript->varTable[0] = MODEL_o180;
            break;
    }

    return ApiStatus_DONE2;
}

void N(build_gfx_thread)(void) {
    f32 x = N(ThreadData).anchorPos.x;
    f32 y = N(ThreadData).anchorPos.y;
    f32 z = N(ThreadData).anchorPos.z;
    s32 i;
    f32 segAngle, segLength, fs3;

    N(ThreadData).overshootVel += 0.2;
    if (N(ThreadData).duration != 0.0f) {
        // thread extension/retraction
        N(ThreadData).curLength += N(ThreadData).lengthStep;
        if (N(ThreadData).curLength > N(ThreadData).targetLength) {
            N(ThreadData).overshootVel += (N(ThreadData).targetLength - N(ThreadData).curLength) * 0.5f;
        }
        N(ThreadData).time += 1.0f;
        N(ThreadData).overshootAngleVel = (N(ThreadData).overshootAngleVel + (N(ThreadData).targetAngle - N(ThreadData).curAngle) / 10.0f) * 0.92;
        N(ThreadData).curAngle += N(ThreadData).angleStep;
        if (N(ThreadData).duration <= N(ThreadData).time) {
            N(ThreadData).duration = 0.0f;
        }
    } else {
        // thread overshoot
        N(ThreadData).curLength += N(ThreadData).overshootVel;
        if (N(ThreadData).targetLength < N(ThreadData).curLength) {
            N(ThreadData).overshootVel += (N(ThreadData).targetLength - N(ThreadData).curLength) * 0.5f;
        }
        N(ThreadData).overshootAngleVel = (N(ThreadData).overshootAngleVel + (N(ThreadData).targetAngle - N(ThreadData).curAngle) / 10.0f) * 0.92;
        N(ThreadData).curAngle += N(ThreadData).overshootAngleVel;
    }
    N(ThreadData).overshootVel *= 0.5;

    gSPDisplayList(gMainGfxPos++, N(ThreadGfx));
    guTranslate(&gDisplayContext->matrixStack[gMatrixListPos], N(ThreadData).anchorPos.x, N(ThreadData).anchorPos.y, N(ThreadData).anchorPos.z);
    gSPMatrix(gMainGfxPos++, &gDisplayContext->matrixStack[gMatrixListPos++], G_MTX_PUSH | G_MTX_LOAD | G_MTX_MODELVIEW);

    segAngle = N(ThreadData).curAngle;
    segLength = -N(ThreadData).curLength;
    x += -segLength * sin_rad(N(ThreadData).curAngle * 0 / 180.0f * PI);
    y +=  segLength * cos_rad(N(ThreadData).curAngle * 0 / 180.0f * PI);

    guPosition(&gDisplayContext->matrixStack[gMatrixListPos], 0.0f, 0.0f, segAngle, 1.0f, 0.0f, segLength, 0.0f);
    gSPMatrix(gMainGfxPos++, &gDisplayContext->matrixStack[gMatrixListPos++], G_MTX_NOPUSH | G_MTX_MUL | G_MTX_MODELVIEW);

    for (i = 1; i < NUM_THREAD_SEGMENTS; i++) {
        segAngle = N(ThreadData).curAngle;
        segLength = -N(ThreadData).curLength;
        x += -segLength * sin_rad(N(ThreadData).curAngle * i / 180.0f * PI);
        y +=  segLength * cos_rad(N(ThreadData).curAngle * i / 180.0f * PI);
        gSPVertex(gMainGfxPos++, N(ThreadSegmentVertices), 2, 0);
        guPosition(&gDisplayContext->matrixStack[gMatrixListPos], 0.0f, 0.0f, segAngle, 1.0f, 0.0f, segLength, 0.0f);
        gSPMatrix(gMainGfxPos++, &gDisplayContext->matrixStack[gMatrixListPos++], G_MTX_NOPUSH | G_MTX_MUL | G_MTX_MODELVIEW);
        gSPVertex(gMainGfxPos++, N(ThreadSegmentVertices), 2, 2);
        gSP2Triangles(gMainGfxPos++, 0, 2, 1, 0, 2, 3, 1, 0);
    }

    gSPPopMatrix(gMainGfxPos++, G_MTX_MODELVIEW);
    gDPPipeSync(gMainGfxPos++);

    N(ThreadData).endPoint.x = x;
    N(ThreadData).endPoint.y = y;
    N(ThreadData).endPoint.z = z;

    if (N(ThreadData).frontNpc != nullptr) {
        N(ThreadData).frontNpc->pos.x = x;
        N(ThreadData).frontNpc->pos.y = y - 4.0f;
        N(ThreadData).frontNpc->pos.z = z + 6.0f;
    }

    if (N(ThreadData).backNpc != nullptr) {
        N(ThreadData).backNpc->pos.x = x;
        N(ThreadData).backNpc->pos.y = y - 4.0f;
        N(ThreadData).backNpc->pos.z = z + 3.0f;
    }
}

EvtScript N(EVS_BossJumpTo) = {
    Call(PlaySoundAtNpc, NPC_BossFuzzy, SOUND_SEQ_FUZZY_HOP, SOUND_SPACE_DEFAULT)
    Call(NpcJump0, NPC_BossFuzzy, LVarA, LVarB, LVarC, LVarD)
    Return
    End
};

EvtScript N(EVS_Scene_ShuffleFuzzyPositions) = {
    Call(PlayerFaceNpc, NPC_BossFuzzy, false)
    Call(ShowMessageAtScreenPos, MSG_CH1_00BE, 160, 40)
    Call(GetPlayerPos, LVar0, LVar1, LVar2)
    Call(SetCamType, CAM_DEFAULT, 1, false)
    Call(SetCamDistance, CAM_DEFAULT, -597)
    Call(SetCamPitch, CAM_DEFAULT, 10, -11)
    Call(SetCamPosA, CAM_DEFAULT, 0, 707)
    Call(SetCamPosB, CAM_DEFAULT, 0, 0)
    Call(SetCamPosC, CAM_DEFAULT, 0, 0)
    Call(SetPanTarget, CAM_DEFAULT, 90, 0, 228)
#if VERSION_PAL
    Call(SetCamSpeed, CAM_DEFAULT, Float(3 / DT))
#else
    Call(SetCamSpeed, CAM_DEFAULT, 3)
#endif
    Call(PanToTarget, CAM_DEFAULT, 0, true)
    Wait(60 * DT)
    Call(SetPlayerAnimation, ANIM_Mario1_LookUp)
    Call(SetNpcJumpscale, NPC_BossFuzzy, 3)
    Call(SetNpcJumpscale, NPC_KoopersShell, 3)
    Call(SetNpcJumpscale, NPC_Fuzzy_01, 3)
    Call(SetNpcJumpscale, NPC_Fuzzy_02, 3)
    Call(SetNpcJumpscale, NPC_Fuzzy_03, 3)
    // get number of jumps
    Switch(MV_CorrectCount)
        CaseEq(0)
            Set(LVarE, 10)
        CaseEq(1)
            Set(LVarE, 9)
        CaseEq(2)
            Set(LVarE, 8)
    EndSwitch
    Call(RandInt, 3, LVar0)
    Add(LVarE, LVar0)
    Set(LVar6, 0)
    Set(LVar7, 0)
    Set(LVar8, 0)
    Set(LVar9, 0)
    Set(LVarF, MV_CorrectTreeIndex)
    // the shuffle
    Loop(LVarE)
        Set(LVarA, MV_CorrectTreeIndex)
        Call(N(EVS_ConvertTreeIndex), LVarF, MV_CorrectTreeIndex)
        Switch(LVarF)
            CaseEq(0)
                Set(LVarB, TREE_2)
                Set(LVarC, TREE_3)
            CaseEq(1)
                IfEq(LVarA, 2)
                    Set(LVarB, TREE_0)
                    Set(LVarC, TREE_3)
                Else
                    Set(LVarB, TREE_2)
                    Set(LVarC, TREE_3)
                EndIf
            CaseEq(2)
                IfEq(LVarA, 3)
                    Set(LVarB, TREE_0)
                    Set(LVarC, TREE_1)
                Else
                    Set(LVarB, TREE_0)
                    Set(LVarC, TREE_3)
                EndIf
            CaseEq(3)
                Set(LVarB, TREE_0)
                Set(LVarC, TREE_1)
            CaseEq(4)
                IfEq(LVarA, 1)
                    Set(LVarB, TREE_0)
                    Set(LVarC, TREE_3)
                Else
                    Set(LVarB, TREE_0)
                    Set(LVarC, TREE_1)
                EndIf
            CaseEq(5)
                IfEq(LVarA, 0)
                    Set(LVarB, TREE_2)
                    Set(LVarC, TREE_3)
                Else
                    Set(LVarB, TREE_0)
                    Set(LVarC, TREE_3)
                EndIf
        EndSwitch
        Call(RandInt, 1, LVar0)
        IfEq(LVar0, 0)
            Add(LVarF, -1)
        Else
            Add(LVarF, 1)
        EndIf
        IfGe(LVarF, 6)
            Set(LVarF, 0)
        EndIf
        IfLt(LVarF, 0)
            Set(LVarF, 5)
        EndIf
        // get time for each jump
        Switch(MV_CorrectCount)
            CaseEq(0)
                Set(LVarD, 15)
            CaseEq(1)
                Set(LVarD, 10)
            CaseEq(2)
                Set(LVarD, 6)
        EndSwitch
        Set(LVar0, ANIM_Fuzzy_Jump)
        Call(RandInt, 2, LVar1)
        Add(LVar0, LVar1)
        Call(SetNpcAnimation, NPC_BossFuzzy, LVar0)
        Call(SetNpcAnimation, NPC_Fuzzy_01, LVar0)
        Call(SetNpcAnimation, NPC_Fuzzy_02, LVar0)
        Call(SetNpcAnimation, NPC_Fuzzy_03, LVar0)
        Call(PlaySound, SOUND_SEQ_FUZZY_HOP)
        Thread
            Call(N(GetTreeHidingSpotPos), MV_CorrectTreeIndex, LVar0, LVar1, LVar2)
            Call(NpcJump0, NPC_BossFuzzy, LVar0, LVar1, LVar2, LVarD)
        EndThread
        IfNe(MV_CorrectTreeIndex, LVarA)
            Thread
                Call(N(GetTreeHidingSpotPos), MV_CorrectTreeIndex, LVar0, LVar1, LVar2)
                Call(SetNpcPos, NPC_Fuzzy_01, LVar0, LVar1, LVar2)
                Call(N(GetTreeHidingSpotPos), LVarA, LVar0, LVar1, LVar2)
                Call(NpcJump0, NPC_Fuzzy_01, LVar0, LVar1, LVar2, LVarD)
            EndThread
            Set(LFlag0, false)
            IfEq(LVarB, 0)
                IfEq(LVarC, 3)
                    Set(LFlag0, true)
                EndIf
            EndIf
            IfEq(LFlag0, false)
                Thread
                    Call(N(GetTreeHidingSpotPos), LVarB, LVar0, LVar1, LVar2)
                    Call(SetNpcPos, NPC_Fuzzy_02, LVar0, LVar1, LVar2)
                    Call(N(GetTreeHidingSpotPos), LVarC, LVar0, LVar1, LVar2)
                    Call(NpcJump0, NPC_Fuzzy_02, LVar0, LVar1, LVar2, LVarD)
                EndThread
                Thread
                    Call(N(GetTreeHidingSpotPos), LVarC, LVar0, LVar1, LVar2)
                    Call(SetNpcPos, NPC_Fuzzy_03, LVar0, LVar1, LVar2)
                    Call(N(GetTreeHidingSpotPos), LVarB, LVar0, LVar1, LVar2)
                    Call(NpcJump0, NPC_Fuzzy_03, LVar0, LVar1, LVar2, LVarD)
                EndThread
            Else
                Thread
                    Call(N(GetTreeHidingSpotPos), LVarB, LVar0, LVar1, LVar2)
                    Call(SetNpcPos, NPC_Fuzzy_02, LVar0, LVar1, LVar2)
                    Call(N(GetTreeHidingSpotPos), LVarB, LVar0, LVar1, LVar2)
                    Call(NpcJump0, NPC_Fuzzy_02, LVar0, LVar1, LVar2, LVarD)
                EndThread
                Thread
                    Call(N(GetTreeHidingSpotPos), LVarC, LVar0, LVar1, LVar2)
                    Call(SetNpcPos, NPC_Fuzzy_03, LVar0, LVar1, LVar2)
                    Call(N(GetTreeHidingSpotPos), LVarC, LVar0, LVar1, LVar2)
                    Call(NpcJump0, NPC_Fuzzy_03, LVar0, LVar1, LVar2, LVarD)
                EndThread
            EndIf
        Else
            Thread
                Add(LVarA, 1)
                Mod(LVarA, 4)
                Call(N(GetTreeHidingSpotPos), LVarA, LVar0, LVar1, LVar2)
                Call(SetNpcPos, NPC_Fuzzy_01, LVar0, LVar1, LVar2)
                Call(NpcJump0, NPC_Fuzzy_01, LVar0, LVar1, LVar2, LVarD)
            EndThread
            Thread
                Add(LVarA, 2)
                Mod(LVarA, 4)
                Call(N(GetTreeHidingSpotPos), LVarA, LVar0, LVar1, LVar2)
                Call(SetNpcPos, NPC_Fuzzy_02, LVar0, LVar1, LVar2)
                Call(NpcJump0, NPC_Fuzzy_02, LVar0, LVar1, LVar2, LVarD)
            EndThread
            Thread
                Add(LVarA, 3)
                Mod(LVarA, 4)
                Call(N(GetTreeHidingSpotPos), LVarA, LVar0, LVar1, LVar2)
                Call(SetNpcPos, NPC_Fuzzy_03, LVar0, LVar1, LVar2)
                Call(NpcJump0, NPC_Fuzzy_03, LVar0, LVar1, LVar2, LVarD)
            EndThread
        EndIf
        Wait(2)
        Call(N(GetTreeHidingSpotPos), MV_CorrectTreeIndex, LVar0, LVar1, LVar2)
        Add(LVar2, 2)
        Call(NpcJump0, NPC_KoopersShell, LVar0, LVar1, LVar2, LVarD)
        Call(SetNpcAnimation, NPC_BossFuzzy, ANIM_Fuzzy_Still)
        Call(SetNpcAnimation, NPC_Fuzzy_01, ANIM_Fuzzy_Still)
        Call(SetNpcAnimation, NPC_Fuzzy_02, ANIM_Fuzzy_Still)
        Call(SetNpcAnimation, NPC_Fuzzy_03, ANIM_Fuzzy_Still)
        Call(N(AnimateTreeBranch), TREE_0, 0)
        Call(N(AnimateTreeBranch), TREE_1, 0)
        Call(N(AnimateTreeBranch), TREE_2, 0)
        Call(N(AnimateTreeBranch), TREE_3, 0)
        Call(PlaySound, SOUND_SHAKE_TREE_LEAVES)
    EndLoop
    Call(SetPlayerAnimation, ANIM_Mario1_Idle)
    Wait(30)
    Call(GetPlayerPos, LVar0, LVar1, LVar2)
    Call(PanToTarget, CAM_DEFAULT, 0, false)
#if VERSION_PAL
    Call(SetCamSpeed, CAM_DEFAULT, Float(3 / DT))
#else
    Call(SetCamSpeed, CAM_DEFAULT, 3)
#endif
    Call(DisablePlayerPhysics, false)
    Call(DisablePlayerInput, false)
    Return
    End
};

EvtScript N(EVS_FuzzyBoss_TauntFromTree) = {
    Set(AF_NOK04_PlayingGame, true)
    IfEq(LFlag0, false)
        Call(DisablePlayerInput, true)
        Thread
            Wait(20 * DT)
            Call(DisablePlayerPhysics, true)
        EndThread
    EndIf
    Call(N(AnimateTreeBranch), 2, 0)
    Call(PlaySound, SOUND_SHAKE_TREE_LEAVES)
    Call(SetNpcAnimation, NPC_BossFuzzy, ANIM_Fuzzy_Anim0B)
    Call(N(GetTreeHidingSpotPos), 2, LVar0, LVar1, LVar2)
    Call(N(SetThreadAnchorPos), LVar0, LVar1, LVar2)
    Call(N(SetThreadTargetLengthAngle), 50, 0, 0)
    Call(GetNpcPointer, NPC_BossFuzzy, LVar0)
    Call(GetNpcPointer, NPC_KoopersShell, LVar1)
    Call(N(AttachThreadBackNpc), LVar0)
    Call(N(AttachThreadFrontNpc), LVar1)
    Call(SetModelFlags, MODEL_o177, MODEL_FLAG_USES_CUSTOM_GFX, true)
    IfLt(GB_StoryProgress, STORY_CH1_FUZZY_THIEF_HID_IN_TREE)
        Set(LVar0, MSG_CH1_00BC)
        Set(GB_StoryProgress, STORY_CH1_FUZZY_THIEF_HID_IN_TREE)
    Else
        Set(LVar0, MSG_CH1_00BD)
    EndIf
    Call(SpeakToPlayer, NPC_BossFuzzy, ANIM_Fuzzy_Anim0C, ANIM_Fuzzy_Idle, 5, LVar0)
    Call(SetMusic, 0, SONG_PLAYROOM, 0, VOL_LEVEL_FULL)
    Call(N(SetThreadTargetLengthAngle), 0, 0, 30 * DT)
    Wait(30 * DT)
<<<<<<< HEAD
    Call(SetModelFlags, MODEL_o177, MODEL_FLAG_USES_CUSTOM_GFX, FALSE)
    Call(N(AttachThreadFrontNpc), nullptr)
    Call(N(AttachThreadBackNpc), nullptr)
=======
    Call(SetModelFlags, MODEL_o177, MODEL_FLAG_USES_CUSTOM_GFX, false)
    Call(N(AttachThreadFrontNpc), NULL)
    Call(N(AttachThreadBackNpc), NULL)
>>>>>>> 3e5df3a4
    Exec(N(EVS_Scene_ShuffleFuzzyPositions))
    Return
    End
};

EvtScript N(EVS_Scene_HideInTree) = {
    Switch(GB_StoryProgress)
        CaseEq(STORY_CH1_FUZZY_THIEF_HID_IN_TREE)
            Label(0)
                Call(GetPlayerPos, LVar0, LVar1, LVar2)
                IfLt(LVar0, 60)
                    Wait(1)
                    Goto(0)
                EndIf
            Set(LFlag0, false)
            Exec(N(EVS_FuzzyBoss_TauntFromTree))
            Return
        CaseGe(STORY_CH1_KOOPER_JOINED_PARTY)
            Call(SetNpcPos, NPC_BossFuzzy, NPC_DISPOSE_LOCATION)
            Call(SetNpcPos, NPC_KoopersShell, NPC_DISPOSE_LOCATION)
            Return
    EndSwitch
    Call(DisablePlayerInput, true)
    Thread
        Wait(17 * DT)
        Call(DisablePlayerPhysics, true)
#if VERSION_PAL
        Call(SetPlayerSpeed, Float(4 / DT))
#else
        Call(SetPlayerSpeed, 4)
#endif
        Call(PlayerMoveTo, -300, 325, 0)
    EndThread
    Wait(5 * DT)
    Call(SetNpcJumpscale, NPC_BossFuzzy, Float(0.703))
    Call(SetNpcJumpscale, NPC_KoopersShell, Float(0.703))
    Thread
        Wait(20 * DT)
        Set(LVarA, 58)
        Set(LVarB, 0)
        Set(LVarC, 227)
        Set(LVarD, 80 * DT)
        Exec(N(EVS_MoveCam_TrackBoss))
    EndThread
    Set(LVarA, -260)
    Set(LVarB, 0)
    Set(LVarC, 290)
    Set(LVarD, 20 * DT)
    Exec(N(EVS_BossJumpTo))
    Wait(1)
    Call(NpcJump0, NPC_KoopersShell, LVarA, 0, 293, LVarD)
    Set(LVarA, -180)
    Set(LVarB, 0)
    Set(LVarC, 245)
    Set(LVarD, 15 * DT)
    Exec(N(EVS_BossJumpTo))
    Wait(1)
    Call(NpcJump0, NPC_KoopersShell, LVarA, LVarB, 248, LVarD)
    Set(LVarA, -100)
    Set(LVarB, 0)
    Set(LVarC, 235)
    Set(LVarD, 15 * DT)
    Exec(N(EVS_BossJumpTo))
    Wait(1)
    Call(NpcJump0, NPC_KoopersShell, LVarA, LVarB, 238, LVarD)
    Set(LVarA, 85)
    Set(LVarB, 0)
    Set(LVarC, 217)
    Set(LVarD, 30 * DT)
    Exec(N(EVS_BossJumpTo))
    Wait(1)
    Call(NpcJump0, NPC_KoopersShell, LVarA, LVarB, 220, LVarD)
    Call(N(GetTreeHidingSpotPos), 2, LVar0, LVar1, LVar2)
    Set(LVarA, LVar0)
    Set(LVarB, LVar1)
    Set(LVarC, LVar3)
    Set(LVarD, 30 * DT)
    Exec(N(EVS_BossJumpTo))
    Wait(1)
    Add(LVarC, 3)
    Call(NpcJump0, NPC_KoopersShell, LVarA, LVarB, LVarC, LVarD)
    Call(EnableNpcShadow, NPC_BossFuzzy, false)
    Call(EnableNpcShadow, NPC_KoopersShell, false)
    Call(N(AnimateTreeBranch), 2, 0)
    Call(PlaySound, SOUND_SHAKE_TREE_LEAVES)
    Call(SetPlayerPos, -152, 0, 235)
    Call(PlayerMoveTo, 58, 227, 60 * DT)
    Set(LFlag0, true)
    Exec(N(EVS_FuzzyBoss_TauntFromTree))
    Return
    End
};

EvtScript N(EVS_NpcIdle_WaitForWrongAnswer) = {
    Label(0)
        IfEq(MV_WrongAnswerBattle, 1)
            Call(StartBossBattle, SONG_SPECIAL_BATTLE)
            Label(1)
                IfEq(MV_WrongAnswerBattle, 1)
                    Wait(1)
                    Goto(1)
                EndIf
        EndIf
        Wait(1)
        Goto(0)
    Return
    End
};

EvtScript N(EVS_Unused_RandomlyReveal) = {
    Call(RandInt, 399, LVar4)
    Div(LVar4, 100)
    Label(0)
        Call(RandInt, 300, LVar5)
        Switch(LVar5)
            CaseLt(100)
                Sub(LVar4, 1)
            CaseLt(200)
                Add(LVar4, 1)
        EndSwitch
        IfLt(LVar4, 0)
            Set(LVar4, 1)
        EndIf
        IfGt(LVar4, 3)
            Set(LVar4, 2)
        EndIf
        Call(N(GetTreeHidingSpotPos), LVar4, LVar0, LVar1, LVar2)
        Call(RandInt, 10, LVar3)
        Add(LVar3, 20)
        Call(PlaySoundAtNpc, NPC_SELF, SOUND_SEQ_FUZZY_HOP, SOUND_SPACE_DEFAULT)
        Call(NpcJump0, NPC_SELF, LVar0, LVar1, LVar2, LVar3)
        Goto(0)
    Return
    End
};

EvtScript N(EVS_NpcDefeat_WrongFuzzy) = {
    Call(N(InitThreadData))
    Call(SetNpcAnimation, NPC_AmbushFuzzy, ANIM_Fuzzy_Anim0B)
    Call(N(GetTreeHidingSpotPos), MV_LastWrongTreeIndex, LVar0, LVar1, LVar2)
    Call(N(SetThreadAnchorPos), LVar0, LVar1, LVar2)
    Sub(LVar1, 50)
    Call(GetNpcPointer, NPC_AmbushFuzzy, LVar3)
    Call(N(AttachThreadFrontNpc), LVar3)
    Call(N(AttachThreadBackNpc), nullptr)
    Call(N(SetThreadTargetLengthAngle), LVar1, 0, -1)
    Call(SetModelFlags, MODEL_o177, MODEL_FLAG_USES_CUSTOM_GFX, true)
    Call(N(SetThreadTargetLengthAngle), 0, 0, 30)
    Wait(30)
<<<<<<< HEAD
    Call(N(AttachThreadFrontNpc), nullptr)
    Call(SetModelFlags, MODEL_o177, MODEL_FLAG_USES_CUSTOM_GFX, FALSE)
=======
    Call(N(AttachThreadFrontNpc), NULL)
    Call(SetModelFlags, MODEL_o177, MODEL_FLAG_USES_CUSTOM_GFX, false)
>>>>>>> 3e5df3a4
    Set(MV_WrongAnswerBattle, 0)
    Return
    End
};

EvtScript N(EVS_MoveShellUp) = {
    Set(LVar3, LVar0)
    Call(MakeLerp, LVarB, LVarD, 30, EASING_QUARTIC_IN)
    Label(0)
        Call(UpdateLerp)
        Call(SetNpcPos, NPC_KoopersShell, LVar3, LVar0, LVar2)
        IfEq(LVar1, 1)
            Wait(1)
            Goto(0)
        EndIf
    Return
    End
};

EvtScript N(EVS_MoveShellDown) = {
    Set(LVar3, LVar0)
    Call(MakeLerp, LVarB, LVarD, 30, EASING_QUARTIC_IN)
    Label(0)
        Call(UpdateLerp)
        Call(SetNpcPos, NPC_KoopersShell, LVar3, LVar0, LVar2)
        IfEq(LVar1, 1)
            Wait(1)
            Goto(0)
        EndIf
    Return
    End
};

EvtScript N(EVS_NpcAI_DoNothing) = {
    Label(10)
        Wait(1)
        Goto(10)
    Return
    End
};

EvtScript N(EVS_NpcAI_StartBossBattle) = {
    IfEq(AF_NOK04_BattleStarted, false)
        Call(StartBossBattle, SONG_SPECIAL_BATTLE)
        Set(AF_NOK04_BattleStarted, true)
    EndIf
    Label(10)
        Wait(1)
        Goto(10)
    Return
    End
};

EvtScript N(EVS_NpcDefeat_FuzzyBoss) = {
    Call(GetBattleOutcome, LVar0)
    Switch(LVar0)
        CaseEq(OUTCOME_PLAYER_WON)
            Set(AF_NOK04_BattleDone, true)
            Set(AF_NOK04_CamPanDone, false)
            Label(10)
                IfEq(AF_NOK04_CamPanDone, false)
                    Wait(1)
                    Goto(10)
                EndIf
            Call(BindNpcAI, NPC_BossFuzzy, Ref(N(EVS_NpcAI_DoNothing)))
        CaseEq(OUTCOME_PLAYER_LOST)
        CaseEq(OUTCOME_PLAYER_FLED)
            Call(DisablePlayerInput, false)
    EndSwitch
    Return
    End
};

s32 N(ShellChoiceDone) = false;

API_CALLABLE(N(AwaitShellChoice)) {
    if (isInitialCall) {
        N(ShellChoiceDone) = false;
    }

    if (N(ShellChoiceDone)) {
        return ApiStatus_DONE2;
    } else {
        return ApiStatus_BLOCK;
    }
}

API_CALLABLE(N(SetShellChosen)) {
    N(ShellChoiceDone) = true;
    return ApiStatus_DONE2;
}

EvtScript N(EVS_ShellPrompt) = {
    Set(LFlagA, false)
    Call(DisablePlayerInput, true)
    Label(0)
        Call(ShowKeyChoicePopup)
        Call(CloseChoicePopup)
        IfNe(LVar0, 25)
            IfEq(LFlagA, false)
                Set(LFlagA, true)
                Call(SpeakToPlayer, NPC_Kooper, ANIM_KooperWithoutShell_Talk, ANIM_KooperWithoutShell_Idle, 0, MSG_CH1_00C5)
            Else
                Call(SpeakToPlayer, NPC_Kooper, ANIM_KooperWithoutShell_Talk, ANIM_KooperWithoutShell_Idle, 0, MSG_CH1_00C6)
            EndIf
            Goto(0)
        EndIf
    Call(RemoveKeyItemAt, LVar1)
    Call(N(SetShellChosen))
    Call(DisablePlayerInput, false)
    Unbind
    Return
    End
};

s32 N(ShellList)[] = {
    ITEM_KOOPER_SHELL,
    ITEM_NONE
};

EvtScript N(EVS_ChooseShell) = {
    BindPadlock(Ref(N(EVS_ShellPrompt)), TRIGGER_FORCE_ACTIVATE, 0, Ref(N(ShellList)), 0, 1)
    Call(N(AwaitShellChoice))
    Return
    End
};

EvtScript N(EVS_Scene_KooperArrives) = {
    Label(0)
        Call(GetPlayerPos, LVar0, LVar1, LVar2)
        Sub(LVar0, -104)
        Sub(LVar2, 241)
        Mul(LVar0, -101)
        Mul(LVar2, 35)
        Add(LVar0, LVar2)
        IfLe(LVar0, 0)
            Wait(1)
            Goto(0)
        EndIf
    Call(DisablePlayerInput, true)
    Call(SetNpcPos, NPC_Kooper, -350, 0, 350)
    Call(UseSettingsFrom, CAM_DEFAULT, -220, 0, 270)
    Call(SetPanTarget, CAM_DEFAULT, -220, 0, 270)
    Call(GetCamDistance, CAM_DEFAULT, LVarA)
    MulF(LVarA, Float(0.703125))
    Call(SetCamDistance, CAM_DEFAULT, LVarA)
#if VERSION_PAL
    Call(SetCamSpeed, CAM_DEFAULT, Float(3 / DT))
#else
    Call(SetCamSpeed, CAM_DEFAULT, 3)
#endif
    Call(PanToTarget, CAM_DEFAULT, 0, true)
    Thread
        Wait(20 * DT)
        Call(PlayerMoveTo, -205, 267, 40)
        Call(PlayerFaceNpc, NPC_Kooper, false)
    EndThread
    Call(SetNpcAnimation, NPC_Kooper, ANIM_KooperWithoutShell_RunAngry)
    Call(NpcMoveTo, NPC_Kooper, -246, 290, 30)
    Call(SetNpcAnimation, NPC_Kooper, ANIM_KooperWithoutShell_IdleAngry)
    Wait(20 * DT)
    Call(SpeakToPlayer, NPC_Kooper, ANIM_KooperWithoutShell_TalkAngry, ANIM_KooperWithoutShell_IdleAngry, 0, MSG_CH1_00C3)
    Call(DisablePartnerAI, 0)
    Call(NpcFaceNpc, NPC_PARTNER, NPC_Kooper, 0)
    Call(SpeakToNpc, NPC_PARTNER, ANIM_WorldGoombario_Talk, ANIM_WorldGoombario_Idle, 0, NPC_Kooper, MSG_CH1_00C4)
    Call(SetNpcAnimation, NPC_Kooper, ANIM_KooperWithoutShell_Idle)
    ExecWait(N(EVS_ChooseShell))
    Call(PlayerMoveTo, -207, 268, 7)
    Call(PlayerFaceNpc, NPC_Kooper, false)
    Call(SetPlayerAnimation, ANIM_MarioW1_TakeItem)
    Call(SetNpcJumpscale, NPC_KoopersShell, 1)
    Thread
        Loop(30)
            Call(GetPlayerPos, LVar0, LVar1, LVar2)
            Add(LVar0, -15)
            Add(LVar1, 8)
            Add(LVar2, 12)
            Call(SetNpcPos, NPC_KoopersShell, LVar0, LVar1, LVar2)
            Wait(1)
        EndLoop
    EndThread
    Call(SetNpcAnimation, NPC_Kooper, ANIM_KooperWithoutShell_Idle)
    Wait(20 * DT)
    Call(SpeakToPlayer, NPC_Kooper, ANIM_KooperWithoutShell_Talk, ANIM_KooperWithoutShell_Idle, 0, MSG_CH1_00C7)
    Wait(10 * DT)
    Call(SetNpcAnimation, NPC_Kooper, ANIM_KooperWithoutShell_Celebrate)
    Wait(15 * DT)
    Call(SetNpcAnimation, NPC_Kooper, ANIM_KooperWithoutShell_Idle)
    Call(EndSpeech, NPC_Kooper, ANIM_KooperWithoutShell_Talk, ANIM_KooperWithoutShell_Idle, 0)
    Call(PlayerFaceNpc, NPC_Kooper, false)
    Call(NpcFacePlayer, NPC_Kooper, 0)
    Wait(10 * DT)
    Call(SetPlayerAnimation, ANIM_Mario1_Idle)
    Call(SetNpcAnimation, NPC_Kooper, ANIM_KooperWithoutShell_Still)
    Call(EnableNpcBlur, NPC_KoopersShell, true)
    Call(GetNpcPos, NPC_Kooper, LVar0, LVar1, LVar2)
    Add(LVar0, 1)
    Add(LVar2, 1)
    Add(LVar1, 20)
    Set(LVar3, 1)
    Set(LVar4, 6)
    Exec(N(EVS_GetIntoShell))
    Call(InterpNpcYaw, LVar3, 60, 0)
    Call(NpcJump0, NPC_KoopersShell, LVar0, LVar1, LVar2, 30 * DT)
    Call(SetNpcPos, NPC_KoopersShell, NPC_DISPOSE_LOCATION)
    Call(SetNpcSprite, NPC_Kooper, ANIM_WorldKooper_Idle)
    Call(SetNpcFlagBits, NPC_Kooper, NPC_FLAG_IGNORE_PLAYER_COLLISION, false)
    Call(SetNpcSprite, NPC_Kooper, ANIM_WorldKooper_Still)
    Wait(4 * DT)
    Call(EnableNpcBlur, NPC_KoopersShell, true)
    Call(SetNpcAnimation, NPC_Kooper, ANIM_WorldKooper_Idle)
    Call(SetNpcSprite, NPC_Kooper, ANIM_WorldKooper_Celebrate)
    Wait(30 * DT)
    Call(SetNpcAnimation, NPC_Kooper, ANIM_WorldKooper_Idle)
    Call(SpeakToNpc, NPC_PARTNER, ANIM_WorldGoombario_Talk, ANIM_WorldGoombario_Idle, 0, NPC_Kooper, MSG_CH1_00C8)
    Wait(20 * DT)
    Call(SpeakToPlayer, NPC_Kooper, ANIM_WorldKooper_Talk, ANIM_WorldKooper_Idle, 0, MSG_CH1_00C9)
    Wait(10 * DT)
    Call(PlaySoundAtPlayer, SOUND_EMOTE_QUESTION, SOUND_SPACE_DEFAULT)
    Call(ShowEmote, 0, EMOTE_QUESTION, -45, 50, EMOTER_PLAYER, 0, 0, 0, 0)
    Wait(10 * DT)
    Call(SetPlayerAnimation, ANIM_Mario1_Thinking)
    Wait(40 * DT)
    Call(SetPlayerAnimation, ANIM_Mario1_Idle)
    Wait(10 * DT)
    Call(SpeakToPlayer, NPC_PARTNER, ANIM_WorldGoombario_Talk, ANIM_WorldGoombario_Idle, 0, MSG_CH1_00CA)
    Call(SpeakToPlayer, NPC_Kooper, ANIM_WorldKooper_Talk, ANIM_WorldKooper_Idle, 0, MSG_CH1_00CB)
    Wait(10 * DT)
    Call(SpeakToNpc, NPC_PARTNER, ANIM_WorldGoombario_Talk, ANIM_WorldGoombario_Idle, 0, NPC_Kooper, MSG_CH1_00CC)
    Call(EnablePartnerAI)
    Call(PlayerFaceNpc, NPC_Kooper, false)
    Label(10)
        Call(SetPlayerAnimation, ANIM_Mario1_Thinking)
        Call(ShowChoice, MSG_Choice_000F)
        Call(SetPlayerAnimation, ANIM_Mario1_Idle)
        IfEq(LVar0, 1)
            Call(EndSpeech, NPC_Kooper, ANIM_WorldKooper_Talk, ANIM_WorldKooper_Idle, 0)
            Call(SpeakToPlayer, NPC_Kooper, ANIM_WorldKooper_Talk, ANIM_WorldKooper_Idle, 0, MSG_CH1_00CD)
            Goto(10)
        Else
            Call(EndSpeech, NPC_Kooper, ANIM_WorldKooper_Talk, ANIM_WorldKooper_Idle, 0)
            Call(SpeakToPlayer, NPC_Kooper, ANIM_WorldKooper_Talk, ANIM_WorldKooper_Idle, 0, MSG_CH1_00CE)
            Call(SetNpcAnimation, NPC_Kooper, ANIM_WorldKooper_Celebrate)
            Wait(30 * DT)
            Call(SetNpcAnimation, NPC_Kooper, ANIM_WorldKooper_Idle)
            Call(EndSpeech, NPC_Kooper, ANIM_WorldKooper_Talk, ANIM_WorldKooper_Idle, 0)
            Set(GB_StoryProgress, STORY_CH1_KOOPER_JOINED_PARTY)
        EndIf
    Call(N(ChangeNpcToPartner), NPC_Kooper, PARTNER_KOOPER)
    Call(N(LoadPartyImage))
    Exec(N(EVS_PushPartnerSong))
    Wait(15 * DT)
    Call(ShowMessageAtScreenPos, MSG_Menus_018A, 160, 40)
    Exec(N(EVS_PopSong))
    Wait(10 * DT)
    Call(EnablePartnerAI)
    Call(PanToTarget, CAM_DEFAULT, 0, false)
#if VERSION_PAL
    Call(SetCamSpeed, CAM_DEFAULT, Float(3 / DT))
#else
    Call(SetCamSpeed, CAM_DEFAULT, 3)
#endif
    Call(DisablePlayerInput, false)
    Call(AwaitPlayerApproach, -400, 400, 100)
    Call(DisablePlayerInput, true)
    Call(ShowMessageAtScreenPos, MSG_CH1_00CF, 160, 40)
    Call(UseSettingsFrom, CAM_DEFAULT, -100, 0, 225)
    Call(SetPanTarget, CAM_DEFAULT, -100, 0, 225)
    Call(SetCamDistance, CAM_DEFAULT, -250)
#if VERSION_PAL
    Call(SetCamSpeed, CAM_DEFAULT, Float(3 / DT))
#else
    Call(SetCamSpeed, CAM_DEFAULT, 3)
#endif
    Call(PanToTarget, CAM_DEFAULT, 0, true)
    Wait(20 * DT)
    Call(SetNpcAnimation, NPC_BossFuzzy, ANIM_Fuzzy_Walk)
    Call(SetNpcPos, NPC_BossFuzzy, 63, 0, 212)
    Call(EnableNpcShadow, NPC_BossFuzzy, true)
    Call(SetNpcJumpscale, NPC_BossFuzzy, Float(2.0))
    Call(PlaySoundAtNpc, NPC_BossFuzzy, SOUND_SEQ_FUZZY_HOP, SOUND_SPACE_DEFAULT)
    Call(NpcJump0, NPC_BossFuzzy, -100, 0, 225, 20)
    Set(AF_NOK04_TauntMsgDone, false)
    Set(AF_NOK04_FleeMsgDone, false)
    Set(AF_NOK04_BattleDone, false)
    Thread
        Call(ShowMessageAtScreenPos, MSG_CH1_00D0, 160, 40)
        Set(AF_NOK04_TauntMsgDone, true)
    EndThread
    Call(GetNpcPos, NPC_BossFuzzy, LVarA, LVarB, LVarC)
    Label(30)
        Call(SetNpcJumpscale, NPC_BossFuzzy, Float(2.0))
        Call(PlaySoundAtNpc, NPC_BossFuzzy, SOUND_SEQ_FUZZY_HOP, SOUND_SPACE_DEFAULT)
        Call(NpcJump0, NPC_BossFuzzy, LVarA, LVarB, LVarC, 12 * DT)
        IfEq(AF_NOK04_TauntMsgDone, false)
            Goto(30)
        EndIf
    Thread
        Wait(27 * DT)
        Call(BindNpcDefeat, NPC_BossFuzzy, Ref(N(EVS_NpcDefeat_FuzzyBoss)))
        Call(BindNpcAI, NPC_BossFuzzy, Ref(N(EVS_NpcAI_StartBossBattle)))
    EndThread
    Thread
        Call(PlaySoundAtNpc, NPC_BossFuzzy, SOUND_SEQ_FUZZY_HOP, SOUND_SPACE_DEFAULT)
        Call(NpcJump0, NPC_BossFuzzy, -212, 0, 237, 15 * DT)
        Call(GetPlayerPos, LVarA, LVarB, LVarC)
        Add(LVarB, 37)
        Call(PlaySoundAtNpc, NPC_BossFuzzy, SOUND_SEQ_FUZZY_HOP, SOUND_SPACE_DEFAULT)
        Call(NpcJump0, NPC_BossFuzzy, LVarA, LVarB, LVarC, 20 * DT)
        Wait(2)
        Call(SetPlayerAnimation, ANIM_MarioW2_PanicHoverStill)
        Call(PlaySoundAtNpc, NPC_BossFuzzy, SOUND_SEQ_FUZZY_HOP, SOUND_SPACE_DEFAULT)
        Call(NpcJump0, NPC_BossFuzzy, LVarA, LVarB, LVarC, 15 * DT)
        Call(SetPlayerAnimation, ANIM_Mario1_Idle)
        Label(21)
            IfEq(AF_NOK04_BattleDone, false)
                Wait(1)
                Goto(21)
            EndIf
        Call(SetNpcPos, NPC_BossFuzzy, -255, 0, 287)
        Call(GetNpcPos, NPC_BossFuzzy, LVarA, LVarB, LVarC)
        Label(31)
            Call(SetNpcJumpscale, NPC_BossFuzzy, Float(2.0))
            Call(PlaySoundAtNpc, NPC_BossFuzzy, SOUND_SEQ_FUZZY_HOP, SOUND_SPACE_DEFAULT)
            Call(NpcJump0, NPC_BossFuzzy, LVarA, LVarB, LVarC, 15 * DT)
            IfEq(AF_NOK04_FleeMsgDone, false)
                Goto(31)
            EndIf
        Add(LVarA, 70)
        Add(LVarC, -30)
        Call(PlaySoundAtNpc, NPC_BossFuzzy, SOUND_SEQ_FUZZY_HOP, SOUND_SPACE_DEFAULT)
        Call(NpcJump0, NPC_BossFuzzy, LVarA, LVarB, LVarC, 15 * DT)
        Add(LVarA, 70)
        Add(LVarC, -30)
        Call(PlaySoundAtNpc, NPC_BossFuzzy, SOUND_SEQ_FUZZY_HOP, SOUND_SPACE_DEFAULT)
        Call(NpcJump0, NPC_BossFuzzy, LVarA, LVarB, LVarC, 20 * DT)
        Call(EnableNpcShadow, NPC_BossFuzzy, false)
        Call(SetNpcPos, NPC_BossFuzzy, NPC_DISPOSE_LOCATION)
    EndThread
    Call(UseSettingsFrom, CAM_DEFAULT, -260, 0, 284)
    Call(SetPanTarget, CAM_DEFAULT, -260, 0, 284)
    Call(PanToTarget, CAM_DEFAULT, 0, true)
#if VERSION_PAL
    Call(SetCamSpeed, CAM_DEFAULT, Float(2 / DT))
#else
    Call(SetCamSpeed, CAM_DEFAULT, 2)
#endif
    Thread
        Wait(5 * DT)
        Call(SetNpcPos, NPC_Fuzzy_01, 63, 0, 212)
        Call(EnableNpcShadow, NPC_Fuzzy_01, true)
        Call(SetNpcJumpscale, NPC_Fuzzy_01, Float(2.0))
        Call(PlaySoundAtNpc, NPC_Fuzzy_01, SOUND_SEQ_FUZZY_HOP, SOUND_SPACE_DEFAULT)
        Call(NpcJump0, NPC_Fuzzy_01, -100, 0, 225, 10 * DT)
        Call(PlaySoundAtNpc, NPC_Fuzzy_01, SOUND_SEQ_FUZZY_HOP, SOUND_SPACE_DEFAULT)
        Call(NpcJump0, NPC_Fuzzy_01, -197, 0, 227, 20 * DT)
        Call(PlaySoundAtNpc, NPC_Fuzzy_01, SOUND_SEQ_FUZZY_HOP, SOUND_SPACE_DEFAULT)
        Call(NpcJump0, NPC_Fuzzy_01, -233, 0, 285, 10 * DT)
        Label(22)
            IfEq(AF_NOK04_BattleDone, false)
                Wait(1)
                Goto(22)
            EndIf
        Call(SetNpcPos, NPC_Fuzzy_01, -210, 0, 244)
        Call(GetNpcPos, NPC_Fuzzy_01, LVarA, LVarB, LVarC)
        Label(32)
            Call(SetNpcJumpscale, NPC_Fuzzy_01, Float(2.0))
            Call(PlaySoundAtNpc, NPC_Fuzzy_01, SOUND_SEQ_FUZZY_HOP, SOUND_SPACE_DEFAULT)
            Call(NpcJump0, NPC_Fuzzy_01, LVarA, LVarB, LVarC, 12 * DT)
            IfEq(AF_NOK04_FleeMsgDone, false)
                Goto(32)
            EndIf
        Add(LVarA, 70)
        Add(LVarC, -30)
        Call(PlaySoundAtNpc, NPC_Fuzzy_01, SOUND_SEQ_FUZZY_HOP, SOUND_SPACE_DEFAULT)
        Call(NpcJump0, NPC_Fuzzy_01, LVarA, LVarB, LVarC, 10 * DT)
        Add(LVarA, 70)
        Add(LVarC, -30)
        Call(PlaySoundAtNpc, NPC_Fuzzy_01, SOUND_SEQ_FUZZY_HOP, SOUND_SPACE_DEFAULT)
        Call(NpcJump0, NPC_Fuzzy_01, LVarA, LVarB, LVarC, 20 * DT)
        Call(EnableNpcShadow, NPC_Fuzzy_01, false)
        Call(SetNpcPos, NPC_Fuzzy_01, NPC_DISPOSE_LOCATION)
    EndThread
    Thread
        Wait(7 * DT)
        Call(SetNpcPos, NPC_Fuzzy_02, 63, 0, 212)
        Call(EnableNpcShadow, NPC_Fuzzy_02, true)
        Call(SetNpcJumpscale, NPC_Fuzzy_02, Float(2.0))
        Call(PlaySoundAtNpc, NPC_Fuzzy_02, SOUND_SEQ_FUZZY_HOP, SOUND_SPACE_DEFAULT)
        Call(NpcJump0, NPC_Fuzzy_02, -122, 0, 219, 20 * DT)
        Call(PlaySoundAtNpc, NPC_Fuzzy_02, SOUND_SEQ_FUZZY_HOP, SOUND_SPACE_DEFAULT)
        Call(NpcJump0, NPC_Fuzzy_02, -177, 0, 242, 10 * DT)
        Call(PlaySoundAtNpc, NPC_Fuzzy_02, SOUND_SEQ_FUZZY_HOP, SOUND_SPACE_DEFAULT)
        Call(NpcJump0, NPC_Fuzzy_02, -213, 0, 300, 15 * DT)
        Label(23)
            IfEq(AF_NOK04_BattleDone, false)
                Wait(1)
                Goto(23)
            EndIf
        Call(SetNpcPos, NPC_Fuzzy_02, -210, 0, 266)
        Call(GetNpcPos, NPC_Fuzzy_02, LVarA, LVarB, LVarC)
        Wait(2)
        Label(33)
            Call(SetNpcJumpscale, NPC_Fuzzy_02, Float(2.0))
            Call(PlaySoundAtNpc, NPC_Fuzzy_02, SOUND_SEQ_FUZZY_HOP, SOUND_SPACE_DEFAULT)
            Call(NpcJump0, NPC_Fuzzy_02, LVarA, LVarB, LVarC, 12 * DT)
            IfEq(AF_NOK04_FleeMsgDone, false)
                Goto(33)
            EndIf
        Add(LVarA, 70)
        Add(LVarC, -30)
        Call(PlaySoundAtNpc, NPC_Fuzzy_02, SOUND_SEQ_FUZZY_HOP, SOUND_SPACE_DEFAULT)
        Call(NpcJump0, NPC_Fuzzy_02, LVarA, LVarB, LVarC, 20 * DT)
        Add(LVarA, 70)
        Add(LVarC, -30)
        Call(PlaySoundAtNpc, NPC_Fuzzy_02, SOUND_SEQ_FUZZY_HOP, SOUND_SPACE_DEFAULT)
        Call(NpcJump0, NPC_Fuzzy_02, LVarA, LVarB, LVarC, 15 * DT)
        Call(EnableNpcShadow, NPC_Fuzzy_02, false)
        Call(SetNpcPos, NPC_Fuzzy_02, NPC_DISPOSE_LOCATION)
    EndThread
    Thread
        Wait(8 * DT)
        Call(SetNpcPos, NPC_Fuzzy_03, 63, 0, 212)
        Call(EnableNpcShadow, NPC_Fuzzy_03, true)
        Call(SetNpcJumpscale, NPC_Fuzzy_03, Float(2.0))
        Call(PlaySoundAtNpc, NPC_Fuzzy_03, SOUND_SEQ_FUZZY_HOP, SOUND_SPACE_DEFAULT)
        Call(NpcJump0, NPC_Fuzzy_03, -100, 0, 269, 20 * DT)
        Call(PlaySoundAtNpc, NPC_Fuzzy_03, SOUND_SEQ_FUZZY_HOP, SOUND_SPACE_DEFAULT)
        Call(NpcJump0, NPC_Fuzzy_03, -217, 0, 212, 10 * DT)
        Call(PlaySoundAtNpc, NPC_Fuzzy_03, SOUND_SEQ_FUZZY_HOP, SOUND_SPACE_DEFAULT)
        Call(NpcJump0, NPC_Fuzzy_03, -253, 0, 270, 10 * DT)
        Label(24)
            IfEq(AF_NOK04_BattleDone, false)
                Wait(1)
                Goto(24)
            EndIf
        Call(SetNpcPos, NPC_Fuzzy_03, -183, 0, 257)
        Call(GetNpcPos, NPC_Fuzzy_03, LVarA, LVarB, LVarC)
        Wait(5 * DT)
        Label(34)
            Call(SetNpcJumpscale, NPC_Fuzzy_03, Float(2.0))
            Call(PlaySoundAtNpc, NPC_Fuzzy_03, SOUND_SEQ_FUZZY_HOP, SOUND_SPACE_DEFAULT)
            Call(NpcJump0, NPC_Fuzzy_03, LVarA, LVarB, LVarC, 12 * DT)
            IfEq(AF_NOK04_FleeMsgDone, false)
                Goto(34)
            EndIf
        Add(LVarA, 70)
        Add(LVarC, -30)
        Call(PlaySoundAtNpc, NPC_Fuzzy_03, SOUND_SEQ_FUZZY_HOP, SOUND_SPACE_DEFAULT)
        Call(NpcJump0, NPC_Fuzzy_03, LVarA, LVarB, LVarC, 15 * DT)
        Add(LVarA, 70)
        Add(LVarC, -30)
        Call(PlaySoundAtNpc, NPC_Fuzzy_03, SOUND_SEQ_FUZZY_HOP, SOUND_SPACE_DEFAULT)
        Call(NpcJump0, NPC_Fuzzy_03, LVarA, LVarB, LVarC, 20 * DT)
        Call(EnableNpcShadow, NPC_Fuzzy_03, false)
        Call(SetNpcPos, NPC_Fuzzy_03, NPC_DISPOSE_LOCATION)
    EndThread
    Label(40)
        IfEq(AF_NOK04_BattleDone, false)
            Wait(1)
            Goto(40)
        EndIf
    Call(SetPlayerPos, -305, 0, 329)
    Call(InterpPlayerYaw, 50, 0)
    Call(SetNpcPos, NPC_PARTNER, -335, 0, 355)
    Call(InterpNpcYaw, NPC_PARTNER, 50, 0)
    Call(ShowMessageAtScreenPos, MSG_CH1_00D1, 160, 40)
    Set(AF_NOK04_FleeMsgDone, true)
    Call(UseSettingsFrom, CAM_DEFAULT, -260, 0, 284)
    Call(SetPanTarget, CAM_DEFAULT, -260, 0, 284)
    Call(SetCamSpeed, CAM_DEFAULT, Float(90.0))
    Call(PanToTarget, CAM_DEFAULT, 0, true)
    Wait(15 * DT)
    Call(PanToTarget, CAM_DEFAULT, 0, false)
    Set(AF_NOK04_CamPanDone, true)
    Wait(30 * DT)
    Call(DisablePlayerInput, false)
    Return
    End
};

EvtScript N(EVS_HitTree_Correct) = {
    Thread
        Call(N(GetTreeHidingSpotPos), LVar0, LVar0, LVar1, LVar2)
        Call(GetPlayerPos, LVarA, LVarB, LVarC)
        Call(UseSettingsFrom, CAM_DEFAULT, LVarA, LVarB, LVarC)
        Add(LVarA, LVar0)
        Add(LVarC, LVar2)
        Div(LVarA, 2)
        Div(LVarC, 2)
        Call(SetPanTarget, CAM_DEFAULT, LVarA, LVarB, LVarC)
        Call(SetCamPitch, CAM_DEFAULT, 15, -11)
        Call(SetCamSpeed, CAM_DEFAULT, 3)
        Call(PanToTarget, CAM_DEFAULT, 0, true)
    EndThread
    Call(N(GetTreeHidingSpotPos), LVar0, LVar0, LVar1, LVar2)
    Call(GetNpcPointer, NPC_BossFuzzy, LVarE)
    Call(GetNpcPointer, NPC_KoopersShell, LVarF)
    Set(LVarA, LVar0)
    Set(LVarB, LVar1)
    Set(LVarC, LVar2)
    Switch(MV_CorrectCount)
        CaseEq(0)
            Set(LVar4, LVarC)
            Sub(LVar4, 4)
            Call(N(SetThreadAnchorPos), LVarA, LVarB, LVar4)
            Call(SetModelFlags, MODEL_o177, MODEL_FLAG_USES_CUSTOM_GFX, true)
            Set(LVar3, LVarB)
            Div(LVar3, 2)
            Set(LVarD, LVarB)
            Sub(LVarD, LVar3)
            Exec(N(EVS_MoveShellDown))
            Wait(1)
            Wait(30)
            Call(N(AttachThreadFrontNpc), nullptr)
            Call(N(AttachThreadBackNpc), nullptr)
            Call(N(SetThreadTargetLengthAngle), 0, 0, -1)
            Call(N(SetThreadTargetLengthAngle), LVar3, 0, -1)
            Wait(1)
            Call(N(AttachThreadFrontNpc), LVarF)
            Wait(20)
            Call(SetNpcAnimation, NPC_BossFuzzy, ANIM_Fuzzy_Hurt)
            Call(PlayerFaceNpc, NPC_BossFuzzy, false)
            Call(SetNpcJumpscale, NPC_BossFuzzy, 0)
            Call(PlaySoundAtNpc, NPC_BossFuzzy, SOUND_SEQ_FUZZY_HOP, SOUND_SPACE_DEFAULT)
            Call(NpcJump0, NPC_BossFuzzy, LVarA, LVarD, LVarC, 30)
            Call(SetNpcAnimation, NPC_BossFuzzy, ANIM_Fuzzy_Anim09)
            Set(LVar9, LVarC)
            Call(SpeakToPlayer, NPC_BossFuzzy, ANIM_Fuzzy_Anim0C, ANIM_Fuzzy_Idle, 5, MSG_CH1_00BF)
            Call(N(SetThreadTargetLengthAngle), 0, 0, 30)
            Call(SetNpcAnimation, NPC_BossFuzzy, ANIM_Fuzzy_Anim0B)
            Set(LVarC, LVar9)
            Call(PlaySoundAtNpc, NPC_BossFuzzy, SOUND_SEQ_FUZZY_HOP, SOUND_SPACE_DEFAULT)
            Call(NpcJump0, NPC_BossFuzzy, LVarA, LVarB, LVarC, 30)
<<<<<<< HEAD
            Call(N(AttachThreadFrontNpc), nullptr)
            Call(SetModelFlags, MODEL_o177, MODEL_FLAG_USES_CUSTOM_GFX, FALSE)
=======
            Call(N(AttachThreadFrontNpc), NULL)
            Call(SetModelFlags, MODEL_o177, MODEL_FLAG_USES_CUSTOM_GFX, false)
>>>>>>> 3e5df3a4
            Add(MV_CorrectCount, 1)
            Exec(N(EVS_Scene_ShuffleFuzzyPositions))
            Return
        CaseEq(1)
            Set(LVar4, LVarC)
            Sub(LVar4, 4)
            Call(N(SetThreadAnchorPos), LVarA, LVarB, LVar4)
            Call(SetModelFlags, MODEL_o177, MODEL_FLAG_USES_CUSTOM_GFX, true)
            Set(LVar3, LVarB)
            Mul(LVar3, 2)
            Div(LVar3, 3)
            Set(LVarD, LVarB)
            Sub(LVarD, LVar3)
            Exec(N(EVS_MoveShellUp))
            Wait(1)
            Wait(30)
            Call(N(AttachThreadFrontNpc), nullptr)
            Call(N(AttachThreadBackNpc), nullptr)
            Call(N(SetThreadTargetLengthAngle), 0, 0, -1)
            Call(N(SetThreadTargetLengthAngle), LVar3, 0, -1)
            Wait(1)
            Call(N(AttachThreadFrontNpc), LVarF)
            Wait(20)
            Call(SetNpcAnimation, NPC_BossFuzzy, ANIM_Fuzzy_Hurt)
            Call(PlayerFaceNpc, NPC_BossFuzzy, false)
            Call(SetNpcJumpscale, NPC_BossFuzzy, 0)
            Call(PlaySoundAtNpc, NPC_BossFuzzy, SOUND_SEQ_FUZZY_HOP, SOUND_SPACE_DEFAULT)
            Call(NpcJump0, NPC_BossFuzzy, LVarA, LVarD, LVarC, 30)
            Call(SetNpcAnimation, NPC_BossFuzzy, ANIM_Fuzzy_Anim09)
            Set(LVar9, LVarC)
            Call(SpeakToPlayer, NPC_BossFuzzy, ANIM_Fuzzy_Anim0C, ANIM_Fuzzy_Idle, 5, MSG_CH1_00C0)
            Call(N(SetThreadTargetLengthAngle), 0, 0, 30)
            Call(SetNpcAnimation, NPC_BossFuzzy, ANIM_Fuzzy_Anim0B)
            Set(LVarC, LVar9)
            Call(PlaySoundAtNpc, NPC_BossFuzzy, SOUND_SEQ_FUZZY_HOP, SOUND_SPACE_DEFAULT)
            Call(NpcJump0, NPC_BossFuzzy, LVarA, LVarB, LVarC, 30)
<<<<<<< HEAD
            Call(N(AttachThreadFrontNpc), nullptr)
            Call(SetModelFlags, MODEL_o177, MODEL_FLAG_USES_CUSTOM_GFX, FALSE)
=======
            Call(N(AttachThreadFrontNpc), NULL)
            Call(SetModelFlags, MODEL_o177, MODEL_FLAG_USES_CUSTOM_GFX, false)
>>>>>>> 3e5df3a4
            Add(MV_CorrectCount, 1)
            Exec(N(EVS_Scene_ShuffleFuzzyPositions))
            Return
        CaseEq(2)
            Call(SetNpcAnimation, NPC_BossFuzzy, ANIM_Fuzzy_Hurt)
            Call(PlayerFaceNpc, NPC_BossFuzzy, false)
            Call(N(SetThreadAnchorPos), LVarA, LVarB, LVarC)
            Call(N(SetThreadTargetLengthAngle), 0, 0, -1)
            Set(LVar0, LVarB)
            Sub(LVar0, 50)
            Call(N(SetThreadTargetLengthAngle), LVar0, 0, 0)
            Call(N(AttachThreadFrontNpc), LVarF)
            Call(N(AttachThreadBackNpc), LVarE)
            Call(SetModelFlags, MODEL_o177, MODEL_FLAG_USES_CUSTOM_GFX, true)
            Wait(20)
            Call(SetNpcAnimation, NPC_BossFuzzy, ANIM_Fuzzy_Anim09)
            Call(SpeakToPlayer, NPC_BossFuzzy, ANIM_Fuzzy_Anim0C, ANIM_Fuzzy_Idle, 5, MSG_CH1_00C1)
            Wait(10 * DT)
            Call(N(AttachThreadFrontNpc), nullptr)
            Call(GetPlayerPos, LVar0, LVar1, LVar2)
            Add(LVar1, 40)
            Call(SetNpcJumpscale, NPC_KoopersShell, Float(0.6))
            Call(NpcJump0, NPC_KoopersShell, LVar0, LVar1, LVar2, 10 * DT)
            Call(SetPlayerAnimation, ANIM_Mario1_GetItem)
            Thread
                Wait(4 * DT)
                Call(GetPlayerPos, LVar3, LVar4, LVar5)
                Add(LVar4, 50)
                Add(LVar5, 2)
                Add(LVar3, 8)
                PlayEffect(EFFECT_SPARKLES, 3, LVar3, LVar4, LVar5, 20)
                Add(LVar3, -16)
                PlayEffect(EFFECT_SPARKLES, 3, LVar3, LVar4, LVar5, 20)
            EndThread
            Call(PlaySound, SOUND_JINGLE_GOT_KEY)
            Call(ShowMessageAtScreenPos, MSG_Menus_GotKooperShell, 160, 40)
            Call(SetNpcPos, NPC_KoopersShell, NPC_DISPOSE_LOCATION)
            Call(SetPlayerAnimation, ANIM_Mario1_Idle)
            Call(AddKeyItem, ITEM_KOOPER_SHELL)
            Wait(10 * DT)
            Call(SpeakToPlayer, NPC_BossFuzzy, ANIM_Fuzzy_Anim0C, ANIM_Fuzzy_Idle, 5, MSG_CH1_00C2)
            Call(SetNpcAnimation, NPC_BossFuzzy, ANIM_Fuzzy_Anim0B)
            Call(N(SetThreadTargetLengthAngle), 0, 0, 20 * DT)
            Wait(20 * DT)
            Call(SetModelFlags, MODEL_o177, MODEL_FLAG_USES_CUSTOM_GFX, false)
            Call(N(AttachThreadBackNpc), 0)
            Call(SetNpcPos, NPC_BossFuzzy, NPC_DISPOSE_LOCATION)
            Call(SetNpcPos, NPC_KoopersShell, NPC_DISPOSE_LOCATION)
            Call(SetMusic, 0, SONG_KOOPA_VILLAGE, 0, VOL_LEVEL_FULL)
            Call(DisablePlayerPhysics, false)
            Call(DisablePlayerInput, false)
            Set(AF_NOK04_PlayingGame, false)
            Exec(N(EVS_Scene_KooperArrives))
    EndSwitch
    Call(PanToTarget, CAM_DEFAULT, 0, false)
#if VERSION_PAL
    Call(SetCamSpeed, CAM_DEFAULT, Float(3 / DT))
#else
    Call(SetCamSpeed, CAM_DEFAULT, 3)
#endif
    Return
    End
};

EvtScript N(EVS_HitTree_Wrong) = {
    Thread
        Call(N(GetTreeHidingSpotPos), LVar0, LVar0, LVar1, LVar2)
        Call(GetPlayerPos, LVarA, LVarB, LVarC)
        Call(UseSettingsFrom, CAM_DEFAULT, LVarA, LVarB, LVarC)
        Add(LVarA, LVar0)
        Add(LVarC, LVar2)
        Div(LVarA, 2)
        Div(LVarC, 2)
        Call(SetPanTarget, CAM_DEFAULT, LVarA, LVarB, LVarC)
        Call(SetCamPitch, CAM_DEFAULT, 15, -11)
        Call(SetCamSpeed, CAM_DEFAULT, 3)
        Call(PanToTarget, CAM_DEFAULT, 0, true)
    EndThread
    Wait(15)
    Set(MV_LastWrongTreeIndex, LVar0)
    Call(N(GetTreeHidingSpotPos), MV_LastWrongTreeIndex, LVar0, LVar1, LVar2)
    Call(GetNpcPointer, NPC_KoopersShell, LVarF)
    Set(LVarA, LVar0)
    Set(LVarB, LVar1)
    Set(LVarC, LVar2)
    Call(RandInt, 999, LVar0)
    Switch(LVar0)
        CaseLt(200)
            Call(GetPlayerPos, LVar0, LVar1, LVar2)
            Call(MakeItemEntity, ITEM_HEART, LVar0, 200, LVar2, ITEM_SPAWN_MODE_FALL_SPAWN_ALWAYS, 0)
            Wait(30)
        CaseLt(400)
            Call(GetPlayerPos, LVar0, LVar1, LVar2)
            Call(MakeItemEntity, ITEM_COIN, LVar0, 200, LVar2, ITEM_SPAWN_MODE_FALL_SPAWN_ALWAYS, 0)
            Wait(30)
        CaseLt(1000)
            Call(SetNpcAnimation, NPC_AmbushFuzzy, ANIM_Fuzzy_Anim06)
            Call(SetNpcJumpscale, NPC_AmbushFuzzy, 1)
            Call(SetNpcPos, NPC_AmbushFuzzy, LVarA, LVarB, LVarC)
            Call(GetPlayerPos, LVar0, LVar1, LVar2)
            Add(LVar2, 10)
            Add(LVar1, 10)
            Call(PlaySoundAtNpc, NPC_AmbushFuzzy, SOUND_SEQ_FUZZY_HOP, SOUND_SPACE_DEFAULT)
            Call(NpcJump0, NPC_AmbushFuzzy, LVar0, LVar1, LVar2, 20)
            Set(MV_WrongAnswerBattle, 1)
    EndSwitch
    Label(0)
        IfEq(MV_WrongAnswerBattle, 1)
            Wait(1)
            Goto(0)
        EndIf
    Wait(20)
    Exec(N(EVS_Scene_ShuffleFuzzyPositions))
    Return
    End
};

EvtScript N(EVS_HitTree) = {
    Call(N(AnimateTreeBranch), LVar0, 1)
    Call(PlaySound, SOUND_SHAKE_TREE_LEAVES)
    IfEq(AF_NOK04_PlayingGame, false)
        Return
    EndIf
    Call(DisablePlayerInput, true)
    Thread
        Wait(20)
        Call(DisablePlayerPhysics, true)
    EndThread
    IfEq(LVar0, MV_CorrectTreeIndex)
        Thread
            Wait(15)
            Call(PlaySound, SOUND_APPROVE)
        EndThread
        ExecWait(N(EVS_HitTree_Correct))
    Else
        Thread
            Wait(15)
            Call(PlaySound, SOUND_MENU_ERROR)
        EndThread
        ExecWait(N(EVS_HitTree_Wrong))
    EndIf
    Return
    End
};

EvtScript N(EVS_NpcInteract_Kooper) = {
    Return
    End
};

EvtScript N(EVS_SetupMinigame) = {
    Call(BindNpcIdle, NPC_SELF, Ref(N(EVS_Scene_HideInTree)))
    IfGe(GB_StoryProgress, STORY_CH1_KOOPER_JOINED_PARTY)
        Call(SetNpcPos, NPC_BossFuzzy, NPC_DISPOSE_LOCATION)
        Call(SetNpcPos, NPC_KoopersShell, NPC_DISPOSE_LOCATION)
        Return
    EndIf
    Set(MV_CorrectCount, 0)
    Set(MV_CorrectTreeIndex, 2)
    Set(MV_LastCorrectTreeIndex, 2)
    Call(N(InitThreadData))
    Call(SetCustomGfxBuilders, CUSTOM_GFX_0, nullptr, Ref(N(build_gfx_thread)))
    Call(SetNpcPos, NPC_BossFuzzy, -293, 0, 319)
    Call(SetNpcPos, NPC_KoopersShell, -293, 0, 322)
    Call(EnableNpcShadow, NPC_AmbushFuzzy, false)
    Call(EnableNpcShadow, NPC_Fuzzy_01, false)
    Call(EnableNpcShadow, NPC_Fuzzy_02, false)
    Call(EnableNpcShadow, NPC_Fuzzy_03, false)
    Call(SetModelFlags, MODEL_o177, MODEL_FLAG_DO_BOUNDS_CULLING, false)
    IfGe(GB_StoryProgress, STORY_CH1_FUZZY_THIEF_HID_IN_TREE)
        Call(N(GetTreeHidingSpotPos), LVar4, LVar0, LVar1, LVar2)
        Call(SetNpcPos, NPC_BossFuzzy, LVar0, LVar1, LVar2)
        Call(SetNpcPos, NPC_KoopersShell, LVar0, LVar1, LVar2)
        Call(EnableNpcShadow, NPC_BossFuzzy, false)
        Call(EnableNpcShadow, NPC_KoopersShell, false)
    EndIf
    Wait(1)
    Return
    End
};

EvtScript N(EVS_NpcInit_KoopersShell) = {
    Call(EnableNpcShadow, NPC_SELF, false)
    Call(SetNpcAnimation, NPC_SELF, ANIM_WorldKooper_StillShellAlt)
    Return
    End
};

EvtScript N(EVS_NpcInit_WrongFuzzy) = {
    Call(BindNpcIdle, NPC_SELF, Ref(N(EVS_NpcIdle_WaitForWrongAnswer)))
    Call(BindNpcDefeat, NPC_SELF, Ref(N(EVS_NpcDefeat_WrongFuzzy)))
    Return
    End
};

EvtScript N(EVS_NpcInit_Fuzzy_Aux) = {
    Call(BindNpcIdle, NPC_SELF, 0)
    Return
    End
};

EvtScript N(EVS_NpcInit_Kooper) = {
    Call(BindNpcInteract, NPC_SELF, Ref(N(EVS_NpcInteract_Kooper)))
    IfGe(GB_StoryProgress, STORY_CH1_KOOPER_JOINED_PARTY)
        IfLt(GB_StoryProgress, STORY_CH1_KOOPER_JOINED_PARTY)
            Call(InterpNpcYaw, NPC_Kooper, 225, 0)
            Call(SetNpcPos, NPC_Kooper, -275, 0, 305)
            Return
        EndIf
    EndIf
    Call(SetNpcSprite, NPC_Kooper, ANIM_KooperWithoutShell_IdleAngry)
    Return
    End
};

NpcData N(NpcData_Minigame)[] = {
    {
        .id = NPC_KoopersShell,
        .pos = { NPC_DISPOSE_LOCATION },
        .yaw = 0,
        .init = &N(EVS_NpcInit_KoopersShell),
        .settings = &N(NpcSettings_Koopa),
        .flags = ENEMY_FLAG_PASSIVE | ENEMY_FLAG_ENABLE_HIT_SCRIPT | ENEMY_FLAG_IGNORE_WORLD_COLLISION | ENEMY_FLAG_IGNORE_PLAYER_COLLISION | ENEMY_FLAG_FLYING | ENEMY_FLAG_NO_DELAY_AFTER_FLEE | ENEMY_FLAG_DO_NOT_AUTO_FACE_PLAYER | ENEMY_FLAG_NO_DROPS,
        .drops = NO_DROPS,
        .animations = KOOPER_ANIMS,
    },
    {
        .id = NPC_AmbushFuzzy,
        .pos = { NPC_DISPOSE_LOCATION },
        .yaw = 0,
        .territory = {
            .wander = {
                .isFlying = false,
                .moveSpeedOverride = NO_OVERRIDE_MOVEMENT_SPEED,
                .wanderShape = SHAPE_CYLINDER,
                .centerPos  = { 0, 0, 0 },
                .wanderSize = { 0 },
                .detectShape = SHAPE_CYLINDER,
                .detectPos  = { 0, 0, 0 },
                .detectSize = { 0 },
            }
        },
        .init = &N(EVS_NpcInit_WrongFuzzy),
        .settings = &N(NpcSettings_Fuzzy),
        .flags = ENEMY_FLAG_PASSIVE | ENEMY_FLAG_DO_NOT_KILL | ENEMY_FLAG_ENABLE_HIT_SCRIPT | ENEMY_FLAG_IGNORE_WORLD_COLLISION | ENEMY_FLAG_IGNORE_PLAYER_COLLISION | ENEMY_FLAG_FLYING | ENEMY_FLAG_NO_DELAY_AFTER_FLEE | ENEMY_FLAG_DO_NOT_AUTO_FACE_PLAYER | ENEMY_FLAG_NO_DROPS,
        .drops = NO_DROPS,
        .animations = FUZZY_ANIMS,
    },
    {
        .id = NPC_Fuzzy_01,
        .pos = { NPC_DISPOSE_LOCATION },
        .yaw = 0,
        .territory = {
            .wander = {
                .isFlying = false,
                .moveSpeedOverride = NO_OVERRIDE_MOVEMENT_SPEED,
                .wanderShape = SHAPE_CYLINDER,
                .centerPos  = { 0, 0, 0 },
                .wanderSize = { 0 },
                .detectShape = SHAPE_CYLINDER,
                .detectPos  = { 0, 0, 0 },
                .detectSize = { 0 },
            }
        },
        .init = &N(EVS_NpcInit_Fuzzy_Aux),
        .settings = &N(NpcSettings_Fuzzy),
        .flags = ENEMY_FLAG_PASSIVE | ENEMY_FLAG_ENABLE_HIT_SCRIPT | ENEMY_FLAG_IGNORE_WORLD_COLLISION | ENEMY_FLAG_IGNORE_PLAYER_COLLISION | ENEMY_FLAG_FLYING | ENEMY_FLAG_NO_DELAY_AFTER_FLEE | ENEMY_FLAG_DO_NOT_AUTO_FACE_PLAYER | ENEMY_FLAG_NO_DROPS,
        .drops = NO_DROPS,
        .animations = FUZZY_ANIMS,
    },
    {
        .id = NPC_Fuzzy_02,
        .pos = { NPC_DISPOSE_LOCATION },
        .yaw = 0,
        .territory = {
            .wander = {
                .isFlying = false,
                .moveSpeedOverride = NO_OVERRIDE_MOVEMENT_SPEED,
                .wanderShape = SHAPE_CYLINDER,
                .centerPos  = { 0, 0, 0 },
                .wanderSize = { 0 },
                .detectShape = SHAPE_CYLINDER,
                .detectPos  = { 0, 0, 0 },
                .detectSize = { 0 },
            }
        },
        .init = &N(EVS_NpcInit_Fuzzy_Aux),
        .settings = &N(NpcSettings_Fuzzy),
        .flags = ENEMY_FLAG_PASSIVE | ENEMY_FLAG_ENABLE_HIT_SCRIPT | ENEMY_FLAG_IGNORE_WORLD_COLLISION | ENEMY_FLAG_IGNORE_PLAYER_COLLISION | ENEMY_FLAG_FLYING | ENEMY_FLAG_NO_DELAY_AFTER_FLEE | ENEMY_FLAG_DO_NOT_AUTO_FACE_PLAYER | ENEMY_FLAG_NO_DROPS,
        .drops = NO_DROPS,
        .animations = FUZZY_ANIMS,
    },
    {
        .id = NPC_Fuzzy_03,
        .pos = { NPC_DISPOSE_LOCATION },
        .yaw = 0,
        .territory = {
            .wander = {
                .isFlying = false,
                .moveSpeedOverride = NO_OVERRIDE_MOVEMENT_SPEED,
                .wanderShape = SHAPE_CYLINDER,
                .centerPos  = { 0, 0, 0 },
                .wanderSize = { 0 },
                .detectShape = SHAPE_CYLINDER,
                .detectPos  = { 0, 0, 0 },
                .detectSize = { 0 },
            }
        },
        .init = &N(EVS_NpcInit_Fuzzy_Aux),
        .settings = &N(NpcSettings_Fuzzy),
        .flags = ENEMY_FLAG_PASSIVE | ENEMY_FLAG_ENABLE_HIT_SCRIPT | ENEMY_FLAG_IGNORE_WORLD_COLLISION | ENEMY_FLAG_IGNORE_PLAYER_COLLISION | ENEMY_FLAG_FLYING | ENEMY_FLAG_NO_DELAY_AFTER_FLEE | ENEMY_FLAG_DO_NOT_AUTO_FACE_PLAYER | ENEMY_FLAG_NO_DROPS,
        .drops = NO_DROPS,
        .animations = FUZZY_ANIMS,
    },
    {
        .id = NPC_Kooper,
        .pos = { NPC_DISPOSE_LOCATION },
        .yaw = 0,
        .init = &N(EVS_NpcInit_Kooper),
        .settings = &N(NpcSettings_Koopa),
        .flags = ENEMY_FLAG_PASSIVE | ENEMY_FLAG_ENABLE_HIT_SCRIPT | ENEMY_FLAG_IGNORE_WORLD_COLLISION | ENEMY_FLAG_IGNORE_PLAYER_COLLISION | ENEMY_FLAG_FLYING | ENEMY_FLAG_NO_DELAY_AFTER_FLEE | ENEMY_FLAG_DO_NOT_AUTO_FACE_PLAYER | ENEMY_FLAG_NO_DROPS,
        .drops = NO_DROPS,
        .animations = KOOPER_ANIMS,
    },
};

NpcData N(NpcData_Miniboss) = {
    .id = NPC_BossFuzzy,
    .pos = { NPC_DISPOSE_LOCATION },
    .yaw = 0,
    .territory = {
        .wander = {
            .isFlying = false,
            .moveSpeedOverride = NO_OVERRIDE_MOVEMENT_SPEED,
            .wanderShape = SHAPE_CYLINDER,
            .centerPos  = { 0, 0, 0 },
            .wanderSize = { 0 },
            .detectShape = SHAPE_CYLINDER,
            .detectPos  = { 0, 0, 0 },
            .detectSize = { 0 },
        }
    },
    .init = &N(EVS_SetupMinigame),
    .settings = &N(NpcSettings_Fuzzy),
    .flags = ENEMY_FLAG_PASSIVE | ENEMY_FLAG_DO_NOT_KILL | ENEMY_FLAG_ENABLE_HIT_SCRIPT | ENEMY_FLAG_IGNORE_WORLD_COLLISION | ENEMY_FLAG_IGNORE_PLAYER_COLLISION | ENEMY_FLAG_FLYING | ENEMY_FLAG_DO_NOT_AUTO_FACE_PLAYER,
    .drops = NO_DROPS,
    .animations = FUZZY_ANIMS,
};

NpcGroupList N(DefaultNPCs) = {
    NPC_GROUP(N(NpcData_Minigame), BTL_NOK_FORMATION_16, BTL_NOK_STAGE_03),
    NPC_GROUP(N(NpcData_Miniboss), BTL_NOK_FORMATION_17, BTL_NOK_STAGE_03),
    {}
};<|MERGE_RESOLUTION|>--- conflicted
+++ resolved
@@ -582,15 +582,9 @@
     Call(SetMusic, 0, SONG_PLAYROOM, 0, VOL_LEVEL_FULL)
     Call(N(SetThreadTargetLengthAngle), 0, 0, 30 * DT)
     Wait(30 * DT)
-<<<<<<< HEAD
-    Call(SetModelFlags, MODEL_o177, MODEL_FLAG_USES_CUSTOM_GFX, FALSE)
+    Call(SetModelFlags, MODEL_o177, MODEL_FLAG_USES_CUSTOM_GFX, false)
     Call(N(AttachThreadFrontNpc), nullptr)
     Call(N(AttachThreadBackNpc), nullptr)
-=======
-    Call(SetModelFlags, MODEL_o177, MODEL_FLAG_USES_CUSTOM_GFX, false)
-    Call(N(AttachThreadFrontNpc), NULL)
-    Call(N(AttachThreadBackNpc), NULL)
->>>>>>> 3e5df3a4
     Exec(N(EVS_Scene_ShuffleFuzzyPositions))
     Return
     End
@@ -740,13 +734,8 @@
     Call(SetModelFlags, MODEL_o177, MODEL_FLAG_USES_CUSTOM_GFX, true)
     Call(N(SetThreadTargetLengthAngle), 0, 0, 30)
     Wait(30)
-<<<<<<< HEAD
     Call(N(AttachThreadFrontNpc), nullptr)
-    Call(SetModelFlags, MODEL_o177, MODEL_FLAG_USES_CUSTOM_GFX, FALSE)
-=======
-    Call(N(AttachThreadFrontNpc), NULL)
     Call(SetModelFlags, MODEL_o177, MODEL_FLAG_USES_CUSTOM_GFX, false)
->>>>>>> 3e5df3a4
     Set(MV_WrongAnswerBattle, 0)
     Return
     End
@@ -1281,13 +1270,8 @@
             Set(LVarC, LVar9)
             Call(PlaySoundAtNpc, NPC_BossFuzzy, SOUND_SEQ_FUZZY_HOP, SOUND_SPACE_DEFAULT)
             Call(NpcJump0, NPC_BossFuzzy, LVarA, LVarB, LVarC, 30)
-<<<<<<< HEAD
             Call(N(AttachThreadFrontNpc), nullptr)
-            Call(SetModelFlags, MODEL_o177, MODEL_FLAG_USES_CUSTOM_GFX, FALSE)
-=======
-            Call(N(AttachThreadFrontNpc), NULL)
             Call(SetModelFlags, MODEL_o177, MODEL_FLAG_USES_CUSTOM_GFX, false)
->>>>>>> 3e5df3a4
             Add(MV_CorrectCount, 1)
             Exec(N(EVS_Scene_ShuffleFuzzyPositions))
             Return
@@ -1324,13 +1308,8 @@
             Set(LVarC, LVar9)
             Call(PlaySoundAtNpc, NPC_BossFuzzy, SOUND_SEQ_FUZZY_HOP, SOUND_SPACE_DEFAULT)
             Call(NpcJump0, NPC_BossFuzzy, LVarA, LVarB, LVarC, 30)
-<<<<<<< HEAD
             Call(N(AttachThreadFrontNpc), nullptr)
-            Call(SetModelFlags, MODEL_o177, MODEL_FLAG_USES_CUSTOM_GFX, FALSE)
-=======
-            Call(N(AttachThreadFrontNpc), NULL)
             Call(SetModelFlags, MODEL_o177, MODEL_FLAG_USES_CUSTOM_GFX, false)
->>>>>>> 3e5df3a4
             Add(MV_CorrectCount, 1)
             Exec(N(EVS_Scene_ShuffleFuzzyPositions))
             Return
