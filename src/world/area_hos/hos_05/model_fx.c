--- conflicted
+++ resolved
@@ -166,13 +166,8 @@
         Call(EnableModel, MODEL_o8, false)
     Else
         Call(SetModelCustomGfx, MODEL_o8, CUSTOM_GFX_0, ENV_TINT_UNCHANGED)
-<<<<<<< HEAD
         Call(SetCustomGfxBuilders, CUSTOM_GFX_0, Ref(N(setup_gfx_light_beam)), nullptr)
-        Call(EnableModel, MODEL_o8, TRUE)
-=======
-        Call(SetCustomGfxBuilders, CUSTOM_GFX_0, Ref(N(setup_gfx_light_beam)), NULL)
         Call(EnableModel, MODEL_o8, true)
->>>>>>> 3e5df3a4
         Call(N(SetLightBeamAlpha), 127)
         Call(EnableGroup, MODEL_g277, true)
         Call(EnableModel, MODEL_o362, false)
@@ -210,13 +205,8 @@
     PlayEffect(EFFECT_LIGHT_RAYS, 2, 0, 250, 0, 10, LVar9)
     Wait(20)
     Call(SetModelCustomGfx, MODEL_o646, CUSTOM_GFX_1, ENV_TINT_UNCHANGED)
-<<<<<<< HEAD
     Call(SetCustomGfxBuilders, CUSTOM_GFX_1, Ref(N(setup_gfx_starship_shimmer)), nullptr)
-    Call(EnableGroup, MODEL_g279, TRUE)
-=======
-    Call(SetCustomGfxBuilders, CUSTOM_GFX_1, Ref(N(setup_gfx_starship_shimmer)), NULL)
     Call(EnableGroup, MODEL_g279, true)
->>>>>>> 3e5df3a4
     Thread
         Call(MakeLerp, 0, 200, 75, EASING_QUADRATIC_IN)
         Loop(0)
@@ -230,13 +220,8 @@
     EndThread
     Wait(60)
     Call(SetModelCustomGfx, MODEL_o8, CUSTOM_GFX_0, ENV_TINT_UNCHANGED)
-<<<<<<< HEAD
     Call(SetCustomGfxBuilders, CUSTOM_GFX_0, Ref(N(setup_gfx_light_beam)), nullptr)
-    Call(EnableModel, MODEL_o8, TRUE)
-=======
-    Call(SetCustomGfxBuilders, CUSTOM_GFX_0, Ref(N(setup_gfx_light_beam)), NULL)
     Call(EnableModel, MODEL_o8, true)
->>>>>>> 3e5df3a4
     Call(MakeLerp, 0, 127, 60, EASING_COS_IN_OUT)
     Loop(0)
         Call(UpdateLerp)
