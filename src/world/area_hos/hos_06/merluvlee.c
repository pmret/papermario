--- conflicted
+++ resolved
@@ -219,17 +219,10 @@
     u32 i;
 
     for (i = 0; i < ARRAY_COUNT(N(BadgeHintData)); i++) {
-<<<<<<< HEAD
-        evt_set_variable(nullptr, AF_HOS06_BadgeHints + i, FALSE);
+        evt_set_variable(nullptr, AF_HOS06_BadgeHints + i, false);
     }
     for (i = 0; i < ARRAY_COUNT(N(SuperBlockHintData)); i++) {
-        evt_set_variable(nullptr, AF_HOS06_SuperBlocksHints + i, FALSE);
-=======
-        evt_set_variable(NULL, AF_HOS06_BadgeHints + i, false);
-    }
-    for (i = 0; i < ARRAY_COUNT(N(SuperBlockHintData)); i++) {
-        evt_set_variable(NULL, AF_HOS06_SuperBlocksHints + i, false);
->>>>>>> 3e5df3a4
+        evt_set_variable(nullptr, AF_HOS06_SuperBlocksHints + i, false);
     }
     return ApiStatus_DONE2;
 }
@@ -265,11 +258,7 @@
             {
                 if (count == selectedIdx) {
                     script->varTable[1] = hint->hintMsg;
-<<<<<<< HEAD
-                    evt_set_variable(nullptr, AF_HOS06_BadgeHints + i, TRUE);
-=======
-                    evt_set_variable(NULL, AF_HOS06_BadgeHints + i, true);
->>>>>>> 3e5df3a4
+                    evt_set_variable(nullptr, AF_HOS06_BadgeHints + i, true);
                     break;
                 }
                 count++;
@@ -345,11 +334,7 @@
             {
                 if (count == selectedIdx) {
                     script->varTable[1] = hint->hintMsg;
-<<<<<<< HEAD
-                    evt_set_variable(nullptr, AF_HOS06_SuperBlocksHints + i, TRUE);
-=======
-                    evt_set_variable(NULL, AF_HOS06_SuperBlocksHints + i, true);
->>>>>>> 3e5df3a4
+                    evt_set_variable(nullptr, AF_HOS06_SuperBlocksHints + i, true);
                     break;
                 }
                 count++;
@@ -392,11 +377,7 @@
             {
                 if (count == selectedIdx) {
                     script->varTable[1] = hint->hintMsg;
-<<<<<<< HEAD
-                    evt_set_variable(nullptr, AF_HOS06_StarPieceHints + i, TRUE);
-=======
-                    evt_set_variable(NULL, AF_HOS06_StarPieceHints + i, true);
->>>>>>> 3e5df3a4
+                    evt_set_variable(nullptr, AF_HOS06_StarPieceHints + i, true);
                     break;
                 }
                 count++;
