#include "hos_02.h"
#include "effects.h"

#include "world/common/atomic/TexturePan.inc.c"

u16 N(HaloScalePhaseAngle) = 0;

void N(build_gfx_lamp_halos)(void) {
    f32 scale = ((sins(N(HaloScalePhaseAngle)) * (1.0f / 0x8000)) * 0.5 * 0.5) + 1.05;

    N(HaloScalePhaseAngle) += (s32)RAD_TO_BINANG(25.1720);
    guScale(&gDisplayContext->matrixStack[gMatrixListPos], scale, scale, scale);
    gSPMatrix(gMainGfxPos++, &gDisplayContext->matrixStack[gMatrixListPos++],
              G_MTX_NOPUSH | G_MTX_MUL | G_MTX_MODELVIEW);
}

u16 N(YellowStarPhaseAngle) = 0;

void N(build_gfx_yellow_stars)(void) {
    Vtx* firstVertex;
    Vtx* copiedVertices;
    s32 numVertices;
    s32 i;
    s32 temp3;

    mdl_get_copied_vertices(VTX_COPY_0, &firstVertex, &copiedVertices, &numVertices);

    for (i = 0; i < numVertices; i++) {
        u8* colors = copiedVertices[i].v.cn;
        s16 temp1 = (sins(N(YellowStarPhaseAngle) * (i % 3 + 1) + i) + 0x8000) / 2;
        colors[0] = temp1 * 155 / 0x8000 + 100;
        colors[1] = temp1 * 155 / 0x8000 + 100;

        temp3 = sins(N(YellowStarPhaseAngle) / 0x8000 * (((i / 2) % 3 + 1) << 15) + N(YellowStarPhaseAngle) / 0x4000 * 0x8000 + i) + 0x8000;
        colors[2] = colors[0] * temp3 / 0x10000;
    }

    gSPDisplayList(gMainGfxPos++, mdl_get_copied_gfx(VTX_COPY_0));
    N(YellowStarPhaseAngle) += (s32)RAD_TO_BINANG(25.1898);
}

u16 N(BlueStarPhaseAngle) = 0;

void N(build_gfx_blue_stars)(void) {
    Vtx* firstVertex;
    Vtx* copiedVertices;
    s32 numVertices;
    s32 i;
    s32 temp3;

    mdl_get_copied_vertices(VTX_COPY_1, &firstVertex, &copiedVertices, &numVertices);

    for (i = 0; i < numVertices; i++) {
        u8* colors = copiedVertices[i].v.cn;
        s16 temp1 = (sins(N(BlueStarPhaseAngle) * (i % 3 + 1) + i) + 0x8000) / 2;
        colors[0] = temp1 * 155 / 0x8000 + 48.62745098039216;
        colors[1] = temp1 * 155 / 0x8000 + 89.41176470588236;

        temp3 = sins(N(BlueStarPhaseAngle) / 0x8000 * (((i / 2) % 3 + 1) << 15) + N(BlueStarPhaseAngle) / 0x4000 * 0x8000 + i) + 0x8000;
        colors[2] = colors[0] * temp3 / 0x10000 + 99.6078431372549;
    }

    gSPDisplayList(gMainGfxPos++, mdl_get_copied_gfx(VTX_COPY_1));
    N(BlueStarPhaseAngle) += (s32)RAD_TO_BINANG(25.1898);
}

u16 N(GreenStarPhaseAngle) = 0;

void N(build_gfx_green_stars)(void) {
    Vtx* firstVertex;
    Vtx* copiedVertices;
    s32 numVertices;
    s32 i;
    s32 temp3;

    mdl_get_copied_vertices(VTX_COPY_2, &firstVertex, &copiedVertices, &numVertices);

    for (i = 0; i < numVertices; i++) {
        u8* colors = copiedVertices[i].v.cn;
        s16 temp1 = (sins(N(GreenStarPhaseAngle) * (i % 3 + 1) + i) + 0x8000) / 2;
        colors[0] = temp1 * 155 / 0x8000 + 67.45098039215686;
        colors[1] = temp1 * 155 / 0x8000 + 100.0;

        temp3 = sins(N(GreenStarPhaseAngle) / 0x8000 * (((i / 2) % 3 + 1) << 15) + N(GreenStarPhaseAngle) / 0x4000 * 0x8000 + i) + 0x8000;
        colors[2] = colors[0] * temp3 / 0x10000 + 59.21568627450981;
    }

    gSPDisplayList(gMainGfxPos++, mdl_get_copied_gfx(VTX_COPY_2));
    N(GreenStarPhaseAngle) += (s32)RAD_TO_BINANG(25.1898);
}

u16 N(PinkStarPhaseAngle) = 0;

void N(build_gfx_pink_stars)(void) {
    Vtx* firstVertex;
    Vtx* copiedVertices;
    s32 numVertices;
    s32 i;
    s32 temp3;

    mdl_get_copied_vertices(VTX_COPY_3, &firstVertex, &copiedVertices, &numVertices);

    for (i = 0; i < numVertices; i++) {
        u8* colors = copiedVertices[i].v.cn;
        s16 temp1 = (sins(N(PinkStarPhaseAngle) * (i % 3 + 1) + i) + 0x8000) / 2;
        colors[0] = temp1 * 155 / 0x8000 + 100.0;
        colors[1] = temp1 * 155 / 0x8000 + 80.3921568627451;

        temp3 = sins(N(PinkStarPhaseAngle) / 0x8000 * (((i / 2) % 3 + 1) << 15)  + N(PinkStarPhaseAngle) / 0x4000 * 0x8000 + i) + 0x8000;
        colors[2] = colors[0] * temp3 / 0x10000 + 96.07843137254902;
    }

    gSPDisplayList(gMainGfxPos++, mdl_get_copied_gfx(VTX_COPY_3));
    N(PinkStarPhaseAngle) += (s32)RAD_TO_BINANG(25.1898);
}

API_CALLABLE(N(func_80240EF4_A17114)) {
    Bytecode* args = script->ptrReadPos;
    EffectInstance* effect = (EffectInstance*) evt_get_variable(script, *args++);

    effect->data.unk_75->unk_78 = 190.0f;
    effect->data.unk_75->unk_7C = 220.0f;
    effect->data.unk_75->unk_68 = 0.7f;
    effect->data.unk_75->masterAlpha = 255;
    return ApiStatus_DONE2;
}

API_CALLABLE(N(func_80240F68_A17188)) {
    Bytecode* args = script->ptrReadPos;
    EffectInstance* effect = (EffectInstance*) evt_get_variable(script, *args++);

    effect->data.unk_75->unk_78 = 170.0f;
    effect->data.unk_75->unk_7C = 170.0f;
    effect->data.unk_75->unk_68 = 2.0f;
    effect->data.unk_75->masterAlpha = 255;
    return ApiStatus_DONE2;
}

EvtScript N(EVS_SetupModelFX) = {
    PlayEffect(EFFECT_75, 1, -1105, -86, 230, 1, -1)
    Set(MV_StarBeamEffect, LVarF)
    Call(GetEntryID, LVar0)
    Switch(LVar0)
        CaseEq(hos_02_ENTRY_0)
            Call(N(func_80240F68_A17188), MV_StarBeamEffect)
        CaseEq(hos_02_ENTRY_1)
            Call(N(func_80240EF4_A17114), MV_StarBeamEffect)
    EndSwitch
    Call(EnableTexPanning, MODEL_o380, true)
    Call(EnableTexPanning, MODEL_o395, true)
    Call(EnableTexPanning, MODEL_o549, true)
    Call(EnableTexPanning, MODEL_o552, true)
    Thread
        TEX_PAN_PARAMS_ID(TEX_PANNER_1)
        TEX_PAN_PARAMS_STEP(   80, -200,  -50,  100)
        TEX_PAN_PARAMS_FREQ(    1,    1,    1,    1)
        TEX_PAN_PARAMS_INIT(    0,    0,    0,    0)
        Exec(N(EVS_UpdateTexturePan))
    EndThread
    // custom gfx for lantern glow halos, flags for the entire lamp posts
    Call(SetModelCustomGfx, MODEL_o414, CUSTOM_GFX_0, ENV_TINT_UNCHANGED)
    Call(SetModelCustomGfx, MODEL_o415, CUSTOM_GFX_0, ENV_TINT_UNCHANGED)
    Call(SetModelCustomGfx, MODEL_o399, CUSTOM_GFX_0, ENV_TINT_UNCHANGED)
    Call(SetModelCustomGfx, MODEL_o398, CUSTOM_GFX_0, ENV_TINT_UNCHANGED)
    Call(SetModelCustomGfx, MODEL_o347, CUSTOM_GFX_0, ENV_TINT_UNCHANGED)
    Call(SetModelCustomGfx, MODEL_o348, CUSTOM_GFX_0, ENV_TINT_UNCHANGED)
<<<<<<< HEAD
    Call(SetCustomGfxBuilders, CUSTOM_GFX_0, Ref(N(build_gfx_lamp_halos)), nullptr)
    Call(SetModelFlags, MODEL_o414, MODEL_FLAG_BILLBOARD, TRUE)
    Call(SetModelFlags, MODEL_o415, MODEL_FLAG_BILLBOARD, TRUE)
    Call(SetModelFlags, MODEL_o399, MODEL_FLAG_BILLBOARD, TRUE)
    Call(SetModelFlags, MODEL_o398, MODEL_FLAG_BILLBOARD, TRUE)
    Call(SetModelFlags, MODEL_o347, MODEL_FLAG_BILLBOARD, TRUE)
    Call(SetModelFlags, MODEL_o348, MODEL_FLAG_BILLBOARD, TRUE)
    Call(SetModelFlags, MODEL_o407, MODEL_FLAG_BILLBOARD, TRUE)
    Call(SetModelFlags, MODEL_o408, MODEL_FLAG_BILLBOARD, TRUE)
    Call(SetModelFlags, MODEL_o413, MODEL_FLAG_BILLBOARD, TRUE)
    Call(SetModelFlags, MODEL_o446, MODEL_FLAG_BILLBOARD, TRUE)
    Call(SetModelFlags, MODEL_o447, MODEL_FLAG_BILLBOARD, TRUE)
    Call(SetModelFlags, MODEL_o448, MODEL_FLAG_BILLBOARD, TRUE)
    Call(SetModelFlags, MODEL_o456, MODEL_FLAG_BILLBOARD, TRUE)
    Call(SetModelFlags, MODEL_o457, MODEL_FLAG_BILLBOARD, TRUE)
    Call(SetModelFlags, MODEL_o458, MODEL_FLAG_BILLBOARD, TRUE)
    // yellow stars
    Call(MakeLocalVertexCopy, VTX_COPY_0, MODEL_o466, TRUE)
    Call(SetCustomGfxBuilders, CUSTOM_GFX_1, Ref(N(build_gfx_yellow_stars)), nullptr)
=======
    Call(SetCustomGfxBuilders, CUSTOM_GFX_0, Ref(N(build_gfx_lamp_halos)), NULL)
    Call(SetModelFlags, MODEL_o414, MODEL_FLAG_BILLBOARD, true)
    Call(SetModelFlags, MODEL_o415, MODEL_FLAG_BILLBOARD, true)
    Call(SetModelFlags, MODEL_o399, MODEL_FLAG_BILLBOARD, true)
    Call(SetModelFlags, MODEL_o398, MODEL_FLAG_BILLBOARD, true)
    Call(SetModelFlags, MODEL_o347, MODEL_FLAG_BILLBOARD, true)
    Call(SetModelFlags, MODEL_o348, MODEL_FLAG_BILLBOARD, true)
    Call(SetModelFlags, MODEL_o407, MODEL_FLAG_BILLBOARD, true)
    Call(SetModelFlags, MODEL_o408, MODEL_FLAG_BILLBOARD, true)
    Call(SetModelFlags, MODEL_o413, MODEL_FLAG_BILLBOARD, true)
    Call(SetModelFlags, MODEL_o446, MODEL_FLAG_BILLBOARD, true)
    Call(SetModelFlags, MODEL_o447, MODEL_FLAG_BILLBOARD, true)
    Call(SetModelFlags, MODEL_o448, MODEL_FLAG_BILLBOARD, true)
    Call(SetModelFlags, MODEL_o456, MODEL_FLAG_BILLBOARD, true)
    Call(SetModelFlags, MODEL_o457, MODEL_FLAG_BILLBOARD, true)
    Call(SetModelFlags, MODEL_o458, MODEL_FLAG_BILLBOARD, true)
    // yellow stars
    Call(MakeLocalVertexCopy, VTX_COPY_0, MODEL_o466, true)
    Call(SetCustomGfxBuilders, CUSTOM_GFX_1, Ref(N(build_gfx_yellow_stars)), NULL)
>>>>>>> 3e5df3a4
    Call(SetModelCustomGfx, MODEL_o466, CUSTOM_GFX_1, ENV_TINT_UNCHANGED)
    Call(SetModelCustomGfx, MODEL_o467, CUSTOM_GFX_1, ENV_TINT_UNCHANGED)
    Call(SetModelCustomGfx, MODEL_o468, CUSTOM_GFX_1, ENV_TINT_UNCHANGED)
    Call(SetModelCustomGfx, MODEL_o469, CUSTOM_GFX_1, ENV_TINT_UNCHANGED)
    Call(SetModelCustomGfx, MODEL_o470, CUSTOM_GFX_1, ENV_TINT_UNCHANGED)
    Call(SetModelCustomGfx, MODEL_o471, CUSTOM_GFX_1, ENV_TINT_UNCHANGED)
    Call(SetModelCustomGfx, MODEL_o472, CUSTOM_GFX_1, ENV_TINT_UNCHANGED)
    Call(SetModelCustomGfx, MODEL_o541, CUSTOM_GFX_1, ENV_TINT_UNCHANGED)
    Call(SetModelCustomGfx, MODEL_o542, CUSTOM_GFX_1, ENV_TINT_UNCHANGED)
    Call(SetModelCustomGfx, MODEL_o545, CUSTOM_GFX_1, ENV_TINT_UNCHANGED)
    Call(SetModelCustomGfx, MODEL_o548, CUSTOM_GFX_1, ENV_TINT_UNCHANGED)
    Call(SetModelFlags, MODEL_o466, MODEL_FLAG_HAS_LOCAL_VERTEX_COPY, true)
    Call(SetModelFlags, MODEL_o467, MODEL_FLAG_HAS_LOCAL_VERTEX_COPY, true)
    Call(SetModelFlags, MODEL_o468, MODEL_FLAG_HAS_LOCAL_VERTEX_COPY, true)
    Call(SetModelFlags, MODEL_o469, MODEL_FLAG_HAS_LOCAL_VERTEX_COPY, true)
    Call(SetModelFlags, MODEL_o470, MODEL_FLAG_HAS_LOCAL_VERTEX_COPY, true)
    Call(SetModelFlags, MODEL_o471, MODEL_FLAG_HAS_LOCAL_VERTEX_COPY, true)
    Call(SetModelFlags, MODEL_o472, MODEL_FLAG_HAS_LOCAL_VERTEX_COPY, true)
    Call(SetModelFlags, MODEL_o541, MODEL_FLAG_HAS_LOCAL_VERTEX_COPY, true)
    Call(SetModelFlags, MODEL_o542, MODEL_FLAG_HAS_LOCAL_VERTEX_COPY, true)
    Call(SetModelFlags, MODEL_o545, MODEL_FLAG_HAS_LOCAL_VERTEX_COPY, true)
    Call(SetModelFlags, MODEL_o548, MODEL_FLAG_HAS_LOCAL_VERTEX_COPY, true)
    // blue stars
<<<<<<< HEAD
    Call(MakeLocalVertexCopy, VTX_COPY_1, MODEL_o466, TRUE)
    Call(SetCustomGfxBuilders, CUSTOM_GFX_2, Ref(N(build_gfx_blue_stars)), nullptr)
=======
    Call(MakeLocalVertexCopy, VTX_COPY_1, MODEL_o466, true)
    Call(SetCustomGfxBuilders, CUSTOM_GFX_2, Ref(N(build_gfx_blue_stars)), NULL)
>>>>>>> 3e5df3a4
    Call(SetModelCustomGfx, MODEL_o543, CUSTOM_GFX_2, ENV_TINT_UNCHANGED)
    Call(SetModelCustomGfx, MODEL_o539, CUSTOM_GFX_2, ENV_TINT_UNCHANGED)
    Call(SetModelFlags, MODEL_o543, MODEL_FLAG_HAS_LOCAL_VERTEX_COPY, true)
    Call(SetModelFlags, MODEL_o539, MODEL_FLAG_HAS_LOCAL_VERTEX_COPY, true)
    // green stars
<<<<<<< HEAD
    Call(MakeLocalVertexCopy, VTX_COPY_2, MODEL_o466, TRUE)
    Call(SetCustomGfxBuilders, CUSTOM_GFX_3, Ref(N(build_gfx_green_stars)), nullptr)
=======
    Call(MakeLocalVertexCopy, VTX_COPY_2, MODEL_o466, true)
    Call(SetCustomGfxBuilders, CUSTOM_GFX_3, Ref(N(build_gfx_green_stars)), NULL)
>>>>>>> 3e5df3a4
    Call(SetModelCustomGfx, MODEL_o546, CUSTOM_GFX_3, ENV_TINT_UNCHANGED)
    Call(SetModelCustomGfx, MODEL_o540, CUSTOM_GFX_3, ENV_TINT_UNCHANGED)
    Call(SetModelFlags, MODEL_o546, MODEL_FLAG_HAS_LOCAL_VERTEX_COPY, true)
    Call(SetModelFlags, MODEL_o540, MODEL_FLAG_HAS_LOCAL_VERTEX_COPY, true)
    // pink stars
<<<<<<< HEAD
    Call(MakeLocalVertexCopy, VTX_COPY_3, MODEL_o466, TRUE)
    Call(SetCustomGfxBuilders, CUSTOM_GFX_4, Ref(N(build_gfx_pink_stars)), nullptr)
=======
    Call(MakeLocalVertexCopy, VTX_COPY_3, MODEL_o466, true)
    Call(SetCustomGfxBuilders, CUSTOM_GFX_4, Ref(N(build_gfx_pink_stars)), NULL)
>>>>>>> 3e5df3a4
    Call(SetModelCustomGfx, MODEL_o544, CUSTOM_GFX_4, ENV_TINT_UNCHANGED)
    Call(SetModelCustomGfx, MODEL_o547, CUSTOM_GFX_4, ENV_TINT_UNCHANGED)
    Call(SetModelFlags, MODEL_o544, MODEL_FLAG_HAS_LOCAL_VERTEX_COPY, true)
    Call(SetModelFlags, MODEL_o547, MODEL_FLAG_HAS_LOCAL_VERTEX_COPY, true)
    Thread
        Loop(0)
            Call(MakeLerp, -13, 13, 20, EASING_COS_IN_OUT)
            Loop(0)
                Call(UpdateLerp)
                Call(TranslateModel, MODEL_o466, 0, LVar0, 0)
                Call(TranslateModel, MODEL_o470, 0, LVar0, 0)
                Call(TranslateModel, MODEL_o471, 0, LVar0, 0)
                Call(TranslateModel, MODEL_o472, 0, LVar0, 0)
                Call(TranslateModel, MODEL_o541, 0, LVar0, 0)
                Call(TranslateModel, MODEL_o543, 0, LVar0, 0)
                Call(TranslateModel, MODEL_o545, 0, LVar0, 0)
                Call(TranslateModel, MODEL_o547, 0, LVar0, 0)
                Call(TranslateModel, MODEL_o539, 0, LVar0, 0)
                Wait(1)
                IfEq(LVar1, 0)
                    BreakLoop
                EndIf
            EndLoop
            Call(MakeLerp, 13, -13, 20, EASING_COS_IN_OUT)
            Loop(0)
                Call(UpdateLerp)
                Call(TranslateModel, MODEL_o466, 0, LVar0, 0)
                Call(TranslateModel, MODEL_o470, 0, LVar0, 0)
                Call(TranslateModel, MODEL_o471, 0, LVar0, 0)
                Call(TranslateModel, MODEL_o472, 0, LVar0, 0)
                Call(TranslateModel, MODEL_o541, 0, LVar0, 0)
                Call(TranslateModel, MODEL_o543, 0, LVar0, 0)
                Call(TranslateModel, MODEL_o545, 0, LVar0, 0)
                Call(TranslateModel, MODEL_o547, 0, LVar0, 0)
                Call(TranslateModel, MODEL_o539, 0, LVar0, 0)
                Wait(1)
                IfEq(LVar1, 0)
                    BreakLoop
                EndIf
            EndLoop
        EndLoop
    EndThread
    Thread
        Loop(0)
            Call(MakeLerp, 13, -13, 20, EASING_COS_IN_OUT)
            Loop(0)
                Call(UpdateLerp)
                Call(TranslateModel, MODEL_o467, 0, LVar0, 0)
                Call(TranslateModel, MODEL_o468, 0, LVar0, 0)
                Call(TranslateModel, MODEL_o469, 0, LVar0, 0)
                Call(TranslateModel, MODEL_o542, 0, LVar0, 0)
                Call(TranslateModel, MODEL_o544, 0, LVar0, 0)
                Call(TranslateModel, MODEL_o546, 0, LVar0, 0)
                Call(TranslateModel, MODEL_o548, 0, LVar0, 0)
                Call(TranslateModel, MODEL_o540, 0, LVar0, 0)
                Wait(1)
                IfEq(LVar1, 0)
                    BreakLoop
                EndIf
            EndLoop
            Call(MakeLerp, -13, 13, 20, EASING_COS_IN_OUT)
            Loop(0)
                Call(UpdateLerp)
                Call(TranslateModel, MODEL_o467, 0, LVar0, 0)
                Call(TranslateModel, MODEL_o468, 0, LVar0, 0)
                Call(TranslateModel, MODEL_o469, 0, LVar0, 0)
                Call(TranslateModel, MODEL_o542, 0, LVar0, 0)
                Call(TranslateModel, MODEL_o544, 0, LVar0, 0)
                Call(TranslateModel, MODEL_o546, 0, LVar0, 0)
                Call(TranslateModel, MODEL_o548, 0, LVar0, 0)
                Call(TranslateModel, MODEL_o540, 0, LVar0, 0)
                Wait(1)
                IfEq(LVar1, 0)
                    BreakLoop
                EndIf
            EndLoop
        EndLoop
    EndThread
    Thread
        Loop(0)
            Call(MakeLerp, 0, 360, 50, EASING_COS_IN_OUT)
            Loop(0)
                Call(UpdateLerp)
                Call(RotateModel, MODEL_o466, LVar0, 0, 1, 0)
                Call(RotateModel, MODEL_o470, LVar0, 0, 1, 0)
                Call(RotateModel, MODEL_o471, LVar0, 0, 1, 0)
                Call(RotateModel, MODEL_o472, LVar0, 0, 1, 0)
                Call(RotateModel, MODEL_o541, LVar0, 0, 1, 0)
                Call(RotateModel, MODEL_o543, LVar0, 0, 1, 0)
                Call(RotateModel, MODEL_o545, LVar0, 0, 1, 0)
                Call(RotateModel, MODEL_o547, LVar0, 0, 1, 0)
                Call(RotateModel, MODEL_o539, LVar0, 0, 1, 0)
                Wait(1)
                IfEq(LVar1, 0)
                    BreakLoop
                EndIf
            EndLoop
        EndLoop
    EndThread
    Loop(0)
        Call(MakeLerp, 360, 0, 44, EASING_COS_IN_OUT)
        Loop(0)
            Call(UpdateLerp)
            Call(RotateModel, MODEL_o467, LVar0, 0, 1, 0)
            Call(RotateModel, MODEL_o468, LVar0, 0, 1, 0)
            Call(RotateModel, MODEL_o469, LVar0, 0, 1, 0)
            Call(RotateModel, MODEL_o542, LVar0, 0, 1, 0)
            Call(RotateModel, MODEL_o544, LVar0, 0, 1, 0)
            Call(RotateModel, MODEL_o546, LVar0, 0, 1, 0)
            Call(RotateModel, MODEL_o548, LVar0, 0, 1, 0)
            Call(RotateModel, MODEL_o540, LVar0, 0, 1, 0)
            Wait(1)
            IfEq(LVar1, 0)
                BreakLoop
            EndIf
        EndLoop
    EndLoop
    Return
    End
};<|MERGE_RESOLUTION|>--- conflicted
+++ resolved
@@ -164,28 +164,7 @@
     Call(SetModelCustomGfx, MODEL_o398, CUSTOM_GFX_0, ENV_TINT_UNCHANGED)
     Call(SetModelCustomGfx, MODEL_o347, CUSTOM_GFX_0, ENV_TINT_UNCHANGED)
     Call(SetModelCustomGfx, MODEL_o348, CUSTOM_GFX_0, ENV_TINT_UNCHANGED)
-<<<<<<< HEAD
     Call(SetCustomGfxBuilders, CUSTOM_GFX_0, Ref(N(build_gfx_lamp_halos)), nullptr)
-    Call(SetModelFlags, MODEL_o414, MODEL_FLAG_BILLBOARD, TRUE)
-    Call(SetModelFlags, MODEL_o415, MODEL_FLAG_BILLBOARD, TRUE)
-    Call(SetModelFlags, MODEL_o399, MODEL_FLAG_BILLBOARD, TRUE)
-    Call(SetModelFlags, MODEL_o398, MODEL_FLAG_BILLBOARD, TRUE)
-    Call(SetModelFlags, MODEL_o347, MODEL_FLAG_BILLBOARD, TRUE)
-    Call(SetModelFlags, MODEL_o348, MODEL_FLAG_BILLBOARD, TRUE)
-    Call(SetModelFlags, MODEL_o407, MODEL_FLAG_BILLBOARD, TRUE)
-    Call(SetModelFlags, MODEL_o408, MODEL_FLAG_BILLBOARD, TRUE)
-    Call(SetModelFlags, MODEL_o413, MODEL_FLAG_BILLBOARD, TRUE)
-    Call(SetModelFlags, MODEL_o446, MODEL_FLAG_BILLBOARD, TRUE)
-    Call(SetModelFlags, MODEL_o447, MODEL_FLAG_BILLBOARD, TRUE)
-    Call(SetModelFlags, MODEL_o448, MODEL_FLAG_BILLBOARD, TRUE)
-    Call(SetModelFlags, MODEL_o456, MODEL_FLAG_BILLBOARD, TRUE)
-    Call(SetModelFlags, MODEL_o457, MODEL_FLAG_BILLBOARD, TRUE)
-    Call(SetModelFlags, MODEL_o458, MODEL_FLAG_BILLBOARD, TRUE)
-    // yellow stars
-    Call(MakeLocalVertexCopy, VTX_COPY_0, MODEL_o466, TRUE)
-    Call(SetCustomGfxBuilders, CUSTOM_GFX_1, Ref(N(build_gfx_yellow_stars)), nullptr)
-=======
-    Call(SetCustomGfxBuilders, CUSTOM_GFX_0, Ref(N(build_gfx_lamp_halos)), NULL)
     Call(SetModelFlags, MODEL_o414, MODEL_FLAG_BILLBOARD, true)
     Call(SetModelFlags, MODEL_o415, MODEL_FLAG_BILLBOARD, true)
     Call(SetModelFlags, MODEL_o399, MODEL_FLAG_BILLBOARD, true)
@@ -203,8 +182,7 @@
     Call(SetModelFlags, MODEL_o458, MODEL_FLAG_BILLBOARD, true)
     // yellow stars
     Call(MakeLocalVertexCopy, VTX_COPY_0, MODEL_o466, true)
-    Call(SetCustomGfxBuilders, CUSTOM_GFX_1, Ref(N(build_gfx_yellow_stars)), NULL)
->>>>>>> 3e5df3a4
+    Call(SetCustomGfxBuilders, CUSTOM_GFX_1, Ref(N(build_gfx_yellow_stars)), nullptr)
     Call(SetModelCustomGfx, MODEL_o466, CUSTOM_GFX_1, ENV_TINT_UNCHANGED)
     Call(SetModelCustomGfx, MODEL_o467, CUSTOM_GFX_1, ENV_TINT_UNCHANGED)
     Call(SetModelCustomGfx, MODEL_o468, CUSTOM_GFX_1, ENV_TINT_UNCHANGED)
@@ -228,37 +206,22 @@
     Call(SetModelFlags, MODEL_o545, MODEL_FLAG_HAS_LOCAL_VERTEX_COPY, true)
     Call(SetModelFlags, MODEL_o548, MODEL_FLAG_HAS_LOCAL_VERTEX_COPY, true)
     // blue stars
-<<<<<<< HEAD
-    Call(MakeLocalVertexCopy, VTX_COPY_1, MODEL_o466, TRUE)
+    Call(MakeLocalVertexCopy, VTX_COPY_1, MODEL_o466, true)
     Call(SetCustomGfxBuilders, CUSTOM_GFX_2, Ref(N(build_gfx_blue_stars)), nullptr)
-=======
-    Call(MakeLocalVertexCopy, VTX_COPY_1, MODEL_o466, true)
-    Call(SetCustomGfxBuilders, CUSTOM_GFX_2, Ref(N(build_gfx_blue_stars)), NULL)
->>>>>>> 3e5df3a4
     Call(SetModelCustomGfx, MODEL_o543, CUSTOM_GFX_2, ENV_TINT_UNCHANGED)
     Call(SetModelCustomGfx, MODEL_o539, CUSTOM_GFX_2, ENV_TINT_UNCHANGED)
     Call(SetModelFlags, MODEL_o543, MODEL_FLAG_HAS_LOCAL_VERTEX_COPY, true)
     Call(SetModelFlags, MODEL_o539, MODEL_FLAG_HAS_LOCAL_VERTEX_COPY, true)
     // green stars
-<<<<<<< HEAD
-    Call(MakeLocalVertexCopy, VTX_COPY_2, MODEL_o466, TRUE)
+    Call(MakeLocalVertexCopy, VTX_COPY_2, MODEL_o466, true)
     Call(SetCustomGfxBuilders, CUSTOM_GFX_3, Ref(N(build_gfx_green_stars)), nullptr)
-=======
-    Call(MakeLocalVertexCopy, VTX_COPY_2, MODEL_o466, true)
-    Call(SetCustomGfxBuilders, CUSTOM_GFX_3, Ref(N(build_gfx_green_stars)), NULL)
->>>>>>> 3e5df3a4
     Call(SetModelCustomGfx, MODEL_o546, CUSTOM_GFX_3, ENV_TINT_UNCHANGED)
     Call(SetModelCustomGfx, MODEL_o540, CUSTOM_GFX_3, ENV_TINT_UNCHANGED)
     Call(SetModelFlags, MODEL_o546, MODEL_FLAG_HAS_LOCAL_VERTEX_COPY, true)
     Call(SetModelFlags, MODEL_o540, MODEL_FLAG_HAS_LOCAL_VERTEX_COPY, true)
     // pink stars
-<<<<<<< HEAD
-    Call(MakeLocalVertexCopy, VTX_COPY_3, MODEL_o466, TRUE)
+    Call(MakeLocalVertexCopy, VTX_COPY_3, MODEL_o466, true)
     Call(SetCustomGfxBuilders, CUSTOM_GFX_4, Ref(N(build_gfx_pink_stars)), nullptr)
-=======
-    Call(MakeLocalVertexCopy, VTX_COPY_3, MODEL_o466, true)
-    Call(SetCustomGfxBuilders, CUSTOM_GFX_4, Ref(N(build_gfx_pink_stars)), NULL)
->>>>>>> 3e5df3a4
     Call(SetModelCustomGfx, MODEL_o544, CUSTOM_GFX_4, ENV_TINT_UNCHANGED)
     Call(SetModelCustomGfx, MODEL_o547, CUSTOM_GFX_4, ENV_TINT_UNCHANGED)
     Call(SetModelFlags, MODEL_o544, MODEL_FLAG_HAS_LOCAL_VERTEX_COPY, true)
