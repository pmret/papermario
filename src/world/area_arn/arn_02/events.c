#include "arn_02.h"
#include "sprite/npc/cleft.h"
#include "sprite/npc/goomba.h"

Script N(exitWalk_802410F0) = EXIT_WALK_SCRIPT(60,  0, "arn_05",  1);

Script N(exitWalk_8024114C) = EXIT_WALK_SCRIPT(60,  1, "arn_04",  0);

Script N(802411A8) = SCRIPT({
    bind N(exitWalk_802410F0) to TRIGGER_FLOOR_ABOVE 1;
    bind N(exitWalk_8024114C) to TRIGGER_FLOOR_ABOVE 6;
});

Script N(main) = SCRIPT({
    WORLD_LOCATION = LOCATION_GUSTY_GULCH;
    SetSpriteShading(-1);
    SetCamPerspective(0, 3, 25, 16, 4096);
    SetCamBGColor(0, 0, 0, 0);
    SetCamEnabled(0, 1);
    MakeNpcs(0, N(npcGroupList_80241A9C));
    await N(makeEntities);
    spawn N(80241040);
    SI_VAR(0) = N(802411A8);
    spawn EnterWalk;
    sleep 1;
});

static s32 N(pad_12C4)[] = {
    0x00000000, 0x00000000, 0x00000000,
};

Script N(makeEntities) = SCRIPT({
    MakeItemEntity(ITEM_DIZZY_DIAL, -248, 193, 45, 17, SI_SAVE_FLAG(1005));
    MakeItemEntity(ITEM_LETTER07, 536, 260, 227, 17, SI_SAVE_FLAG(1006));
    MakeEntity(0x802EA564, -350, 172, 170, 0, ITEM_COIN, MAKE_ENTITY_END);
    AssignBlockFlag(SI_SAVE_FLAG(1002));
    MakeEntity(0x802EA564, 225, 265, 30, 0, ITEM_COIN, MAKE_ENTITY_END);
    AssignBlockFlag(SI_SAVE_FLAG(1003));
    MakeEntity(0x802EA564, 275, 265, 150, 0, ITEM_REPEL_GEL, MAKE_ENTITY_END);
    AssignBlockFlag(SI_SAVE_FLAG(1004));
});

NpcAISettings N(npcAISettings_802413D0) = {
    .moveSpeed = 1.8f,
    .moveTime = 40,
    .waitTime = 15,
    .alertRadius = 150.0f,
    .unk_14 = 2,
    .chaseSpeed = 3.3f,
    .unk_1C = { .s = 70 },
    .unk_20 = 1,
    .chaseRadius = 180.0f,
    .unk_2C = 1,
};

Script N(npcAI_80241400) = SCRIPT({
    DoBasicAI(N(npcAISettings_802413D0));
});

NpcSettings N(npcSettings_80241420) = {
    .height = 20,
    .radius = 23,
    .ai = &N(npcAI_80241400),
    .onHit = EnemyNpcHit,
    .onDefeat = EnemyNpcDefeat,
    .level = 12,
};

NpcAISettings N(npcAISettings_8024144C) = {
    .moveSpeed = 1.0f,
    .moveTime = 30,
    .waitTime = 30,
    .alertRadius = 120.0f,
    .unk_14 = 3,
    .chaseSpeed = 8.5f,
    .unk_1C = { .s = 60 },
    .unk_20 = 3,
    .chaseRadius = 100.0f,
    .unk_28 = { .f = 60.0f },
    .unk_2C = 1,
};

Script N(npcAI_8024147C) = SCRIPT({
    N(func_80240C90_BDDE40)(N(npcAISettings_8024144C), 8);
});

NpcSettings N(npcSettings_802414A0) = {
    .height = 24,
    .radius = 24,
    .ai = &N(npcAI_8024147C),
    .onHit = EnemyNpcHit,
    .onDefeat = EnemyNpcDefeat,
    .level = 15,
};

StaticNpc N(npcGroup_802414CC) = {
    .id = 0,
    .settings = &N(npcSettings_802414A0),
    .pos = { -196.0f, 130.0f, 104.0f },
    .flags = NPC_FLAG_LOCK_ANIMS,
    .yaw = 90,
    .dropFlags = 0x80,
    .heartDrops = STANDARD_HEART_DROPS(3),
    .flowerDrops = STANDARD_FLOWER_DROPS(2),
    .minCoinBonus = 1,
    .maxCoinBonus = 3,
    .movement = { -196, 130, 104, 50, 30, -32767, 1, -196, 130, 104, 120 },
    .animations = {
        NPC_ANIM(cleft, Palette_01, Anim_2),
        NPC_ANIM(cleft, Palette_01, Anim_6),
        NPC_ANIM(cleft, Palette_01, Anim_7),
        NPC_ANIM(cleft, Palette_01, Anim_7),
        NPC_ANIM(cleft, Palette_01, Anim_2),
        NPC_ANIM(cleft, Palette_01, Anim_2),
        NPC_ANIM(cleft, Palette_01, Anim_8),
        NPC_ANIM(cleft, Palette_01, Anim_8),
        NPC_ANIM(cleft, Palette_01, Anim_14),
        NPC_ANIM(cleft, Palette_01, Anim_17),
        NPC_ANIM(cleft, Palette_01, Anim_13),
        NPC_ANIM(cleft, Palette_01, Anim_15),
        NPC_ANIM(cleft, Palette_01, Anim_10),
        NPC_ANIM(cleft, Palette_01, Anim_11),
        NPC_ANIM(cleft, Palette_01, Anim_16),
        NPC_ANIM(cleft, Palette_01, Anim_0),
    },
    .unk_1E0 = { 00, 00, 00, 01, 00, 00, 00, 00},
};

StaticNpc N(npcGroup_802416BC) = {
    .id = 1,
    .settings = &N(npcSettings_802414A0),
    .pos = { 641.0f, 268.0f, 202.0f },
    .flags = NPC_FLAG_LOCK_ANIMS,
    .yaw = 90,
    .dropFlags = 0x80,
    .heartDrops = STANDARD_HEART_DROPS(3),
    .flowerDrops = STANDARD_FLOWER_DROPS(2),
    .minCoinBonus = 1,
    .maxCoinBonus = 3,
    .movement = { 641, 268, 202, 50, 30, -32767, 1, 641, 268, 202, 120 },
    .animations = {
        NPC_ANIM(cleft, Palette_01, Anim_2),
        NPC_ANIM(cleft, Palette_01, Anim_6),
        NPC_ANIM(cleft, Palette_01, Anim_7),
        NPC_ANIM(cleft, Palette_01, Anim_7),
        NPC_ANIM(cleft, Palette_01, Anim_2),
        NPC_ANIM(cleft, Palette_01, Anim_2),
        NPC_ANIM(cleft, Palette_01, Anim_8),
        NPC_ANIM(cleft, Palette_01, Anim_8),
        NPC_ANIM(cleft, Palette_01, Anim_14),
        NPC_ANIM(cleft, Palette_01, Anim_17),
        NPC_ANIM(cleft, Palette_01, Anim_13),
        NPC_ANIM(cleft, Palette_01, Anim_15),
        NPC_ANIM(cleft, Palette_01, Anim_10),
        NPC_ANIM(cleft, Palette_01, Anim_11),
        NPC_ANIM(cleft, Palette_01, Anim_16),
        NPC_ANIM(cleft, Palette_01, Anim_0),
    },
    .unk_1E0 = { 00, 00, 00, 01, 00, 00, 00, 00},
};

StaticNpc N(npcGroup_802418AC) = {
    .id = 2,
    .settings = &N(npcSettings_80241420),
    .pos = { 333.0f, 215.0f, 85.0f },
    .flags = NPC_FLAG_LOCK_ANIMS,
    .yaw = 90,
    .dropFlags = 0x80,
    .itemDropChance = 20,
        { ITEM_DRIED_SHROOM, 10, 0 },
    .heartDrops = STANDARD_HEART_DROPS(2),
    .flowerDrops = STANDARD_FLOWER_DROPS(2),
    .maxCoinBonus = 2,
    .movement = { 333, 215, 85, 40, 30, -32767, 1, 360, 215, 150, 120, 137, 1 },
    .animations = {
        NPC_ANIM(goomba, hyper, idle),
        NPC_ANIM(goomba, hyper, walk),
        NPC_ANIM(goomba, hyper, run),
        NPC_ANIM(goomba, hyper, run),
        NPC_ANIM(goomba, hyper, idle),
        NPC_ANIM(goomba, hyper, idle),
        NPC_ANIM(goomba, hyper, pain),
        NPC_ANIM(goomba, hyper, pain),
        NPC_ANIM(goomba, hyper, run),
        NPC_ANIM(goomba, hyper, run),
        NPC_ANIM(goomba, hyper, run),
        NPC_ANIM(goomba, hyper, run),
        NPC_ANIM(goomba, hyper, run),
        NPC_ANIM(goomba, hyper, run),
        NPC_ANIM(goomba, hyper, run),
        NPC_ANIM(goomba, hyper, run),
    },
    .unk_1E0 = { 00, 00, 00, 01, 00, 00, 00, 00},
};

NpcGroupList N(npcGroupList_80241A9C) = {
    NPC_GROUP(N(npcGroup_802414CC), BATTLE_ID(14, 10, 0, 1)),
    NPC_GROUP(N(npcGroup_802416BC), BATTLE_ID(14, 13, 0, 1)),
    NPC_GROUP(N(npcGroup_802418AC), BATTLE_ID(14, 3, 0, 1)),
    {},
};

<<<<<<< HEAD
// gCameras loading after the offset calculation instead of before
#ifdef NON_MATCHING
=======
>>>>>>> 8422d41f
s32 N(func_80240000_BDD1B0)(ScriptInstance* script, NpcAISettings* aiSettings, EnemyTerritoryThing* territory) {
    PlayerStatus** playerStatus;
    Enemy* enemy = script->owner1.enemy;
    Npc *npc = get_npc_unsafe(enemy->npcID);
    Camera* camera = CAM2(D_8009A634);
    f32 phi_f20;
    s32 ret = FALSE;

    if (func_800493EC(enemy, 0, aiSettings->alertRadius, aiSettings->unk_10.f)) {
        ret = TRUE;
    }
    if (clamp_angle(get_clamped_angle_diff(camera->currentYaw, npc->yaw)) < 180.0) {
        phi_f20 = 90.0f;
    } else {
        phi_f20 = 270.0f;
    }

    playerStatus = &gPlayerStatusPtr;
    if (fabsf(get_clamped_angle_diff(phi_f20,
            atan2(npc->pos.x, npc->pos.z,
                  (*playerStatus)->position.x, (*playerStatus)->position.z))) > 75.0) {
        ret = FALSE;
    }
    if (fabsf(npc->pos.y - (*playerStatus)->position.y) >= 40.0f) {
        ret = FALSE;
    }
    if (D_8010EBB0.unk_03 == 9) {
        ret = FALSE;
    }
    return ret;
}

#include "world/common/UnkNpcAIFunc18.inc.c"

void N(func_802401D4_BDD384)(ScriptInstance* script, NpcAISettings* aiSettings, EnemyTerritoryThing* territory) {
    Enemy* enemy = script->owner1.enemy;
    Npc *npc = get_npc_unsafe(enemy->npcID);
    s32 var;

    if (script->functionTemp[1].s <= 0) {
        script->functionTemp[1].s = aiSettings->unk_14;
        if (func_800490B4(territory, enemy, aiSettings->alertRadius * 0.85, aiSettings->unk_10.f, 0)) {
            npc->currentAnim = enemy->animList[9];
            fx_emote(0, npc, 0.0f, npc->collisionHeight, 1.0f, 2.0f, -20.0f, 15, &var);
            func_800494C0(npc, 0x2F4, 0x200000);
            npc->duration = 12;
            script->functionTemp[0].s = 2;
        }
    }

    script->functionTemp[1].s--;
}

#include "world/common/UnkNpcAIFunc21.inc.c"

#include "world/common/UnkNpcAIFunc20.inc.c"

#include "world/common/UnkNpcAIFunc22.inc.c"

void N(func_802404D0_BDD680)(ScriptInstance* script, NpcAISettings* aiSettings, EnemyTerritoryThing* territory) {
    PlayerStatus** playerStatus;
    Enemy* enemy = script->owner1.enemy;
    Npc *npc = get_npc_unsafe(enemy->npcID);
    s32 var;

    if (func_800490B4(territory, enemy, aiSettings->chaseRadius, aiSettings->unk_28.f, 0)) {
        playerStatus = &gPlayerStatusPtr;
        npc->yaw = atan2(npc->pos.x, npc->pos.z, (*playerStatus)->position.x, (*playerStatus)->position.z);
        script->functionTemp[0].s = 12;
    } else {
        npc->duration--;
        if (npc->duration <= 0) {
            script->functionTemp[1].s--;
            if (script->functionTemp[1].s > 0) {
                npc->yaw = clamp_angle(npc->yaw + 180.0f);
                npc->duration = aiSettings->waitTime / 2 + rand_int(aiSettings->waitTime / 2 + 1);
            } else {
                fx_emote(2, npc, 0.0f, npc->collisionHeight, 1.0f, 2.0f, -20.0f, 12, &var);
                npc->duration = 15;
                script->functionTemp[0].s = 0x28;
            }
        }
    }
}

#include "world/common/UnkNpcAIFunc16.inc.c"

void N(func_80240694_BDD844)(ScriptInstance* script, NpcAISettings* aiSettings, EnemyTerritoryThing* territory) {
    Enemy* enemy = script->owner1.enemy;
    Npc *npc = get_npc_unsafe(enemy->npcID);
    PlayerStatus** playerStatus = &gPlayerStatusPtr;

    npc->yaw = atan2(npc->pos.x, npc->pos.z, (*playerStatus)->position.x, (*playerStatus)->position.z);
    if (npc->duration % 3 == 0) {
        fx_walk_normal(2, npc->pos.x, npc->pos.y, npc->pos.z + 2.0f, 0, 0);
    }

    npc->duration--;
    if (npc->duration <= 0) {
        playerStatus = &gPlayerStatusPtr;

        enemy->unk_10.x = npc->pos.x;
        enemy->unk_10.y = npc->pos.y;
        enemy->unk_10.z = npc->pos.z;
        enemy->unk_07 = 1;
        npc->moveSpeed = aiSettings->chaseSpeed;
        npc->duration = dist2D(npc->pos.x, npc->pos.z, (*playerStatus)->position.x, (*playerStatus)->position.z) / npc->moveSpeed + 0.9;
        if (npc->duration < 15) {
            npc->duration = 15;
        }
        script->functionTemp[0].s = 0x16;
    }
}

void N(func_80240834_BDD9E4)(ScriptInstance* script, NpcAISettings* aiSettings, EnemyTerritoryThing* territory) {
    Enemy* enemy = script->owner1.enemy;
    Npc *npc = get_npc_unsafe(enemy->npcID);
    f32 posX, posY, posZ;
    s32 phi_s1;

    func_8003D660(npc, 1);
    npc_move_heading(npc, npc->moveSpeed, npc->yaw);

    phi_s1 = 0;
    if (is_point_within_region(enemy->territory->wander.detectShape,
            enemy->territory->wander.detect.x, enemy->territory->wander.detect.z,
            npc->pos.x, npc->pos.z, enemy->territory->wander.detectSizeX,
            enemy->territory->wander.detectSizeZ)) {
        phi_s1 = 1;
    }

    posX = npc->pos.x;
    posY = npc->pos.y;
    posZ = npc->pos.z;

    if (func_800DDC44(npc->unk_80, &posX, &posY, &posZ,
            1.0f, npc->yaw, npc->collisionHeight, npc->collisionRadius)) {
        phi_s1 = 1;
    }

    npc->duration--;
    if (npc->duration <= 0) {
        phi_s1 = 1;
    }
    if (phi_s1) {
        script->functionTemp[0].s = 4;
        enemy->unk_07 = 0;
    }
}

void N(func_80240984_BDDB34)(ScriptInstance* script, NpcAISettings* aiSettings, EnemyTerritoryThing* territory) {
    Enemy* enemy = script->owner1.enemy;
    Npc *npc = get_npc_unsafe(enemy->npcID);

    npc->duration--;
    if (npc->duration <= 0) {
        npc->currentAnim = enemy->animList[1];
        if (enemy->territory->wander.moveSpeedOverride < 0) {
            npc->moveSpeed = aiSettings->moveSpeed;
        } else {
            npc->moveSpeed = enemy->territory->wander.moveSpeedOverride / 32767.0;
        }
        script->functionTemp[0].s = 0x29;
    }
}

void N(func_80240A30_BDDBE0)(ScriptInstance* script, NpcAISettings* aiSettings, EnemyTerritoryThing* territory) {
    Enemy* enemy = script->owner1.enemy;
    Npc *npc = get_npc_unsafe(enemy->npcID);
    PlayerStatus** playerStatus = &gPlayerStatusPtr;

    if (func_800490B4(territory, enemy, aiSettings->chaseRadius, aiSettings->unk_28.f, 0)) {
        npc->yaw = atan2(npc->pos.x, npc->pos.z, (*playerStatus)->position.x, (*playerStatus)->position.z);
        script->functionTemp[0].s = 12;
    } else if (dist2D(npc->pos.x, npc->pos.z, enemy->territory->wander.point.x, enemy->territory->wander.point.z) <= npc->moveSpeed) {
        npc->duration = 10;
        script->functionTemp[0].s = 50;
    } else if (npc->turnAroundYawAdjustment == 0) {
        npc->yaw = atan2(npc->pos.x, npc->pos.z, enemy->territory->wander.point.x, enemy->territory->wander.point.z);
        npc_move_heading(npc, npc->moveSpeed, npc->yaw);
    }
}

#include "world/common/UnkNpcAIFunc19.inc.c"

#include "world/common/UnkNpcAIFunc17.inc.c"

#include "world/common/UnkDurationCheck.inc.c"

s32 N(func_80240C90_BDDE40)(ScriptInstance *script, s32 isInitialCall) {
    Enemy* enemy = script->owner1.enemy;
    Npc *npc = get_npc_unsafe(enemy->npcID);
    Bytecode* args = script->ptrReadPos;
    NpcAISettings* npcAISettings = (NpcAISettings*)get_variable(script, *args++);
    EnemyTerritoryThing territory;
    EnemyTerritoryThing* territoryPtr = &territory;

    enemy->varTable[10] = get_variable(script, *args++);

    territory.unk_00 = 0;
    territory.shape = enemy->territory->wander.detectShape;
    territory.pointX = enemy->territory->wander.detect.x;
    territory.pointZ = enemy->territory->wander.detect.z;
    territory.sizeX = enemy->territory->wander.detectSizeX;
    territory.sizeZ = enemy->territory->wander.detectSizeZ;
    territory.unk_34 = 40.0f;
    territory.unk_1C = 0;

    if (isInitialCall) {
        script->functionTemp[0].s = 0;
        npc->duration = 0;
        npc->flags &= ~0x800;
        if (!enemy->territory->wander.isFlying) {
            npc->flags = (npc->flags | 0x200) & ~0x8;
        } else {
            npc->flags = (npc->flags & ~0x200) | 0x8;
        }
    }

    if (enemy->unk_B0 & 4) {
        if (enemy->unk_B4 != 0) {
            return ApiStatus_BLOCK;
        }
        enemy->unk_B0 &= ~4;
    }

    if ((u32)script->functionTemp[0].s - 12 < 3 && N(func_80240000_BDD1B0)(script, npcAISettings, territoryPtr)) {
        script->functionTemp[0].s = 20;
    }

    switch (script->functionTemp[0].s) {
        case 0:
            N(UnkNpcAIFunc18)(script, npcAISettings, territoryPtr);
        case 1:
            N(func_802401D4_BDD384)(script, npcAISettings, territoryPtr);
            if (script->functionTemp[0].s != 2) {
                return ApiStatus_BLOCK;
            }
        case 2:
            N(UnkNpcAIFunc21)(script, npcAISettings, territoryPtr);
            if (script->functionTemp[0].s != 3) {
                return ApiStatus_BLOCK;
            }
        case 3:
            N(UnkNpcAIFunc20)(script, npcAISettings, territoryPtr);
            if (script->functionTemp[0].s != 4) {
                return ApiStatus_BLOCK;
            }
        case 4:
            N(UnkNpcAIFunc22)(script, npcAISettings, territoryPtr);
        case 5:
            N(func_802404D0_BDD680)(script, npcAISettings, territoryPtr);
            return ApiStatus_BLOCK;
        case 12:
            func_80049F7C(script, npcAISettings, territoryPtr);
            if (script->functionTemp[0].s != 13) {
                return ApiStatus_BLOCK;
            }
        case 13:
            func_8004A124(script, npcAISettings, territoryPtr);
            if (script->functionTemp[0].s != 14) {
                return ApiStatus_BLOCK;
            }
        case 14:
            npc->duration--;
            if (npc->duration == 0) {
                script->functionTemp[0].s = 40;
            }
            return ApiStatus_BLOCK;
        case 20:
            N(UnkNpcAIFunc16)(script, npcAISettings, territoryPtr);
        case 21:
            N(func_80240694_BDD844)(script, npcAISettings, territoryPtr);
            return ApiStatus_BLOCK;
        case 22:
            N(func_80240834_BDD9E4)(script, npcAISettings, territoryPtr);
            return ApiStatus_BLOCK;
        case 40:
            N(func_80240984_BDDB34)(script, npcAISettings, territoryPtr);
            if (script->functionTemp[0].s != 41) {
                return ApiStatus_BLOCK;
            }
        case 41:
            N(func_80240A30_BDDBE0)(script, npcAISettings, territoryPtr);
            return ApiStatus_BLOCK;
        case 50:
            N(UnkNpcAIFunc19)(script, npcAISettings, territoryPtr);
        case 51:
            N(UnkNpcAIFunc17)(script, npcAISettings, territoryPtr);
            if (script->functionTemp[0].s != 52) {
                return ApiStatus_BLOCK;
            }
        case 52:
            N(UnkDurationCheck)(script, npcAISettings, territoryPtr);
            return ApiStatus_BLOCK;
    }

    return ApiStatus_BLOCK;
}<|MERGE_RESOLUTION|>--- conflicted
+++ resolved
@@ -200,11 +200,6 @@
     {},
 };
 
-<<<<<<< HEAD
-// gCameras loading after the offset calculation instead of before
-#ifdef NON_MATCHING
-=======
->>>>>>> 8422d41f
 s32 N(func_80240000_BDD1B0)(ScriptInstance* script, NpcAISettings* aiSettings, EnemyTerritoryThing* territory) {
     PlayerStatus** playerStatus;
     Enemy* enemy = script->owner1.enemy;
