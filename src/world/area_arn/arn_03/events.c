--- conflicted
+++ resolved
@@ -91,11 +91,7 @@
     .level = 99,
 };
 
-<<<<<<< HEAD
 s32** N(D_80241C68_BE09F8) = NULL;
-=======
-s32* N(D_80241C68_BE09F8) = NULL;
->>>>>>> 1c0d26e6
 
 Script N(80241C6C) = SCRIPT({
     ShowGotItem(SI_VAR(0), 1, 0);
@@ -140,15 +136,9 @@
 });
 
 Script N(80241E18) = {
-<<<<<<< HEAD
-    SI_CMD(ScriptOpcode_CALL, N(func_80241680_BE0410), SI_VAR(0)),
-    SI_CMD(ScriptOpcode_BIND_PADLOCK, N(80241CD4), 0x10, 0, N(D_80244A20), 0, 1),
-    SI_CMD(ScriptOpcode_CALL, N(func_802415F4_BE0384), SI_VAR(0)),
-=======
     SI_CMD(ScriptOpcode_CALL, (Bytecode) N(func_80241680_BE0410), SI_VAR(0)),
-    SI_CMD(ScriptOpcode_BIND_PADLOCK, (Bytecode) N(80241CD4), 0x10, 0, (Bytecode) D_80244A20, 0, 1),
+    SI_CMD(ScriptOpcode_BIND_PADLOCK, (Bytecode) N(80241CD4), 0x10, 0, (Bytecode) N(D_80244A20), 0, 1),
     SI_CMD(ScriptOpcode_CALL, (Bytecode) N(func_802415F4_BE0384), SI_VAR(0)),
->>>>>>> 1c0d26e6
     SI_CMD(ScriptOpcode_RETURN),
     SI_CMD(ScriptOpcode_END)
 };
@@ -1185,18 +1175,10 @@
 ApiStatus N(func_802412B0_BE0040)(ScriptInstance* script, s32 isInitialCall) {
     s32 i;
 
-<<<<<<< HEAD
     if (N(D_80241C68_BE09F8) == NULL) {
         N(D_80241C68_BE09F8) = heap_malloc(16 * sizeof(s32));
         for (i = 0; i < 16; i++) {
             N(D_80241C68_BE09F8)[i] = script->varTable[i];
-=======
-    if (*ptr == NULL) {
-        i = heap_malloc(16 * sizeof(s32));
-        *ptr = (s32*) i;
-        for (i = 0, test = *ptr; i < 16; i++) {
-            *test++ = script->varTable[i];
->>>>>>> 1c0d26e6
         }
     } else {
         for (i = 0; i < 16; i++) {
@@ -1244,32 +1226,18 @@
 
 ApiStatus N(func_80241680_BE0410)(ScriptInstance* script, s32 isInitialCall) {
     Bytecode* args = script->ptrReadPos;
-<<<<<<< HEAD
     s32* ptr = get_variable(script, *args);
     s32 i;
 
     if (ptr != NULL) {
         for (i = 0; ptr[i] != 0; i++) {
             N(D_80244A20)[i] = ptr[i];
-=======
-    s32* var1 = get_variable(script, *args++);
-    s32 i;
-
-    if (var1 != NULL) {
-        for (i = 0; var1[i] != 0; i++) {
-            D_80244A20[i] = var1[i];
->>>>>>> 1c0d26e6
         }
         N(D_80244A20)[i] = 0;
     } else {
         for (i = 0; i < 0x70; i++) {
-<<<<<<< HEAD
             N(D_80244A20)[i] = i + 16;
             N(D_80244A20)[112] = 0;
-=======
-            D_80244A20[i] = i + 16;
-            D_80244A20[0x70] = 0;
->>>>>>> 1c0d26e6
         }
     }
     return ApiStatus_DONE2;
