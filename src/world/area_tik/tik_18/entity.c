--- conflicted
+++ resolved
@@ -4,13 +4,8 @@
 API_CALLABLE(N(WakeSpikedGoomba)) {
     Enemy* enemy = get_enemy_safe(NPC_SpikedGloomba);
 
-<<<<<<< HEAD
     if (enemy != nullptr) {
-        enemy->varTable[0] = TRUE;
-=======
-    if (enemy != NULL) {
         enemy->varTable[0] = true;
->>>>>>> 3e5df3a4
     }
     return ApiStatus_DONE2;
 }
