#include "common.h"
#include "../src/world/partners.h"

<<<<<<< HEAD
extern s16 D_8010C97A;

=======
>>>>>>> 15b6cb39
s32 entity_interacts_with_current_partner(s32);
s32 test_item_entity_position(f32, f32, f32, f32);
s32 npc_raycast_up_corner(s32 ignoreFlags, f32* x, f32* y, f32* z, f32* length);
s32 npc_raycast_up(s32 ignoreFlags, f32* x, f32* y, f32* z, f32* length);
void start_bounce_b(void);
<<<<<<< HEAD
=======

extern s32 D_802BEB40_31CB60;
extern unkPartnerStruct* D_802BEB60_31CB80;

extern s32 D_802BEC50;
extern s32 D_802BEC54;
extern s32 D_802BEC58;
extern s32 D_802BEC5C;
extern s32 D_802BEC60;
extern s32 D_802BEC64;
extern s32 D_802BEC68;
extern s32 D_802BEC6C;
extern f32 D_802BEC70;
extern f32 D_802BEC74;
extern f32 D_802BEC78;

extern s16 D_8010C97A;
>>>>>>> 15b6cb39
void playFX_18(s32, f32, f32, f32, f32, f32, f32, s32);
void func_801341B0(Npc* npc);

BSS s32 D_802BEC50;
BSS s32 D_802BEC54;
BSS s32 D_802BEC58;
BSS s32 D_802BEC5C;
BSS s32 D_802BEC60;
BSS s32 D_802BEC64;
BSS s32 D_802BEC68;
BSS s32 D_802BEC6C;
BSS f32 D_802BEC70;
BSS f32 D_802BEC74;
BSS f32 D_802BEC78;
BSS s32 D_802BEC7C;

s32 D_802BEB40_31CB60 = 0;

s32 func_802BD100_31B120(Npc* npc) {
    if (D_8010C978 < 0) {
        return 0;
    }

    if (!(D_8010C978 & 0x4000)) {
        return 0;
    }

    return entity_interacts_with_current_partner(D_8010C978 & ~0x4000);
}

void func_802BD144_31B164(Npc* kooper) {
    if (D_8010C978 >= 0 && D_8010C978 & 0x4000) {
        entity_interacts_with_current_partner(D_8010C978 & ~0x4000);
    }
}

s32 func_802BD17C_31B19C(Npc* kooper) {
    D_802BEC68 = test_item_entity_position(kooper->pos.x, kooper->pos.y, kooper->pos.z, kooper->collisionRadius);

    if (D_802BEC68 < 0) {
        return 0;
    } else {
        D_802BEC6C = 1;
        gOverrideFlags |= GLOBAL_OVERRIDES_40;
        set_item_entity_flags(D_802BEC68, ENTITY_FLAGS_200000);
        return 1;
    }
}

void world_kooper_init(Npc* kooper) {
    kooper->collisionHeight = 37;
    kooper->collisionRadius = 24;
    kooper->unk_80 = 0x00010000;
    D_802BEC54 = 0;
}

ApiStatus func_802BD228_31B248(Evt* script, s32 isInitialCall) {
    Npc* kooper = script->owner2.npc;

    if (isInitialCall) {
        partner_init_get_out(kooper);
    }

    return partner_get_out(kooper) ? ApiStatus_DONE1 : ApiStatus_BLOCK;
}

EvtSource world_kooper_take_out = {
    EVT_CALL(func_802BD228_31B248)
    EVT_RETURN
    EVT_END
};

BSS unkPartnerStruct D_802BEC80;

unkPartnerStruct* D_802BEB60_31CB80 = &D_802BEC80;

ApiStatus func_802BD260_31B280(Evt* script, s32 isInitialCall) {
    PlayerData* playerData = &gPlayerData;
    Entity* entity;
    Npc* kooper = script->owner2.npc;
    f32 sp10, sp14, tempY;

    if (isInitialCall) {
        partner_walking_enable(kooper, 1);
        mem_clear(D_802BEB60_31CB80, sizeof(*D_802BEB60_31CB80));
        D_8010C954 = 0;
    }

    playerData->unk_2F4[2]++;
    entity = D_8010C954;

    if (entity == NULL) {
        partner_walking_update_player_tracking(kooper);
        partner_walking_update_motion(kooper);
        return ApiStatus_BLOCK;
    }

    switch (D_802BEB60_31CB80->unk_04) {
        case 0:
            D_802BEB60_31CB80->unk_04 = 1;
            D_802BEB60_31CB80->flags = kooper->flags;
            D_802BEB60_31CB80->unk_0C = fabsf(dist2D(kooper->pos.x, kooper->pos.z,
                                                     entity->position.x, entity->position.z));
            D_802BEB60_31CB80->unk_10 = atan2(entity->position.x, entity->position.z, kooper->pos.x, kooper->pos.z);
            D_802BEB60_31CB80->unk_14 = 6.0f;
            D_802BEB60_31CB80->unk_18 = 50.0f;
            D_802BEB60_31CB80->unk_00 = 120;
            kooper->flags |= NPC_FLAG_40000 | NPC_FLAG_100 | NPC_FLAG_40 | NPC_FLAG_ENABLE_HIT_SCRIPT;
            kooper->flags &= ~NPC_FLAG_GRAVITY;
        case 1:
            sin_cos_rad((D_802BEB60_31CB80->unk_10 * TAU) / 360.0f, &sp10, &sp14);

            kooper->pos.x = entity->position.x + (sp10 * D_802BEB60_31CB80->unk_0C);
            kooper->pos.z = entity->position.z - (sp14 * D_802BEB60_31CB80->unk_0C);

            D_802BEB60_31CB80->unk_10 = clamp_angle(D_802BEB60_31CB80->unk_10 - D_802BEB60_31CB80->unk_14);
            if (D_802BEB60_31CB80->unk_0C > 20.0f) {
                D_802BEB60_31CB80->unk_0C--;
            } else if (D_802BEB60_31CB80->unk_0C < 19.0f) {
                D_802BEB60_31CB80->unk_0C++;
            }

            tempY = sin_rad((D_802BEB60_31CB80->unk_18 * TAU) / 360.0f) * 3.0f;

            D_802BEB60_31CB80->unk_18 += 3.0f;

            if (D_802BEB60_31CB80->unk_18 > 150.0f) {
                D_802BEB60_31CB80->unk_18 = 150.0f;
            }
            kooper->pos.y += tempY;

            kooper->renderYaw = clamp_angle(360.0f - D_802BEB60_31CB80->unk_10);
            D_802BEB60_31CB80->unk_14 += 0.8;
            if (D_802BEB60_31CB80->unk_14 > 40.0f) {
                D_802BEB60_31CB80->unk_14 = 40.0f;
            }

            if (--D_802BEB60_31CB80->unk_00 == 0) {
                D_802BEB60_31CB80->unk_04++;
            }
            break;
        case 2:
            kooper->flags = D_802BEB60_31CB80->flags;
            D_802BEB60_31CB80->unk_00 = 30;
            D_802BEB60_31CB80->unk_04++;
            break;
        case 3:
            partner_walking_update_player_tracking(kooper);
            partner_walking_update_motion(kooper);

            if (--D_802BEB60_31CB80->unk_00 == 0) {
                D_802BEB60_31CB80->unk_04 = 0;
                D_8010C954 = 0;
            }
            break;
    }
    return ApiStatus_BLOCK;
}

EvtSource world_kooper_update = {
    EVT_CALL(func_802BD260_31B280)
    EVT_RETURN
    EVT_END
};

void func_802BD5F4_31B614(Npc* kooper) {
    if (D_8010C954 != NULL) {
        D_8010C954 = NULL;
        kooper->flags = D_802BEB60_31CB80->flags;
        D_802BEB60_31CB80->unk_04 = 0;
        partner_clear_player_tracking(kooper);
    }
}

ApiStatus func_802BD638_31B658(Evt*, s32);
#ifdef NON_MATCHING
ApiStatus func_802BD638_31B658(Evt* script, s32 isInitialCall) {
    Camera* cam;
    ItemEntity* itemGrabbed;
    EncounterStatus* currentEncounter = &gCurrentEncounter;
    PlayerStatus* playerStatus = &gPlayerStatus;
    Npc* kooper = script->owner2.npc;
    PartnerActionStatus* partnerActionStatus = &gPartnerActionStatus;
    CollisionStatus* collisionStatus = &gCollisionStatus;
    f32 sp20, sp24, sp28, sp2C;
    s32 phi_v0_4 = 0;
    f32 temp_f20_2;
    f32 temp_f20_3;
    f32 temp_f20_4;
    f32 temp_f20_5;
    f32 temp_f20_6;
    f32 phi_f0;
    f32 phi_f0_3;
    s32 tempVar;
    f32 clamp;
    f32 colheight;
    f32 temp2;

    if (currentEncounter->unk_08 == 0) {
        if (isInitialCall) {
            func_802BD5F4_31B614(kooper);
            if (playerStatus->animFlags & 0x100000) {
                return ApiStatus_DONE2;
            }

            if (D_802BEC54 == 0) {
                tempVar = playerStatus->actionState;
                if (tempVar == 0 || tempVar == 1 || tempVar == 2) {
                    script->functionTemp[0] = 20;
                } else {
                    return ApiStatus_DONE2;
                }

            }

            else if (partnerActionStatus->actionState.b[0] == 0) {
                partnerActionStatus->actionState.b[0] = 1;
                partnerActionStatus->actionState.b[3] = 2;
                script->functionTemp[0] = 5;
                kooper->currentAnim.w = 0x20009;
                D_802BEC50 = 30;
            }
        }

        switch (script->functionTemp[0]) {
            case 20:
                if (playerStatus->statusMenuCounterinputEnabledCounter == 0) {
                    if (playerStatus->decorationList == 0) {
                        if (kooper->flags & 0x1000) {
                            disable_player_input();
                            script->functionTemp[2] = playerStatus->statusMenuCounterinputEnabledCounter;
                            D_802BEC64 = 1;
                            D_802BEB40_31CB60 = 0;
                            D_802BEC6C = 0;
                            kooper->flags &= ~0xA08;
                            kooper->flags |= 0x140;
                            partnerActionStatus->actionState.b[3] = 2;
                            partnerActionStatus->actionState.b[0] = 1;
                            D_802BEC58 = func_800EF4E0();
                            enable_npc_blur(kooper);
                            kooper->duration = 4;
                            kooper->yaw = atan2(kooper->pos.x, kooper->pos.z,
                                                playerStatus->position.x, playerStatus->position.z);
                            script->functionTemp[0]++;
                        } else {
                            return ApiStatus_DONE2;
                        }
                    } else {
                        return ApiStatus_DONE2;
                    }
                } else {
                    return ApiStatus_DONE2;
                }
                break;

            case 21:
                //TODO: make if statement less bad
                if ((((u8)playerStatus->actionState - 0x15) < 3U) || (playerStatus->decorationList != 0)) {
                    suggest_player_anim_clearUnkFlag(0x10002);
                    script->functionTemp[0] = 0;
                    break;
                } else {
                    suggest_player_anim_clearUnkFlag(0x10006);
                    kooper->moveToPos.x = D_802BEC70 = playerStatus->position.x;
                    kooper->moveToPos.y = D_802BEC74 = playerStatus->position.y;
                    kooper->moveToPos.z = D_802BEC78 = playerStatus->position.z;
                    kooper->currentAnim.w = 0x20005;
                    add_vec2D_polar(&kooper->moveToPos.x, &kooper->moveToPos.z,
                                    playerStatus->colliderDiameter / 3, playerStatus->targetYaw);
                    clamp = clamp_angle(playerStatus->targetYaw + ((D_802BEC58 != 0) ? 90.0f : -90.0f));
                    add_vec2D_polar(&kooper->moveToPos.x, &kooper->moveToPos.z,
                                    playerStatus->colliderDiameter / 4, clamp);
                    kooper->pos.x = (kooper->pos.x + ((kooper->moveToPos.x - kooper->pos.x) / kooper->duration));
                    kooper->pos.y = (kooper->pos.y + ((kooper->moveToPos.y - kooper->pos.y) / kooper->duration));
                    kooper->pos.z = (kooper->pos.z + ((kooper->moveToPos.z - kooper->pos.z) / kooper->duration));
                    kooper->duration -= 1;

                    if (kooper->duration << 0x10) {
                        break;
                    }
                    disable_npc_blur(kooper);
                    if (script->functionTemp[2] < playerStatus->statusMenuCounterinputEnabledCounter) {
                        if (!(playerStatus->animFlags & PLAYER_STATUS_ANIM_FLAGS_100000)) {
                            suggest_player_anim_clearUnkFlag(0x10002);
                        } else {
                            suggest_player_anim_clearUnkFlag(0x10005);
                        }
                        script->functionTemp[0] = 0;
                        break;
                    } else {
                        kooper->yaw = playerStatus->targetYaw;
                        kooper->jumpVelocity = 18.0f;
                        kooper->jumpScale = 3.0f;
                        kooper->currentAnim.w = 0x2000A;
                        kooper->collisionHeight = 12;

                        kooper->moveToPos.y = playerStatus->position.y;
                        //npc->moveToPos.z = playerStatus->position.y + (playerStatus->colliderHeight / 3);
                        //maybe better than above line, maybe not
                        temp2 = playerStatus->colliderHeight / 3;
                        kooper->moveToPos.z = playerStatus->position.y + temp2;
                        playerStatus->flags |= PLAYER_STATUS_FLAGS_JUMPING;
                        gCameras->moveFlags |= CAMERA_FLAGS_1;

                        suggest_player_anim_clearUnkFlag(0x10007);
                        D_802BEC60 = 0;
                        sfx_play_sound_at_npc(0x2081, 0, -4);
                        script->functionTemp[0] = 2;
                    }
                }

            case 2:
                if ((u8)playerStatus->actionState == 0x15 ||
                    (u8)playerStatus->actionState == 0x16 ||
                    (u8)playerStatus->actionState == 0x17) {
                    script->functionTemp[0] = 0;
                } else {
                    kooper->jumpVelocity -= kooper->jumpScale;
                    playerStatus->position.y += kooper->jumpVelocity;
                    if (kooper->jumpVelocity < 0.0f) {
                        if (D_802BEC60 == 0) {
                            D_802BEC60 = 1;
                            suggest_player_anim_clearUnkFlag(0x10008);
                        }
                    }

                    sp20 = playerStatus->position.x;
                    sp2C = playerStatus->colliderHeight / 2;
                    temp2 = sp2C;
                    sp24 = (playerStatus->position.y + playerStatus->colliderHeight / 2) - kooper->jumpVelocity;
                    sp28 = playerStatus->position.z;

                    if ((npc_raycast_up(0x10000, &sp20, &sp24, &sp28, &sp2C) != 0) && (sp2C < temp2)) {
                        collisionStatus->currentCeiling = D_8010C97A;
                        playerStatus->position.y = sp24 - playerStatus->colliderHeight;
                        func_802BD144_31B164(kooper);
                    }

                    if (!(kooper->jumpVelocity > 0.0f) && (playerStatus->position.y < kooper->moveToPos.z)) {
                        D_802BEC5C = 0;
                        kooper->flags &= ~PLAYER_STATUS_ANIM_FLAGS_100000;
                        partnerActionStatus->actionState.b[3] = 2;
                        partnerActionStatus->actionState.b[0] = 2;
                        kooper->rotation.z = 0.0f;
                        kooper->planarFlyDist = 0.0f;
                        kooper->moveSpeed = 8.0f;
                        kooper->currentAnim.w = 0x20009;
                        D_802BEB40_31CB60 = 1;
                        temp_f20_2 = sin_deg(playerStatus->targetYaw);
                        playFX_18(3, kooper->pos.x, kooper->pos.y + kooper->collisionHeight, kooper->pos.z,
                                temp_f20_2, -1.0f, -cos_deg(playerStatus->targetYaw), 3);
                        start_bounce_b();

                        if (D_802BEC64 != 0) {
                            enable_player_input();
                            D_802BEC64 = 0;
                        }

                        script->functionTemp[0] = 3;
                        D_802BEC60 = 0;
                        gCameras->moveFlags |= CAMERA_FLAGS_1;
                        sfx_play_sound_at_npc(0x283, 0, -4);
                        sfx_play_sound_at_npc(0x284, 0, -4);
                    }
                }
                break;

            case 3:
                //TODO: make if statement less bad
                if (((u8)playerStatus->actionState - 0x15) > 1U) {
                    sp20 = kooper->pos.x;
                    sp24 = kooper->pos.y;
                    sp28 = kooper->pos.z;

                    if (npc_test_move_taller_with_slipping(0x8000, &sp20, &sp24, &sp28, kooper->moveSpeed,
                                                           kooper->yaw - 20.0f, kooper->collisionHeight,
                                                           (kooper->collisionRadius / 2)) != 0) {
                        if (func_802BD100_31B120(kooper) == 0) {
                            sfx_play_sound_at_npc(0x10C, 0, -4);
                        }

                        temp_f20_3 = sin_deg(kooper->yaw);
                        playFX_18(3, kooper->pos.x, kooper->pos.y + kooper->collisionHeight, kooper->pos.z,
                                temp_f20_3, -1.0f, -cos_deg(kooper->yaw), 1);
                        sfx_play_sound_at_npc(0, 0, -4);
                        script->functionTemp[0] = 7;
                        break;
                    }

                    sp20 = kooper->pos.x;
                    sp24 = kooper->pos.y;
                    sp28 = kooper->pos.z;

                    if ((npc_test_move_taller_with_slipping(0x8000, &sp20, &sp24, &sp28, kooper->moveSpeed,
                                                            kooper->yaw + 20.0f, kooper->collisionHeight,
                                                            kooper->collisionRadius / 2) == 0) &&
                                                            (sp20 = kooper->pos.x, sp24 = kooper->pos.y,
                                                            sp28 = kooper->pos.z,
                                                            (npc_test_move_taller_with_slipping(0x8000, &sp20, &sp24,
                                                            &sp28, kooper->moveSpeed, kooper->yaw,
                                                            kooper->collisionHeight,
                                                            kooper->collisionRadius / 2)== 0))) {
                        kooper->pos.x = sp20;
                        kooper->pos.y = sp24;
                        kooper->pos.z = sp28;
                        kooper->planarFlyDist += kooper->moveSpeed;
                        func_8003D660(kooper, 1);
                        kooper->moveSpeed += 2.0;

                        if (kooper->moveSpeed > 14.0) {
                            kooper->moveSpeed = 14.0f;
                        }

                        if ((func_800397E8(kooper, 6.0f) == 0) && ((playerStatus->flags & 6) == 0)) {
                            kooper->pos.y = (kooper->pos.y + ((playerStatus->position.y - kooper->pos.y) / 10.0f));
                        }

                        npc_do_other_npc_collision(kooper);

                        if ((kooper->flags & 0x2000000) == 0) {
                            if (func_802BD17C_31B19C(kooper) != 0) {
                                sfx_play_sound_at_npc(0x286, 0, -4);
                                temp_f20_4 = sin_deg(kooper->yaw);
                                playFX_18(3, kooper->pos.x, kooper->pos.y + kooper->collisionHeight, kooper->pos.z,
                                          temp_f20_4, -1.0f, -cos_deg(kooper->yaw), 1);
                                sfx_play_sound_at_npc(0, 0, -4);
                                script->functionTemp[0] = 4;
                                D_802BEC50 = 8;
                                kooper->moveSpeed -= 4.0;
                                if (kooper->moveSpeed < 0.01) {
                                    kooper->moveSpeed = 0.01f;
                                    kooper->planarFlyDist += 1.0;
                                }
                            }
                            else if (D_802BEB40_31CB60 == 2) {
                                sfx_play_sound_at_npc(0, 0, -4);
                                script->functionTemp[0] = 5;
                                D_802BEC50 = 30;
                                kooper->moveSpeed = 0.0f;
                            } else {
                                if (kooper->planarFlyDist > 140.0f) {
                                    label2:
                                    script->functionTemp[0] = 7;
                                    kooper->moveSpeed = 0.0f;
                                    sfx_play_sound_at_npc(0, 0, -4);
                                }

                                else if (kooper->planarFlyDist > 105.0f) {
                                    kooper->moveSpeed -= 4.0;
                                    if (kooper->moveSpeed < 0.01) {
                                        kooper->moveSpeed = 0.01f;
                                        kooper->planarFlyDist += 1.0;
                                    }
                                }
                                break;
                            }
                        } else {
                            goto label2;
                        }
                    } else {
                        if (func_802BD100_31B120(kooper) == 0) {
                            sfx_play_sound_at_npc(0x10C, 0, -4);
                        }

                        temp_f20_3 = sin_deg(kooper->yaw);
                        playFX_18(3, kooper->pos.x, kooper->pos.y + kooper->collisionHeight, kooper->pos.z,
                                temp_f20_3, -1.0f, -cos_deg(kooper->yaw), 1);
                        sfx_play_sound_at_npc(0, 0, -4);
                        script->functionTemp[0] = 7;
                    }
                } else {
                    script->functionTemp[0] = 0;
                }
                break;
            case 4:
                sp20 = kooper->pos.x;
                sp24 = kooper->pos.y;
                sp28 = kooper->pos.z;

                npc_test_move_taller_with_slipping(0x8000, &sp20, &sp24, &sp28, kooper->moveSpeed, kooper->yaw,
                                                   kooper->collisionHeight, ( kooper->collisionRadius / 2));
                kooper->pos.x = sp20;
                kooper->pos.y = sp24;
                kooper->pos.z = sp28;

                kooper->planarFlyDist += kooper->moveSpeed;
                func_8003D660(kooper, 1);
                kooper->moveSpeed -= 6.0;

                if (kooper->moveSpeed < 0.01) {
                    kooper->moveSpeed = 0.01f;
                    kooper->planarFlyDist += 1.0;
                }

                if (D_802BEC50 == 0) {
                    script->functionTemp[0] = 7;
                }
                D_802BEC50--;
                break;

            case 5:
                if (D_802BEC50 != 0) {
                    D_802BEC50--;
                } else {
                    script->functionTemp[0] = 7;
                }
                break;
            }

        if (script->functionTemp[0] == 7) {
            kooper->flags |= NPC_FLAG_100;
            //TODO: make if statement less bad
            if (((u8)playerStatus->actionState - 0x15) < 2U) {
                script->functionTemp[0] = 0;
            } else {
                temp_f20_5 = atan2(D_802BEC70, D_802BEC78, kooper->pos.x, kooper->pos.z);
                kooper->yaw = temp_f20_5 + (get_clamped_angle_diff(kooper->yaw, temp_f20_5) * 0.125f);
                npc_move_heading(kooper, -kooper->moveSpeed, kooper->yaw);
                kooper->planarFlyDist -= kooper->moveSpeed;
                func_8003D660(kooper, 1);
                kooper->moveSpeed += 1.3333333333333333;

                if (kooper->moveSpeed > 14.0) {
                    kooper->moveSpeed = 14.0f;
                }

                if (func_800397E8(kooper, 6.0f) == 0) {
                    kooper->pos.y = (kooper->pos.y + ((playerStatus->position.y - kooper->pos.y) / 10.0f));
                }

                sp20 = kooper->pos.x;
                sp24 = kooper->pos.y;
                sp28 = kooper->pos.z;

                if (npc_test_move_taller_with_slipping(0x8000, &sp20, &sp24, &sp28, kooper->moveSpeed,
                                                       clamp_angle(kooper->yaw + 180.0f), kooper->collisionHeight,
                                                       kooper->collisionRadius) != 0) {
                    kooper->pos.x = sp20;
                    kooper->pos.y = sp24;
                    kooper->pos.z = sp28;
                    sfx_play_sound_at_npc(0x10C, 0, -4);
                    temp_f20_6 = sin_deg(kooper->yaw + 180.0f);
                    playFX_18(3, kooper->pos.x, kooper->pos.y + kooper->collisionHeight, kooper->pos.z,
                            temp_f20_6, -1.0f, -cos_deg(kooper->yaw + 180.0f), 1);
                    script->functionTemp[0] = 0;
                } else {
                    if (D_802BEC6C != 0) {
                        itemGrabbed = get_item_entity(D_802BEC68);
                        sp20 = kooper->pos.x;
                        sp24 = kooper->pos.y + 8.0f;
                        sp28 = kooper->pos.z;

                        clamp = clamp_angle(playerStatus->targetYaw - ((D_802BEC58) ? 90.0f : -90.0f));

                        add_vec2D_polar(&sp20, &sp28, 4.0f, clamp);
                        itemGrabbed->position.x = sp20;
                        itemGrabbed->position.y = sp24;
                        itemGrabbed->position.z = sp28;
                    }

                    if (kooper->planarFlyDist + 15.0f < kooper->moveSpeed) {
                        script->functionTemp[0] = 0;
                    } else if (kooper->planarFlyDist + 15.0f < 35.0f) {
                        kooper->moveSpeed -= 4.0;
                        if (kooper->moveSpeed < 4.0) {
                            kooper->moveSpeed = 4.0;
                        }
                    }
                }
            }
        }

        if (script->functionTemp[0] == 0) {
            if (D_802BEC64 != 0) {
                enable_player_input();
                D_802BEC64 = 0;
            }

            D_802BEB40_31CB60 = 0;
            kooper->flags |= NPC_FLAG_100;
            kooper->flags &= ~NPC_FLAG_NO_Y_MOVEMENT;
            kooper->flags &= ~NPC_FLAG_40;
            partnerActionStatus->actionState.b[3] = 0;
            partnerActionStatus->actionState.b[0] = 0;
            kooper->jumpVelocity = 0.0f;
            kooper->collisionHeight = 24;
            kooper->currentAnim.w = 0x20000 | 4;
            sfx_stop_sound(0x284);
            disable_npc_blur(kooper);

            if (D_802BEC6C != 0) {
                func_801341B0(D_802BEC68);
                D_802BEC6C = 0;
            }

            D_802BEC54 = 0;
            partner_clear_player_tracking(kooper);
            return ApiStatus_DONE2;
        }
    }
    return ApiStatus_BLOCK;
}
#else
INCLUDE_ASM(s32, "world/partner/kooper", func_802BD638_31B658);
#endif

EvtSource world_kooper_use_ability = {
    EVT_CALL(func_802BD638_31B658)
    EVT_RETURN
    EVT_END
};

ApiStatus func_802BE7E0_31C800(Evt* script, s32 isInitialCall) {
    Npc* kooper = script->owner2.npc;

    if (isInitialCall) {
        partner_init_put_away(kooper);
    }

    return partner_put_away(kooper) ? ApiStatus_DONE1 : ApiStatus_BLOCK;
}

EvtSource world_kooper_put_away = {
    EVT_CALL(func_802BE7E0_31C800)
    EVT_RETURN
    EVT_END
};

#ifdef NON_EQUIVALENT
s32 world_kooper_test_first_strike(Npc* npcKooper, Npc* npc2) {
    f32 npcKooperXTemp, npcKooperYTemp, npcKooperZTemp;
    f32 npcX, npcY, npcZ;
    f32 npcKooperX, npcKooperY, npcKooperZ;
    f32 npcCollisionHeight, kooperCollisionHeight;
    f32 npcCollisionRadius, kooperCollisionRadius;
    f32 temp_f0, temp_f20;
    f32 npcDistanceToKooperX;
    f32 new_var2;

    if (D_802BEB40_31CB60) {
        npcX = npc2->pos.x;
        npcY = npc2->pos.y;
        npcZ = npc2->pos.z;

        npcDistanceToKooperX = npcKooper->pos.x;
        npcKooperX = npcDistanceToKooperX;
        npcKooperY = npcKooper->pos.y;
        npcKooperZ = npcKooper->pos.z;

        npcCollisionHeight = npc2->collisionHeight;
        npcCollisionRadius = npc2->collisionRadius * 0.8;
        kooperCollisionHeight = npcKooper->collisionHeight;
        kooperCollisionRadius = npcKooper->collisionRadius * 0.55;

        temp_f20 = atan2(npcX, npcZ, npcKooperX, npcKooperZ);
        temp_f0 = dist2D(npcX, npcZ, npcKooperX, npcKooperZ);

        npcKooperX = npcDistanceToKooperX;
        npcKooperXTemp = npcKooper->pos.x;
        npcKooperYTemp = npcKooper->pos.y;
        npcKooperZTemp = npcKooper->pos.z;

        if (npc_test_move_taller_with_slipping(0, &npcKooperXTemp, &npcKooperYTemp, &npcKooperZTemp, temp_f0, temp_f20,
                                               kooperCollisionHeight, kooperCollisionRadius + npcCollisionRadius) == 0) {
            if (!((npcKooperY) > npcCollisionHeight + npcY)) {
                if (!((kooperCollisionHeight + npcCollisionHeight) < npcY)) {
                    npcDistanceToKooperX = npcX - npcKooperX;
                    new_var2 = SQ(npcDistanceToKooperX);
                    npcKooperX = (SQ(kooperCollisionRadius)) + (SQ(npcCollisionRadius));
                    npcKooperZ = npcZ - npcKooperZ;
                    if (!(npcKooperX <= (new_var2 + (SQ(npcKooperZ))))) {
                        D_802BEB40_31CB60 = 2;
                        return 1;
                    }
                }
            }
        }
    }

    return 0;
}
#else
INCLUDE_ASM(s32, "world/partner/kooper", world_kooper_test_first_strike);
#endif

void world_kooper_pre_battle(Npc* kooper) {
    PlayerStatus* playerStatus = &gPlayerStatus;
    PartnerActionStatus* kooperActionStatus = &gPartnerActionStatus;
    D_802BEC54 = 0;

    if (kooperActionStatus->actionState.b[0] != 0) {
        if (kooperActionStatus->actionState.b[0] == 2) {
            D_802BEC54 = 1;
        }

        if (D_802BEC64) {
            enable_player_input();
            D_802BEC64 = 0;
        }

        D_802BEB40_31CB60 = 0;
        playerStatus->flags &= ~PLAYER_STATUS_FLAGS_JUMPING;

        kooper->jumpVelocity = 0.0f;
        kooper->flags &= ~NPC_FLAG_NO_Y_MOVEMENT;
        kooper->flags &= ~NPC_FLAG_40;

        sfx_stop_sound(0x284);
        set_action_state(0);
        partner_clear_player_tracking(kooper);
        disable_npc_blur(kooper);

        kooperActionStatus->actionState.b[3] = 0;
        kooperActionStatus->actionState.b[0] = 0;
    }
}

void world_kooper_post_battle(Npc* npc) {
    if (D_802BEC54) {
        partner_clear_player_tracking(npc);
        partner_use_ability();
    }
}<|MERGE_RESOLUTION|>--- conflicted
+++ resolved
@@ -1,36 +1,13 @@
 #include "common.h"
 #include "../src/world/partners.h"
 
-<<<<<<< HEAD
 extern s16 D_8010C97A;
 
-=======
->>>>>>> 15b6cb39
 s32 entity_interacts_with_current_partner(s32);
 s32 test_item_entity_position(f32, f32, f32, f32);
 s32 npc_raycast_up_corner(s32 ignoreFlags, f32* x, f32* y, f32* z, f32* length);
 s32 npc_raycast_up(s32 ignoreFlags, f32* x, f32* y, f32* z, f32* length);
 void start_bounce_b(void);
-<<<<<<< HEAD
-=======
-
-extern s32 D_802BEB40_31CB60;
-extern unkPartnerStruct* D_802BEB60_31CB80;
-
-extern s32 D_802BEC50;
-extern s32 D_802BEC54;
-extern s32 D_802BEC58;
-extern s32 D_802BEC5C;
-extern s32 D_802BEC60;
-extern s32 D_802BEC64;
-extern s32 D_802BEC68;
-extern s32 D_802BEC6C;
-extern f32 D_802BEC70;
-extern f32 D_802BEC74;
-extern f32 D_802BEC78;
-
-extern s16 D_8010C97A;
->>>>>>> 15b6cb39
 void playFX_18(s32, f32, f32, f32, f32, f32, f32, s32);
 void func_801341B0(Npc* npc);
 
