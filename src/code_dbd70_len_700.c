--- conflicted
+++ resolved
@@ -41,13 +41,8 @@
     return (*gCurrentTriggerListPtr)[triggerID];
 }
 
-<<<<<<< HEAD
 #ifdef NON_MATCHING
 s32 func_80145CE8(s32 arg0) {
-=======
-INCLUDE_ASM("code_dbd70_len_700", func_80145CE8);
-/*s32 func_80145CE8(s32 arg0) {
->>>>>>> 97e39026
     s32 i;
     s32 ret;
 
@@ -67,5 +62,5 @@
     return ret;
 }
 #else
-INCLUDE_ASM(code_dbd70_len_700, func_80145CE8);
+INCLUDE_ASM("code_dbd70_len_700", func_80145CE8);
 #endif