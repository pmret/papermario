#include "common.h"
#include "npc.h"
#include "hud_element.h"
#include "message_ids.h"

#define MAX_ICONS (64)

enum StatusIconFlag {
    STATUS_ICON_FLAG_USED             = 0x001,
    STATUS_ICON_FLAG_BATTLE           = 0x002,
    STATUS_ICON_FLAG_DEBUFF           = 0x004,
    STATUS_ICON_FLAG_STATIC           = 0x008,
    STATUS_ICON_FLAG_TRANSPARENT      = 0x010,
    STATUS_ICON_FLAG_STATUS_CHILL_OUT = 0x020,
    STATUS_ICON_FLAG_BOOST_JUMP       = 0x040,
    STATUS_ICON_FLAG_BOOST_HAMMER     = 0x080,
    STATUS_ICON_FLAG_BOOST_PARTNER    = 0x100,
    STATUS_ICON_FLAG_SURPRISE         = 0x200,
    STATUS_ICON_FLAG_PERIL            = 0x400,
    STATUS_ICON_FLAG_DANGER           = 0x800,
};

enum StatusIconTask {
    STATUS_ICON_TASK_NONE = 0,
    STATUS_ICON_TASK_LOAD = 1,
    STATUS_ICON_TASK_DRAW = 2,
};

typedef struct HudComplexStatusIcon {
    /* 0x0 */ s8 active;
    /* 0x1 */ s8 removing;
    /* 0x2 */ s8 activeTask;
    /* 0x3 */ s8 removingTask;
    /* 0x4 */ s8 unk_04;
    /* 0x5 */ s8 frameCounter;
    /* 0x8 */ HudElemID activeElementHID;
    /* 0xC */ HudElemID removingElementHID;
} HudComplexStatusIcon; // size = 0x10

typedef struct HudSimpleStatusIcon {
    /* 0x0 */ s8 active;
    /* 0x1 */ s8 removing;
    /* 0x4 */ s32 activeElementID;
} HudSimpleStatusIcon; // size = 0x8

typedef struct HudStatusIcon {
    /* 0x00 */ s32 flags;
    /* 0x04 */ Vec3f worldPos;
    /* 0x10 */ s32 status1Radius;
    /* 0x14 */ s32 status1OffsetY;
    /* 0x18 */ s32 status2Radius;
    /* 0x1C */ s32 status2OffsetY;
    /* 0x20 */ s32 status3Radius;
    /* 0x24 */ s32 status3OffsetY;
    /* 0x28 */ s32 status4Radius;
    /* 0x2C */ s32 status4OffsetY;
    /* 0x30 */ s32 offsetY;
    /* 0x34 */ s32 offsetX;
    /* 0x38 */ HudComplexStatusIcon status1;
    /* 0x48 */ HudComplexStatusIcon status2;
    /* 0x58 */ HudComplexStatusIcon status3;
    /* 0x68 */ HudComplexStatusIcon status4;
    /* 0x78 */ HudSimpleStatusIcon boostJump;
    /* 0x80 */ s32 prevIndexBoostJump;
    /* 0x84 */ HudSimpleStatusIcon boostHammer;
    /* 0x8C */ s32 prevIndexBoostHammer;
    /* 0x90 */ HudSimpleStatusIcon boostPartner;
    /* 0x98 */ HudSimpleStatusIcon surprise;
    /* 0xA0 */ HudSimpleStatusIcon peril;
    /* 0xA8 */ HudSimpleStatusIcon danger;
} HudStatusIcon; // size = 0xB0

#if !VERSION_JP
s16 D_80078160[] = { 28, 40 };
s16 D_80078164[] = { 0, -2 };
#endif

s32 D_80078168[] = {
    MSG_Menus_Merlee_IncreaseCoins,
    MSG_Menus_Merlee_Exhausted,
};

BSS PopupMessage D_800A0BC0[32];
BSS s32 D_800A0F40;
BSS HudStatusIcon* D_800A0F44;

extern HudScript HES_Item_Present;
extern HudScript HES_AsleepBegin;
extern HudScript HES_AsleepEnd;
extern HudScript HES_ElectrifiedBegin;
extern HudScript HES_ElectrifiedEnd;
extern HudScript HES_ParalyzedBegin;
extern HudScript HES_ParalyzedEnd;
extern HudScript HES_DizzyEnd;
extern HudScript HES_PoisonedBegin;
extern HudScript HES_PoisonedEnd;
extern HudScript HES_DizzyBegin;
extern HudScript HES_FrozenBegin;
extern HudScript HES_FrozenEnd;
extern HudScript HES_WeakenedLoop;
extern HudScript HES_WeakenedBegin;
extern HudScript HES_WeakenedEnd;
extern HudScript HES_StoppedBegin;
extern HudScript HES_StoppedEnd;
extern HudScript HES_ShrunkBegin;
extern HudScript HES_ShrunkEnd;
extern HudScript HES_TransparentBegin;
extern HudScript HES_TransparentEnd;
extern HudScript HES_BoostJumpBegin;
extern HudScript HES_BoostJumpEnd;
extern HudScript HES_BoostHammerBegin;
extern HudScript HES_BoostHammerEnd;
extern HudScript HES_BoostPartner;
extern HudScript HES_Surprise;
extern HudScript HES_Peril;
extern HudScript HES_Danger;
#if VERSION_PAL
extern HudScript HES_Peril_de;
extern HudScript HES_Danger_de;
extern HudScript HES_Peril_fr;
extern HudScript HES_Danger_fr;
extern HudScript HES_Peril_es;
extern HudScript HES_Danger_es;
#endif

void update_merlee_message(void* popup);
void draw_merlee_message(void* popup);
void func_80045BC8(void);
void init_all_status_icons(void);
void update_all_status_icons(void* popup);
void draw_all_status_icons(void* popup);

void func_80045AC0(void) {
    s32 i;

    for (i = 0; i < ARRAY_COUNT(D_800A0BC0); i++) {
        PopupMessage* popup = &D_800A0BC0[i];
<<<<<<< HEAD
        popup->active = FALSE;
        popup->message = nullptr;
=======
        popup->active = false;
        popup->message = NULL;
>>>>>>> 3e5df3a4
    }

    create_worker_scene(nullptr, func_80045BC8);
    init_all_status_icons();
}

void func_80045B10(void) {
    s32 i;

    for (i = 0; i < ARRAY_COUNT(D_800A0BC0); i++) {
        PopupMessage* popup = &D_800A0BC0[i];
        if (popup->message != nullptr) {
            heap_free(popup->message);
        }
        popup->active = false;
    }
}

void update_merlee_messages(void) {
    s32 i;

    for (i = 0; i < ARRAY_COUNT(D_800A0BC0); i++) {
        PopupMessage* popup = &D_800A0BC0[i];
        if (popup->active && popup->updateFunc != nullptr) {
            popup->updateFunc(popup);
        }
    }
}

void func_80045BC8(void) {
    s32 i;

    for (i = 0; i < ARRAY_COUNT(D_800A0BC0); i++) {
        PopupMessage* popup = &D_800A0BC0[i];
        if (popup->active && popup->renderWorldFunc != nullptr) {
            popup->renderWorldFunc(popup);
        }
    }
}

void draw_merlee_messages(void) {
    s32 i;

    for (i = 0; i < ARRAY_COUNT(D_800A0BC0); i++) {
        PopupMessage* popup = &D_800A0BC0[i];
        if (popup->active && popup->renderUIFunc != nullptr) {
            popup->renderUIFunc(popup);
        }
    }
}

PopupMessage* get_current_merlee_message(void) {
    s32 i;

    for (i = 0; i < ARRAY_COUNT(D_800A0BC0); i++) {
        PopupMessage* popup = &D_800A0BC0[i];
        if (!popup->active) {
            popup->active = true;
            return popup;
        }
    }

    return nullptr;
}

void dispose_merlee_message(PopupMessage* popup) {
    if (popup->message != nullptr) {
        heap_free(popup->message);
        popup->message = nullptr;
    }
    popup->active = false;
}

void show_merlee_message(s16 messageIndex, s16 duration) {
    PopupMessage* popup = get_current_merlee_message();

    if (popup != nullptr) {
        popup->updateFunc = update_merlee_message;
        popup->renderUIFunc = draw_merlee_message;
        popup->needsInit = true;
        popup->unk_00 = 0;
        popup->renderWorldFunc = nullptr;
        popup->messageIndex = messageIndex;
        popup->duration = duration;
        popup->showMsgState = BTL_MSG_STATE_INIT;
        D_800A0F40 = 1;
    }
}

void update_merlee_message(void* data) {
    PopupMessage* popup = data;
    s32 closeMessage = false;

    switch (popup->showMsgState) {
        case BTL_MSG_STATE_INIT:
            popup->showMsgState = BTL_MSG_STATE_POPUP_PRE_DELAY;
            break;
        case BTL_MSG_STATE_POPUP_PRE_DELAY:
            popup->showMsgState = BTL_MSG_STATE_POPUP_DELAY;
            break;
        case BTL_MSG_STATE_POPUP_DELAY:
            if (gGameStatusPtr->pressedButtons[0] & (BUTTON_A | BUTTON_B)) {
                popup->duration = 0;
            }
            if (popup->duration != 0) {
                popup->duration--;
            } else {
                popup->showMsgState = BTL_MSG_STATE_POPUP_POST_DELAY;
            }
            break;
        case BTL_MSG_STATE_POPUP_POST_DELAY:
            popup->showMsgState = BTL_MSG_STATE_POPUP_DISPOSE;
            break;
        case BTL_MSG_STATE_POPUP_DISPOSE:
            closeMessage = true;
            break;
    }

    if (closeMessage) {
        set_window_update(WIN_BTL_POPUP, WINDOW_UPDATE_HIDE);
        D_800A0F40 = 0;
        dispose_merlee_message(popup);
    }
}

void draw_merlee_message_string(PopupMessage* popup, s32 posX, s32 posY) {
#if VERSION_JP
    s32 messageID;

    posX += 11;
    posY += 6;

    if (popup->messageIndex >= ARRAY_COUNT(D_80078168)) return;
    if (popup->messageIndex < 0) return;

    messageID = D_80078168[popup->messageIndex];
    draw_msg(messageID, posX, posY, 255, MSG_PAL_0F, 0);
#else
    s32 messageID = D_80078168[popup->messageIndex];

    posY += 6;
    posX += 15;

    posY += D_80078164[get_msg_lines(messageID) - 1];

    draw_msg(messageID, posX, posY, 255, MSG_PAL_0F, 0);
#endif
}

void draw_merlee_message(void* data) {
#if VERSION_JP
    PopupMessage* popup = data;
    s32 width;
    s32 height;
    s32 messageID;
    s32 xPos;

    switch (popup->messageIndex) {
        case 0:
            if (popup->needsInit) {
                popup->needsInit = false;
                messageID = D_80078168[popup->messageIndex];
                width = get_msg_width(messageID, 0) + 23;
                xPos = 160 - (width / 2);
                height = 45;
                set_window_properties(WIN_BTL_POPUP, xPos, 80, width, height, WINDOW_PRIORITY_0, draw_merlee_message_string, popup, -1);
                set_window_update(WIN_BTL_POPUP, WINDOW_UPDATE_SHOW);
            }
            break;

        case 1:
            if (popup->needsInit) {
                popup->needsInit = false;
                messageID = D_80078168[popup->messageIndex];
                width = get_msg_width(messageID, 0) + 23;
                xPos = 160 - (width / 2);
                height = 28;
                set_window_properties(WIN_BTL_POPUP, xPos, 80, width, height, WINDOW_PRIORITY_0, draw_merlee_message_string, popup, -1);
                set_window_update(WIN_BTL_POPUP, WINDOW_UPDATE_SHOW);
            }
            break;
    }
#else
    PopupMessage* popup = data;
    s32 messageID;
    s32 xPos;
    s32 width;

    if (popup->needsInit) {
        popup->needsInit = false;
        messageID = D_80078168[popup->messageIndex];
        width = get_msg_width(messageID, 0) + 30;
        xPos = 160 - (width / 2);
        set_window_properties(WIN_BTL_POPUP, xPos, 80, width, D_80078160[get_msg_lines(messageID) - 1], 0, draw_merlee_message_string, popup, -1);
        set_window_update(WIN_BTL_POPUP, WINDOW_UPDATE_SHOW);
    }
#endif
}

s32 is_merlee_message_done(void) {
    return D_800A0F40;
}

void init_all_status_icons(void) {
    int i;
    HudStatusIcon* icons;
    PopupMessage* popup = get_current_merlee_message();

    if (popup != nullptr) {
        popup->updateFunc = update_all_status_icons;
        popup->unk_00 = 0;
        popup->renderWorldFunc = nullptr;
        popup->renderUIFunc = draw_all_status_icons;
        popup->message = general_heap_malloc(64 * sizeof(HudStatusIcon));
        icons = D_800A0F44 = (HudStatusIcon*)(popup->message);
        ASSERT(icons != nullptr);

        for (i = 0; i < MAX_ICONS; i++, icons++)
            icons->flags = 0;
    }
}

void update_all_status_icons(void* data) {
    PopupMessage* popup = data;
    HudStatusIcon* icon;
    s32 elementID;
    s32 i;

    for (i = 0, icon = D_800A0F44; i < MAX_ICONS; i++, icon++) {
        if (icon->flags == 0) {
            continue;
        }

        if (icon->status1.activeTask == STATUS_ICON_TASK_LOAD) {
            switch (icon->status1.active) {
                case STATUS_KEY_SLEEP:
                    elementID = icon->status1.activeElementHID = hud_element_create(&HES_AsleepBegin);
                    break;
                case STATUS_KEY_PARALYZE:
                    elementID = icon->status1.activeElementHID = hud_element_create(&HES_ParalyzedBegin);
                    break;
                case STATUS_KEY_DIZZY:
                    elementID = icon->status1.activeElementHID = hud_element_create(&HES_DizzyBegin);
                    break;
                case STATUS_KEY_FEAR:
                    elementID = icon->status1.activeElementHID = hud_element_create(&HES_WeakenedLoop);
                    break;
                case STATUS_KEY_STOP:
                    elementID = icon->status1.activeElementHID = hud_element_create(&HES_StoppedBegin);
                    break;
                case STATUS_KEY_POISON:
                    elementID = icon->status1.activeElementHID = hud_element_create(&HES_PoisonedBegin);
                    break;
                case STATUS_KEY_SHRINK:
                    elementID = icon->status1.activeElementHID = hud_element_create(&HES_ShrunkBegin);
                    break;
                case STATUS_KEY_FROZEN:
                    elementID = icon->status1.activeElementHID = hud_element_create(&HES_FrozenBegin);
                    break;
                default:
                    elementID = icon->status1.activeElementHID = hud_element_create(&HES_Item_Present);
                    break;
            }
            hud_element_set_flags(elementID, HUD_ELEMENT_FLAG_DISABLED);
            hud_element_set_flags(elementID, HUD_ELEMENT_FLAG_80);
            icon->status1.activeTask = STATUS_ICON_TASK_DRAW;
        }

        switch (icon->status1.removingTask) {
            case STATUS_ICON_TASK_NONE:
                break;
            case STATUS_ICON_TASK_LOAD:
                switch (icon->status1.removing) {
                    case STATUS_KEY_SLEEP:
                        hud_element_set_script(icon->status1.removingElementHID, &HES_AsleepEnd);
                        break;
                    case STATUS_KEY_PARALYZE:
                        hud_element_set_script(icon->status1.removingElementHID, &HES_ParalyzedEnd);
                        break;
                    case STATUS_KEY_DIZZY:
                        hud_element_set_script(icon->status1.removingElementHID, &HES_DizzyEnd);
                        break;
                    case STATUS_KEY_FEAR:
                        hud_element_set_script(icon->status1.removingElementHID, &HES_WeakenedLoop);
                        break;
                    case STATUS_KEY_STOP:
                        hud_element_set_script(icon->status1.removingElementHID, &HES_StoppedEnd);
                        break;
                    case STATUS_KEY_POISON:
                        hud_element_set_script(icon->status1.removingElementHID, &HES_PoisonedEnd);
                        break;
                    case STATUS_KEY_SHRINK:
                        hud_element_set_script(icon->status1.removingElementHID, &HES_ShrunkEnd);
                        break;
                    case STATUS_KEY_FROZEN:
                        hud_element_set_script(icon->status1.removingElementHID, &HES_FrozenEnd);
                        break;
                    default:
                        hud_element_set_script(icon->status1.removingElementHID, &HES_Item_Present);
                        break;
                }

                icon->status1.frameCounter = 10;
                icon->status1.removingTask = STATUS_ICON_TASK_DRAW;
                break;

            case STATUS_ICON_TASK_DRAW:
                if (icon->status1.frameCounter != 0) {
                    icon->status1.frameCounter--;
                } else {
                    icon->status1.removing = 0;
                    hud_element_free(icon->status1.removingElementHID);
                    icon->status1.removingTask = STATUS_ICON_TASK_NONE;
                }
                break;
        }

        if (icon->status2.activeTask == STATUS_ICON_TASK_LOAD) {
            switch (icon->status2.active) {
                case STATUS_KEY_STATIC:
                    elementID = icon->status2.activeElementHID = hud_element_create(&HES_ElectrifiedBegin);
                    break;
                default:
                    elementID = icon->status2.activeElementHID = hud_element_create(&HES_Item_Present);
                    break;
            }

            hud_element_set_flags(elementID, HUD_ELEMENT_FLAG_DISABLED);
            hud_element_set_flags(elementID, HUD_ELEMENT_FLAG_80);
            icon->status2.activeTask = STATUS_ICON_TASK_DRAW;
        }

        switch (icon->status2.removingTask) {
            case STATUS_ICON_TASK_NONE:
                break;
            case STATUS_ICON_TASK_LOAD:
                switch (icon->status2.removing) {
                    case STATUS_KEY_STATIC:
                        hud_element_set_script(icon->status2.removingElementHID, &HES_ElectrifiedEnd);
                        break;
                    default:
                        hud_element_set_script(icon->status2.removingElementHID, &HES_Item_Present);
                        break;
                }

                icon->status2.frameCounter = 20;
                icon->status2.removingTask = STATUS_ICON_TASK_DRAW;
                break;
            case STATUS_ICON_TASK_DRAW:
                if (icon->status2.frameCounter != 0) {
                    icon->status2.frameCounter--;
                } else {
                    icon->status2.removing = 0;
                    hud_element_free(icon->status2.removingElementHID);
                    icon->status2.removingTask = STATUS_ICON_TASK_NONE;
                }
                break;
        }

        if (icon->status3.activeTask == STATUS_ICON_TASK_LOAD) {
            switch (icon->status3.active) {
                case STATUS_KEY_TRANSPARENT:
                    elementID = icon->status3.activeElementHID = hud_element_create(&HES_TransparentBegin);
                    break;
                default:
                    elementID = icon->status3.activeElementHID = hud_element_create(&HES_Item_Present);
                    break;
            }

            hud_element_set_flags(elementID, HUD_ELEMENT_FLAG_DISABLED);
            hud_element_set_flags(elementID, HUD_ELEMENT_FLAG_80);
            icon->status3.activeTask = STATUS_ICON_TASK_DRAW;
        }

        switch (icon->status3.removingTask) {
            case STATUS_ICON_TASK_NONE:
                break;
            case STATUS_ICON_TASK_LOAD:
                switch (icon->status3.removing) {
                    case STATUS_KEY_TRANSPARENT:
                        hud_element_set_script(icon->status3.removingElementHID, &HES_TransparentEnd);
                        break;
                    default:
                        hud_element_set_script(icon->status3.removingElementHID, &HES_Item_Present);
                        break;
                }

                icon->status3.frameCounter = 20;
                icon->status3.removingTask = STATUS_ICON_TASK_DRAW;
                break;
            case STATUS_ICON_TASK_DRAW:
                if (icon->status3.frameCounter != 0) {
                    icon->status3.frameCounter--;
                } else {
                    icon->status3.removing = 0;
                    hud_element_free(icon->status3.removingElementHID);
                    icon->status3.removingTask = STATUS_ICON_TASK_NONE;
                }
                break;
        }

        if (icon->status4.activeTask == STATUS_ICON_TASK_LOAD) {
            elementID = icon->status4.activeElementHID = hud_element_create(&HES_WeakenedBegin);
            hud_element_set_flags(elementID, HUD_ELEMENT_FLAG_DISABLED);
            hud_element_set_flags(elementID, HUD_ELEMENT_FLAG_80);
            icon->status4.activeTask = STATUS_ICON_TASK_DRAW;
        }

        switch (icon->status4.removingTask) {
            case STATUS_ICON_TASK_NONE:
                break;
            case STATUS_ICON_TASK_LOAD:
                hud_element_set_script(icon->status4.removingElementHID, &HES_WeakenedEnd);
                icon->status4.frameCounter = 20;
                icon->status4.removingTask = STATUS_ICON_TASK_DRAW;
                break;
            case STATUS_ICON_TASK_DRAW:
                if (icon->status4.frameCounter != 0) {
                    icon->status4.frameCounter--;
                } else {
                    icon->status4.removing = 0;
                    hud_element_free(icon->status4.removingElementHID);
                    icon->status4.removingTask = STATUS_ICON_TASK_NONE;
                }
                break;
        }

        if (icon->boostJump.removing) {
            if (icon->boostJump.removing == 1) {
                s32 index = icon->prevIndexBoostJump;

                if (get_hud_element(index)->flags & HUD_ELEMENT_FLAG_ANIMATION_FINISHED) {
                    hud_element_free(index);
                    icon->boostJump.removing = 0;
                }
            }
        }

        if (icon->boostHammer.removing) {
            if (icon->boostHammer.removing == 1) {
                s32 index = icon->prevIndexBoostHammer;

                if (get_hud_element(index)->flags & HUD_ELEMENT_FLAG_ANIMATION_FINISHED) {
                    hud_element_free(index);
                    icon->boostHammer.removing = 0;
                }
            }
        }
    }
}

void draw_all_status_icons(void* data) {
    PopupMessage* popup = data;
    HudStatusIcon* icon;
    s32 elementId;
    f32 x, y, z;
    s32 screenX, screenY, screenZ;
    s32 isActiveDrawn, iconCounter;
    s32 offsetY;
    Camera* camera = &gCameras[gCurrentCameraID];
    int i;

    gDPSetScissor(gMainGfxPos++, G_SC_NON_INTERLACE, 12, 20, SCREEN_WIDTH - 12, SCREEN_HEIGHT - 20);
    gDPPipeSync(gMainGfxPos++);
    gDPSetCycleType(gMainGfxPos++, G_CYC_1CYCLE);
    gDPSetTexturePersp(gMainGfxPos++, G_TP_NONE);
    gDPSetTextureLOD(gMainGfxPos++, G_TL_TILE);
    gDPSetTextureDetail(gMainGfxPos++, G_TD_CLAMP);
    gDPSetTextureConvert(gMainGfxPos++, G_TC_FILT);
    gDPSetCombineKey(gMainGfxPos++, G_CK_NONE);
    gDPSetAlphaCompare(gMainGfxPos++, G_AC_NONE);
    gDPNoOp(gMainGfxPos++);
    gDPSetColorDither(gMainGfxPos++, G_CD_DISABLE);
    gDPSetAlphaDither(gMainGfxPos++, G_AD_DISABLE);
    gSPTexture(gMainGfxPos++, -1, -1, 0, G_TX_RENDERTILE, G_ON);

    for (i = 0, icon = D_800A0F44; i < MAX_ICONS; i++, icon++) {
        if (icon->flags == 0) {
            continue;
        }

        iconCounter = 0;
        isActiveDrawn = 0;
        if (icon->status1.activeTask == STATUS_ICON_TASK_DRAW) {
            if (icon->flags & STATUS_ICON_FLAG_DEBUFF) {
                hud_element_set_flags(icon->status1.activeElementHID, HUD_ELEMENT_FLAG_DISABLED);
            } else if (icon->flags & STATUS_ICON_FLAG_BATTLE || gGameStatusPtr->context != CONTEXT_BATTLE) {
                hud_element_clear_flags(icon->status1.activeElementHID, HUD_ELEMENT_FLAG_DISABLED);

                x = icon->worldPos.x;
                y = icon->worldPos.y + icon->status1OffsetY;
                z = icon->worldPos.z;

                add_vec2D_polar(&x, &z, icon->status1Radius, clamp_angle(camera->curYaw + 90));
                get_screen_coords(gCurrentCameraID, x, y, z, &screenX, &screenY, &screenZ);
                elementId = icon->status1.activeElementHID;
                hud_element_set_render_pos(elementId, screenX - 8, screenY - 8);
                hud_element_draw_next(elementId);
                iconCounter = 1;
                isActiveDrawn = 1;
            }
        }

        if (icon->status1.removingTask == STATUS_ICON_TASK_DRAW
            && (icon->flags & STATUS_ICON_FLAG_BATTLE || gGameStatusPtr->context != CONTEXT_BATTLE)
        ) {
            hud_element_clear_flags(icon->status1.removingElementHID, HUD_ELEMENT_FLAG_DISABLED);

            if (isActiveDrawn == 0) {
                iconCounter++;
            }

            x = icon->worldPos.x;
            y = icon->worldPos.y + icon->status1OffsetY;
            z = icon->worldPos.z;

            add_vec2D_polar(&x, &z, icon->status1Radius, clamp_angle(camera->curYaw + 90));
            get_screen_coords(gCurrentCameraID, x, y, z, &screenX, &screenY, &screenZ);
            elementId = icon->status1.removingElementHID;
            hud_element_set_render_pos(elementId, screenX - 8, screenY - 8);
            hud_element_draw_next(elementId);
        }

        isActiveDrawn = 0;
        if (icon->status2.activeTask == STATUS_ICON_TASK_DRAW) {
            if (icon->flags & STATUS_ICON_FLAG_STATIC) {
                hud_element_set_flags(icon->status2.activeElementHID, HUD_ELEMENT_FLAG_DISABLED);
            } else if (icon->flags & STATUS_ICON_FLAG_BATTLE || gGameStatusPtr->context != CONTEXT_BATTLE) {
                hud_element_clear_flags(icon->status2.activeElementHID, HUD_ELEMENT_FLAG_DISABLED);

                offsetY = 0;
                if (iconCounter == 0) {
                    offsetY = -17;
                }

                x = icon->worldPos.x;
                y = icon->worldPos.y + icon->status2OffsetY + offsetY;
                z = icon->worldPos.z;

                add_vec2D_polar(&x, &z, icon->status2Radius, clamp_angle(camera->curYaw + 90));
                get_screen_coords(gCurrentCameraID, x, y, z, &screenX, &screenY, &screenZ);
                elementId = icon->status2.activeElementHID;
                hud_element_set_render_pos(elementId, screenX - 8, screenY - 8);
                hud_element_draw_next(elementId);

                iconCounter++;
                isActiveDrawn = 1;
            }
        }

        if (icon->status2.removingTask == STATUS_ICON_TASK_DRAW
            && (icon->flags & STATUS_ICON_FLAG_BATTLE || gGameStatusPtr->context != CONTEXT_BATTLE)
        ) {
            hud_element_clear_flags(icon->status2.removingElementHID, HUD_ELEMENT_FLAG_DISABLED);

            offsetY = 0;
            if (iconCounter == 0) {
                offsetY = -17;
            }
            if (isActiveDrawn == 0) {
                iconCounter++;
            }

            x = icon->worldPos.x;
            y = icon->worldPos.y + icon->status2OffsetY + offsetY;
            z = icon->worldPos.z;

            add_vec2D_polar(&x, &z, icon->status2Radius, clamp_angle(camera->curYaw + 90));
            get_screen_coords(gCurrentCameraID, x, y, z, &screenX, &screenY, &screenZ);
            elementId = icon->status2.removingElementHID;
            hud_element_set_render_pos(elementId, screenX - 8, screenY - 8);
            hud_element_draw_next(elementId);
        }

        isActiveDrawn = 0;
        if (icon->status3.activeTask == STATUS_ICON_TASK_DRAW) {
            if (icon->flags & STATUS_ICON_FLAG_TRANSPARENT) {
                hud_element_set_flags(icon->status3.activeElementHID, HUD_ELEMENT_FLAG_DISABLED);
            } else if (icon->flags & STATUS_ICON_FLAG_BATTLE || gGameStatusPtr->context != CONTEXT_BATTLE) {
                hud_element_clear_flags(icon->status3.activeElementHID, HUD_ELEMENT_FLAG_DISABLED);

                offsetY = 0;
                if (iconCounter == 1) {
                    offsetY = -17;
                } if (iconCounter == 0) {
                    offsetY = -34;
                }

                x = icon->worldPos.x;
                y = icon->worldPos.y + icon->status3OffsetY + offsetY;
                z = icon->worldPos.z;

                add_vec2D_polar(&x, &z, icon->status3Radius, clamp_angle(camera->curYaw + 90));
                get_screen_coords(gCurrentCameraID, x, y, z, &screenX, &screenY, &screenZ);
                elementId = icon->status3.activeElementHID;
                hud_element_set_render_pos(elementId, screenX - 8, screenY - 8);
                hud_element_draw_next(elementId);
                iconCounter++;
                isActiveDrawn = 1;
            }
        }

        if (icon->status3.removingTask == STATUS_ICON_TASK_DRAW
            && (icon->flags & STATUS_ICON_FLAG_BATTLE || gGameStatusPtr->context != CONTEXT_BATTLE)
        ) {
            hud_element_clear_flags(icon->status3.removingElementHID, HUD_ELEMENT_FLAG_DISABLED);

            offsetY = 0;
            if (iconCounter == 1) {
                offsetY = -17;
            }
            if (iconCounter == 0) {
                offsetY = -34;
            }
            if (isActiveDrawn == 0) {
                iconCounter++;
            }

            x = icon->worldPos.x;
            y = icon->worldPos.y + icon->status3OffsetY + offsetY;
            z = icon->worldPos.z;

            add_vec2D_polar(&x, &z, icon->status3Radius, clamp_angle(camera->curYaw + 90));
            get_screen_coords(gCurrentCameraID, x, y, z, &screenX, &screenY, &screenZ);
            elementId = icon->status3.removingElementHID;
            hud_element_set_render_pos(elementId, screenX - 8, screenY - 8);
            hud_element_draw_next(elementId);
        }

        isActiveDrawn = 0;
        if (icon->status4.activeTask == STATUS_ICON_TASK_DRAW) {
            if (icon->flags & STATUS_ICON_FLAG_STATUS_CHILL_OUT) {
                hud_element_set_flags(icon->status4.activeElementHID, HUD_ELEMENT_FLAG_DISABLED);
            } else if (icon->flags & STATUS_ICON_FLAG_BATTLE || gGameStatusPtr->context != CONTEXT_BATTLE) {
                hud_element_clear_flags(icon->status4.activeElementHID, HUD_ELEMENT_FLAG_DISABLED);

                offsetY = 0;
                if (iconCounter == 2) {
                    offsetY = -17;
                }
                if (iconCounter == 1) {
                    offsetY = -34;
                }
                if (iconCounter == 0) {
                    offsetY = -51;
                }

                x = icon->worldPos.x;
                y = icon->worldPos.y + icon->status4OffsetY + offsetY;
                z = icon->worldPos.z;

                add_vec2D_polar(&x, &z, icon->status4Radius, clamp_angle(camera->curYaw + 90));
                get_screen_coords(gCurrentCameraID, x, y, z, &screenX, &screenY, &screenZ);
                elementId = icon->status4.activeElementHID;
                hud_element_set_render_pos(elementId, screenX - 8, screenY - 8);
                hud_element_draw_next(elementId);
                iconCounter++;
                isActiveDrawn = 1;
            }
        }

        if (icon->status4.removingTask == STATUS_ICON_TASK_DRAW
            && (icon->flags & STATUS_ICON_FLAG_BATTLE || gGameStatusPtr->context != CONTEXT_BATTLE)
        ) {
            hud_element_clear_flags(icon->status4.removingElementHID, HUD_ELEMENT_FLAG_DISABLED);

            offsetY = 0;
            if (iconCounter == 2) {
                offsetY = -17;
            }
            if (iconCounter == 1) {
                offsetY = -34;
            }
            if (iconCounter == 0) {
                offsetY = -51;
            }
            if (isActiveDrawn == 0) {
                iconCounter++;
            }

            x = icon->worldPos.x;
            y = icon->worldPos.y + icon->status4OffsetY + offsetY;
            z = icon->worldPos.z;

            add_vec2D_polar(&x, &z, icon->status4Radius, clamp_angle(camera->curYaw + 90));
            get_screen_coords(gCurrentCameraID, x, y, z, &screenX, &screenY, &screenZ);
            elementId = icon->status4.removingElementHID;
            hud_element_set_render_pos(elementId, screenX - 8, screenY - 8);
            hud_element_draw_next(elementId);
        }

        do {
            if (icon->boostJump.active) {
                if (icon->flags & STATUS_ICON_FLAG_BOOST_JUMP) {
                    hud_element_set_flags(icon->boostJump.activeElementID, HUD_ELEMENT_FLAG_DISABLED);
                } else if (icon->flags & STATUS_ICON_FLAG_BATTLE || gGameStatusPtr->context != CONTEXT_BATTLE) {
                    hud_element_clear_flags(icon->boostJump.activeElementID, HUD_ELEMENT_FLAG_DISABLED);

                    x = icon->worldPos.x;
                    z = icon->worldPos.z;

                    get_screen_coords(gCurrentCameraID, x, icon->worldPos.y + icon->offsetY, z, &screenX, &screenY, &screenZ);
                    elementId = icon->boostJump.activeElementID;
                    hud_element_set_render_pos(elementId, screenX + 2, screenY - 12);
                    hud_element_draw_next(elementId);
                }
            }
        } while (0);

        if (icon->boostJump.removing) {
            hud_element_clear_flags(icon->prevIndexBoostJump, HUD_ELEMENT_FLAG_DISABLED);

            x = icon->worldPos.x;
            z = icon->worldPos.z;

            get_screen_coords(gCurrentCameraID, x, icon->worldPos.y + icon->offsetY, z, &screenX, &screenY, &screenZ);
            elementId = icon->prevIndexBoostJump;
            hud_element_set_render_pos(elementId, screenX + 2, screenY - 12);
            hud_element_draw_next(elementId);
        }

        do {
            if (icon->boostHammer.active) {
                if (icon->flags & STATUS_ICON_FLAG_BOOST_HAMMER) {
                    hud_element_set_flags(icon->boostHammer.activeElementID, HUD_ELEMENT_FLAG_DISABLED);
                } else if (icon->flags & STATUS_ICON_FLAG_BATTLE || gGameStatusPtr->context != CONTEXT_BATTLE) {
                    hud_element_clear_flags(icon->boostHammer.activeElementID, HUD_ELEMENT_FLAG_DISABLED);

                    x = icon->worldPos.x;
                    z = icon->worldPos.z;

                    get_screen_coords(gCurrentCameraID, x, icon->worldPos.y + icon->offsetY, z, &screenX, &screenY, &screenZ);
                    elementId = icon->boostHammer.activeElementID;
                    hud_element_set_render_pos(elementId, screenX + 2, screenY - 12);
                    hud_element_draw_next(elementId);
                }
            }
        } while (0);

        if (icon->boostHammer.removing) {
            hud_element_clear_flags(icon->prevIndexBoostHammer, HUD_ELEMENT_FLAG_DISABLED);

            x = icon->worldPos.x;
            z = icon->worldPos.z;

            get_screen_coords(gCurrentCameraID, x, icon->worldPos.y + icon->offsetY, z, &screenX, &screenY, &screenZ);
            elementId = icon->prevIndexBoostHammer;
            hud_element_set_render_pos(elementId, screenX + 2, screenY - 12);
            hud_element_draw_next(elementId);
        }

        do {
            if (icon->boostPartner.active) {
                if (icon->flags & STATUS_ICON_FLAG_BOOST_PARTNER) {
                    hud_element_set_flags(icon->boostPartner.activeElementID, HUD_ELEMENT_FLAG_DISABLED);
                } else if (icon->flags & STATUS_ICON_FLAG_BATTLE || gGameStatusPtr->context != CONTEXT_BATTLE) {
                    hud_element_clear_flags(icon->boostPartner.activeElementID, HUD_ELEMENT_FLAG_DISABLED);

                    x = icon->worldPos.x;
                    z = icon->worldPos.z;

                    get_screen_coords(gCurrentCameraID, x, icon->worldPos.y + icon->offsetY, z, &screenX, &screenY, &screenZ);
                    elementId = icon->boostPartner.activeElementID;
                    hud_element_set_render_pos(elementId, screenX + 2, screenY - 12);
                    hud_element_draw_next(elementId);
                }
            }
        } while (0);

        do {
            if (icon->surprise.active) {
                if (icon->flags & STATUS_ICON_FLAG_SURPRISE) {
                    hud_element_set_flags(icon->surprise.activeElementID, HUD_ELEMENT_FLAG_DISABLED);
                } else if (icon->flags & STATUS_ICON_FLAG_BATTLE || gGameStatusPtr->context != CONTEXT_BATTLE) {
                    hud_element_clear_flags(icon->surprise.activeElementID, HUD_ELEMENT_FLAG_DISABLED);

                    x = icon->worldPos.x;
                    z = icon->worldPos.z;

                    get_screen_coords(gCurrentCameraID, x, icon->worldPos.y + icon->offsetY, z, &screenX, &screenY, &screenZ);
                    elementId = icon->surprise.activeElementID;
                    hud_element_set_render_pos(elementId, screenX + 2, screenY - 15);
                    hud_element_draw_next(elementId);
                }
            }
        } while (0);

        do {
            if (icon->peril.active) {
                if (icon->flags & STATUS_ICON_FLAG_PERIL) {
                    hud_element_set_flags(icon->peril.activeElementID, HUD_ELEMENT_FLAG_DISABLED);
                } else if (icon->flags & STATUS_ICON_FLAG_BATTLE || gGameStatusPtr->context != CONTEXT_BATTLE) {
                    hud_element_clear_flags(icon->peril.activeElementID, HUD_ELEMENT_FLAG_DISABLED);

                    x = icon->worldPos.x;
                    z = icon->worldPos.z;

                    get_screen_coords(gCurrentCameraID, x, icon->worldPos.y + icon->offsetY, z, &screenX, &screenY, &screenZ);
                    elementId = icon->peril.activeElementID;
                    hud_element_set_render_pos(elementId, screenX + 2, screenY - 16);
                    hud_element_draw_next(elementId);
                }
            }
        } while (0);

        do {
            if (icon->danger.active) {
                if (icon->flags & STATUS_ICON_FLAG_DANGER) {
                    hud_element_set_flags(icon->danger.activeElementID, HUD_ELEMENT_FLAG_DISABLED);
                } else if (icon->flags & STATUS_ICON_FLAG_BATTLE || gGameStatusPtr->context != CONTEXT_BATTLE) {
                    hud_element_clear_flags(icon->danger.activeElementID, HUD_ELEMENT_FLAG_DISABLED);

                    x = icon->worldPos.x;
                    z = icon->worldPos.z;

                    get_screen_coords(gCurrentCameraID, x, icon->worldPos.y + icon->offsetY, z, &screenX, &screenY, &screenZ);
                    elementId = icon->danger.activeElementID;
                    hud_element_set_render_pos(elementId, screenX + 2, screenY - 16);
                    hud_element_draw_next(elementId);
                }
            }
        } while (0);
    }
}

s32 create_status_icon_set(void) {
    s32 i;
    HudStatusIcon* icon;

    for (icon = D_800A0F44, i = 0; i < MAX_ICONS; icon++, i++) {
        if (icon->flags == 0) {
            break;
        }
    }

    ASSERT(i < MAX_ICONS);

    icon->flags = STATUS_ICON_FLAG_USED;

    if (gGameStatusPtr->context != CONTEXT_WORLD) {
        icon->flags |= STATUS_ICON_FLAG_BATTLE;
    }

    icon->worldPos.x = 0;
    icon->worldPos.y = 0;
    icon->worldPos.z = 0;

    icon->status1Radius = 0;
    icon->status1OffsetY = 0;
    icon->status2Radius = 0;
    icon->status2OffsetY = 0;
    icon->status3Radius = 0;
    icon->status3OffsetY = 0;
    icon->status4Radius = 0;
    icon->status4OffsetY = 0;
    icon->status1.active = 0;
    icon->status1.removing = 0;
    icon->status1.activeTask = 0;
    icon->status1.removingTask = 0;
    icon->status2.active = 0;
    icon->status2.removing = 0;
    icon->status2.activeTask = 0;
    icon->status2.removingTask = 0;
    icon->status3.active = 0;
    icon->status3.removing = 0;
    icon->status3.activeTask = 0;
    icon->status3.removingTask = 0;
    icon->status4.active = 0;
    icon->status4.removing = 0;
    icon->status4.activeTask = 0;
    icon->status4.removingTask = 0;
    icon->boostJump.active = 0;
    icon->boostJump.removing = 0;
    icon->boostHammer.active = 0;
    icon->boostHammer.removing = 0;
    icon->boostPartner.active = 0;
    icon->surprise.active = 0;
    icon->peril.active = 0;
    icon->danger.active = 0;

    return i;
}

void remove_all_status_icons(s32 iconID) {
    HudStatusIcon* statusIcon = &D_800A0F44[iconID];

    remove_status_debuff(iconID);
    remove_status_static(iconID);
    remove_status_transparent(iconID);
    remove_status_chill_out(iconID);
    remove_status_icon_boost_jump(iconID);
    remove_status_icon_boost_hammer(iconID);
    remove_status_icon_boost_partner(iconID);
    remove_status_icon_surprise(iconID);
    remove_status_icon_peril(iconID);
    remove_status_icon_danger(iconID);
    statusIcon->flags = 0;
}

void set_status_icons_properties(s32 iconID, f32 x, f32 y, f32 z, s32 arg, s32 arg2, s32 radius, s32 offsetY) {
    HudStatusIcon* icon = &D_800A0F44[iconID];

    icon->worldPos.x = x;
    icon->worldPos.y = y;
    icon->worldPos.z = z;
    icon->status1Radius = radius + 17;
    icon->status1OffsetY = offsetY;
    icon->status2Radius = radius + 17;
    icon->status2OffsetY = offsetY + 17;
    icon->status3Radius = radius + 17;
    icon->status3OffsetY = offsetY + 34;
    icon->status4Radius = radius + 17;
    icon->status4OffsetY = offsetY + 51;
}

void set_status_icons_offset(s32 iconID, s32 offsetY, s32 offsetX) {
    HudStatusIcon* statusIcon = &D_800A0F44[iconID];

    statusIcon->offsetY = offsetY;
    statusIcon->offsetX = offsetX;
}

void create_status_debuff(s32 iconID, s32 statusID) {
    HudStatusIcon* statusIcon = &D_800A0F44[iconID];

    statusIcon->flags &= ~STATUS_ICON_FLAG_DEBUFF;
    if (statusIcon->status1.active != statusID) {
        remove_status_debuff(iconID);
        statusIcon->status1.active = statusID;
        statusIcon->status1.activeTask = STATUS_ICON_TASK_LOAD;
    }
}

void remove_status_debuff(s32 iconID) {
    HudStatusIcon* statusIcon = &D_800A0F44[iconID];

    if (statusIcon->status1.active && !statusIcon->status1.removing) {
        statusIcon->status1.removing = statusIcon->status1.active;
        statusIcon->status1.removingTask = STATUS_ICON_TASK_LOAD;
        statusIcon->status1.active = 0;
        statusIcon->status1.activeTask = STATUS_ICON_TASK_NONE;
        statusIcon->status1.frameCounter = 10;
        statusIcon->status1.removingElementHID = statusIcon->status1.activeElementHID;
    }
}

void enable_status_debuff(s32 iconID) {
    HudStatusIcon* statusIcon = &D_800A0F44[iconID];

    statusIcon->flags |= STATUS_ICON_FLAG_DEBUFF;
}

void create_status_static(s32 iconID, s32 statusID) {
    HudStatusIcon* statusIcon = &D_800A0F44[iconID];

    statusIcon->flags &= ~STATUS_ICON_FLAG_STATIC;
    if (statusIcon->status2.active != statusID) {
        remove_status_static(iconID);
        statusIcon->status2.active = statusID;
        statusIcon->status2.activeTask = 1;
    }
}

void remove_status_static(s32 iconID) {
    HudStatusIcon* statusIcon = &D_800A0F44[iconID];

    if (statusIcon->status2.active && !statusIcon->status2.removing) {
        statusIcon->status2.removing = statusIcon->status2.active;
        statusIcon->status2.removingTask = true;
        statusIcon->status2.active = false;
        statusIcon->status2.activeTask = false;
        statusIcon->status2.frameCounter = 10;
        statusIcon->status2.removingElementHID = statusIcon->status2.activeElementHID;
    }
}

void enable_status_static(s32 iconID) {
    HudStatusIcon* statusIcon = &D_800A0F44[iconID];

    statusIcon->flags |= STATUS_ICON_FLAG_STATIC;
}

void create_status_transparent(s32 iconID, s32 statusID) {
    HudStatusIcon* statusIcon = &D_800A0F44[iconID];

    statusIcon->flags &= ~STATUS_ICON_FLAG_TRANSPARENT;
    if (statusIcon->status3.active != statusID) {
        remove_status_transparent(iconID);
        statusIcon->status3.active = statusID;
        statusIcon->status3.activeTask = 1;
    }
}

void remove_status_transparent(s32 iconID) {
    HudStatusIcon* statusIcon = &D_800A0F44[iconID];

    if (statusIcon->status3.active && !statusIcon->status3.removing) {
        statusIcon->status3.removing = statusIcon->status3.active;
        statusIcon->status3.removingTask = true;
        statusIcon->status3.active = false;
        statusIcon->status3.activeTask = false;
        statusIcon->status3.frameCounter = 10;
        statusIcon->status3.removingElementHID = statusIcon->status3.activeElementHID;
    }
}

void enable_status_transparent(s32 iconID) {
    HudStatusIcon* statusIcon = &D_800A0F44[iconID];

    statusIcon->flags |= STATUS_ICON_FLAG_TRANSPARENT;
}

void create_status_chill_out(s32 iconID) {
    HudStatusIcon* statusIcon = &D_800A0F44[iconID];

    statusIcon->flags &= ~STATUS_ICON_FLAG_STATUS_CHILL_OUT;
    if (!statusIcon->status4.active) {
        statusIcon->status4.active = true;
        statusIcon->status4.activeTask = true;
    }
}

void remove_status_chill_out(s32 iconID) {
    HudStatusIcon* statusIcon = &D_800A0F44[iconID];

    if (statusIcon->status4.active && !statusIcon->status4.removing) {
        statusIcon->status4.removing = statusIcon->status4.active;
        statusIcon->status4.removingTask = true;
        statusIcon->status4.active = false;
        statusIcon->status4.activeTask = false;
        statusIcon->status4.frameCounter = 10;
        statusIcon->status4.removingElementHID = statusIcon->status4.activeElementHID;
    }
}

void enable_status_chill_out(s32 iconID) {
    HudStatusIcon* statusIcon = &D_800A0F44[iconID];

    statusIcon->flags |= STATUS_ICON_FLAG_STATUS_CHILL_OUT;
}

void create_status_icon_boost_jump(s32 iconID) {
    HudStatusIcon* statusIcon = &D_800A0F44[iconID];
    HudElemID hid;

    statusIcon->flags &= ~STATUS_ICON_FLAG_BOOST_JUMP;
    if (!statusIcon->boostJump.active) {
        statusIcon->boostJump.active = true;
        hid = hud_element_create(&HES_BoostJumpBegin);
        hud_element_set_flags(hid, HUD_ELEMENT_FLAG_DISABLED);
        hud_element_set_flags(hid, HUD_ELEMENT_FLAG_80);
        statusIcon->boostJump.activeElementID = hid;
    }
}

void remove_status_icon_boost_jump(s32 iconID) {
    HudStatusIcon* statusIcon = &D_800A0F44[iconID];

    if (statusIcon->boostJump.active) {
        HudElemID hid = statusIcon->boostJump.activeElementID;
        statusIcon->boostJump.active = false;
        statusIcon->boostJump.removing = true;
        statusIcon->prevIndexBoostJump = hid;
        hud_element_set_script(hid, &HES_BoostJumpEnd);
    }
}

void enable_status_icon_boost_jump(s32 iconID) {
    HudStatusIcon* statusIcon = &D_800A0F44[iconID];

    statusIcon->flags |= STATUS_ICON_FLAG_BOOST_JUMP;
}

void create_status_icon_boost_hammer(s32 iconID) {
    HudStatusIcon* statusIcon = &D_800A0F44[iconID];
    HudElemID hid;

    statusIcon->flags &= ~STATUS_ICON_FLAG_BOOST_HAMMER;
    if (!statusIcon->boostHammer.active) {
        statusIcon->boostHammer.active = true;
        hid = hud_element_create(&HES_BoostHammerBegin);
        hud_element_set_flags(hid, HUD_ELEMENT_FLAG_DISABLED);
        hud_element_set_flags(hid, HUD_ELEMENT_FLAG_80);
        statusIcon->boostHammer.activeElementID = hid;
    }
}

void remove_status_icon_boost_hammer(s32 iconID) {
    HudStatusIcon* statusIcon = &D_800A0F44[iconID];

    if (statusIcon->boostHammer.active) {
        HudElemID hid = statusIcon->boostHammer.activeElementID;
        statusIcon->boostHammer.active = false;
        statusIcon->boostHammer.removing = false;
        statusIcon->prevIndexBoostHammer = hid;
        hud_element_set_script(hid, &HES_BoostHammerEnd);
    }
}

void enable_status_icon_boost_hammer(s32 iconID) {
    HudStatusIcon* statusIcon = &D_800A0F44[iconID];

    statusIcon->flags |= STATUS_ICON_FLAG_BOOST_HAMMER;
}

void create_status_icon_boost_partner(s32 iconID) {
    HudStatusIcon* statusIcon = &D_800A0F44[iconID];
    HudElemID hid;

    statusIcon->flags &= ~STATUS_ICON_FLAG_BOOST_PARTNER;
    if (!statusIcon->boostPartner.active) {
        statusIcon->boostPartner.active = true;
        hid = hud_element_create(&HES_BoostPartner);
        hud_element_set_flags(hid, HUD_ELEMENT_FLAG_DISABLED);
        hud_element_set_flags(hid, HUD_ELEMENT_FLAG_80);
        statusIcon->boostPartner.activeElementID = hid;
    }
}

void remove_status_icon_boost_partner(s32 iconID) {
    HudStatusIcon* statusIcon = &D_800A0F44[iconID];

    if (statusIcon->boostPartner.active) {
        statusIcon->boostPartner.active = false;
        hud_element_free(statusIcon->boostPartner.activeElementID);
    }
}

void enable_status_icon_boost_partner(s32 iconID) {
    HudStatusIcon* statusIcon = &D_800A0F44[iconID];

    statusIcon->flags |= STATUS_ICON_FLAG_BOOST_PARTNER;
}

void create_status_icon_surprise(s32 iconID) {
    HudStatusIcon* statusIcon = &D_800A0F44[iconID];
    HudElemID hid;

    statusIcon->flags &= ~STATUS_ICON_FLAG_SURPRISE;
    if (!statusIcon->surprise.active) {
        statusIcon->surprise.active = true;
        hid = hud_element_create(&HES_Surprise);
        hud_element_set_flags(hid, HUD_ELEMENT_FLAG_DISABLED);
        hud_element_set_flags(hid, HUD_ELEMENT_FLAG_80);
        statusIcon->surprise.activeElementID = hid;
    }
}

void remove_status_icon_surprise(s32 iconID) {
    HudStatusIcon* statusIcon = &D_800A0F44[iconID];

    if (statusIcon->surprise.active) {
        statusIcon->surprise.active = false;
        hud_element_free(statusIcon->surprise.activeElementID);
    }
}

void enable_status_icon_surprise(s32 iconID) {
    HudStatusIcon* statusIcon = &D_800A0F44[iconID];

    statusIcon->flags |= STATUS_ICON_FLAG_SURPRISE;
}

void create_status_icon_peril(s32 iconID) {
    HudStatusIcon* statusIcon = &D_800A0F44[iconID];
    HudElemID hid;

    statusIcon->flags &= ~STATUS_ICON_FLAG_PERIL;
    if (!statusIcon->peril.active) {
        statusIcon->peril.active = true;
#if VERSION_PAL
        switch (gCurrentLanguage) {
            case LANGUAGE_EN:
                hid = hud_element_create(&HES_Peril);
                break;
            case LANGUAGE_DE:
                hid = hud_element_create(&HES_Peril_de);
                break;
            case LANGUAGE_FR:
                hid = hud_element_create(&HES_Peril_fr);
                break;
            case LANGUAGE_ES:
                hid = hud_element_create(&HES_Peril_es);
                break;
        }
#else
        hid = hud_element_create(&HES_Peril);
#endif
        hud_element_set_flags(hid, HUD_ELEMENT_FLAG_DISABLED);
        hud_element_set_flags(hid, HUD_ELEMENT_FLAG_80);
        statusIcon->peril.activeElementID = hid;
    }
}

void remove_status_icon_peril(s32 iconID) {
    HudStatusIcon* statusIcon = &D_800A0F44[iconID];

    if (statusIcon->peril.active) {
        statusIcon->peril.active = false;
        hud_element_free(statusIcon->peril.activeElementID);
    }
}

void enable_status_icon_peril(s32 iconID) {
    HudStatusIcon* statusIcon = &D_800A0F44[iconID];

    statusIcon->flags |= STATUS_ICON_FLAG_PERIL;
}

void create_status_icon_danger(s32 iconID) {
    HudStatusIcon* statusIcon = &D_800A0F44[iconID];
    HudElemID hid;

    statusIcon->flags &= ~STATUS_ICON_FLAG_DANGER;
    if (!statusIcon->danger.active) {
        statusIcon->danger.active = true;
#if VERSION_PAL
        switch (gCurrentLanguage) {
            case LANGUAGE_EN:
                hid = hud_element_create(&HES_Danger);
                break;
            case LANGUAGE_DE:
                hid = hud_element_create(&HES_Danger_de);
                break;
            case LANGUAGE_FR:
                hid = hud_element_create(&HES_Danger_fr);
                break;
            case LANGUAGE_ES:
                hid = hud_element_create(&HES_Danger_es);
                break;
        }
#else
        hid = hud_element_create(&HES_Danger);
#endif
        hud_element_set_flags(hid, HUD_ELEMENT_FLAG_DISABLED);
        hud_element_set_flags(hid, HUD_ELEMENT_FLAG_80);
        statusIcon->danger.activeElementID = hid;
    }
}

void remove_status_icon_danger(s32 iconID) {
    HudStatusIcon* statusIcon = &D_800A0F44[iconID];

    if (statusIcon->danger.active) {
        statusIcon->danger.active = false;
        hud_element_free(statusIcon->danger.activeElementID);
    }
}

void enable_status_icon_danger(s32 iconID) {
    HudStatusIcon* statusIcon = &D_800A0F44[iconID];

    statusIcon->flags |= STATUS_ICON_FLAG_DANGER;
}

const f32 status_icons_rodata_alignment = 0.0f;<|MERGE_RESOLUTION|>--- conflicted
+++ resolved
@@ -135,13 +135,8 @@
 
     for (i = 0; i < ARRAY_COUNT(D_800A0BC0); i++) {
         PopupMessage* popup = &D_800A0BC0[i];
-<<<<<<< HEAD
-        popup->active = FALSE;
+        popup->active = false;
         popup->message = nullptr;
-=======
-        popup->active = false;
-        popup->message = NULL;
->>>>>>> 3e5df3a4
     }
 
     create_worker_scene(nullptr, func_80045BC8);
