#include "common.h"
#include "nu/nusys.h"

s8 D_80074020 = 1;
s8 D_80074021 = 5;

GameStatus gGameStatus = {0};
GameStatus* gGameStatusPtr = &gGameStatus;
<<<<<<< HEAD

=======
>>>>>>> f36df5fc
s16 D_800741A0 = 0;
s16 D_800741A2 = 0;
s32 D_800741A4 = 0;
s32 D_800741A8[] = { 0x00010000, 0x00000000, 0x00000001, 0x00000000, 0x00000000, 0x00010000, 0x00000000, 0x00000001,
                     0x00000000, 0x00000000, 0x00000000, 0x00000000, 0x00000000, 0x00000000, 0x00000000, 0x00000000,
                     0x00000000, 0x00000000, };
u16 gMatrixListPos = 0;
u16 D_800741F2 = 0;
s32 gCurrentDisplayContextIndex = 0;
s32 D_800741F8 = 0;
s32 D_800741FC = 0;
s32 D_80074200[] = { 0x028001E0, 0x01FF0000, 0x028001E0, 0x01FF0000 };

Gfx D_80074210[] = {
    gsDPSetRenderMode(G_RM_OPA_SURF, G_RM_OPA_SURF2),
    gsDPSetCombineMode(G_CC_SHADE, G_CC_SHADE),
    gsDPSetColorDither(G_CD_BAYER),
    gsSPEndDisplayList(),
};

Gfx D_80074230[] = {
    gsSPViewport(&D_80074200),
    gsSPClearGeometryMode(G_ZBUFFER | G_SHADE | G_CULL_BOTH | G_FOG | G_LIGHTING | G_TEXTURE_GEN |
                          G_TEXTURE_GEN_LINEAR | G_LOD | G_SHADING_SMOOTH | G_CLIPPING | 0x0040F9FA),
    gsSPSetGeometryMode(G_ZBUFFER | G_SHADE | G_CULL_BACK | G_SHADING_SMOOTH),
    gsSPTexture(0, 0, 0, G_TX_RENDERTILE, G_OFF),
    gsSPEndDisplayList(),
};

extern DisplayContext D_80164000[];
extern s16 D_8009A690;

void gfx_init_state(void);
void gfx_draw_background(void);

void step_game_loop(void) {
    PlayerData* playerData = &gPlayerData;
    s8* temp80074021;
    s16* temp80074182;
    s16* temp800741A0;
    s16* temp8009A690;

    update_input();

    gGameStatusPtr->frameCounter++;

    playerData->frameCounter += 2;
    if (playerData->frameCounter > 215999999) {
        playerData->frameCounter = 215999999;
    }

    update_max_rumble_duration();

    temp80074021 = &D_80074021;
    if (*temp80074021 != 0) {
        (*temp80074021)-- ;
        if (*temp80074021 == 0) {
            *temp80074021 = D_80074020;
        } else {
            return;
        }
    }

    func_8011BAE8();
    func_8003857C();
    update_dynamic_entities();
    update_triggers();
    update_scripts();
    update_messages();
    update_menu_icons();
    step_current_game_mode();
    update_entities();
    func_80138198();
    func_8014A548();
    update_ambient_sounds();
    func_80149734();
    update_windows();
    update_curtains();

    if (OVERRIDE_FLAG_CHECK(0x20)) {
        temp80074182 = &D_800741A2;

        switch (*temp80074182) {
            case 0:
                OVERRIDE_FLAG_SET(0x200);
                disable_player_input();
                temp800741A0 = &D_800741A0;
                if (*temp800741A0 == 255) {
                    *temp80074182 = 1;
                    D_8009A690 = 3;
                } else {
                    *temp800741A0 += 10;
                    if (*temp800741A0 > 255) {
                        *temp800741A0 = 255;
                    }
                }
                break;
            case 1:
                OVERRIDE_FLAG_SET(0x8);
                temp8009A690 = &D_8009A690;
                (*temp8009A690)--;
                if (*temp8009A690 == 0) {
                    func_80149838();
                    set_game_mode(0);
                    OVERRIDE_FLAG_UNSET(0x20);
                }
                break;
        }
    } else {
        D_800741A0 = 0;
        D_800741A2 = 0;
    }

    if (OVERRIDE_FLAG_CHECK(0x100)) {
        OVERRIDE_FLAG_SET(0x1000);
    } else {
        OVERRIDE_FLAG_UNSET(0x1000);
    }

    if (OVERRIDE_FLAG_CHECK(0x200)) {
        OVERRIDE_FLAG_SET(0x2000);
    } else {
        OVERRIDE_FLAG_UNSET(0x2000);
    }

    if (OVERRIDE_FLAG_CHECK(0x400)) {
        OVERRIDE_FLAG_SET(0x4000);
    } else {
        OVERRIDE_FLAG_UNSET(0x4000);
    }

    if (OVERRIDE_FLAG_CHECK(0x800)) {
        OVERRIDE_FLAG_SET(0x8000);
    } else {
        OVERRIDE_FLAG_UNSET(0x8000);
    }

    rand_int(1);
}

void gfx_task_background(void) {
    DisplayContext** gDisplayContextPtr = &gDisplayContext;
    Gfx** gfx = &gMasterGfxPos;
    DisplayContext* dispContexts = D_80164000;

    *gDisplayContextPtr = &dispContexts[gCurrentDisplayContextIndex];
    *gfx = &(*gDisplayContextPtr)->backgroundGfx[0];

    gfx_init_state();
    gfx_draw_background();

    gDPFullSync((*gfx)++);
    gSPEndDisplayList((*gfx)++);

    // TODO these << 3 >> 3 shouldn't be necessary. There's almost definitely something we're missing here...
    ASSERT((s32)((u32)((*gfx) - (*gDisplayContextPtr)->backgroundGfx) << 3 >> 3) < ARRAY_COUNT((*gDisplayContextPtr)->backgroundGfx));

    nuGfxTaskStart(&gDisplayContext->backgroundGfx[0], (gMasterGfxPos - gDisplayContext->backgroundGfx) << 3,
                   NU_GFX_UCODE_F3DEX2, NU_SC_NOSWAPBUFFER);
}

INCLUDE_ASM(s32, "code_1b40_len_20b0", gfx_draw_frame);

void load_engine_data(void) {
<<<<<<< HEAD
    GameStatus** gameStatus;
=======
    GameStatus** gameStatus = &gGameStatusPtr;
>>>>>>> f36df5fc
    s32 i;

    dma_copy(&code_code_FEE30_ROM_START, &code_code_FEE30_ROM_END, &code_code_FEE30_VRAM);
    dma_copy(&code_code_759B0_ROM_START, &code_code_759B0_ROM_END, &code_code_759B0_VRAM);
    dma_copy(&code_code_E79B0_ROM_START, &code_code_E79B0_ROM_END, &code_code_E79B0_VRAM);
    dma_copy(&code_code_102610_ROM_START, &code_code_102610_ROM_END, &code_code_102610_VRAM);
    dma_copy(&code_code_A5DD0_ROM_START, &code_code_A5DD0_ROM_END, &code_code_A5DD0_VRAM);
    dma_copy(&code_code_10CC10_ROM_START, &code_code_10CC10_ROM_END, &code_code_10CC10_VRAM);

<<<<<<< HEAD
    gameStatus = &gGameStatusPtr;
    D_8009A650[0] = 0;
=======
    gOverrideFlags = 0;
>>>>>>> f36df5fc
    (*gameStatus)->unk_79 = 0;
    (*gameStatus)->enableBackground = 0;
    (*gameStatus)->musicEnabled = 1;
    (*gameStatus)->unk_7C = 1;
    (*gameStatus)->unk_A8 = -1;
    (*gameStatus)->unk_AA = 0;
    (*gameStatus)->unk_81 = 0;
    (*gameStatus)->unk_82 = -8;
    (*gameStatus)->unk_83 = 4;
    D_8009A5D8 = 0;
    (*gameStatus)->unk_75 = (*gameStatus)->unk_13C = 0;
    D_80074021 = 5;
    (*gameStatus)->saveCount = 0;
    fio_init_flash();
    func_80028838();
    general_heap_create();
    func_8011D890();
    clear_dynamic_entity_list();
    clear_script_list();
    create_cameras_a();
    clear_player_status();
    func_802DD8F8(0);
    clear_entity_models();
    func_8011E224();
    clear_model_data();
    func_80148040();
    use_default_background_settings();
    clear_character_set();
    clear_printers();
    func_80112B98();
    clear_npcs();
    func_80141100();
    clear_trigger_data();
    clear_entity_data(0);
    clear_player_data();
    func_8003E338();
    clear_transition_stencil();
    clear_effect_data();
    clear_saved_variables();
    clear_item_entity_data();
    func_8014A498();
    reset_ambient_sounds();
    func_80149618();
    clear_windows();
    initialize_curtains();
    poll_rumble();

    for (i = 0; i < 4; i++) {
        (*gameStatus)->unk_50[i] = 3;
<<<<<<< HEAD
        (*gameStatus)->unk_48[i] = 0xC;
=======
        (*gameStatus)->unk_48[i] = 12;
>>>>>>> f36df5fc
    }

    OVERRIDE_FLAG_SET(0x8);
    set_game_mode(0);
}

void func_80027088(s32 arg0) {
    switch (arg0) {
        case 0:
            D_8009A5D8 = arg0;
            OVERRIDE_FLAG_UNSET(0xF00);
            resume_all_group(3);
            break;
        case 1:
            D_8009A5D8 = arg0;
            OVERRIDE_FLAG_UNSET(0xE00);
            OVERRIDE_FLAG_SET(0x100);
            suspend_all_group(1);
            break;
        case 2:
            D_8009A5D8 = arg0;
            OVERRIDE_FLAG_UNSET(0xC00);
            OVERRIDE_FLAG_SET(0x300);
            suspend_all_group(2);
            break;
        case 3:
            D_8009A5D8 = arg0;
            OVERRIDE_FLAG_UNSET(0x800);
            OVERRIDE_FLAG_SET(0x700);
            suspend_all_group(2);
            break;
        case 4:
            D_8009A5D8 = arg0;
            OVERRIDE_FLAG_SET(0xF00);
            break;
    }
}

s32 func_80027190(void) {
    return D_8009A5D8;
}

#ifdef NON_MATCHING
void gfx_init_state(void) {
    Gfx* temp;

    gSPSegment(gMasterGfxPos++, 0x00, 0x0);
    gSPDisplayList(gMasterGfxPos++, OS_K0_TO_PHYSICAL(&D_80074230));
    temp = gMasterGfxPos++;
    gSPDisplayList(gMasterGfxPos++, OS_K0_TO_PHYSICAL(&D_80074210));
}
#else
INCLUDE_ASM(void, "code_1b40_len_20b0", gfx_init_state);
#endif

INCLUDE_ASM(s32, "code_1b40_len_20b0", func_800271FC);

INCLUDE_ASM(s32, "code_1b40_len_20b0", func_8002725C);

INCLUDE_ASM(s32, "code_1b40_len_20b0", func_80027600);

INCLUDE_ASM(s32, "code_1b40_len_20b0", func_80027774);

INCLUDE_ASM(s32, "code_1b40_len_20b0", func_800279B4);

INCLUDE_ASM(s32, "code_1b40_len_20b0", func_80027BAC);

INCLUDE_ASM(void, "code_1b40_len_20b0", gfx_draw_background);<|MERGE_RESOLUTION|>--- conflicted
+++ resolved
@@ -6,10 +6,6 @@
 
 GameStatus gGameStatus = {0};
 GameStatus* gGameStatusPtr = &gGameStatus;
-<<<<<<< HEAD
-
-=======
->>>>>>> f36df5fc
 s16 D_800741A0 = 0;
 s16 D_800741A2 = 0;
 s32 D_800741A4 = 0;
@@ -174,11 +170,7 @@
 INCLUDE_ASM(s32, "code_1b40_len_20b0", gfx_draw_frame);
 
 void load_engine_data(void) {
-<<<<<<< HEAD
-    GameStatus** gameStatus;
-=======
     GameStatus** gameStatus = &gGameStatusPtr;
->>>>>>> f36df5fc
     s32 i;
 
     dma_copy(&code_code_FEE30_ROM_START, &code_code_FEE30_ROM_END, &code_code_FEE30_VRAM);
@@ -188,12 +180,7 @@
     dma_copy(&code_code_A5DD0_ROM_START, &code_code_A5DD0_ROM_END, &code_code_A5DD0_VRAM);
     dma_copy(&code_code_10CC10_ROM_START, &code_code_10CC10_ROM_END, &code_code_10CC10_VRAM);
 
-<<<<<<< HEAD
-    gameStatus = &gGameStatusPtr;
-    D_8009A650[0] = 0;
-=======
     gOverrideFlags = 0;
->>>>>>> f36df5fc
     (*gameStatus)->unk_79 = 0;
     (*gameStatus)->enableBackground = 0;
     (*gameStatus)->musicEnabled = 1;
@@ -243,11 +230,7 @@
 
     for (i = 0; i < 4; i++) {
         (*gameStatus)->unk_50[i] = 3;
-<<<<<<< HEAD
-        (*gameStatus)->unk_48[i] = 0xC;
-=======
         (*gameStatus)->unk_48[i] = 12;
->>>>>>> f36df5fc
     }
 
     OVERRIDE_FLAG_SET(0x8);
