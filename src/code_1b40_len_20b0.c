--- conflicted
+++ resolved
@@ -1,12 +1,7 @@
 #include "common.h"
 
-<<<<<<< HEAD
 extern Gfx D_80074210[];
 extern Gfx D_80074230[];
-=======
-// extern Gfx D_00074210[];
-// extern Gfx D_00074230[];
->>>>>>> d24a154b
 
 extern int D_000759B0[];
 extern int D_000759B0_end[]; // A55D0
@@ -131,9 +126,6 @@
 INCLUDE_ASM(s32, "code_1b40_len_20b0", func_800271A0);
 #endif
 
-// extern Gfx D_00074210[];
-// extern Gfx D_00074230[];
-
 // void func_800271A0(void) {
 //     gSPSegment(gMasterGfxPos++, 0x00, 0x00000000);
 //     gSPDisplayList(gMasterGfxPos++, D_00074230);
