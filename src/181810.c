#include "common.h"

extern PrintContext* gSpeakingActorPrintCtx;
extern PrintContext* D_8029FA64;
extern s32 gSpeakingActorPrintIsDone; // unk_08
extern s32 gSpeakingActorTalkAnim;
extern s32 gSpeakingActorIdleAnim;
extern Actor* gSpeakingActor;
extern ActorPart* gSpeakingActorPart;

void clamp_printer_coords(PrintContext* printer, s32 x, s32 y);

ApiStatus ActorSpeak(ScriptInstance* script, s32 isInitialCall) {
    Bytecode* args = script->ptrReadPos;
    Actor* actor;
    ActorPart* part;
    s32 stringID;
    ActorID actorID;
    s32 partIndex;
    PrintContext** printContext;
    s32 anim;

    f32 headX, headY, headZ;
    s32 screenX, screenY, screenZ;
    s32 stringID2;

    if (isInitialCall) {
        stringID = get_variable(script, *args++);
        actorID = get_variable(script, *args++);
        partIndex = get_variable(script, *args++);
        gSpeakingActorTalkAnim = get_variable(script, *args++);
        gSpeakingActorIdleAnim = get_variable(script, *args++);
        stringID2 = stringID;

        if (actorID == ACTOR_SELF) {
            actorID = script->owner1.actorID;
        }

        actor = get_actor(actorID);
        part = get_actor_part(actor, partIndex);
        gSpeakingActor = actor;
        gSpeakingActorPart = part;

        headX = actor->currentPos.x + actor->headOffset.x;
        if ((actor->flags & 0x8000) == 0) {
            headY = actor->size.y + (actor->currentPos.y + actor->headOffset.y);
        } else {
            f32 tmp = actor->headOffset.y;
            headY = actor->currentPos.y + tmp + (actor->size.y / 2);
        }
        headZ = actor->currentPos.z + actor->headOffset.z;
        get_screen_coords(CAM_BATTLE, headX, headY, headZ, &screenX, &screenY, &screenZ);

        {
            s32* isPrintDone = &gSpeakingActorPrintIsDone;
            *isPrintDone = FALSE;
            gSpeakingActorPrintCtx = load_string(stringID2, isPrintDone);
        }
        clamp_printer_coords(gSpeakingActorPrintCtx, screenX, screenY);

        script->functionTemp[0].s = 0;
        gOverrideFlags |= 0x10;
        if (gSpeakingActorTalkAnim >= 0) {
            func_80263E08(actor, part, gSpeakingActorTalkAnim);
        }
        increment_status_menu_disabled();
    }

    if (script->functionTemp[0].s == 0) {
        actor = gSpeakingActor;
        part = gSpeakingActorPart;

        headX = actor->currentPos.x + actor->headOffset.x;
        if ((actor->flags & 0x8000) == 0) {
            headY = actor->size.y + (actor->currentPos.y + actor->headOffset.y);
        } else {
            headY = actor->headOffset.y;
            headY = actor->currentPos.y + actor->headOffset.y + (actor->size.y / 2);
        }
        headZ = actor->currentPos.z + actor->headOffset.z;
        get_screen_coords(CAM_BATTLE, headX, headY, headZ, &screenX, &screenY, &screenZ);

        printContext = &gSpeakingActorPrintCtx;
        clamp_printer_coords(*printContext, screenX, screenY);

        if ((*printContext)->stateFlags & 0x40) {
            decrement_status_menu_disabled();
            return ApiStatus_DONE1;
        }

        if ((*printContext)->stateFlags & 0x80) { // "is talking" flag
            anim = gSpeakingActorTalkAnim;
        } else {
            anim = gSpeakingActorIdleAnim;
        }

        if (anim >= 0) {
            func_80263E08(actor, part, anim);
        }

        if (gSpeakingActorPrintIsDone == 1) {
            decrement_status_menu_disabled();
            gOverrideFlags &= ~0x10;
            return ApiStatus_DONE1;
        }
    }

    return ApiStatus_BLOCK;
}

INCLUDE_ASM(s32, "181810", EndActorSpeech);

ApiStatus ShowBattleChoice(ScriptInstance* script, s32 isInitialCall) {
    Bytecode* args = script->ptrReadPos;

    if (isInitialCall) {
        s32 stringID = get_variable(script, *args);

        script->functionTemp[1].s = 0;
        D_8029FA64 = load_string(stringID, &script->functionTemp[1].s);
    }

    if (script->functionTemp[1].s == 1) {
        u8 currentOption = D_8029FA64->currentOption;

        gSpeakingActorPrintCtx->currentOption = D_8029FA64->currentOption;
        script->varTable[0] = currentOption;

        return ApiStatus_DONE1;
    }

    return ApiStatus_BLOCK;
}

ApiStatus func_802535B4(ScriptInstance* script, s32 isInitialCall) {
    if (get_variable(script, *script->ptrReadPos)) {
        decrement_status_menu_disabled();
    } else {
        increment_status_menu_disabled();
    }
    return ApiStatus_DONE2;
}

ApiStatus OverrideBattleDmaDest(ScriptInstance* script, s32 isInitialCall) {
    gBattleDmaDest = get_variable(script, *script->ptrReadPos);
    return ApiStatus_DONE2;
}

INCLUDE_ASM(s32, "181810", LoadBattleDmaData);

ApiStatus func_802536A8(ScriptInstance* script, s32 isInitialCall) {
    BattleStatus* battleStatus = &gBattleStatus;

    if (get_variable(script, *script->ptrReadPos) != 0) {
        battleStatus->unk_92 |= 1;
<<<<<<< HEAD
        OVERRIDE_FLAG_SET(0x80);
    } else {
        battleStatus->unk_92 &= ~1;
        OVERRIDE_FLAG_UNSET(0x80);
=======
        gOverrideFlags |= 0x80;
    } else {
        battleStatus->unk_92 &= ~1;
        gOverrideFlags &= ~0x80;
>>>>>>> 1c0d26e6
    }

    return ApiStatus_DONE2;
}


ApiStatus func_80253734(ScriptInstance* script, s32 isInitialCall) {
    BattleStatus* battleStatus = &gBattleStatus;
    s32 val = get_variable(script, *script->ptrReadPos);

    switch (val) {
        case 0:
            battleStatus->unk_432 = -1;
            break;
        case 1:
            battleStatus->unk_432 = 1;
            break;
        case 2:
            battleStatus->unk_432 = -2;
            break;
        case 3:
            battleStatus->unk_432 = 1;
            break;
    }

    return ApiStatus_DONE2;
}

ApiStatus func_802537C0(ScriptInstance* script, s32 isInitialCall) {
    Bytecode* args = script->ptrReadPos;
    s32 a0 = *args++;
    s32 a1 = *args++;
    f32 t1;
    f32 t2;
    s32 t3;

    // While loop may not be necessary in the future
    do { func_80137DC0(1, &t1, &t2); } while (0);

    if (t2 < 128.0f) {
        t3 = 0;
    } else {
        t3 = 1;
    }

    set_variable(script, a0, 1);
    set_variable(script, a1, t3);

    return ApiStatus_DONE2;
}

ApiStatus PlaySoundAtActor(ScriptInstance* script, s32 isInitialCall) {
    Bytecode* args = script->ptrReadPos;
    ActorID actorID = get_variable(script, *args++);
    Bytecode soundID = *args++;
    Actor* actor;

    if (actorID == ACTOR_SELF) {
        actorID = script->owner1.actorID;
    }

    actor = get_actor(actorID);
    sfx_play_sound_at_position(soundID, 0, actor->currentPos.x, actor->currentPos.y, actor->currentPos.z);

    return ApiStatus_DONE2;
}

ApiStatus PlaySoundAtPart(ScriptInstance* script, s32 isInitialCall) {
    Bytecode* args = script->ptrReadPos;
    ActorID actorID = get_variable(script, *args++);
    s32 partIndex = get_variable(script, *args++);
    Bytecode soundID = *args++;
    ActorPart* part;

    if (actorID == ACTOR_SELF) {
        actorID = script->owner1.actorID;
    }

    part = get_actor_part(get_actor(actorID), partIndex);
    sfx_play_sound_at_position(soundID, 0, part->currentPos.x, part->currentPos.y, part->currentPos.z);

    return ApiStatus_DONE2;
}

ApiStatus PlayLoopingSoundAtActor(ScriptInstance* script, s32 isInitialCall) {
    Bytecode* args = script->ptrReadPos;
    ActorID actorID = get_variable(script, *args++);
    s32 idx = get_variable(script, *args++);
    Bytecode soundID = *args++;
    Actor* actor;

    if (actorID == ACTOR_SELF) {
        actorID = script->owner1.actorID;
    }

    actor = get_actor(actorID);
    actor->x[idx] = soundID;
    sfx_play_sound_at_position(soundID, 0, actor->currentPos.x, actor->currentPos.y, actor->currentPos.z);

    return ApiStatus_DONE2;
}

ApiStatus StopLoopingSoundAtActor(ScriptInstance* script, s32 isInitialCall) {
    Bytecode* args = script->ptrReadPos;
    ActorID actorID = get_variable(script, *args++);
    s32 idx = get_variable(script, *args++);
    Actor* actor;

    if (actorID == ACTOR_SELF) {
        actorID = script->owner1.actorID;
    }

    actor = get_actor(actorID);

    if (actor->x[idx] == 0) {
        return ApiStatus_DONE2;
    }

    sfx_stop_sound(actor->x[idx]);
    actor->x[idx] = 0;
    return ApiStatus_DONE2;
}

ApiStatus SetForegroundModelsVisibleUnsafe(ScriptInstance* script, s32 isInitialCall) {
    if (get_variable(script, *script->ptrReadPos)) {
        show_foreground_models_unsafe();
    } else {
        hide_foreground_models_unsafe();
    }
    return ApiStatus_DONE2;
}

ApiStatus SetForegroundModelsVisible(ScriptInstance* script, s32 isInitialCall) {
    if (get_variable(script, *script->ptrReadPos)) {
        show_foreground_models();
    } else {
        hide_foreground_models();
    }
    return ApiStatus_DONE2;
}

ApiStatus func_80253B30(ScriptInstance* script, s32 isInitialCall) {
    Bytecode* args = script->ptrReadPos;
    Bytecode a0 = *args++;
    Bytecode a1 = *args++;
    s32 var1 = get_variable(script, *args++);

    set_variable(script, a0, (a1 | 0xFE) | (var1 * 256));
    return ApiStatus_DONE2;
}

ApiStatus MakeStatusField(ScriptInstance* script, s32 isInitialCall) {
    Bytecode* args = script->ptrReadPos;
    s32 outVar = *args++;
    s32 a = *args++;
    s32 b = get_variable(script, *args++);
    s32 c = get_variable(script, *args++);

    set_variable(script, outVar, a | 0x80000000 | (c << 8) | b);
    return ApiStatus_DONE2;
}

s32 is_actor_hp_bar_visible(Actor* actor) {
    BattleStatus* battleStatus = &gBattleStatus;
    s32 flags;

    if (is_ability_active(ABILITY_PEEKABOO)) {
        return TRUE;
    }

    flags = get_global_byte((actor->actorType >> 3) + 365);
    if (actor->flags & 0x1000) {
        flags |= battleStatus->tattleFlags[actor->actorType >> 3];
    }
    return (flags >> (actor->actorType & 7)) & 1;
}

s32 is_actortype_hpbar_visible(s32 actorType) {
    BattleStatus* battleStatus = &gBattleStatus;
    s32 idx;

    if (is_ability_active(ABILITY_PEEKABOO)) {
        return TRUE;
    }

    idx = actorType / 8;
    return ((get_global_byte(idx + 365) | battleStatus->tattleFlags[idx]) >> (actorType - (idx * 8))) & 1;
}

INCLUDE_ASM(s32, "181810", save_tattle_flags);

INCLUDE_ASM(s32, "181810", load_tattle_flags);

ApiStatus func_80253FB0(ScriptInstance* script, s32 isInitialCall) {
    gCurrentEncounter.battleOutcome = 3;
    func_80241190(0x20);

    return ApiStatus_DONE2;
}

ApiStatus MultiplyByActorScale(ScriptInstance* script, s32 isInitialCall) {
    Bytecode* args = script->ptrReadPos;
    Actor* actor = get_actor(script->owner1.actorID);

    set_float_variable(script, args[0], get_float_variable(script, args[0]) * actor->scalingFactor);
    return ApiStatus_DONE2;
}

ApiStatus MultiplyVec2ByActorScale(ScriptInstance* script, s32 isInitialCall) {
    Bytecode* args = script->ptrReadPos;
    Actor* actor = get_actor(script->owner1.actorID);

    set_float_variable(script, args[0], get_float_variable(script, args[0]) * actor->scalingFactor);
    set_float_variable(script, args[1], get_float_variable(script, args[1]) * actor->scalingFactor);

    return ApiStatus_DONE2;
}

ApiStatus MultiplyVec3ByActorScale(ScriptInstance* script, s32 isInitialCall) {
    Bytecode* args = script->ptrReadPos;
    Actor* actor = get_actor(script->owner1.actorID);

    set_float_variable(script, args[0], get_float_variable(script, args[0]) * actor->scalingFactor);
    set_float_variable(script, args[1], get_float_variable(script, args[1]) * actor->scalingFactor);
    set_float_variable(script, args[2], get_float_variable(script, args[2]) * actor->scalingFactor);

    return ApiStatus_DONE2;
}

ApiStatus ApplyShrinkFromOwner(ScriptInstance* script, s32 isInitialCall) {
    Bytecode* args = script->ptrReadPos;
    Actor* actor = get_actor(script->owner1.actorID);
    s32 amt = get_variable(script, *args);

    if (actor->debuff == STATUS_SHRINK && amt > 0) {
        amt /= 2;
    }

    set_variable(script, *args, amt);
    return ApiStatus_DONE2;
}

ApiStatus StartRumble(ScriptInstance* script, s32 isInitialCall) {
    start_rumble_type(get_variable(script, *script->ptrReadPos));
    return ApiStatus_DONE2;
}<|MERGE_RESOLUTION|>--- conflicted
+++ resolved
@@ -153,17 +153,10 @@
 
     if (get_variable(script, *script->ptrReadPos) != 0) {
         battleStatus->unk_92 |= 1;
-<<<<<<< HEAD
-        OVERRIDE_FLAG_SET(0x80);
-    } else {
-        battleStatus->unk_92 &= ~1;
-        OVERRIDE_FLAG_UNSET(0x80);
-=======
         gOverrideFlags |= 0x80;
     } else {
         battleStatus->unk_92 &= ~1;
         gOverrideFlags &= ~0x80;
->>>>>>> 1c0d26e6
     }
 
     return ApiStatus_DONE2;
