--- conflicted
+++ resolved
@@ -350,9 +350,6 @@
     gSPDisplayList(gMasterGfxPos++, OS_K0_TO_PHYSICAL(D_80074210));
 }
 
-<<<<<<< HEAD
-//void func_800271FC(s16*, u32*, s32, s32, void*);
-
 #define SCREEN_WIDTH 320
 #define SCREEN_HEIGHT 240
 
@@ -364,11 +361,6 @@
     out[1] = (framebuf1[pixel] >> 6) & 0x1F; // green
     out[2] = (framebuf1[pixel] >> 1) & 0x1F; // blue
 }
-=======
-void func_800271FC(s16*, u32*, s32, s32, void*);
-
-INCLUDE_ASM(void, "main_loop", func_800271FC, s16*, u32*, s32, s32, void*);
->>>>>>> a876384c
 
 INCLUDE_ASM(s32, "main_loop", func_8002725C);
 
@@ -376,21 +368,11 @@
 
 INCLUDE_ASM(s32, "main_loop", func_80027774);
 
-<<<<<<< HEAD
 // alex: mystery t0=SCREEN_WIDTH temp and weirdness with the `pixel` calculation
 #ifdef NON_MATCHING
 void func_800279B4(const u16* framebuf1, u16* framebuf2, u16* arg2) {
     s32 x;
     s32 y;
-=======
-// alex: mystery t0=0x140 temp and a few missing loads, but mostly there
-#ifdef NON_MATCHING
-// arg0 and arg1 probably framebuffer voidptrs
-void func_800279B4(u16* arg0, u16* arg1, u16* arg2) {
-    s32 temp_s4;
-    s32 j;
-    s32 i;
->>>>>>> a876384c
     s32 subroutine_argE;
     s32 subroutine_arg7;
     s32 subroutine_arg8;
@@ -400,7 +382,6 @@
     s32 subroutine_argC;
     s32 subroutine_argF;
 
-<<<<<<< HEAD
     for (y = 1; y < SCREEN_HEIGHT - 1; y++) {
         for (x = 2; x < SCREEN_WIDTH - 2; x++) {
             s32 pixel = (subroutine_argF + x) * 2;
@@ -419,23 +400,6 @@
             } else {
                 // Edge
                 framebuf2[pixel] = framebuf1[pixel] | 1;
-=======
-    for (i = 1; i < 0xEF; i++) {
-        for (j = 2; j < 0x13E; j++) {
-            temp_s4 = (subroutine_argF + j) * 2;
-            // Wii U VC changes this condition to FALSE to fix pause menu lag
-            if (((*(temp_s4 + arg1) >> 2) & 0xF) < 8) {
-                func_800271FC(arg0, arg1, i - 1, j - 1, &subroutine_argE);
-                func_800271FC(arg0, arg1, i - 1, j + 1, &subroutine_arg7);
-                func_800271FC(arg0, arg1, i, j - 2, &subroutine_arg8);
-                func_800271FC(arg0, arg1, i, j + 2, &subroutine_arg9);
-                func_800271FC(arg0, arg1, i + 1, j - 1, &subroutine_argA);
-                func_800271FC(arg0, arg1, i + 1, j + 1, &subroutine_argB);
-                func_800271FC(arg0, arg1, i, j, &subroutine_argC);
-                func_8002725C(&subroutine_argE, (subroutine_argC << 24) | (subroutine_argC << 16) | (subroutine_argC << 8) | subroutine_argC, arg2 + temp_s4);
-            } else {
-                *(temp_s4 + arg2) = *(temp_s4 + arg0) | 1;
->>>>>>> a876384c
             }
         }
     }
