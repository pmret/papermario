#include "common.h"
#include "npc.h"
#include "entity.h"
#include "effects.h"
#include "sprite.h"
#include "world/partners.h"
#include "sprite/npc/WorldWatt.h"

s16 gNpcCount;
static NpcList gWorldNpcList;
static NpcList gBattleNpcList;
static NpcList* gCurrentNpcListPtr;
static s8 gNpcPlayerCollisionsEnabled;

#define PAL_ANIM_END 0xFF

enum PalSwapState {
    PAL_SWAP_HOLD_A     = 0,
    PAL_SWAP_A_TO_B     = 1,
    PAL_SWAP_HOLD_B     = 2,
    PAL_SWAP_B_TO_A     = 3,
};

// palette types for watt palette animations
enum {
    WATT_DEFAULT   = 0,
    WATT_BRIGHTEST = 1,
    WATT_BRIGHTER  = 2,
};

u8 wWattIdlePalettesAnim[] = {
    WATT_BRIGHTEST,   2,
    WATT_DEFAULT,    52,
    WATT_BRIGHTEST,   4,
    WATT_DEFAULT,    54,
    WATT_DEFAULT,    54,
    WATT_BRIGHTEST,   2,
    WATT_DEFAULT,    28,
    WATT_BRIGHTEST,   2,
    WATT_DEFAULT,     6,
    WATT_BRIGHTEST,   2,
    WATT_DEFAULT,    44,
    WATT_BRIGHTEST,   2,
    WATT_DEFAULT,    44,
    PAL_ANIM_END
};

s32 D_80077C0C = 0; //  padding?
f32 D_80077C10 = 0.0f;
s16 D_80077C14 = 4;
s16 D_80077C16 = 0; // padding?
f32 D_80077C18 = 0;
s16 D_80077C1C = 4;
s16 D_80077C1E = 5;
s32 D_80077C20 = 0;
f32 D_80077C24 = 0.0f;
s16 D_80077C28 = 4;
s16 D_80077C2A = 0; // padding?
f32 D_80077C2C = 0.0f;
s16 D_80077C30 = 4;
s16 D_80077C32 = 0; // padding?
s32 D_80077C34 = 0;
s16 D_80077C38 = 4;
s16 D_80077C3A = 4;

void STUB_npc_callback(Npc* npc) {
}

void mtx_ident_mirror_y(Matrix4f mtx) {
    guMtxIdentF(mtx);
    mtx[0][0] = 1.0f;
    mtx[1][1] = -1.0f;
    mtx[2][2] = 1.0f;
    mtx[3][3] = 1.0f;
}

void clear_npcs(void) {
    s32 i;

    if (gGameStatusPtr->context == CONTEXT_WORLD) {
        gCurrentNpcListPtr = &gWorldNpcList;
    } else {
        gCurrentNpcListPtr = &gBattleNpcList;
    }

    for (i = 0; i < MAX_NPCS; i++) {
        (*gCurrentNpcListPtr)[i] = nullptr;
    }

    gNpcCount = 0;
    gNpcPlayerCollisionsEnabled = true;
}

void init_npc_list(void) {
    if (gGameStatusPtr->context == CONTEXT_WORLD) {
        gCurrentNpcListPtr = &gWorldNpcList;
    } else {
        gCurrentNpcListPtr = &gBattleNpcList;
    }

    gNpcCount = 0;
    gNpcPlayerCollisionsEnabled = true;
}

void npc_iter_no_op(void) {
    s32 i;

    for (i = 0; i < ARRAY_COUNT(*gCurrentNpcListPtr); i++) {
        // Needed to avoid loop optimization.
        do {} while (false);
    }
}

s32 create_npc_impl(NpcBlueprint* blueprint, AnimID* animList, s32 isPeachNpc) {
    Npc* npc;
    s32 i;
    s32 j;

    for (i = 0; i < MAX_NPCS; i++) {
        if ((*gCurrentNpcListPtr)[i] == nullptr) {
            break;
        }
    }
    ASSERT(i < MAX_NPCS);

    (*gCurrentNpcListPtr)[i] = npc = heap_malloc(sizeof(*npc));
    gNpcCount++;
    ASSERT(npc != nullptr);

    npc->flags = blueprint->flags | (NPC_FLAG_TOUCHES_GROUND | NPC_FLAG_DIRTY_SHADOW | NPC_FLAG_HAS_SHADOW | NPC_FLAG_ENABLED);
    if (isPeachNpc) {
        npc->flags |= NPC_FLAG_NO_ANIMS_LOADED;
    }

    npc->collisionDiameter = 32;
    npc->collisionHeight = 64;
    npc->renderMode = 13;
    npc->blur.any = nullptr;
    npc->yaw = 0.0f;
    npc->jumpVel = 0.0f;
    npc->pos.x = 0.0f;
    npc->pos.y = 0.0f;
    npc->pos.z = 0.0f;
    npc->colliderPos.x = 0.0f;
    npc->colliderPos.y = 0.0f;
    npc->colliderPos.z = 0.0f;
    npc->rotPivotOffsetY = 0.0f;
    npc->rot.x = 0.0f;
    npc->rot.y = 0.0f;
    npc->rot.z = 0.0f;
    npc->homePos.x = 0.0f;
    npc->homePos.y = 0.0f;
    npc->homePos.z = 0.0f;
    npc->unk_96 = 0; // TODO: fix
    npc->verticalRenderOffset = 0;
    npc->alpha = 255;
    npc->hideAlpha = 255;
    npc->jumpScale = 1.0f;
    npc->moveSpeed = 4.0f;
    npc->scale.x = 1.0f;
    npc->scale.y = 1.0f;
    npc->scale.z = 1.0f;
    npc->curAnim = blueprint->initialAnim;
    npc->animationSpeed = 1.0f;
    npc->renderYaw = 0.0f;
    npc->imgfxType = IMGFX_CLEAR;
    npc->imgfxFlags = 0;
    npc->collisionChannel = COLLIDER_FLAG_IGNORE_NPC;
    npc->isFacingAway = false;
    npc->yawCamOffset = 0;
    npc->turnAroundYawAdjustment = 0;
    npc->curFloor = NO_COLLIDER;
    npc->curWall = NO_COLLIDER;
    npc->palSwapType = NPC_PAL_ADJUST_NONE;
    npc->palSwapPrevType = NPC_PAL_ADJUST_NONE;
    npc->screenSpaceOffset2D[0] = 0.0f;
    npc->screenSpaceOffset2D[1] = 0.0f;
    npc->verticalStretch = 1.0f;

    for (j = 0; j < ARRAY_COUNT(npc->decorations); j++) {
        npc->decorations[j] = 0;
        npc->decorationType[j] = 0;
    }

    npc->onUpdate = blueprint->onUpdate;
    if (npc->onUpdate == nullptr) {
        npc->onUpdate = &STUB_npc_callback;
    }

    npc->onRender = blueprint->onRender;
    if (npc->onRender == nullptr) {
        npc->onRender = &STUB_npc_callback;
    }
    if (!isPeachNpc) {
        npc->extraAnimList = animList;
        if (!(npc->flags & NPC_FLAG_HAS_NO_SPRITE)) {
            if (!(npc->flags & NPC_FLAG_PARTNER)) {
                npc->spriteInstanceID = spr_load_npc_sprite(npc->curAnim, animList);
            } else {
                npc->spriteInstanceID = spr_load_npc_sprite(npc->curAnim | SPRITE_ID_TAIL_ALLOCATE, animList);
            }
        } else {
            npc->flags |= NPC_FLAG_INVISIBLE;
        }
    }

    npc->shadowIndex = create_shadow_type(SHADOW_VARYING_CIRCLE, npc->pos.x, npc->pos.y, npc->pos.z);
    npc->shadowScale = 1.0f;

    if (gGameStatusPtr->context != CONTEXT_WORLD) {
        i |= BATTLE_NPC_ID_BIT;
    }
    return i;
}

s32 create_basic_npc(NpcBlueprint* blueprint) {
<<<<<<< HEAD
    return create_npc_impl(blueprint, nullptr, FALSE);
=======
    return create_npc_impl(blueprint, NULL, false);
>>>>>>> 3e5df3a4
}

s32 create_standard_npc(NpcBlueprint* blueprint, AnimID* animList) {
    return create_npc_impl(blueprint, animList, false);
}

s32 create_peach_npc(NpcBlueprint* blueprint) {
<<<<<<< HEAD
    return create_npc_impl(blueprint, nullptr, TRUE);
=======
    return create_npc_impl(blueprint, NULL, true);
>>>>>>> 3e5df3a4
}

void free_npc_by_index(s32 listIndex) {
    Npc* npc;
    s32 i;

    listIndex &= ~BATTLE_NPC_ID_BIT;

    npc = (*gCurrentNpcListPtr)[listIndex];
    if (npc != nullptr) {
        if (npc->flags) {
            if (npc->blur.any != nullptr) {
                heap_free(npc->blur.any);
                npc->blur.any = nullptr;
            }

            if (!(npc->flags & NPC_FLAG_NO_ANIMS_LOADED)) {
                ASSERT((npc->flags & NPC_FLAG_HAS_NO_SPRITE) || !spr_free_sprite(npc->spriteInstanceID));
            }

            delete_shadow(npc->shadowIndex);

            for (i = 0; i < MAX_NPC_DECORATIONS; i++) {
                npc_remove_decoration(npc, i);
            }

            if (npc->flags & NPC_FLAG_MOTION_BLUR) {
                disable_npc_blur(npc);
            }

            heap_free((*gCurrentNpcListPtr)[listIndex]);
            (*gCurrentNpcListPtr)[listIndex] = nullptr;
            gNpcCount--;
        }
    }
}

void free_npc(Npc* npc) {
    s32 i;

    if (npc->blur.any != nullptr) {
        heap_free(npc->blur.any);
        npc->blur.any = nullptr;
    }

    if (!(npc->flags & NPC_FLAG_NO_ANIMS_LOADED)) {
        ASSERT((npc->flags & NPC_FLAG_HAS_NO_SPRITE) || !spr_free_sprite(npc->spriteInstanceID));
    }

    delete_shadow(npc->shadowIndex);

    for (i = 0; i < MAX_NPC_DECORATIONS; i++) {
        npc_remove_decoration(npc, i);
    }

    if (npc->flags & NPC_FLAG_MOTION_BLUR) {
        disable_npc_blur(npc);
    }

    heap_free(npc);

    for (i = 0; i < MAX_NPCS; i++) {
        if ((*gCurrentNpcListPtr)[i] == npc) {
            break;
        }
    }

    (*gCurrentNpcListPtr)[i] = nullptr;
    gNpcCount--;
}

Npc* get_npc_by_index(s32 listIndex) {
    return (*gCurrentNpcListPtr)[listIndex & ~BATTLE_NPC_ID_BIT];
}

// checks for lateral collision with the world directly in front of the NPC and in an X pattern offset 45 degrees from
// the forward direction. when a collision is detected, the NPC position is adjusted an appropriate NPC flags are set
// to signal the collision has occurred.
void npc_do_world_collision(Npc* npc) {
    f32 testAngle;
    s32 hit;
    f32 testX;
    f32 testY;
    f32 testZ;

    if (npc->flags & NPC_FLAG_IGNORE_WORLD_COLLISION) {
        npc->flags |= NPC_FLAG_WORLD_COLLISION_DIRTY;
    } else if (
           (npc->pos.x != npc->colliderPos.x)
        || (npc->pos.y != npc->colliderPos.y)
        || (npc->pos.z != npc->colliderPos.z)
        || npc->flags & NPC_FLAG_WORLD_COLLISION_DIRTY
    ) {
        npc->flags &= ~NPC_FLAG_WORLD_COLLISION_DIRTY;
        testAngle = clamp_angle(npc->yaw);
        testX = npc->pos.x;
        testY = npc->pos.y;
        testZ = npc->pos.z;

        if (!(npc->flags & NPC_FLAG_PARTNER)) {
            hit = npc_test_move_simple_with_slipping(npc->collisionChannel, &testX, &testY, &testZ, 0, testAngle, npc->collisionHeight, npc->collisionDiameter);
        } else {
            hit = npc_test_move_complex_with_slipping(npc->collisionChannel, &testX, &testY, &testZ, 0, testAngle, npc->collisionHeight, npc->collisionDiameter);
        }

        if (hit) {
            npc->flags |= (NPC_FLAG_COLLDING_WITH_WORLD | NPC_FLAG_COLLDING_FORWARD_WITH_WORLD);
            npc->curWall = NpcHitQueryColliderID;
            npc->pos.x = testX;
            npc->pos.z = testZ;
        } else {
            npc->flags &= ~(NPC_FLAG_COLLDING_WITH_WORLD | NPC_FLAG_COLLDING_FORWARD_WITH_WORLD);
        }

        testAngle = clamp_angle(npc->yaw + 45.0f);
        testX = npc->pos.x;
        testY = npc->pos.y;
        testZ = npc->pos.z;

        if (!(npc->flags & NPC_FLAG_PARTNER)) {
            hit = npc_test_move_simple_with_slipping(npc->collisionChannel, &testX, &testY, &testZ, 0, testAngle, npc->collisionHeight, npc->collisionDiameter);
        } else {
            hit = npc_test_move_taller_with_slipping(npc->collisionChannel, &testX, &testY, &testZ, 0, testAngle, npc->collisionHeight, npc->collisionDiameter);
        }

        if (hit) {
            npc->flags |= NPC_FLAG_COLLDING_WITH_WORLD;
            npc->pos.x = testX;
            npc->pos.z = testZ;
        } else {
            npc->flags &= ~NPC_FLAG_COLLDING_WITH_WORLD;
        }

        testAngle = clamp_angle(npc->yaw - 45.0f);
        testX = npc->pos.x;
        testY = npc->pos.y;
        testZ = npc->pos.z;
        if (!(npc->flags & NPC_FLAG_PARTNER)) {
            hit = npc_test_move_simple_with_slipping(npc->collisionChannel, &testX, &testY, &testZ, 0, testAngle, npc->collisionHeight, npc->collisionDiameter);
        } else {
            hit = npc_test_move_taller_with_slipping(npc->collisionChannel, &testX, &testY, &testZ, 0, testAngle, npc->collisionHeight, npc->collisionDiameter);
        }

        if (hit != 0) {
            npc->flags |= NPC_FLAG_COLLDING_WITH_WORLD;
            npc->pos.x = testX;
            npc->pos.z = testZ;
        } else {
            npc->flags &= ~NPC_FLAG_COLLDING_WITH_WORLD;
        }

        if (npc->flags & NPC_FLAG_PARTNER) {
            testAngle = clamp_angle(npc->yaw + 45.0f + 180.0f);
            testX = npc->pos.x;
            testY = npc->pos.y;
            testZ = npc->pos.z;
            if (npc_test_move_simple_with_slipping(npc->collisionChannel, &testX, &testY, &testZ, 0, testAngle, npc->collisionHeight,
                              npc->collisionDiameter) != 0) {
                npc->flags |= NPC_FLAG_COLLDING_WITH_WORLD;
                npc->pos.x = testX;
                npc->pos.z = testZ;
            } else {
                npc->flags &= ~NPC_FLAG_COLLDING_WITH_WORLD;
            }

            testAngle = clamp_angle((npc->yaw - 45.0f) + 180.0f);
            testX = npc->pos.x;
            testY = npc->pos.y;
            testZ = npc->pos.z;
            if (npc_test_move_simple_with_slipping(npc->collisionChannel, &testX, &testY, &testZ, 0, testAngle, npc->collisionHeight,
                              npc->collisionDiameter) != 0) {
                npc->flags |= NPC_FLAG_COLLDING_WITH_WORLD;
                npc->pos.x = testX;
                npc->pos.z = testZ;
                return;
            }
            npc->flags &= ~NPC_FLAG_COLLDING_WITH_WORLD;
        }
    }
}

void npc_do_other_npc_collision(Npc* npc) {
    Npc* otherNpc;
    f32 angle;
    f32 thisX, thisY, thisZ;
    f32 thisBuf;
    f32 otherX, otherZ;
    f32 otherBuf;
    f32 xDiff, zDiff;
    f32 dist;
    s32 collision;
    s32 i;

    if (!(npc->flags & NPC_FLAG_IGNORE_PLAYER_COLLISION)) {
        npc->flags &= ~NPC_FLAG_COLLIDING_WITH_NPC;
        thisBuf = npc->collisionDiameter * 0.5f;
        thisX = npc->pos.x;
        thisY = npc->pos.y;
        thisZ = npc->pos.z;

        for (i = 0; i < MAX_NPCS; i++) {
            otherNpc = get_npc_by_index(i);
            if (otherNpc != nullptr && npc != otherNpc) {
                if (otherNpc->flags != 0 && !(otherNpc->flags & (NPC_FLAG_SUSPENDED | NPC_FLAG_IGNORE_PLAYER_COLLISION))) {
                    if (!(otherNpc->pos.y + otherNpc->collisionHeight < thisY) &&
                        !(thisY + npc->collisionHeight < otherNpc->pos.y))
                    {
                        otherX = otherNpc->pos.x;
                        xDiff = otherX - thisX;
                        otherZ = otherNpc->pos.z;
                        zDiff = otherZ - thisZ;
                        otherBuf = otherNpc->collisionDiameter * 0.5f;
                        dist = sqrtf(SQ(xDiff) + SQ(zDiff));

                        if (!(thisBuf + otherBuf <= dist)) {
                            collision = false;
                            if (npc->flags & NPC_FLAG_PARTNER) {
                                collision = gPartnerStatus.partnerActionState == PARTNER_ACTION_NONE;
                            } else if (!(otherNpc->flags & NPC_FLAG_PARTNER) ||
                                        gPartnerStatus.partnerActionState == PARTNER_ACTION_NONE)
                            {
                                collision = true;
                            }

                            if (collision) {
                                angle = DEG_TO_RAD(atan2(otherX, otherZ, thisX, thisZ));
                                dist = (thisBuf + otherBuf) - dist;
                                xDiff = dist * sin_rad(angle);
                                zDiff = -dist * cos_rad(angle);
                                thisX += xDiff * 0.1f;
                                thisZ += zDiff * 0.1f;
                            }
                            npc->flags |= NPC_FLAG_COLLIDING_WITH_NPC;
                        }
                    }
                }
            }
        }
        npc->pos.x = thisX;
        npc->pos.z = thisZ;
    }
}

s32 npc_do_player_collision(Npc* npc) {
    PlayerStatus* playerStatus = &gPlayerStatus;
    f32 playerX, playerZ;
    f32 playerYaw, yaw;
    f32 npcX, npcZ;
    f32 dist, colDist, distToNpc;
    f32 npcColRadius, playerColRadius;
    f32 deltaX, deltaZ;

    if (npc->flags & NPC_FLAG_IGNORE_PLAYER_COLLISION) {
        return false;
    }

    if (npc->flags & NPC_FLAG_PARTNER) {
        return false;
    }

    if (!gNpcPlayerCollisionsEnabled) {
        return false;
    }

    if (playerStatus->pos.y + playerStatus->colliderHeight < npc->pos.y) {
        return false;
    }

    if (npc->pos.y + npc->collisionHeight < playerStatus->pos.y) {
        return false;
    }

    playerX = playerStatus->pos.x;
    playerZ = playerStatus->pos.z;

    npcColRadius = npc->collisionDiameter / 2;
    playerColRadius = playerStatus->colliderDiameter / 2;

    npcX = npc->pos.x;
    npcZ = npc->pos.z;

    deltaX = playerX - npcX;
    deltaZ = playerZ - npcZ;

    distToNpc = sqrtf(SQ(deltaX) + SQ(deltaZ));
    colDist = npcColRadius + playerColRadius;
    if (colDist < distToNpc) {
        return false;
    }

    playerStatus->animFlags |= PA_FLAG_NPC_COLLIDED;

    npcX = npc->colliderPos.x;
    npcZ = npc->colliderPos.z;

    deltaX = playerX - npcX;
    deltaZ = playerZ - npcZ;

    dist = sqrtf(SQ(deltaX) + SQ(deltaZ));
    yaw = atan2(playerX, playerZ, npcX, npcZ);

    playerYaw = playerStatus->targetYaw;
    dist = colDist - dist;
    deltaX = dist * sin_rad(DEG_TO_RAD(yaw));
    deltaZ = -dist * cos_rad(DEG_TO_RAD(yaw));

    if (playerStatus->animFlags & PA_FLAG_RIDING_PARTNER) {
        if (fabsf(get_clamped_angle_diff(yaw, playerYaw)) < 45.0f) {
            playerStatus->pos.x -= deltaX;
            playerStatus->pos.z -= deltaZ;
            wPartnerNpc->pos.x -= deltaX;
            wPartnerNpc->pos.z -= deltaZ;
        } else {
            playerStatus->pos.x -= deltaX * 0.5f;
            playerStatus->pos.z -= deltaZ * 0.5f;
            wPartnerNpc->pos.x -= deltaX * 0.5f;
            wPartnerNpc->pos.z -= deltaZ * 0.5f;
        }
    } else {
        if (playerStatus->flags & (PS_FLAG_JUMPING | PS_FLAG_FALLING)) {
            playerStatus->pos.x -= deltaX * 0.4f;
            playerStatus->pos.z -= deltaZ * 0.4f;
        } else {
            dist = get_clamped_angle_diff(yaw, playerYaw); // required to match
            if (fabsf(dist) < 45.0f) {
                playerStatus->pos.x -= deltaX;
                playerStatus->pos.z -= deltaZ;
            } else {
                playerStatus->pos.x -= deltaX * 0.5f;
                playerStatus->pos.z -= deltaZ * 0.5f;
            }
        }
    }
    npc->pos.x = npc->colliderPos.x;
    npc->pos.y = npc->colliderPos.y;
    npc->pos.z = npc->colliderPos.z;
    return true;
}

// update NPC position using gravitational acceleration = 1.0
// if the NPC is within 16 units of the floor, they are snapped to it
void npc_try_apply_gravity(Npc* npc) {
    f32 x, y, z, testLength;
    f32 length;
    s32 hitID;

    if (!(npc->flags & NPC_FLAG_GRAVITY)) {
        return;
    }

    if (npc->flags & NPC_FLAG_JUMPING) {
        npc->flags &= ~NPC_FLAG_GROUNDED;
        return;
    }

    npc->jumpScale = 1.0f;
    npc->jumpVel -= npc->jumpScale;
    npc->pos.y += npc->jumpVel;

    x = npc->pos.x;
    y = npc->pos.y + 13;
    z = npc->pos.z;
    testLength = length = fabsf(npc->jumpVel) + 16;

    if (!(npc->flags & NPC_FLAG_PARTNER)) {
        hitID = npc_raycast_down_sides(npc->collisionChannel, &x, &y, &z, &length);
    } else {
        hitID = npc_raycast_down_around(npc->collisionChannel, &x, &y, &z, &length, npc->yaw, npc->collisionDiameter);
    }

    if (hitID && length <= testLength) {
        npc->jumpVel = 0.0f;
        npc->flags |= NPC_FLAG_GROUNDED;
        npc->pos.y = y;
        npc->curFloor = NpcHitQueryColliderID;
    } else {
        npc->flags &= ~NPC_FLAG_GROUNDED;
    }
}

// perform only collision traces and snapping to ground from gravity code
s32 npc_try_snap_to_ground(Npc* npc, f32 velocity) {
    f32 x, y, z, testLength;
    f32 length;
    s32 hitID;

    if (npc->flags & (NPC_FLAG_GRAVITY | NPC_FLAG_FLYING)) {
        return false;
    }

    if (npc->flags & NPC_FLAG_JUMPING) {
        npc->flags &= ~NPC_FLAG_GROUNDED;
        return false;
    }

    length = testLength = fabsf(velocity) + 16;
    x = npc->pos.x;
    y = npc->pos.y + 13;
    z = npc->pos.z;

    if (!(npc->flags & NPC_FLAG_PARTNER)) {
        hitID = npc_raycast_down_sides(npc->collisionChannel, &x, &y, &z, &length);
    } else {
        hitID = npc_raycast_down_around(npc->collisionChannel, &x, &y, &z, &length, npc->yaw, npc->collisionDiameter);
    }

    if (hitID != 0 && length <= testLength) {
        npc->pos.y = y;
        npc->curFloor = NpcHitQueryColliderID;
        npc->flags |= NPC_FLAG_GROUNDED;
        return true;
    }

    npc->flags &= ~NPC_FLAG_GROUNDED;
    return false;
}

void update_npcs(void) {
    PlayerStatus* playerStatus = &gPlayerStatus;
    f32 x, y, z;
    f32 hitYaw, hitPitch, hitLength;

    playerStatus->animFlags &= ~PA_FLAG_NPC_COLLIDED;
    if (!(gOverrideFlags & (GLOBAL_OVERRIDES_800 | GLOBAL_OVERRIDES_400))) {
        s32 i;

        for (i = 0; i < MAX_NPCS; i++) {
            Npc* npc = (*gCurrentNpcListPtr)[i];

            if (npc != nullptr) {
                if (npc->flags != 0) {
                    if (npc->flags & (NPC_FLAG_SUSPENDED | NPC_FLAG_INACTIVE)) {
                        npc_do_world_collision(npc);
                        continue;
                    }

                    npc->onUpdate(npc);
                    if (npc->flags & NPC_FLAG_IGNORE_ENTITY_COLLISION) {
                        npc->collisionChannel |= COLLISION_IGNORE_ENTITIES;
                    } else {
                        npc->collisionChannel &= ~COLLISION_IGNORE_ENTITIES;
                    }

                    npc->curFloor = NO_COLLIDER;
                    npc->curWall = NO_COLLIDER;
                    npc->flags &= ~(NPC_FLAG_COLLDING_FORWARD_WITH_WORLD | NPC_FLAG_COLLDING_WITH_WORLD);

                    npc_do_world_collision(npc);
                    npc_try_apply_gravity(npc);
                    npc_try_snap_to_ground(npc, 0.0f);
                    npc_do_player_collision(npc);
                    npc_do_other_npc_collision(npc);

                    if (npc->flags & NPC_FLAG_MOTION_BLUR) {
                        update_npc_blur(npc);
                    }

                    if ((npc->pos.y < -2000.0f) && !(npc->flags & NPC_FLAG_PARTNER)) {
                        npc->pos.y = playerStatus->pos.y;
                        npc->jumpVel = 0.0f;
                        npc->moveSpeed = 0.0f;
                        npc->jumpScale = 0.0f;
                        npc->flags &= ~NPC_FLAG_JUMPING;
                    }

                    if (!(npc->flags & NPC_FLAG_NO_ANIMS_LOADED)) {
                        if (!(npc->flags & NPC_FLAG_HAS_NO_SPRITE)) {
                            if (npc->curAnim != 0) {
                                if (npc->spriteInstanceID >= 0) {
                                    spr_update_sprite(npc->spriteInstanceID, npc->curAnim, npc->animationSpeed);
                                }
                            }
                        }
                    } else {
                        spr_update_player_sprite(PLAYER_SPRITE_AUX1, npc->curAnim, npc->animationSpeed);
                    }

                    if (npc->flags & NPC_FLAG_HAS_SHADOW) {
                        Shadow* shadow = get_shadow_by_index(npc->shadowIndex);
                        EntityModel* entityModel = get_entity_model(shadow->entityModelID);

                        entityModel->flags &= ~ENTITY_MODEL_FLAG_REFLECT;
                        if (npc->flags & NPC_FLAG_REFLECT_WALL) {
                            entityModel->flags |= ENTITY_MODEL_FLAG_REFLECT;
                        }

                        x = npc->pos.x;
                        y = npc->pos.y;
                        z = npc->pos.z;
                        if (!(npc->flags & NPC_FLAG_NO_SHADOW_RAYCAST)) {
                            if (   x != npc->colliderPos.x
                                || y != npc->colliderPos.y
                                || z != npc->colliderPos.z
                                || (npc->flags & NPC_FLAG_DIRTY_SHADOW)
                            ) {
                                x = npc->pos.x;
                                y = npc->pos.y + (npc->collisionHeight / 2);
                                z = npc->pos.z;
                                hitLength = 1000.0f;
                                entity_raycast_down(&x, &y, &z, &hitYaw, &hitPitch, &hitLength);
                                set_npc_shadow_scale(shadow, hitLength, npc->collisionDiameter);
                                shadow->pos.x = x;
                                shadow->pos.y = y;
                                shadow->pos.z = z;
                                shadow->rot.x = hitYaw;
                                shadow->rot.y = npc->renderYaw;
                                shadow->rot.z = hitPitch;
                                shadow->scale.x *= npc->shadowScale;
                                npc->flags &= ~NPC_FLAG_DIRTY_SHADOW;
                            }
                        } else {
                            if (npc->flags & NPC_FLAG_DONT_UPDATE_SHADOW_Y) {
                                shadow->pos.x = npc->pos.x;
                                shadow->pos.z = npc->pos.z;
                            } else {
                                shadow->pos.x = npc->pos.x;
                                shadow->pos.y = npc->pos.y;
                                shadow->pos.z = npc->pos.z;
                            }
                        }
                    }

                    npc->colliderPos.x = npc->pos.x;
                    npc->colliderPos.y = npc->pos.y;
                    npc->colliderPos.z = npc->pos.z;
                    npc_update_decorations(npc);

                    if (!(npc->flags & NPC_FLAG_NO_ANIMS_LOADED)) {
                        if (!(npc->flags & NPC_FLAG_HAS_NO_SPRITE)) {
                            if (npc->spriteInstanceID < 0) {
                                npc->spriteInstanceID++;
                                if (npc->spriteInstanceID == -1) {
                                    npc->spriteInstanceID = spr_load_npc_sprite(npc->curAnim, npc->extraAnimList);
                                    ASSERT(npc->spriteInstanceID >= 0);
                                    spr_update_sprite(npc->spriteInstanceID, npc->curAnim, npc->animationSpeed);
                                }
                            }
                        }
                    }
                }
            }
        }
    }
}

f32 npc_get_render_yaw(Npc* npc) {
    Camera* camera = &gCameras[gCurrentCamID];
    f32 cameraYaw;
    f32 camRelativeYaw;
    f32 yaw;
    s32 direction;

    if (!(gOverrideFlags & (GLOBAL_OVERRIDES_PREV_800 | GLOBAL_OVERRIDES_PREV_400))) {
        cameraYaw = camera->curYaw;
        camRelativeYaw = get_clamped_angle_diff(cameraYaw, npc->yaw);

        if (camRelativeYaw < -5.0f && camRelativeYaw > -175.0f) {
            direction = 0;
            camRelativeYaw = 0.0f;
        } else if (camRelativeYaw > 5.0f && camRelativeYaw < 175.0f) {
            direction = 1;
            camRelativeYaw = 180.0f;
        } else {
            // direction is close to flipping, use saved value
            direction = 2;
            camRelativeYaw = npc->yawCamOffset;
        }

        npc->yawCamOffset = yaw = clamp_angle(camRelativeYaw);

        if (!(npc->flags & NPC_FLAG_IGNORE_CAMERA_FOR_YAW)) {
            if (npc->isFacingAway != direction && direction != 2) {
                npc->isFacingAway = direction;

                if (npc->isFacingAway) {
                    npc->turnAroundYawAdjustment = 180;
                } else {
                    npc->turnAroundYawAdjustment = -180;
                }

                if (fabsf(get_clamped_angle_diff(cameraYaw, npc->yaw)) >= 90.0f) {
                    npc->turnAroundYawAdjustment = -npc->turnAroundYawAdjustment;
                }
            }

            if (npc->turnAroundYawAdjustment != 0) {
                if (npc->turnAroundYawAdjustment < 0) {
                    npc->turnAroundYawAdjustment += 20;
                }
                if (npc->turnAroundYawAdjustment > 0) {
                    npc->turnAroundYawAdjustment -= 20;
                }
            }

            if (npc->flags & NPC_FLAG_FLIP_INSTANTLY) {
                npc->turnAroundYawAdjustment = 0;
            }

            npc->renderYaw = clamp_angle(clamp_angle(npc->turnAroundYawAdjustment + yaw) - cameraYaw);
            yaw = npc->renderYaw;
        } else {
            yaw = npc->renderYaw;
        }
    } else {
        yaw = npc->renderYaw;
    }
    return yaw;
}

void appendGfx_npc(void* data) {
    Npc* npc = data;
    Matrix4f mtx1, mtx2;
    f32 renderYaw = npc_get_render_yaw(npc);

    guTranslateF(mtx1, npc->pos.x, npc->pos.y + npc->verticalRenderOffset, npc->pos.z);
    if (npc->flags & NPC_FLAG_UPSIDE_DOWN) {
        mtx_ident_mirror_y(mtx2);
        guMtxCatF(mtx2, mtx1, mtx1);
    }

    if (npc->rotPivotOffsetY != 0.0f) {
        guTranslateF(mtx2, 0.0f, npc->rotPivotOffsetY, 0.0f);
        guMtxCatF(mtx2, mtx1, mtx1);
    }

    if (npc->rot.y != 0.0f) {
        guRotateF(mtx2, npc->rot.y, 0.0f, 1.0f, 0.0f);
        guMtxCatF(mtx2, mtx1, mtx1);
    }

    if (npc->rot.x != 0.0f) {
        guRotateF(mtx2, npc->rot.x, 1.0f, 0.0f, 0.0f);
        guMtxCatF(mtx2, mtx1, mtx1);
    }

    if (npc->rot.z != 0.0f) {
        guRotateF(mtx2, npc->rot.z, 0.0f, 0.0f, 1.0f);
        guMtxCatF(mtx2, mtx1, mtx1);
    }

    if (npc->rotPivotOffsetY != 0.0f) {
        guTranslateF(mtx2, 0.0f, -npc->rotPivotOffsetY, 0.0f);
        guMtxCatF(mtx2, mtx1, mtx1);
    }

    if ((npc->screenSpaceOffset2D[0] != 0.0f) || (npc->screenSpaceOffset2D[1] != 0.0f)) {
        guTranslateF(mtx1, npc->screenSpaceOffset2D[0], npc->screenSpaceOffset2D[1], 0.0f);
        guMtxCatF(mtx2, mtx1, mtx1);
    }

    if (npc->scale.x * SPRITE_WORLD_SCALE_D != 1.0f
        || (npc->scale.y * npc->verticalStretch) * SPRITE_WORLD_SCALE_D != 1.0f
        || npc->scale.z * SPRITE_WORLD_SCALE_D != 1.0f
    ) {
        guScaleF(mtx2, npc->scale.x * SPRITE_WORLD_SCALE_D, (npc->scale.y * npc->verticalStretch) * SPRITE_WORLD_SCALE_D,
                 npc->scale.z * SPRITE_WORLD_SCALE_D);
        guMtxCatF(mtx2, mtx1, mtx1);
    }

    if (!(npc->flags & NPC_FLAG_NO_ANIMS_LOADED)) {
        if (!(npc->flags & NPC_FLAG_HAS_NO_SPRITE) && (npc->curAnim != 0) && (npc->spriteInstanceID >= 0)) {
            npc_draw_with_palswap(npc, renderYaw, mtx1);
            npc->animNotifyValue = spr_get_notify_value(npc->spriteInstanceID);
        }
    } else {
        npc_draw_with_palswap(npc, renderYaw, mtx1);
        npc->animNotifyValue = func_802DDEC4(PLAYER_SPRITE_AUX1);
    }

    if (npc->flags & NPC_FLAG_REFLECT_WALL) {
        guTranslateF(mtx1, npc->pos.x, npc->pos.y + npc->verticalRenderOffset, -npc->pos.z);
        if (npc->flags & NPC_FLAG_UPSIDE_DOWN) {
            mtx_ident_mirror_y(mtx2);
            guMtxCatF(mtx2, mtx1, mtx1);
        }
        if ((npc->rot.y != 0.0f) || (npc->rot.x != 0.0f) || (npc->rot.z != 0.0f)) {
            guRotateRPYF(mtx2, npc->rot.x, npc->rot.y, npc->rot.z);
            guMtxCatF(mtx2, mtx1, mtx1);
        }

        if (npc->scale.x * SPRITE_WORLD_SCALE_D != 1.0f
            || (npc->scale.y * npc->verticalStretch) * SPRITE_WORLD_SCALE_D != 1.0f
            || npc->scale.z * SPRITE_WORLD_SCALE_D != 1.0f
        ) {
            do {
                guScaleF(mtx2, npc->scale.x * SPRITE_WORLD_SCALE_D,
                               (npc->scale.y * npc->verticalStretch) * SPRITE_WORLD_SCALE_D,
                               npc->scale.z * SPRITE_WORLD_SCALE_D);
            } while (0); // required to match (macro?)
            guMtxCatF(mtx2, mtx1, mtx1);

        }

        if (!(npc->flags & NPC_FLAG_NO_ANIMS_LOADED)) {
            if (!(npc->flags & NPC_FLAG_HAS_NO_SPRITE) && (npc->curAnim != 0)) {
                spr_draw_npc_sprite(npc->spriteInstanceID, renderYaw, 0, 0, mtx1);
            }
        } else {
            spr_draw_player_sprite(PLAYER_SPRITE_AUX1 | DRAW_SPRITE_OVERRIDE_YAW, renderYaw, 0, 0, mtx1);
        }
    }

    if (npc->flags & NPC_FLAG_REFLECT_FLOOR) {
        guTranslateF(mtx1, npc->pos.x, -(npc->pos.y + npc->verticalRenderOffset), npc->pos.z);
        mtx_ident_mirror_y(mtx2);
        guMtxCatF(mtx2, mtx1, mtx1);

        if (npc->rot.y != 0.0f || npc->rot.x != 0.0f || npc->rot.z != 0.0f) {
            guRotateRPYF(mtx2, npc->rot.x, npc->rot.y, npc->rot.z);
            guMtxCatF(mtx2, mtx1, mtx1);
        }

        if (npc->scale.x * SPRITE_WORLD_SCALE_D != 1.0f
            || (npc->scale.y * npc->verticalStretch) * SPRITE_WORLD_SCALE_D != 1.0f
            || npc->scale.z * SPRITE_WORLD_SCALE_D != 1.0f
        ) {
            do {
                guScaleF(mtx2, npc->scale.x * SPRITE_WORLD_SCALE_D,
                               (npc->scale.y * npc->verticalStretch) * SPRITE_WORLD_SCALE_D,
                               npc->scale.z * SPRITE_WORLD_SCALE_D);
            } while (0); // required to match (macro?)

            guMtxCatF(mtx2, mtx1, mtx1);
        }
        if (!(npc->flags & NPC_FLAG_NO_ANIMS_LOADED)) {
            if (!(npc->flags & NPC_FLAG_HAS_NO_SPRITE) && (npc->curAnim != 0)) {
                spr_draw_npc_sprite(npc->spriteInstanceID, renderYaw, 0, 0, mtx1);
            }
        } else {
            spr_draw_player_sprite(PLAYER_SPRITE_AUX1 | DRAW_SPRITE_OVERRIDE_YAW, renderYaw, 0, 0, mtx1);
        }
    }
    npc->onRender(npc);
}

void render_npcs(void) {
    Npc* npc;
    RenderTask renderTask;
    RenderTask* renderTaskPtr = &renderTask;
    Camera* cam = &gCameras[gCurrentCamID];
    f32 x, y, z, s;
    f32 renderDist;
    s32 i;

    for (i = 0; i < MAX_NPCS; i++) {
        Npc* npc = (*gCurrentNpcListPtr)[i];
        if ((npc != nullptr)
            && (npc->flags != 0)
            && !(npc->flags & (NPC_FLAG_SUSPENDED | NPC_FLAG_HAS_NO_SPRITE | NPC_FLAG_INACTIVE | NPC_FLAG_INVISIBLE))
        ) {
            transform_point(cam->mtxPerspective, npc->pos.x, npc->pos.y, npc->pos.z, 1.0f, &x, &y, &z, &s);
            if (!(s < 0.01) || !(s > -0.01)) {
                renderDist = ((z * 5000.0f) / s) + 5000.0f;
                if (renderDist < 0.0f) {
                    renderDist = 0.0f;
                } else if (renderDist > 10000.0f) {
                    renderDist = 10000.0f;
                }

                renderTaskPtr->dist = -renderDist;
                renderTaskPtr->appendGfxArg = npc;
                renderTaskPtr->appendGfx = appendGfx_npc;
                renderTaskPtr->renderMode = npc->renderMode;

                if (npc->flags & NPC_FLAG_HIDING) {
                    u8 r, g, b, a;
                    mdl_get_shroud_tint_params(&r, &g, &b, &a);
                    npc->hideAlpha = 255 - a;
                } else {
                    npc->hideAlpha = 255;
                }

                if (npc->hideAlpha != 0) {
                    queue_render_task(renderTaskPtr);
                }

                if (npc->flags & NPC_FLAG_MOTION_BLUR) {
                    renderTaskPtr->dist = -renderDist;
                    renderTaskPtr->appendGfx = appendGfx_npc_blur;
                    renderTaskPtr->appendGfxArg = npc;
                    renderTaskPtr->renderMode = RENDER_MODE_SURFACE_XLU_LAYER1;
                    queue_render_task(renderTaskPtr);
                }
            }
        }
    }
}

void npc_move_heading(Npc* npc, f32 speed, f32 yaw) {
    f32 angle = DEG_TO_RAD(yaw);
    f32 sin = sin_rad(angle);
    f32 cos = cos_rad(angle);

    npc->pos.x += speed * sin;
    npc->pos.z += -speed * cos;
}

Npc* get_npc_unsafe(s32 npcID) {
    s32 i;
    Npc* npc;

    for (i = 0; i < MAX_NPCS; i++) {
        npc = (*gCurrentNpcListPtr)[i];
        if (npc != nullptr && npc->flags != 0 && npc->npcID == npcID) {
            break;
        }
    }
    ASSERT(i < MAX_NPCS);

    return npc;
}

Npc* get_npc_safe(s32 npcID) {
    s32 i;
    Npc* npc;

    for (i = 0; i < MAX_NPCS; i++) {
        npc = (*gCurrentNpcListPtr)[i];
        if (npc != nullptr && npc->flags != 0 && npc->npcID == npcID) {
            break;
        }
    }
    if (i >= MAX_NPCS) {
        return nullptr;
    }

    return npc;
}

void enable_npc_shadow(Npc* npc) {
    Shadow* shadow;

    if (!(npc->flags & NPC_FLAG_HAS_SHADOW)) {
        shadow = get_shadow_by_index(npc->shadowIndex);
        shadow->flags &= ~ENTITY_FLAG_HIDDEN;
        npc->flags |= (NPC_FLAG_DIRTY_SHADOW | NPC_FLAG_HAS_SHADOW);
    }
}

void disable_npc_shadow(Npc* npc) {
    Shadow* shadow;

    if (npc->flags & NPC_FLAG_HAS_SHADOW) {
        shadow = get_shadow_by_index(npc->shadowIndex);
        shadow->flags |= ENTITY_FLAG_HIDDEN;
        npc->flags &= ~NPC_FLAG_HAS_SHADOW;
        npc->flags &= ~NPC_FLAG_DIRTY_SHADOW;
    }
}

void set_npc_sprite(Npc* npc, s32 anim, AnimID* extraAnimList) {
    ASSERT((npc->flags & NPC_FLAG_HAS_NO_SPRITE) || spr_free_sprite(npc->spriteInstanceID) == 0);

    npc->extraAnimList = extraAnimList;

    if (!(npc->flags & NPC_FLAG_HAS_NO_SPRITE)) {
        npc->spriteInstanceID = spr_load_npc_sprite(anim, extraAnimList);
        ASSERT(npc->spriteInstanceID >= 0);
    }

    npc->curAnim = anim;

    if (!(npc->flags & NPC_FLAG_NO_ANIMS_LOADED)) {
        if (!(npc->flags & NPC_FLAG_HAS_NO_SPRITE)) {
            spr_update_sprite(npc->spriteInstanceID, anim, npc->animationSpeed);
        }
    }
}

void enable_npc_blur(Npc* npc) {
    if (!(npc->flags & NPC_FLAG_MOTION_BLUR)) {
        NpcMotionBlur* motionBlur;
        s32 i;

        npc->flags |= NPC_FLAG_MOTION_BLUR;

        motionBlur = heap_malloc(sizeof(*motionBlur));
        npc->blur.motion = motionBlur;
        ASSERT(motionBlur != nullptr);
        motionBlur->unused = 0;
        motionBlur->index = 0;

        for (i = 0; i < ARRAY_COUNT(motionBlur->posX); i++) {
            motionBlur->posX[i] = npc->pos.x;
            motionBlur->posY[i] = npc->pos.y;
            motionBlur->posZ[i] = npc->pos.z;
        }
    }
}

void disable_npc_blur(Npc* npc) {
    if (npc->flags & NPC_FLAG_MOTION_BLUR) {
        npc->flags &= ~NPC_FLAG_MOTION_BLUR;

        heap_free(npc->blur.motion);
        npc->blur.motion = nullptr;
    }
}

void update_npc_blur(Npc* npc) {
    NpcMotionBlur* motionBlur = npc->blur.motion;
    s32 index = motionBlur->index;

    motionBlur->posX[index] = npc->pos.x;
    motionBlur->posY[index] = npc->pos.y;
    motionBlur->posZ[index] = npc->pos.z;

    index++;
    if (index >= 20) {
        index = 0;
    }

    motionBlur->index = index;
}

void appendGfx_npc_blur(void* data) {
    Npc* npc = (Npc*) data;
    Matrix4f mtx, tempMtx;
    f32 x, y, z;
    f32 yaw;
    s32 strideIdx;
    s32 drawIdx;
    s32 bufPos;
    NpcMotionBlur* blur;

    strideIdx = 0;
    drawIdx = 0;
    blur = npc->blur.motion;
    bufPos = blur->index;

    while (true) {
        bufPos--;
        strideIdx++;

        if (bufPos < 0) {
            bufPos = NPC_BLUR_FRAMES - 1;
        }

        if (bufPos == blur->index) {
            break;
        }

        // only draw every third blur frame
        if (strideIdx < 3) {
            continue;
        }

        strideIdx = 0;
        drawIdx++;

        // draw three blur samples
        if (drawIdx > 3) {
            break;
        }

        x = blur->posX[bufPos];
        y = blur->posY[bufPos];
        z = blur->posZ[bufPos];
        set_npc_imgfx_all(npc->spriteInstanceID, IMGFX_SET_ALPHA, 255, 255, 255, 120 - (drawIdx * 20), 0);
        yaw = npc->renderYaw;
        guTranslateF(mtx, x, y, z);

        if (npc->rot.y != 0.0f) {
            guRotateF(tempMtx, npc->rot.y, 0.0f, 1.0f, 0.0f);
            guMtxCatF(tempMtx, mtx, mtx);
        }
        if (npc->rot.x != 0.0f) {
            guRotateF(tempMtx, npc->rot.y, 0.0f, 1.0f, 0.0f);
            guMtxCatF(tempMtx, mtx, mtx);
        }
        if (npc->rot.z != 0.0f) {
            guRotateF(tempMtx, npc->rot.y, 0.0f, 1.0f, 0.0f);
            guMtxCatF(tempMtx, mtx, mtx);
        }

        if ((npc->scale.x * SPRITE_WORLD_SCALE_D) != 1.0
            || ((npc->scale.y * npc->verticalStretch) * SPRITE_WORLD_SCALE_D) != 1.0
            || (npc->scale.z * SPRITE_WORLD_SCALE_D) != 1.0
        ) {
            guScaleF(
                tempMtx,
                npc->scale.x * SPRITE_WORLD_SCALE_D,
                (npc->scale.y * npc->verticalStretch) * SPRITE_WORLD_SCALE_D,
                npc->scale.z * SPRITE_WORLD_SCALE_D
            );
            guMtxCatF(tempMtx, mtx, mtx);
        }

        if (!(npc->flags & NPC_FLAG_NO_ANIMS_LOADED)) {
            if (!(npc->flags & NPC_FLAG_HAS_NO_SPRITE)) {
                spr_draw_npc_sprite(npc->spriteInstanceID, yaw, 0, 0, mtx);
            }
        } else {
            spr_draw_player_sprite(PLAYER_SPRITE_AUX1 | DRAW_SPRITE_OVERRIDE_YAW, yaw, 0, 0, mtx);
        }
    }
    npc_imgfx_update(npc);
}

void npc_enable_collisions(void) {
    gNpcPlayerCollisionsEnabled = true;
}

void npc_disable_collisions(void) {
    gNpcPlayerCollisionsEnabled = false;
}

void func_8003B1A8(void) {
}

void npc_reload_all(void) {
    s32 i;
    s32 j;

    for (i = 0; i < MAX_NPCS; i++) {
        Npc* npc = (*gCurrentNpcListPtr)[i];
        if (npc != nullptr) {
            if (npc->flags && !(npc->flags & NPC_FLAG_NO_ANIMS_LOADED)) {
                if (!(npc->flags & NPC_FLAG_HAS_NO_SPRITE)) {
                    if (!(npc->flags & NPC_FLAG_PARTNER)) {
                        npc->spriteInstanceID = spr_load_npc_sprite(npc->curAnim, npc->extraAnimList);
                    } else {
                        npc->spriteInstanceID = spr_load_npc_sprite(npc->curAnim | SPRITE_ID_TAIL_ALLOCATE, npc->extraAnimList);
                    }
                }
                if (!(npc->flags & NPC_FLAG_NO_ANIMS_LOADED)) {
                    if (!(npc->flags & NPC_FLAG_HAS_NO_SPRITE) && (npc->palSwapType != NPC_PAL_ADJUST_NONE)) {
                        npc->originalPalettesList = spr_get_npc_palettes(npc->curAnim >> 16);
                        npc->originalPalettesCount = 0;
                        while (npc->originalPalettesList[npc->originalPalettesCount] != (PAL_PTR) -1) {
                            npc->originalPalettesCount++;
                        }
                        npc->spriteColorVariations = spr_get_npc_color_variations(npc->curAnim >> 16);
                    }
                    if (!(npc->flags & NPC_FLAG_NO_ANIMS_LOADED)) {
                        if (!(npc->flags & NPC_FLAG_HAS_NO_SPRITE)) {
                            for (j = 0; j < MAX_NPC_DECORATIONS; j++) {
                                npc_reset_current_decoration(npc, j);
                            }
                            npc_imgfx_update(npc);
                        }
                    }
                }
            }
        }
    }
}

void set_npc_yaw(Npc* npc, f32 yaw) {
    npc->yaw = yaw;

    if (get_clamped_angle_diff(gCameras[gCurrentCameraID].curYaw, yaw) >= 0.0f) {
        npc->yawCamOffset = 180;
        npc->isFacingAway = true;
    } else {
        npc->yawCamOffset = 0;
        npc->isFacingAway = false;
    }
}

void npc_set_palswap_mode_A(Npc* npc, s32 mode) {
    if (npc->palSwapType != mode) {
        npc->palSwapPrevType = npc->palSwapType;
        npc->palSwapType = mode;
        npc->palAnimState = PAL_SWAP_HOLD_A;
        npc->resetPalAdjust = 1;
    }
}

void npc_set_palswap_mode_B(Npc* npc, s32 mode) {
    if (npc->palSwapType != mode) {
        npc->palSwapPrevType = npc->palSwapType;
        npc->palSwapType = mode;
        npc->palAnimState = PAL_SWAP_HOLD_A;
        npc->resetPalAdjust = -1;
    }
}

void npc_revert_palswap_mode(Npc* npc) {
    if (npc->palSwapPrevType == NPC_PAL_ADJUST_NONE) {
        npc->palSwapType = NPC_PAL_ADJUST_NONE;
        return;
    }
    npc->palSwapType = npc->palSwapPrevType;
    npc->palSwapPrevType = NPC_PAL_ADJUST_NONE;
    npc->palAnimState = PAL_SWAP_HOLD_A;
    npc->resetPalAdjust = 1;
}

void npc_set_palswap_1(Npc* npc, s32 palIndexA, s32 palIndexB, s32 timeHoldA, s32 timeAB) {
    npc->blendPalA = palIndexA;
    npc->blendPalB = palIndexB;
    npc->palswapTimeHoldA = timeHoldA;
    npc->palswapTimeAtoB = timeAB;
}

void npc_set_palswap_2(Npc* npc, s32 timeHoldB, s32 timeBA, s32 palIndexC, s32 palIndexD) {
    npc->palswapTimeHoldB = timeHoldB;
    npc->palswapTimeBtoA = timeBA;
    npc->blendPalC = palIndexC;
    npc->blendPalD = palIndexD;
}

void npc_draw_with_palswap(Npc* npc, s32 yaw, Matrix4f mtx) {
    switch (npc->palSwapType) {
        case NPC_PAL_ADJUST_NONE:
            npc_render_without_adjusted_palettes(npc, yaw, mtx);
            break;
        case NPC_PAL_ADJUST_WATT_IDLE:
            npc_render_with_watt_idle_palettes(npc, yaw, mtx);
            break;
        case NPC_PAL_ADJUST_BLEND_PALETTES_UNIFORM_INTERVALS:
            npc_render_with_single_pal_blending(npc, yaw, false, mtx);
            break;
        case NPC_PAL_ADJUST_BLEND_PALETTES_VARYING_INTERVALS:
            npc_render_with_single_pal_blending(npc, yaw, true, mtx);
            break;
        case NPC_PAL_ADJUST_BLEND_DOUBLE_PALETTES:
            npc_render_with_double_pal_blending(npc, yaw, mtx);
            break;
    }
}

void npc_render_without_adjusted_palettes(Npc* npc, s32 arg1, Matrix4f mtx) {
    if (npc->resetPalAdjust != 0) {
        npc->verticalStretch = 1.0f;
        npc->screenSpaceOffset2D[0] = 0.0f;
        npc->screenSpaceOffset2D[1] = 0.0f;
        npc->resetPalAdjust = 0;
    }

    if (!(npc->flags & NPC_FLAG_NO_ANIMS_LOADED)) {
        s32 alpha = (npc->alpha * npc->hideAlpha / 255);
        u32 mask;
        if (alpha < 255) {
            mask = DRAW_SPRITE_OVERRIDE_ALPHA;
        } else {
            mask = 0;
        }
        spr_draw_npc_sprite(npc->spriteInstanceID | mask, arg1, alpha, nullptr, mtx);
    } else {
        spr_draw_player_sprite(PLAYER_SPRITE_AUX1 | DRAW_SPRITE_OVERRIDE_YAW, arg1, 0, 0, mtx);
    }
}

s32 npc_render_with_watt_idle_palettes(Npc* npc, s32 arg1, Matrix4f mtx) {
    s32 i, j;
    s32 brightness;
    PAL_PTR src;
    PAL_PTR dst;

    if (npc->resetPalAdjust != 0) {
        npc->originalPalettesList = spr_get_npc_palettes(npc->curAnim >> 16);
        npc->originalPalettesCount = 0;
        while ((s32)npc->originalPalettesList[npc->originalPalettesCount] != -1) {
            npc->originalPalettesCount++;
        }

        npc->spriteColorVariations = spr_get_npc_color_variations(npc->curAnim >> 16);
        for (i = 0; i < npc->originalPalettesCount; i++) {
            dst = npc->copiedPalettes[i];
            src = npc->originalPalettesList[i];
            if (src != nullptr) {
                for (j = 0; j < SPR_PAL_SIZE; j++) {
                    *dst++ = *src++;
                }
            }
        }

        npc->palAnimState = -2;
        npc->palBlendAlpha = 0;
        npc->resetPalAdjust = 0;
        npc->nextPalTime = 0;
    }

    if (npc->nextPalTime == 0) {
        npc->palAnimState += 2;
        brightness = wWattIdlePalettesAnim[npc->palAnimState];
        if (brightness == 255) {
            npc->palAnimState = 0;
        }
        npc->nextPalTime = wWattIdlePalettesAnim[npc->palAnimState + 1] / 2;
    }

    brightness = wWattIdlePalettesAnim[npc->palAnimState];
    npc->nextPalTime--;

    switch(brightness) {
        case WATT_DEFAULT:
            for (i = 0; i < npc->spriteColorVariations; i++) {
                dst = npc->copiedPalettes[i];
                src = npc->originalPalettesList[i];
                if (src != nullptr) {
                    for (j = 0; j < SPR_PAL_SIZE; j++) {
                        *dst++ = *src++;
                    }
                }
            }
            break;
        case WATT_BRIGHTEST:
            for (i = 0; i < npc->spriteColorVariations; i++) {
                // use watt's Brightest palettes
                dst = npc->copiedPalettes[i];
                src = npc->originalPalettesList[npc->spriteColorVariations * SPR_PAL_WorldWatt_Brightest + i];
                if (src != nullptr) {
                    for (j = 0; j < SPR_PAL_SIZE; j++) {
                        *dst++ = *src++;
                    }
                }
            }
            break;
        case WATT_BRIGHTER:
            for (i = 0; i < npc->spriteColorVariations; i++) {
                // use watt's Brighter palettes
                dst = npc->copiedPalettes[i];
                src = npc->originalPalettesList[npc->spriteColorVariations * SPR_PAL_WorldWatt_Brighter + i];
                if (src != nullptr) {
                    for (j = 0; j < SPR_PAL_SIZE; j++) {
                        *dst++ = *src++;
                    }
                }
            }
            break;
    }

    for (i = 0; i < npc->originalPalettesCount; i++) {
        npc->adjustedPalettes[i] = npc->copiedPalettes[i];
    }

    if (!(npc->flags & NPC_FLAG_NO_ANIMS_LOADED)) {
        s32 alpha = npc->alpha * npc->hideAlpha / 255;
        u32 mask = 0;
        if (alpha < 255) {
            mask |= DRAW_SPRITE_OVERRIDE_ALPHA;
        }
        mask |= DRAW_SPRITE_OVERRIDE_PALETTES;
        spr_draw_npc_sprite(npc->spriteInstanceID | mask, arg1, alpha, npc->adjustedPalettes, mtx);
    }
    npc->palBlendAlpha--;
}

u16 npc_blend_palette_colors(u16 colorA, u16 colorB, s32 lerpAlpha) {
    u8 r = (UNPACK_PAL_R(colorA) * (255 - lerpAlpha) + UNPACK_PAL_R(colorB) * lerpAlpha) / 255;
    u8 g = (UNPACK_PAL_G(colorA) * (255 - lerpAlpha) + UNPACK_PAL_G(colorB) * lerpAlpha) / 255;
    u8 b = (UNPACK_PAL_B(colorA) * (255 - lerpAlpha) + UNPACK_PAL_B(colorB) * lerpAlpha) / 255;
    u8 a = UNPACK_PAL_A(colorB);

    return PACK_PAL_RGBA(r, g, b, a);
}

s32 npc_render_with_single_pal_blending(Npc* npc, s32 yaw, bool hasDifferentIntervals, Matrix4f mtx) {
    PAL_PTR color1;
    PAL_PTR color2;
    PAL_PTR outColor;
    s32 i, j;
    s32 blendAlpha;

    // copy palettes from sprite data
    if (npc->resetPalAdjust != 0) {
        if (!(npc->flags & NPC_FLAG_NO_ANIMS_LOADED)) {
            npc->originalPalettesList = spr_get_npc_palettes(npc->curAnim >> 16);
        }

        npc->originalPalettesCount = 0;
        while ((s32)npc->originalPalettesList[npc->originalPalettesCount] != -1) {
            npc->originalPalettesCount++;
        }

        if (npc->resetPalAdjust == 1) {
            npc->palAnimState = PAL_SWAP_HOLD_A;
            npc->palBlendAlpha = 0;
        } else {
            npc->palAnimState = PAL_SWAP_HOLD_A;
            npc->palBlendAlpha = 255;
        }

        for (i = 0; i < npc->originalPalettesCount; i++) {
            color1 = npc->copiedPalettes[i];
            color2 = npc->originalPalettesList[i];
            npc->adjustedPalettes[i] = color1;
            if (color2 != nullptr) {
                for (j = 0; j < SPR_PAL_SIZE; j++) {
                    *color1++ = *color2++;
                }
            }
        }

        if (!hasDifferentIntervals) {
            npc->palswapTimeAtoB = npc->palswapTimeHoldA;
            npc->palswapTimeHoldB = npc->palswapTimeHoldA;
            npc->palswapTimeBtoA = npc->palswapTimeAtoB;
            npc->palswapTimeHoldA = 0;
        }

        npc->nextPalTime = npc->palswapTimeHoldA;
        npc->palBlendAlpha = 0;
        npc->palAnimState = PAL_SWAP_HOLD_A;
        npc->resetPalAdjust = 0;
    }

    // blending from A -> B
    switch (npc->palAnimState) {
        case PAL_SWAP_HOLD_A:
            if (npc->nextPalTime != 0) {
                npc->nextPalTime--;
                break;
            } else {
                npc->palBlendAlpha = 0;
                npc->palAnimState = PAL_SWAP_A_TO_B;
            }
            // fallthrough
        case PAL_SWAP_A_TO_B:
            npc->palBlendAlpha += 25600 / npc->palswapTimeAtoB;
            if (npc->palBlendAlpha > 25500) {
                npc->palBlendAlpha = 25500;
            }
            blendAlpha = npc->palBlendAlpha / 100;
            // blend two palettes
            outColor = npc->copiedPalettes[0];
            color2 = npc->originalPalettesList[npc->blendPalA];
            color1 = npc->originalPalettesList[npc->blendPalB];
            npc->adjustedPalettes[0] = outColor;

            for (j = 0; j < SPR_PAL_SIZE; j++) {
                *outColor++ = npc_blend_palette_colors(*color2++, *color1++, blendAlpha);
            }

            if (blendAlpha == 255) {
                npc->palAnimState = PAL_SWAP_HOLD_B;
                npc->nextPalTime = npc->palswapTimeHoldB;
            }
            break;
    }

    // blending from B -> A
    switch (npc->palAnimState) {
        case PAL_SWAP_HOLD_B:
            if (npc->nextPalTime != 0) {
                npc->nextPalTime--;
                break;
            } else {
                npc->palBlendAlpha = 0;
                npc->palAnimState = PAL_SWAP_B_TO_A;
            }
            // fallthrough
        case PAL_SWAP_B_TO_A:
            npc->palBlendAlpha += 25600 / npc->palswapTimeBtoA;
            if (npc->palBlendAlpha > 25500) {
                npc->palBlendAlpha = 25500;
            }
            blendAlpha = npc->palBlendAlpha / 100;
            // blend two palettes
            outColor = npc->copiedPalettes[0];
            color2 = npc->originalPalettesList[npc->blendPalB];
            color1 = npc->originalPalettesList[npc->blendPalA];
            npc->adjustedPalettes[0] = outColor;

            for (j = 0; j < SPR_PAL_SIZE; j++) {
                *outColor++ = npc_blend_palette_colors(*color2++, *color1++, blendAlpha);
            }

            if (blendAlpha == 255) {
                npc->palAnimState = PAL_SWAP_HOLD_A;
                npc->nextPalTime = npc->palswapTimeHoldA;
            }
            break;
    }

    switch (npc->palAnimState) {
        case PAL_SWAP_HOLD_A:
        case PAL_SWAP_A_TO_B:
        case PAL_SWAP_HOLD_B:
        case PAL_SWAP_B_TO_A:
            if (!(npc->flags & NPC_FLAG_NO_ANIMS_LOADED)) {
                u32 mask = 0;
                blendAlpha = npc->alpha * npc->hideAlpha / 255;
                if (blendAlpha < 255) {
                    mask |= DRAW_SPRITE_OVERRIDE_ALPHA;
                }
                mask |= DRAW_SPRITE_OVERRIDE_PALETTES;
                spr_draw_npc_sprite(npc->spriteInstanceID | mask, yaw, blendAlpha, npc->adjustedPalettes, mtx);
            }
            break;
    }
}

s32 npc_render_with_double_pal_blending(Npc* npc, s32 yaw, Matrix4f mtx) {
    PAL_PTR color1;
    PAL_PTR color2;
    PAL_PTR outColor;
    s32 i, j;
    u8 blendAlpha;

    // copy palettes from sprite data
    if (npc->resetPalAdjust != 0) {
        if (!(npc->flags & NPC_FLAG_NO_ANIMS_LOADED)) {
            npc->originalPalettesList = spr_get_npc_palettes(npc->curAnim >> 16);
        }

        npc->originalPalettesCount = 0;
        while ((s32)npc->originalPalettesList[npc->originalPalettesCount] != -1) {
            npc->originalPalettesCount++;
        }

        if (npc->resetPalAdjust == 1) {
            npc->palAnimState = PAL_SWAP_HOLD_A;
            npc->palBlendAlpha = 0;
        } else {
            npc->palAnimState = PAL_SWAP_HOLD_A;
            npc->palBlendAlpha = 255;
        }

        for (i = 0; i < npc->originalPalettesCount; i++) {
            color1 = npc->copiedPalettes[i];
            color2 = npc->originalPalettesList[i];
            npc->adjustedPalettes[i] = color1;
            if (color2 != nullptr) {
                for (j = 0; j < SPR_PAL_SIZE; j++) {
                    *color1++ = *color2++;
                }
            }
        }

        npc->nextPalTime = npc->palswapTimeHoldA;
        npc->palBlendAlpha = 0;
        npc->palAnimState = PAL_SWAP_HOLD_A;
        npc->resetPalAdjust = 0;
    }

    // blending from A -> B
    switch (npc->palAnimState) {
        case PAL_SWAP_HOLD_A:
            if (npc->nextPalTime != 0) {
                npc->nextPalTime--;
                break;
            }
            npc->palBlendAlpha = 0;
            npc->palAnimState = PAL_SWAP_A_TO_B;
            // fallthrough
        case PAL_SWAP_A_TO_B:
            npc->palBlendAlpha += 25600 / npc->palswapTimeAtoB;
            if (npc->palBlendAlpha > 25500) {
                npc->palBlendAlpha = 25500;
            }
            blendAlpha = npc->palBlendAlpha / 100;

            // blend first two palettes
            outColor = npc->copiedPalettes[0];
            color2 = npc->originalPalettesList[npc->blendPalA];
            color1 = npc->originalPalettesList[npc->blendPalB];
            npc->adjustedPalettes[0] = outColor;

            for (j = 0; j < SPR_PAL_SIZE; j++) {
                *outColor++ = npc_blend_palette_colors(*color2++, *color1++, blendAlpha);
            }

            // blend next palettes
            outColor = npc->copiedPalettes[3];
            color2 = npc->originalPalettesList[npc->blendPalC];
            color1 = npc->originalPalettesList[npc->blendPalD];
            npc->adjustedPalettes[3] = outColor;

            for (j = 0; j < SPR_PAL_SIZE; j++) {
                *outColor++ = npc_blend_palette_colors(*color2++, *color1++, blendAlpha);
            }

            if (blendAlpha == 255) {
                npc->palAnimState = PAL_SWAP_HOLD_B;
                npc->nextPalTime = npc->palswapTimeHoldB;
            }
            break;
    }

    // blending from B -> A
    switch (npc->palAnimState) {
        case PAL_SWAP_HOLD_B:
            if (npc->nextPalTime != 0) {
                npc->nextPalTime--;
                break;
            } else {
                npc->palBlendAlpha = 0;
                npc->palAnimState = PAL_SWAP_B_TO_A;
            }
            // fallthrough
        case PAL_SWAP_B_TO_A:
            npc->palBlendAlpha += 25600 / npc->palswapTimeBtoA;
            if (npc->palBlendAlpha > 25500) {
                npc->palBlendAlpha = 25500;
            }
            blendAlpha = npc->palBlendAlpha / 100;

            // blend first two palettes
            outColor = npc->copiedPalettes[0];
            color2 = npc->originalPalettesList[npc->blendPalB];
            color1 = npc->originalPalettesList[npc->blendPalA];
            npc->adjustedPalettes[0] = outColor;

            for (j = 0; j < SPR_PAL_SIZE; j++) {
                *outColor++ = npc_blend_palette_colors(*color2++, *color1++, blendAlpha);
            }

            // blend next palettes
            outColor = npc->copiedPalettes[1]; /// @bug? should this be index 3?
            color2 = npc->originalPalettesList[npc->blendPalD];
            color1 = npc->originalPalettesList[npc->blendPalC];
            npc->adjustedPalettes[3] = npc->copiedPalettes[3];

            for (j = 0; j < SPR_PAL_SIZE; j++) {
                *outColor++ = npc_blend_palette_colors(*color2++, *color1++, blendAlpha);
            }

            if (blendAlpha == 255) {
                npc->palAnimState = PAL_SWAP_HOLD_A;
                npc->nextPalTime = npc->palswapTimeHoldA;
            }
            break;
    }

    switch (npc->palAnimState) {
        case PAL_SWAP_HOLD_A:
        case PAL_SWAP_A_TO_B:
        case PAL_SWAP_HOLD_B:
        case PAL_SWAP_B_TO_A:
            if (!(npc->flags & NPC_FLAG_NO_ANIMS_LOADED)) {
                u32 mask = 0;
                blendAlpha = npc->alpha * npc->hideAlpha / 255;
                if (blendAlpha < 255) {
                    mask |= DRAW_SPRITE_OVERRIDE_ALPHA;
                }
                mask |= DRAW_SPRITE_OVERRIDE_PALETTES;
                spr_draw_npc_sprite(npc->spriteInstanceID | mask, yaw, blendAlpha, npc->adjustedPalettes, mtx);
            }
            break;
    }
}

void npc_set_decoration(Npc* npc, s32 idx, s32 decorationType) {
    npc_remove_decoration_impl(npc, idx);
    npc->decorationType[idx] = decorationType;
    npc->changedDecoration[idx] = 1;
    npc->decorationInitialized[idx] = 0;
}

void npc_remove_decoration(Npc* npc, s32 idx) {
    npc_remove_decoration_impl(npc, idx);
}

s32 npc_update_decorations(Npc* npc) {
    s32 i;

    for (i = 0; i < MAX_NPC_DECORATIONS; i++) {
        switch (npc->decorationType[i]) {
            case NPC_DECORATION_NONE:
                npc_update_decoration_none(npc, i);
                break;
            case NPC_DECORATION_BOWSER_AURA:
                npc_update_decoration_bowser_aura(npc, i);
                break;
            case NPC_DECORATION_SWEAT:
                npc_update_decoration_sweat(npc, i);
                break;
            case NPC_DECORATION_SEEING_STARS:
                npc_update_decoration_seeing_stars(npc, i);
                break;
            case NPC_DECORATION_WHITE_GLOW_FRONT:
                npc_update_decoration_glow_in_front(npc, i);
                break;
            case NPC_DECORATION_WHITE_GLOW_BEHIND:
                npc_update_decoration_glow_behind(npc, i);
                break;
            case NPC_DECORATION_CHARGED:
                npc_update_decoration_charged(npc, i);
                break;
        }
    }
}

void npc_remove_decoration_impl(Npc* npc, s32 idx) {
    switch (npc->decorationType[idx]) {
        case NPC_DECORATION_NONE:
            npc_remove_decoration_none(npc, idx);
            break;
        case NPC_DECORATION_BOWSER_AURA:
            npc_remove_decoration_bowser_aura(npc, idx);
            break;
        case NPC_DECORATION_SWEAT:
            npc_remove_decoration_sweat(npc, idx);
            break;
        case NPC_DECORATION_SEEING_STARS:
            npc_remove_decoration_seeing_stars(npc, idx);
            break;
        case NPC_DECORATION_WHITE_GLOW_FRONT:
            npc_remove_decoration_glow_in_front(npc, idx);
            break;
        case NPC_DECORATION_WHITE_GLOW_BEHIND:
            npc_remove_decoration_glow_behind(npc, idx);
            break;
        case NPC_DECORATION_CHARGED:
            npc_remove_decoration_charged(npc, idx);
            break;
    }
    npc->decorationType[idx] = NPC_DECORATION_NONE;
}

void npc_reset_current_decoration(Npc* npc, s32 idx) {
    switch (npc->decorationType[idx]) {
        case NPC_DECORATION_NONE:
        case NPC_DECORATION_BOWSER_AURA:
        case NPC_DECORATION_SWEAT:
        case NPC_DECORATION_SEEING_STARS:
        case NPC_DECORATION_WHITE_GLOW_FRONT:
        case NPC_DECORATION_WHITE_GLOW_BEHIND:
            break;
        case NPC_DECORATION_CHARGED:
            npc__reset_current_decoration(npc, idx);
            break;
    }
}

void npc_update_decoration_none(Npc* npc, s32 idx) {
}

void npc_remove_decoration_none(Npc* npc, s32 idx) {
}

void npc_update_decoration_bowser_aura(Npc* npc, s32 idx) {
    AuraFXData* data;

    switch (npc->decorationInitialized[idx]) {
        case 0:
            fx_aura(FX_AURA_BLUE, npc->pos.x, npc->pos.y, npc->pos.z, 1.0f, &npc->decorations[idx]);
            npc->decorationInitialized[idx] = 1;
            // fallthrough
        case 1:
            data = npc->decorations[idx]->data.aura;
            data->posA.x = npc->pos.x;
            data->posA.y = npc->pos.y;
            data->posA.z = npc->pos.z;
            data->scale.x = (npc->scale.x * npc->collisionDiameter) * 0.01;
            data->scale.y = (npc->scale.y * npc->collisionHeight) * 0.01;
            data->renderYaw = npc->renderYaw;
            break;
    }
}

void npc_remove_decoration_bowser_aura(Npc* npc, s32 idx) {
    npc->decorations[idx]->data.aura->fadeTime = 5;
}

void npc_update_decoration_sweat(Npc* npc, s32 idx) {
    switch (npc->decorationInitialized[idx]) {
        case 0:
            if (npc->yawCamOffset > 90) {
                fx_sweat(0, npc->pos.x, npc->pos.y + npc->collisionHeight, npc->pos.z, 5.0f, 45.0f, 20);
            } else {
                fx_sweat(0, npc->pos.x, npc->pos.y + npc->collisionHeight, npc->pos.z, 5.0f, -45.0f, 20);
            }
            npc->decorationGlowPhase[idx] = 10;
            npc->decorationInitialized[idx] = 1;
            break;
        case 1:
            if (npc->decorationGlowPhase[idx] != 0) {
                npc->decorationGlowPhase[idx]--;
            } else {
                npc->decorationInitialized[idx] = 0;
            }
            break;
    }
}

void npc_remove_decoration_sweat(Npc* npc, s32 idx) {
}

void npc_update_decoration_seeing_stars(Npc* npc, s32 idx) {
    StarsOrbitingFXData* data;

    switch (npc->decorationInitialized[idx]) {
        case 0:
            fx_stars_orbiting(0, npc->pos.x, npc->pos.y + npc->collisionHeight, npc->pos.z, 20.0f, 3, &npc->decorations[idx]);
            npc->decorationInitialized[idx] = 1;
            break;
        case 1:
            data = npc->decorations[idx]->data.starsOrbiting;
            data->pos.x = npc->pos.x;
            data->pos.y = npc->pos.y + npc->collisionHeight;
            data->pos.z = npc->pos.z;
            break;
    }
}

void npc_remove_decoration_seeing_stars(Npc* npc, s32 idx) {
    remove_effect(npc->decorations[idx]);
}

void npc_update_decoration_glow_in_front(Npc* npc, s32 idx) {
    EnergyOrbWaveFXData* data;

    switch (npc->decorationInitialized[idx]) {
        case 0:
            npc->decorations[idx] = fx_energy_orb_wave(2, npc->pos.x, npc->pos.y + npc->collisionHeight * 0.5, npc->pos.z, npc->scale.x * 0.8 + 0.2f, -1);
            npc->decorationInitialized[idx] = 1;
            break;
        case 1:
            data = npc->decorations[idx]->data.energyOrbWave;
            data->pos.x = npc->pos.x;
            data->pos.y = npc->pos.y + npc->collisionHeight * 0.5 * npc->scale.x;
            data->pos.z = npc->pos.z;
            data->scale = npc->scale.x * 0.8 + 0.2f;
            break;
    }
}

void npc_remove_decoration_glow_in_front(Npc* npc, s32 idx) {
    remove_effect(npc->decorations[idx]);
}

void npc_update_decoration_glow_behind(Npc* npc, s32 idx) {
    EnergyOrbWaveFXData* data;

    switch (npc->decorationInitialized[idx]) {
        case 0:
            npc->decorations[idx] = fx_energy_orb_wave(2, npc->pos.x, npc->pos.y + npc->collisionHeight * 0.5, npc->pos.z - 5.0f, 1.0f, 0);
            npc->decorationInitialized[idx] = 1;
            break;
        case 1:
            data = npc->decorations[idx]->data.energyOrbWave;
            data->pos.x = npc->pos.x;
            data->pos.y = npc->pos.y + npc->collisionHeight * 0.5;
            data->pos.z = npc->pos.z - 5.0f;
            data->scale = 1.0f;
            break;
    }
}

void npc_remove_decoration_glow_behind(Npc* npc, s32 idx) {
    remove_effect(npc->decorations[idx]);
}

void npc_update_decoration_charged(Npc* npc, s32 idx) {
    #define RGBA_BUF_SIZE 20
    u8 rbuf[RGBA_BUF_SIZE];
    u8 gbuf[RGBA_BUF_SIZE];
    u8 bbuf[RGBA_BUF_SIZE];
    s32 color;
    s32 alpha;
    s32 i;

    if (npc->decorationInitialized[idx] == 0) {
        set_npc_imgfx_all(npc->spriteInstanceID, IMGFX_ALLOC_COLOR_BUF, 20, 0, 0, 255, 0);
        npc->decorationInitialized[idx] = 1;
    }
    if (npc->decorationInitialized[idx] == 1) {
        npc->decorationGlowPhase[idx] += 7;
        if (npc->decorationGlowPhase[idx] >= 360) {
            npc->decorationGlowPhase[idx] %= 360;
        }

        for (i = 0; i < RGBA_BUF_SIZE; i++) {
            rbuf[i] = (cosine(npc->decorationGlowPhase[idx] + (25 * i)) + 1.0) * 80.0f;
            gbuf[i] = (cosine(npc->decorationGlowPhase[idx] + (25 * i) + 45) + 1.0) * 80.0f;
            bbuf[i] = (cosine(npc->decorationGlowPhase[idx] + (25 * i) + 90) + 1.0) * 80.0f;
        }

        alpha = 255;
        for (i = 0; i < RGBA_BUF_SIZE; i++) {
            color = (rbuf[i] << 24) | (gbuf[i] << 16) | (bbuf[i] << 8) | alpha;
            set_npc_imgfx_all(npc->spriteInstanceID, IMGFX_COLOR_BUF_SET_MODULATE, i, color, 0, 255, 0);
        }
    }
    #undef RGBA_BUF_SIZE
}

void npc_remove_decoration_charged(Npc* npc, s32 idx) {
}

void npc__reset_current_decoration(Npc* npc, s32 idx) {
    npc->decorationInitialized[idx] = 0;
}

Npc* npc_find_closest(f32 x, f32 y, f32 z, f32 radius) {
    Npc* closestNpc = nullptr;
    f32 closestDist = radius;
    f32 maxDist = radius;
    s32 i;

    for (i = 0; i < ARRAY_COUNT(*gCurrentNpcListPtr); i++) {
        Npc* npc = (*gCurrentNpcListPtr)[i];

        if (npc != nullptr && npc->flags != 0 && !(npc->flags & NPC_FLAG_PARTNER)) {
            if (!(npc->flags & (NPC_FLAG_SUSPENDED | NPC_FLAG_INACTIVE))) {
                f32 distance = fabsf(dist2D(npc->pos.x, npc->pos.z, x, z));

                if (distance <= maxDist) {
                    if (distance < closestDist) {
                        closestDist = distance;
                        closestNpc = npc;
                    }
                }
            }
        }
    }

    return closestNpc;
}

Npc* npc_find_closest_simple(f32 x, f32 y, f32 z, f32 radius) {
    Npc* closestNpc = nullptr;
    f32 closestDist = radius;
    f32 maxDist = radius;
    s32 i;

    for (i = 0; i < ARRAY_COUNT(*gCurrentNpcListPtr); i++) {
        Npc* npc = (*gCurrentNpcListPtr)[i];

        if (npc != nullptr && npc->flags != 0 && (npc->flags & NPC_FLAG_PARTNER)) {
            if (!(npc->flags & (NPC_FLAG_SUSPENDED | NPC_FLAG_INACTIVE))) {
                f32 distance = fabsf(dist2D(npc->pos.x, npc->pos.z, x, z));

                if (distance <= maxDist) {
                    if (distance < closestDist) {
                        closestDist = distance;
                        closestNpc = npc;
                    }
                }
            }
        }
    }

    return closestNpc;
}

s32 npc_find_standing_on_entity(s32 entityIndex) {
    s32 idx = entityIndex | COLLISION_WITH_ENTITY_BIT;
    s32 y = get_entity_by_index(idx)->pos.y - 10.0f;
    Npc* npc;
    s32 i;
    s32 var_v1;

    npc->pos = npc->pos; // TODO required to match

    for (i = 0; i < ARRAY_COUNT(*gCurrentNpcListPtr); i++) {
        npc = (*gCurrentNpcListPtr)[i];

        if (npc == nullptr) {
            continue;
        }
        if (npc->flags == 0) {
            continue;
        }
        if (npc->flags & (NPC_FLAG_SUSPENDED | NPC_FLAG_INACTIVE)) {
            continue;
        }
        if (npc->flags & NPC_FLAG_PARTNER) {
            var_v1 = i; // TODO required to match (dummy if statement to load NPC_FLAG_PARTNER into s5)
        }
        if (npc->pos.y < y) {
            continue;
        }
        if (npc->flags & (NPC_FLAG_IGNORE_ENTITY_COLLISION | NPC_FLAG_FLYING)) {
            var_v1 = npc_get_collider_below(npc);
            if (var_v1 != 0) {
                if (idx == var_v1) {
                    return i;
                }
            }
        } else {
            var_v1 = npc->curFloor;
            if (npc->curFloor & COLLISION_WITH_ENTITY_BIT) { // TODO required to match (can't use var_v1)
                if (idx == var_v1) {
                    npc->pos = npc->pos; // TODO required to match
                    return i;
                }
            }
        }
    }

    return -1;
}

s32 npc_get_collider_below(Npc* npc) {
    f32 x;
    f32 y;
    f32 z;
    f32 yaw;

    if (npc->flags & NPC_FLAG_PARTNER) {
        y = get_shadow_by_index(npc->shadowIndex)->pos.y + 13.0f;
    } else {
        y = npc->pos.y + 13.0f;
    }

    yaw = 16.0f;
    x = npc->pos.x;
    z = npc->pos.z;

    if (npc_raycast_down_sides(COLLIDER_FLAG_IGNORE_SHELL | COLLIDER_FLAG_IGNORE_PLAYER | COLLIDER_FLAG_IGNORE_NPC, &x, &y, &z, &yaw)) {
        if (yaw <= 16.0f) {
            return NpcHitQueryColliderID;
        }
    }
    return 0;
}

void npc_imgfx_update(Npc* npc) {
    s32 imgfxType = npc->imgfxType;
    s32 imgfxArg1 = npc->imgfxArg1;
    s32 imgfxArg2 = npc->imgfxArg2;
    s32 imgfxArg3 = npc->imgfxArg3;
    s32 imgfxArg4 = npc->imgfxArg4;
    s32 imgfxFlags = npc->imgfxFlags;

    set_npc_imgfx_all(npc->spriteInstanceID, IMGFX_CLEAR, 0, 0, 0, 0, 0);

    switch (imgfxType) {
        case IMGFX_CLEAR:
            npc->renderMode = RENDER_MODE_ALPHATEST;
            set_npc_imgfx_all(npc->spriteInstanceID, IMGFX_CLEAR, 0, 0, 0, 0, imgfxFlags);
            break;
        case IMGFX_UNK_2:
        case IMGFX_RESET:
            npc->renderMode = RENDER_MODE_ALPHATEST;
            // fallthrough
        case IMGFX_UNK_1:
            set_npc_imgfx_all(npc->spriteInstanceID, imgfxType, 0, 0, 0, 0, imgfxFlags);
            break;
        case IMGFX_SET_WAVY:
            npc->renderMode = RENDER_MODE_ALPHATEST;
            set_npc_imgfx_all(npc->spriteInstanceID, IMGFX_SET_WAVY, imgfxArg1, imgfxArg2, imgfxArg3, 0, imgfxFlags);
            break;
        case IMGFX_SET_COLOR:
            npc->renderMode = RENDER_MODE_ALPHATEST;
            set_npc_imgfx_all(npc->spriteInstanceID, IMGFX_SET_COLOR, imgfxArg1, imgfxArg2, imgfxArg3, 255, imgfxFlags);
            break;
        case IMGFX_SET_ALPHA:
            npc->renderMode = RENDER_MODE_SURFACE_XLU_LAYER2;
            set_npc_imgfx_all(npc->spriteInstanceID, IMGFX_SET_ALPHA, 255, 255, 255, imgfxArg1, imgfxFlags);
            break;
        case IMGFX_SET_TINT:
            npc->renderMode = RENDER_MODE_SURFACE_XLU_LAYER2;
            set_npc_imgfx_all(npc->spriteInstanceID, IMGFX_SET_TINT, imgfxArg1, imgfxArg2, imgfxArg3, imgfxArg4, imgfxFlags);
            break;
        case IMGFX_SET_WHITE_FADE:
            npc->renderMode = RENDER_MODE_ALPHATEST;
            set_npc_imgfx_all(npc->spriteInstanceID, IMGFX_SET_WHITE_FADE, imgfxArg1, imgfxArg2, imgfxArg3, 255, imgfxFlags);
            break;
        case IMGFX_SET_CREDITS_FADE:
            npc->renderMode = RENDER_MODE_SURFACE_XLU_LAYER2;
            set_npc_imgfx_all(npc->spriteInstanceID, IMGFX_SET_CREDITS_FADE, imgfxArg1, imgfxArg2, imgfxArg3, imgfxArg4, imgfxFlags);
            break;
        case IMGFX_SET_ANIM:
            npc->renderMode = RENDER_MODE_ALPHATEST;
            set_npc_imgfx_all(npc->spriteInstanceID, IMGFX_SET_ANIM, imgfxArg1, imgfxArg2, imgfxArg3, 0, imgfxFlags);
            break;
        case IMGFX_HOLOGRAM:
            npc->renderMode = RENDER_MODE_SURFACE_XLU_LAYER2;
            set_npc_imgfx_all(npc->spriteInstanceID, IMGFX_HOLOGRAM, imgfxArg1, imgfxArg2, imgfxArg3, imgfxArg4, imgfxFlags);
            break;
        case IMGFX_FILL_COLOR:
            npc->renderMode = RENDER_MODE_ALPHATEST;
            set_npc_imgfx_all(npc->spriteInstanceID, IMGFX_FILL_COLOR, imgfxArg1, imgfxArg2, imgfxArg3, 255, imgfxFlags);
            break;
        case IMGFX_OVERLAY:
            npc->renderMode = RENDER_MODE_ALPHATEST;
            set_npc_imgfx_all(npc->spriteInstanceID, IMGFX_OVERLAY, imgfxArg1, 255, 0, 255, imgfxFlags);
            break;
        case IMGFX_OVERLAY_XLU:
            npc->renderMode = RENDER_MODE_SURFACE_XLU_LAYER2;
            set_npc_imgfx_all(npc->spriteInstanceID, IMGFX_OVERLAY, imgfxArg1, imgfxArg2, 0, imgfxArg2, imgfxFlags);
            break;
    }
}

void npc_set_imgfx_params(Npc* npc, s32 imgfxType, s32 arg2, s32 arg3, s32 arg4, s32 arg5, s32 arg6) {
    npc->imgfxType = imgfxType;
    npc->imgfxArg1 = arg2;
    npc->imgfxArg2 = arg3;
    npc->imgfxArg3 = arg4;
    npc->imgfxArg4 = arg5;
    npc->imgfxFlags = arg6;
    npc_imgfx_update(npc);
}

//TODO begin split for npc_surfaces

void spawn_surface_effects(Npc* npc, SurfaceInteractMode mode) {
    PartnerStatus* temp = &gPartnerStatus;

    if (!(npc->flags & NPC_FLAG_INVISIBLE) && (npc->flags & NPC_FLAG_TOUCHES_GROUND)) {
        if (npc->moveSpeed != 0.0f) {
            s32 surfaceType = get_collider_flags((u16)npc->curFloor) & COLLIDER_FLAGS_SURFACE_TYPE_MASK;
            switch (surfaceType) {
                case SURFACE_TYPE_FLOWERS:
                    spawn_flower_surface_effects(npc, mode);
                    break;
                case SURFACE_TYPE_CLOUD:
                    spawn_cloud_surface_effects(npc, mode);
                    break;
                case SURFACE_TYPE_SNOW:
                    if ((temp->partnerActionState == PARTNER_ACTION_NONE) || (temp->actingPartner != PARTNER_LAKILESTER)) {
                        spawn_snow_surface_effects(npc, mode);
                    }
                    break;
                case SURFACE_TYPE_HEDGES:
                    spawn_hedge_surface_effects(npc, mode);
                    break;
                case SURFACE_TYPE_WATER:
                    spawn_water_surface_effects(npc, mode);
                    break;
                case SURFACE_TYPE_SPIKES:
                case SURFACE_TYPE_LAVA:
                case SURFACE_TYPE_DOCK_WALL:
                case SURFACE_TYPE_SLIDE:
                default:
                    spawn_default_surface_effects(npc, mode);
                    break;
            }
        }
    }
}

void spawn_default_surface_effects(Npc* npc, SurfaceInteractMode mode) {
    s32 mapIsStarWay;
    f32 sinTheta;
    f32 cosTheta;

    mapIsStarWay = false;
    if (gGameStatusPtr->areaID == AREA_HOS) {
        mapIsStarWay = gGameStatusPtr->mapID == 2; //TODO hard-coded map ID
    }
    if (mode == SURFACE_INTERACT_LAND) {
        f32 x = npc->pos.x;
        f32 y = npc->pos.y + 0.0f;
        f32 z = npc->pos.z;

        if (!mapIsStarWay) {
            fx_landing_dust(0, x, y, z, D_80077C10);
            D_80077C10 = clamp_angle(D_80077C10 + 35.0f);
        } else {
            fx_misc_particles(3, x, y, z,  13.0f, 10.0f, 1.0f, 5, 30);
        }
    } else if (mode != SURFACE_INTERACT_WALK) {
        if (D_80077C14++ >= 4) {
            D_80077C14 = 0;
            if (!mapIsStarWay) {
                sin_cos_rad(DEG_TO_RAD(clamp_angle(-npc->yaw)), &sinTheta, &cosTheta);
                fx_walking_dust(0, npc->pos.x + (npc->collisionDiameter * sinTheta * 0.2f), npc->pos.y + 1.5f,
                               npc->pos.z + (npc->collisionDiameter * cosTheta * 0.2f), sinTheta, cosTheta);
            } else {
                sin_cos_rad(DEG_TO_RAD(clamp_angle(npc->yaw)), &sinTheta, &cosTheta);
                fx_misc_particles(3, npc->pos.x + (npc->collisionDiameter * sinTheta), npc->pos.y + 1.5f,
                              npc->pos.z + (npc->collisionDiameter * cosTheta), 5.0f, 10.0f, 1.0f, 5, 30);
            }
        }
    }
}

void spawn_flower_surface_effects(Npc* npc, SurfaceInteractMode mode) {
    f32 theta;
    f32 sinTheta;
    f32 cosTheta;
    f32 x, y, z;

    if (mode == SURFACE_INTERACT_LAND && D_80077C1E == 5) {
        x = npc->pos.x;
        y = npc->pos.y + + 14.0f;
        z = npc->pos.z;

        fx_flower_splash(x, y, z, D_80077C18);
        D_80077C18 = clamp_angle(D_80077C18 + 35.0f);
        D_80077C1E = 0;
        return;
    }

    D_80077C1E++;
    if (D_80077C1E > 5) {
        D_80077C1E = 5;
    }

    if (D_80077C1C++ > 0) {
        D_80077C1C = 0;
        theta = DEG_TO_RAD(clamp_angle(-npc->yaw));
        sinTheta = sin_rad(theta);
        cosTheta = cos_rad(theta);

        x = npc->pos.x + (npc->collisionDiameter * sinTheta * -0.4f);
        z = npc->pos.z + (npc->collisionDiameter * cosTheta * -0.4f);
        y = npc->pos.y + 15.5f;

        fx_flower_trail(1, x, y, z, -npc->yaw + rand_int(10) - 5.0f, D_80077C20);
        D_80077C20 = D_80077C20 == 0;
    }
}

void spawn_cloud_surface_effects(Npc* npc, SurfaceInteractMode mode) {
    PlayerStatus* playerStatus = &gPlayerStatus;
    f32 xTemp, yTemp, zTemp;
    f32 xTemp2, yTemp2, zTemp2;
    f32 theta;
    f32 sinTheta;
    f32 cosTheta;
    f32 angle;
    s32 i;

    D_80077C2C += 0.1f;
    if (mode == SURFACE_INTERACT_LAND) {
        fx_cloud_puff(npc->pos.x, (npc->pos.y + 14.0f) - 5.0f, npc->pos.z, D_80077C24);

        D_80077C24 = clamp_angle(D_80077C24 + 35.0f);

        for (i = 0; i < 4; i++) {
            xTemp = rand_int(10) - 5;
            zTemp = rand_int(10) - 5;
            yTemp = -2.0f - ((SQ(xTemp) + SQ(zTemp)) / 5.0f);
            D_80077C28 = 0;

            theta = DEG_TO_RAD(clamp_angle(-npc->yaw + (i * 90)));
            sinTheta = sin_rad(theta);
            cosTheta = cos_rad(theta);

            fx_cloud_trail(
                1,
                npc->pos.x + (npc->collisionDiameter * sinTheta * -0.3f) + xTemp,
                npc->pos.y + 15.5f + yTemp,
                npc->pos.z + (npc->collisionDiameter * cosTheta * -0.3f) + zTemp
            );
        }
    } else {
        xTemp2 = rand_int(10) - 5;
        zTemp2 = rand_int(10) - 5;
        yTemp2 = -2.0f - ((SQ(xTemp2) + SQ(zTemp2)) / 5.0f);

        D_80077C28 = 0;

        theta = DEG_TO_RAD(clamp_angle(-npc->yaw));
        sinTheta = sin_rad(theta);
        cosTheta = cos_rad(theta);
        fx_cloud_trail(
            1,
            npc->pos.x + (npc->collisionDiameter * sinTheta * -0.3f) + xTemp2,
            npc->pos.y + 15.5f + yTemp2,
            npc->pos.z + (npc->collisionDiameter * cosTheta * -0.3f) + zTemp2
        );
    }
}

void spawn_snow_surface_effects(Npc* npc, SurfaceInteractMode mode) {
    if (D_80077C30++ >= 4) {
        f32 temp_f20;
        f32 x;
        f32 z;

        D_80077C30 = 0;
        temp_f20 = DEG_TO_RAD(clamp_angle(-npc->yaw));
        x = sin_rad(temp_f20);
        z = cos_rad(temp_f20);
        fx_footprint(npc->pos.x + (npc->collisionDiameter * x * 0.2f), npc->pos.y + 1.5f,
                  npc->pos.z + (npc->collisionDiameter * z * 0.2f), -npc->yaw, D_80077C34);
        D_80077C34 = !D_80077C34;
    }
}

void spawn_hedge_surface_effects(Npc* npc, SurfaceInteractMode mode) {
    if (D_80077C38++ >= 4) {
        f32 theta;
        f32 sinTheta;
        f32 cosTheta;

        D_80077C38 = 0;
        theta = DEG_TO_RAD(clamp_angle(-npc->yaw));
        sinTheta = sin_rad(theta);
        cosTheta = cos_rad(theta);
        fx_falling_leaves(1, npc->pos.x + (npc->collisionDiameter * sinTheta * 0.2f),
                  40.0f, npc->pos.z + (npc->collisionDiameter * cosTheta * 0.2f));
    }
}

void spawn_water_surface_effects(Npc* npc, SurfaceInteractMode mode) {
    if (D_80077C3A++ >= 4) {
        f32 temp_f20;
        f32 x;
        f32 z;

        D_80077C3A = 0;
        temp_f20 = DEG_TO_RAD(clamp_angle(-npc->yaw));
        x = sin_rad(temp_f20);
        z = cos_rad(temp_f20);
        fx_rising_bubble(0, npc->pos.x + (npc->collisionDiameter * x * 0.2f), npc->pos.y + 0.0f,
                  npc->pos.z + (npc->collisionDiameter * z * 0.2f), 0.0f);
    }
}

//TODO end split for npc_surfaces
static const f32 padding[2] = { 0.0f, 0.0f }; // remove after splitting

void COPY_set_defeated(s32 mapID, s32 encounterID) {
    EncounterStatus* currentEncounter = &gCurrentEncounter;
    s32 encounterIdx = encounterID / 32;
    s32 encounterShift;
    s32 flag;

    flag = encounterID % 32;
    encounterShift = flag;
    flag = currentEncounter->defeatFlags[mapID][encounterIdx];
    currentEncounter->defeatFlags[mapID][encounterIdx] = flag | (1 << encounterShift);

    // TODO: The below should work but has regalloc issues:
    /*EncounterStatus *currentEncounter = &gCurrentEncounter;
    s32 encounterIdx = encounterID / 32;
    s32 encounterShift = encounterID % 32;

    currentEncounter->defeatFlags[mapID][encounterIdx] |= (1 << encounterShift);*/
}

void init_encounter_status(void) {
    EncounterStatus* currentEncounter = &gCurrentEncounter;
    s32 i;
    s32 j;

    for (i = 0; i < ARRAY_COUNT(currentEncounter->encounterList); i++) {
        currentEncounter->encounterList[i] = 0;
    }

    currentEncounter->flags = ENCOUNTER_FLAG_NONE;
    currentEncounter->numEncounters = 0;
    currentEncounter->firstStrikeType = FIRST_STRIKE_NONE;
    currentEncounter->hitType = 0;
    currentEncounter->battleTriggerCooldown = 0;
    currentEncounter->npcGroupList = 0;
    currentEncounter->unk_08 = 0;
    currentEncounter->dropWhackaBump = false;

    for (i = 0; i < ARRAY_COUNT(currentEncounter->defeatFlags); i++) {
        for (j = 0; j < ARRAY_COUNT(currentEncounter->defeatFlags[i]); j++) {
            currentEncounter->defeatFlags[i][j] = 0;
        }
    }

    for (i = 0; i < ARRAY_COUNT(currentEncounter->recentMaps); i++) {
        currentEncounter->recentMaps[i] = -1;
    }

    func_80045AC0();
    gEncounterState = ENCOUNTER_STATE_NONE;
    create_worker_scene(nullptr, npc_render_worker_do_nothing);
}

void clear_encounter_status(void) {
    EncounterStatus* currentEncounter = &gCurrentEncounter;
    s32 i;
    s32 j;

    for (i = 0; i < ARRAY_COUNT(currentEncounter->encounterList); i++) {
        currentEncounter->encounterList[i] = 0;
    }

    if (gGameStatusPtr->didAreaChange) {
        for (i = 0; i < ARRAY_COUNT(currentEncounter->defeatFlags); i++) {
            for (j = 0; j < ARRAY_COUNT(currentEncounter->defeatFlags[i]); j++) {
                currentEncounter->defeatFlags[i][j] = 0;
            }
        }

        if (gGameStatusPtr->didAreaChange) {
            for (i = 0; i < ARRAY_COUNT(currentEncounter->recentMaps); i++) {
                currentEncounter->recentMaps[i] = -1;
            }
        }
    }

    currentEncounter->numEncounters = 0;
    currentEncounter->firstStrikeType = FIRST_STRIKE_NONE;
    currentEncounter->hitType = 0;
    currentEncounter->battleTriggerCooldown = 0;
    currentEncounter->curAreaIndex = gGameStatusPtr->areaID;
    currentEncounter->curMapIndex = gGameStatusPtr->mapID;
    currentEncounter->curEntryIndex = gGameStatusPtr->entryID;
    currentEncounter->npcGroupList = 0;
    currentEncounter->unk_08 = 0;
    currentEncounter->scriptedBattle = false;

    func_80045AC0();
    gEncounterState = ENCOUNTER_STATE_NONE;
    create_worker_scene(nullptr, npc_render_worker_do_nothing);
}

void func_8003E50C(void) {
}

void func_8003E514(s8 arg0) {
    gCurrentEncounter.unk_08 = arg0;
}

void update_encounters(void) {
    switch (gEncounterState) {
        case ENCOUNTER_STATE_NONE:
            break;
        case ENCOUNTER_STATE_CREATE:
            create_encounters();
            break;
        case ENCOUNTER_STATE_NEUTRAL:
            update_encounters_neutral();
            break;
        case ENCOUNTER_STATE_PRE_BATTLE:
            update_encounters_pre_battle();
            break;
        case ENCOUNTER_STATE_CONVERSATION:
            update_encounters_conversation();
            break;
        case ENCOUNTER_STATE_POST_BATTLE:
            update_encounters_post_battle();
            break;
    }

    update_merlee_messages();
}

void draw_encounter_ui(void) {
    switch (gEncounterState) {
        case ENCOUNTER_STATE_NONE:
            break;
        case ENCOUNTER_STATE_CREATE:
            init_encounters_ui();
            break;
        case ENCOUNTER_STATE_NEUTRAL:
            draw_encounters_neutral();
            break;
        case ENCOUNTER_STATE_PRE_BATTLE:
            draw_encounters_pre_battle();
            break;
        case ENCOUNTER_STATE_CONVERSATION:
            draw_encounters_conversation();
            break;
        case ENCOUNTER_STATE_POST_BATTLE:
            draw_encounters_post_battle();
            break;
    }

    draw_merlee_messages();
}

void draw_first_strike_ui(void) {
    switch (gEncounterState) {
        case ENCOUNTER_STATE_NONE:
            break;
        case ENCOUNTER_STATE_PRE_BATTLE:
            show_first_strike_message();
            break;
    }
}

void npc_render_worker_do_nothing(void) {
}

void make_npcs(s32 flags, s32 mapID, s32* npcGroupList) {
    EncounterStatus* currentEncounter = &gCurrentEncounter;
    s32 i;
    s32 j;

    currentEncounter->resetMapEncounterFlags = flags;
    currentEncounter->mapID = mapID;
    currentEncounter->npcGroupList = npcGroupList;

    if (gGameStatusPtr->didAreaChange) {
        for (i = 0; i < ARRAY_COUNT(currentEncounter->defeatFlags); i++) {
            for (j = 0; j < ARRAY_COUNT(currentEncounter->defeatFlags[i]); j++) {
                currentEncounter->defeatFlags[i][j] = 0;
            }
        }

        if (gGameStatusPtr->didAreaChange) {
            for (i = 0; i < ARRAY_COUNT(currentEncounter->recentMaps); i++) {
                currentEncounter->recentMaps[i] = -1;
            }
        }
    }

    if (npcGroupList != nullptr) {
        gEncounterState = ENCOUNTER_STATE_CREATE;
        EncounterStateChanged = true;
        gEncounterSubState = ENCOUNTER_SUBSTATE_CREATE_INIT;
    }
}

s32 kill_encounter(Enemy* enemy) {
    Encounter* encounter = gCurrentEncounter.encounterList[enemy->encounterIndex];
    s32 i;

    for (i = 0; i < encounter->count; i++) {
        Enemy* currentEnemy = encounter->enemy[i];
        if (currentEnemy != nullptr) {
            kill_enemy(currentEnemy);
            encounter->enemy[i] = nullptr;
        }
    }
}

void kill_enemy(Enemy* enemy) {
    EncounterStatus* encounterStatus = &gCurrentEncounter;
    Encounter* encounter = encounterStatus->encounterList[enemy->encounterIndex];
    s32 i;
    s32 j;

    for (i = 0; i < encounter->count; i++) {
        Enemy* currentEnemy = encounter->enemy[i];
        if (currentEnemy == enemy) {
            break;
        }
    }

    if (enemy->initScript != nullptr) {
        kill_script_by_ID(enemy->initScriptID);
    }
    if (enemy->interactScript != nullptr) {
        kill_script_by_ID(enemy->interactScriptID);
    }
    if (enemy->aiScript != nullptr) {
        kill_script_by_ID(enemy->aiScriptID);
    }
    if (enemy->hitScript != nullptr) {
        kill_script_by_ID(enemy->hitScriptID);
    }
    if (enemy->auxScript != nullptr) {
        kill_script_by_ID(enemy->auxScriptID);
    }
    if (enemy->defeatScript != nullptr) {
        kill_script_by_ID(enemy->defeatScriptID);
    }

    enemy->interactBytecode = nullptr;
    enemy->aiBytecode = nullptr;
    enemy->hitBytecode = nullptr;
    enemy->auxBytecode = nullptr;
    enemy->defeatBytecode = nullptr;

    free_npc(get_npc_unsafe(enemy->npcID));

    if (enemy->unk_64 != nullptr) {
        heap_free(enemy->unk_64);
    }

    for (j = 0; j < ARRAY_COUNT(encounter->enemy); j++) {
        if (encounter->enemy[j] == enemy) {
            encounter->enemy[j] = nullptr;
        }
    }

    do {
        if (!(enemy->flags & ENEMY_FLAG_DO_NOT_KILL)
            && (!(enemy->flags & ENEMY_FLAG_ENABLE_HIT_SCRIPT) || (enemy == encounterStatus->curEnemy))
            && !(enemy->flags & ENEMY_FLAG_PASSIVE)
        ) {
            if (!(enemy->flags & ENEMY_FLAG_FLED)) {
                COPY_set_defeated(encounterStatus->mapID, encounter->encounterID + i);
            }
        }
    } while (0); // required to match

    heap_free(enemy);
}

s32 bind_enemy_ai(Enemy* enemy, EvtScript* aiScriptBytecode) {
    Evt* aiScript;
    s32 id;

    if (enemy->aiScript != nullptr) {
        kill_script_by_ID(enemy->aiScript->id);
    }
    enemy->aiBytecode = aiScriptBytecode;
    aiScript = enemy->aiScript = start_script(aiScriptBytecode, EVT_PRIORITY_A, 0);
    id = enemy->aiScriptID = aiScript->id;
    aiScript->owner1.enemy = enemy;
    return id;
}

s32 bind_enemy_aux(Enemy* enemy, EvtScript* auxScriptBytecode) {
    Evt* auxScript;
    s32 id;

    if (enemy->auxScript != nullptr) {
        kill_script_by_ID(enemy->auxScript->id);
    }
    enemy->auxBytecode = auxScriptBytecode;
    auxScript = enemy->auxScript = start_script(auxScriptBytecode, EVT_PRIORITY_A, 0);
    id = enemy->auxScriptID = auxScript->id;
    auxScript->owner1.enemy = enemy;
    return id;
}

s32 bind_enemy_interact(Enemy* enemy, EvtScript* interactScriptBytecode) {
    Evt* interactScript;
    s32 id;

    if (enemy->interactScript != nullptr) {
        kill_script_by_ID(enemy->interactScript->id);
    }
    enemy->interactBytecode = interactScriptBytecode;
    interactScript = enemy->interactScript = start_script(interactScriptBytecode, EVT_PRIORITY_A, 0);
    id = enemy->interactScriptID = interactScript->id;
    interactScript->owner1.enemy = enemy;
    return id;
}

void bind_npc_ai(s32 npcID, EvtScript* npcAiBytecode) {
    EncounterStatus* currentEncounterStatus = &gCurrentEncounter;
    s32 i;
    s32 j;

    for (i = 0; i < currentEncounterStatus->numEncounters; i++) {
        Encounter* currentEncounter = currentEncounterStatus->encounterList[i];
        if (currentEncounter != nullptr) {
            for (j = 0; j < currentEncounter->count; j++) {
                Enemy* currentEnemy = currentEncounter->enemy[j];
                if ((currentEnemy != nullptr) && (currentEnemy->npcID == npcID)) {
                    bind_enemy_ai(currentEnemy, npcAiBytecode);
                    break;
                }
            }
        }
    }
}

void bind_npc_aux(s32 npcID, EvtScript* npcAuxBytecode) {
    EncounterStatus* currentEncounterStatus = &gCurrentEncounter;
    s32 i;
    s32 j;

    for (i = 0; i < currentEncounterStatus->numEncounters; i++) {
        Encounter* currentEncounter = currentEncounterStatus->encounterList[i];
        if (currentEncounter != nullptr) {
            for (j = 0; j < currentEncounter->count; j++) {
                Enemy* currentEnemy = currentEncounter->enemy[j];
                if ((currentEnemy != nullptr) && (currentEnemy->npcID == npcID)) {
                    bind_enemy_aux(currentEnemy, npcAuxBytecode);
                    break;
                }
            }
        }
    }
}

void bind_npc_interact(s32 npcID, EvtScript* npcInteractBytecode) {
    EncounterStatus* currentEncounterStatus = &gCurrentEncounter;
    s32 i;
    s32 j;

    for (i = 0; i < currentEncounterStatus->numEncounters; i++) {
        Encounter* currentEncounter = currentEncounterStatus->encounterList[i];
        if (currentEncounter != nullptr) {
            for (j = 0; j < currentEncounter->count; j++) {
                Enemy* currentEnemy = currentEncounter->enemy[j];
                if ((currentEnemy != nullptr) && (currentEnemy->npcID == npcID)) {
                    bind_enemy_interact(currentEnemy, npcInteractBytecode);
                    break;
                }
            }
        }
    }
}

Enemy* get_enemy(s32 npcID) {
    EncounterStatus* currentEncounterStatus = &gCurrentEncounter;
    s32 i;
    s32 j;

    for (i = 0; i < currentEncounterStatus->numEncounters; i++) {
        Encounter* currentEncounter = currentEncounterStatus->encounterList[i];
        if (currentEncounter != nullptr) {
            for (j = 0; j < currentEncounter->count; j++) {
                Enemy* currentEnemy = currentEncounter->enemy[j];
                if ((currentEnemy != nullptr) && (currentEnemy->npcID == npcID)) {
                    return currentEnemy;
                }
            }
        }
    }
    PANIC();
}

Enemy* get_enemy_safe(s32 npcID) {
    EncounterStatus* currentEncounterStatus = &gCurrentEncounter;
    s32 i;
    s32 j;

    for (i = 0; i < currentEncounterStatus->numEncounters; i++) {
        Encounter* currentEncounter = currentEncounterStatus->encounterList[i];

        if (currentEncounter != nullptr) {
            for (j = 0; j < currentEncounter->count; j++) {
                Enemy* currentEnemy = currentEncounter->enemy[j];
                if ((currentEnemy != nullptr) && (currentEnemy->npcID == npcID)) {
                    return currentEnemy;
                }
            }
        }
    }
    return nullptr;
}<|MERGE_RESOLUTION|>--- conflicted
+++ resolved
@@ -214,11 +214,7 @@
 }
 
 s32 create_basic_npc(NpcBlueprint* blueprint) {
-<<<<<<< HEAD
-    return create_npc_impl(blueprint, nullptr, FALSE);
-=======
-    return create_npc_impl(blueprint, NULL, false);
->>>>>>> 3e5df3a4
+    return create_npc_impl(blueprint, nullptr, false);
 }
 
 s32 create_standard_npc(NpcBlueprint* blueprint, AnimID* animList) {
@@ -226,11 +222,7 @@
 }
 
 s32 create_peach_npc(NpcBlueprint* blueprint) {
-<<<<<<< HEAD
-    return create_npc_impl(blueprint, nullptr, TRUE);
-=======
-    return create_npc_impl(blueprint, NULL, true);
->>>>>>> 3e5df3a4
+    return create_npc_impl(blueprint, nullptr, true);
 }
 
 void free_npc_by_index(s32 listIndex) {
