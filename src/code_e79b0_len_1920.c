#include "common.h"

s32 gStaticScriptCounter = 1;
s32 D_802D9CA4 = 0;
f32 gGlobalTimeSpace = 1.0f;

#ifdef NON_MATCHING
// regalloc issues.
void sort_scripts(void) {
    s32 temp_a0;
    s32 temp_a1;
    s32 tempID;
    ScriptInstance* curScript;
    ScriptList** currentScriptListPtr;
    s32 i;
    s32 j;
    s32 numValidScripts = 0;
    s32 *scriptIndexList = gScriptIndexList;
    s32 *scriptIdList = gScriptIdList;

    for(i = 0; i < MAX_SCRIPTS; i++) {
        curScript = (*gCurrentScriptListPtr)[i];
        if (curScript != NULL) {
            if (curScript->state != 0) {
                scriptIndexList[numValidScripts] = i;
                scriptIdList[numValidScripts] = curScript->uniqueID;
                numValidScripts++;
            }
        }
    }

    gScriptListCount = numValidScripts;
    j = numValidScripts;
    for(i = 0; i < (j - 1); i++) {
        currentScriptListPtr = &gCurrentScriptListPtr;
        scriptIdList = gScriptIdList;
        scriptIndexList = gScriptIndexList;
        for(j = i + 1; j < numValidScripts; j++) {
            temp_a1 = scriptIndexList[i];
            temp_a0 = scriptIndexList[j];
            if ((**currentScriptListPtr)[temp_a1]->priority > (**currentScriptListPtr)[temp_a0]->priority) {
                scriptIndexList[i] = temp_a0;
                scriptIndexList[j] = temp_a1;
                tempID = scriptIdList[i];
                scriptIdList[i] = scriptIdList[j];
                scriptIdList[j] = tempID;
            }
        }
    }
}
#else
INCLUDE_ASM(s32, "code_e79b0_len_1920", sort_scripts);
#endif

#ifdef NON_MATCHING
// Very close. Reordering/branch likely issues
void find_script_labels(ScriptInstance *script) {
    Bytecode *curLine;
    s32 type;
    s32 label;
    s32 numArgs;
    s32 i;
    s32 j;

    for(i = 0; i < ARRAY_COUNT(script->labelIndices); i++){
        script->labelIndices[i] = -1;
        script->labelPositions[i] = 0;
    }

    j = 0;
    curLine = script->ptrNextLine;
    for(j; j < ARRAY_COUNT(script->labelIndices); j++) {
        type = *curLine++;
        numArgs = *curLine++;
        label = *curLine;
        curLine += numArgs;

        if (type == 1) {
            return;
        }

        if (type == 3) {
            script->labelIndices[j] = label;
            script->labelPositions[j] = curLine;
        }
    }
    PANIC();
}
#else
INCLUDE_ASM(void, "code_e79b0_len_1920", find_script_labels);
#endif

void clear_script_list(void) {
    s32 i;

    if (GAME_STATUS->isBattle == 0) {
        gCurrentScriptListPtr = &gWorldScriptList;
        gMapVars = gWorldMapVars;
        gMapFlags = gWorldMapFlags;
    } else {
        gCurrentScriptListPtr = &gBattleScriptList;
        gMapVars = gBattleMapVars;
        gMapFlags = gBattleMapFlags;
    }

    for(i = 0; i < MAX_SCRIPTS; i++) {
        (*gCurrentScriptListPtr)[i] = NULL;
    }

    gNumScripts = 0;
    gScriptListCount = 0;
    D_802D9CA4 = 0;

    for(i = 0; i < MAX_MAPVARS; i++) {
        gMapVars[i] = 0;
    }

    for(i = 0; i < MAX_MAPFLAGS; i++) {
        gMapFlags[i] = 0;
    }

    func_802D4488();
    func_802CD4B4();
}

void init_script_list(void) {

    if (GAME_STATUS->isBattle == 0) {
        gCurrentScriptListPtr = &gWorldScriptList;
        gMapVars = gWorldMapVars;
        gMapFlags = gWorldMapFlags;
    } else {
        gCurrentScriptListPtr = &gBattleScriptList;
        gMapVars = gBattleMapVars;
        gMapFlags = gBattleMapFlags;
    }

<<<<<<< HEAD
    gNumScripts = 0;
    D_802D9CA4 = 0;

    func_802D4560();
    func_802CD57C();
}

void func_802C3390(ScriptInstance* script) {
    s32 arg;
    switch(D_8009A5D8) {
        default:
        case 0:
        case 4:
            return;

        case 1:
            arg = 1;
            break;
        case 2:
        case 3:
            arg = 2;
            break;
    }
    suspend_all_group(arg);
}

#ifdef NON_MATCHING
ScriptInstance* start_script(Bytecode *initialLine, u8 priority, s32 initialState) {
    ScriptInstance *newScript;
    s32 curScriptIndex;
    s32 scriptListCount;
    s32 i;

    for(i = 0; i < MAX_SCRIPTS; i++) {
        if ((*gCurrentScriptListPtr)[i] == NULL) {
            break;
        }
    }

    ASSERT(i < MAX_SCRIPTS);
    curScriptIndex = i;

    SCRIPT_ALLOC(newScript, curScriptIndex);

    newScript->state = initialState | 1;
    newScript->currentOpcode = 0;
    newScript->priority = priority;
    newScript->ptrNextLine = initialLine;
    newScript->ptrFirstLine = initialLine;
    newScript->ptrCurrentLine = initialLine;
    newScript->unk_60 = NULL;
    newScript->blockingParent = NULL;
    newScript->childScript = NULL;
    newScript->parentScript = NULL;
    newScript->uniqueID = gStaticScriptCounter++;
    newScript->ownerActorID = -1;
    newScript->ownerID = -1;
    newScript->loopDepth = -1;
    newScript->switchDepth = -1;
    newScript->groupFlags = ~0x10;
    newScript->ptrSavedPosition = NULL;
    newScript->frameCounter = 0.0f;
    newScript->unk_158 = 0;
    newScript->timeScale = gGlobalTimeSpace;

    scriptListCount = 0;

    for(i = 0; i < 16; i++) {
        newScript->varTable[i] = 0;
    }

    for(i = 0; i < 3; i++){
        newScript->varFlags[i] = 0;
    }

    find_script_labels(newScript);

    if ((D_802D9CA4 != 0) && ((newScript->state & 0x20) != 0)) {
        scriptListCount = gScriptListCount++;
        gScriptIndexList[scriptListCount] = curScriptIndex;
        gScriptIdList[scriptListCount] = newScript->uniqueID;
    }
    func_802C3390(newScript);
    {
        s32* tempCounter = &gStaticScriptCounter;
        if (*tempCounter == 0) {
            *tempCounter = 1;
        }
    }
    return newScript;
}
#else
INCLUDE_ASM(ScriptInstance*, "code_e79b0_len_1920", start_script, Bytecode *initialLine, u8 priority, s32 initialState);
#endif

#ifdef NON_MATCHING
ScriptInstance* start_script_in_group(Bytecode* initialLine, s8 priority, s32 initialState, s8 groupFlags) {
    ScriptInstance *newScript;
    s32 scriptListCount;
    s32 i;
    s32 curScriptIndex;
    s32* tempCounter;

    for(i = 0; i < MAX_SCRIPTS; i++) {
        if ((*gCurrentScriptListPtr)[i] == NULL) {
            break;
        }
    }

    ASSERT(i < MAX_SCRIPTS);
    curScriptIndex = i;

    SCRIPT_ALLOC(newScript, curScriptIndex);

    newScript->state = (initialState | 1);
    newScript->ptrNextLine = initialLine;
    newScript->ptrFirstLine = initialLine;
    newScript->ptrCurrentLine = initialLine;
    newScript->currentOpcode = 0;
    newScript->priority = priority;
    newScript->unk_60 = NULL;
    newScript->blockingParent = NULL;
    newScript->childScript = NULL;
    newScript->parentScript = NULL;
    newScript->uniqueID = gStaticScriptCounter++;
    newScript->ownerActorID = -1;
    newScript->ownerID = -1;
    newScript->loopDepth = -1;
    newScript->switchDepth = -1;
    newScript->groupFlags = groupFlags;
    newScript->ptrSavedPosition = NULL;
    newScript->frameCounter = 0.0f;
    newScript->unk_158 = 0;
    newScript->timeScale = gGlobalTimeSpace;

    scriptListCount = 0;

    for(i = 0; i < 16; i++) {
        newScript->varTable[i] = 0;
    }

    for(i = 0; i < 3; i++){
        newScript->varFlags[i] = 0;
    }

    find_script_labels(newScript);

    if ((D_802D9CA4 != 0) && ((newScript->state & 0x20) != 0)) {
        scriptListCount = gScriptListCount++;
        gScriptIndexList[scriptListCount] = curScriptIndex;
        gScriptIdList[scriptListCount] = newScript->uniqueID;
    }

    func_802C3390(newScript);
    {
        s32* tempCounter = &gStaticScriptCounter;
        if (*tempCounter == 0) {
            *tempCounter = 1;
        }
    }

    return newScript;
}
#else
INCLUDE_ASM(s32, "code_e79b0_len_1920", start_script_in_group);
#endif
=======
INCLUDE_ASM(ScriptInstance*, "code_e79b0_len_1920", start_script, Bytecode* script, s32 priority, s32 flags);

INCLUDE_ASM(ScriptInstance*, "code_e79b0_len_1920", start_script_in_group, ScriptInstance* script, s32 priority,
            s32 flags, s32 groups);
>>>>>>> 98df69cf

INCLUDE_ASM(s32, "code_e79b0_len_1920", start_child_script);

#ifdef NON_MATCHING
// appears to be functionally equivalent, some ordering and regalloc issues
ScriptInstance* func_802C39F8(ScriptInstance* parentScript, Bytecode* nextLine, s32 newState) {
    ScriptInstance* child;
    s32* temp6;
    s32 curScriptIndex;
    s32 i;
    s32 scriptListCount;

    for(i = 0; i < MAX_SCRIPTS; i++) {
        if ((*gCurrentScriptListPtr)[i] == NULL) {
            break;
        }
    }

    ASSERT(i < MAX_SCRIPTS);
    curScriptIndex = i;
    SCRIPT_ALLOC(child, curScriptIndex);

    child->state = newState | 1;
    child->ptrNextLine = nextLine;
    child->ptrFirstLine = nextLine;
    child->ptrCurrentLine = nextLine;
    child->currentOpcode = 0;
    child->unk_60 = NULL;
    child->blockingParent = NULL;
    child->parentScript = parentScript;
    child->childScript = NULL;
    child->priority = parentScript->priority;
    child->uniqueID = gStaticScriptCounter++;
    child->ownerActorID = parentScript->ownerActorID;
    child->ownerID = parentScript->ownerID;
    child->loopDepth = -1;
    child->switchDepth = -1;
    child->groupFlags = parentScript->groupFlags;
    child->ptrSavedPosition = NULL;
    child->array = parentScript->array;
    child->flagArray = parentScript->flagArray;
    child->timeScale = gGlobalTimeSpace;
    child->frameCounter = 0.0f;
    child->unk_158 = 0;

    scriptListCount = 0;

    for(i = 0; i < ARRAY_COUNT(child->varTable); i++) {
        child->varTable[i] = parentScript->varTable[i];
    }

    for(i = 0; i < ARRAY_COUNT(child->varFlags); i++){
        child->varFlags[i] = parentScript->varFlags[i];
    }

    find_script_labels(child);
    if (D_802D9CA4 != 0) {
        scriptListCount = gScriptListCount++;
        gScriptIndexList[scriptListCount] = curScriptIndex;
        gScriptIdList[scriptListCount] = child->uniqueID;
    }

    temp6 = &gStaticScriptCounter;
    if (*temp6 == 0) {
        *temp6 = 1;
    }
    func_802C3390(child);
    return child;
}
#else
INCLUDE_ASM(ScriptInstance*, "code_e79b0_len_1920", func_802C39F8, ScriptInstance* parentScript, Bytecode* nextLine, s32 newState);
#endif

ScriptInstance* func_802C3C10(ScriptInstance *script, Bytecode* line, s32 arg2) {
    ScriptInstance *curScript;
    s32 i;

    script->ptrNextLine = line;
    script->ptrFirstLine = line;
    script->ptrCurrentLine = line;
    script->currentOpcode = 0;
    script->frameCounter = 0;
    script->state |= arg2;
    script->timeScale = 1.0f;

    if (script->unk_60 != NULL) {
        heap_free(script->unk_60);
        script->unk_60 = NULL;
    }

    if (script->childScript != 0) {
        kill_script(script->childScript);
    }

    for(i = 0; i < MAX_SCRIPTS; i++) {
        curScript = (*gCurrentScriptListPtr)[i];
        if ((curScript != 0) && (curScript->parentScript == script)) {
            kill_script(curScript);
        }
    }
    script->loopDepth = -1;
    script->switchDepth = -1;
    script->blockingParent = NULL;
    script->parentScript = NULL;
    script->childScript = NULL;
    script->frameCounter = 0.0f;
    script->unk_158 = 0;
    script->timeScale = gGlobalTimeSpace;
    find_script_labels(script);
    func_802C3390(script);

    return script;
}

ScriptInstance* restart_script(ScriptInstance* script) {
    Bytecode* ptrFirstLine = script->ptrFirstLine;

    // frameCounter gets set to 0 twice which makes me think a macro is being used here
    script->loopDepth = -1;
    script->switchDepth = -1;
    script->frameCounter = 0;
    script->currentOpcode = 0;

    script->ptrNextLine = ptrFirstLine;
    script->ptrCurrentLine = ptrFirstLine;
    script->timeScale = 1.0f;
    script->frameCounter = 0;
    script->unk_158 = 0;

    script->timeScale = gGlobalTimeSpace;

    find_script_labels(script);
    func_802C3390(script);

    return script;
}

INCLUDE_ASM(s32, "code_e79b0_len_1920", update_scripts);

// this function is evil.
INCLUDE_ASM(s32, "code_e79b0_len_1920", func_802C3EE4);

void kill_script(ScriptInstance* instanceToKill) {
    ScriptInstance* childScript;
    ScriptInstance* blockingParent;
    s32 j;
    s32 i;

    for(i = 0; i < MAX_SCRIPTS; i++) {
        if ((*gCurrentScriptListPtr)[i] == instanceToKill) {
            break;
        }
    }

    if (i >= MAX_SCRIPTS) {
        return;
    }

    childScript = instanceToKill->childScript;
    if (childScript != NULL) {
        kill_script(childScript);
    }

    for(j = 0; j < MAX_SCRIPTS; j++) {
        ScriptInstance* tempScriptInstance = (*gCurrentScriptListPtr)[j];
        if (tempScriptInstance != NULL) {
            if (tempScriptInstance->parentScript == instanceToKill) {
                kill_script(tempScriptInstance);
            }
        }
    }

    blockingParent = instanceToKill->blockingParent;
    if (blockingParent != NULL) {
        blockingParent->childScript = NULL;
        blockingParent->state &= ~0x10;

        for(j = 0; j < ARRAY_COUNT(blockingParent->varTable); j++) {
            blockingParent->varTable[j] = instanceToKill->varTable[j];
        }

        for(j = 0; j < ARRAY_COUNT(blockingParent->varFlags); j++) {
            blockingParent->varFlags[j] = instanceToKill->varFlags[j];
        }
    }

    if (instanceToKill->unk_60 != NULL) {
        heap_free(instanceToKill->unk_60);
        instanceToKill->unk_60 = NULL;
    }

    SCRIPT_FREE(i);
}

void kill_script_by_ID(s32 id) {
    s32 i;
    ScriptInstance* scriptContextPtr;

    for (i = 0; i < MAX_SCRIPTS; i++) {
        scriptContextPtr = (*gCurrentScriptListPtr)[i];
        if (scriptContextPtr != NULL && scriptContextPtr->uniqueID == id) {
            kill_script(scriptContextPtr);
        }
    }
}


void kill_all_scripts(void) {
    s32 i;
    ScriptInstance* scriptContextPtr;

    for (i = 0; i < MAX_SCRIPTS; i++) {
        scriptContextPtr = (*gCurrentScriptListPtr)[i];
        if (scriptContextPtr != NULL) {
            kill_script(scriptContextPtr);
        }
    }
}

s32 does_script_exist(s32 id) {
    s32 i;
    ScriptInstance* scriptContextPtr;

    for (i = 0; i < MAX_SCRIPTS; i++) {
        scriptContextPtr = (*gCurrentScriptListPtr)[i];
        if (scriptContextPtr != NULL && scriptContextPtr->uniqueID == id) {
            return 1;
        }
    }
    return 0;
}

s32 does_script_exist_by_ref(ScriptInstance* script) {
    s32 i;

    for (i = 0; i < MAX_SCRIPTS; i++) {
        if (script == (*gCurrentScriptListPtr)[i]) {
            return 1;
        }
    }
    return 0;
}

void set_script_priority(ScriptInstance* script, s8 priority) {
    script->priority = priority;
}

void set_script_timescale(ScriptInstance* script, f32 timescale) {
    script->timeScale = timescale * gGlobalTimeSpace;
}

void set_global_timespace(f32 timeScale) {
    gGlobalTimeSpace = timeScale;
}

f32 get_global_timespace(void) {
    return gGlobalTimeSpace;
}

void set_script_group(ScriptInstance* script, s8 groupFlags) {
    script->groupFlags = groupFlags;
}

Trigger* bind_trigger(Bytecode* script, s32 flags, s32 triggerFlagIndex, s32 triggerVar0, s32 triggerVar1,
                      s32 priority, s32 arg6) {
    Trigger* trigger;
    TriggerDefinition def;

    def.flags = flags | 0x1000000;
    def.flagIndex = triggerFlagIndex;
    def.unk_14 = 0;
    def.function = _bound_script_trigger_handler;
    def.inputArg3 = arg6;

    trigger = create_trigger(&def);
    trigger->scriptStart = script;
    trigger->runningScript = NULL;
    trigger->priority = priority;
    trigger->scriptVars[0] = triggerVar0;
    trigger->scriptVars[1] = triggerVar1;
    return trigger;
}

Trigger* bind_trigger_1(Bytecode* script, s32 flags, s32 triggerFlagIndex, s32 triggerVar0, s32 triggerVar1,
                        s32 priority) {
    return bind_trigger(script, flags, triggerFlagIndex, triggerVar0, triggerVar1, priority, 1);
}

void suspend_group_script(ScriptInstance* script, s32 groupFlags) {
    int i;
    ScriptInstance* scriptContextPtr;
    ScriptInstance* childScript = script->childScript;

    if (childScript != NULL) {
        suspend_group_script(childScript, groupFlags);
    }

    for (i = 0; i < MAX_SCRIPTS; i++) {
        scriptContextPtr = (*gCurrentScriptListPtr)[i];
        if (scriptContextPtr != NULL && scriptContextPtr->parentScript == script) {
            suspend_group_script(scriptContextPtr, groupFlags);
        }
    }

    if ((script->groupFlags & groupFlags) != 0) {
        script->state |= 0x2;
    }
}

void resume_group_script(ScriptInstance* script, s32 groupFlags) {
    int i;
    ScriptInstance* scriptContextPtr;
    ScriptInstance* childScript = script->childScript;

    if (childScript != NULL) {
        resume_group_script(childScript, groupFlags);
    }

    for (i = 0; i < MAX_SCRIPTS; i++) {
        scriptContextPtr = (*gCurrentScriptListPtr)[i];
        if (scriptContextPtr != NULL && scriptContextPtr->parentScript == script) {
            suspend_group_script(scriptContextPtr, groupFlags);
        }
    }

    if ((script->groupFlags & groupFlags) != 0) {
        script->state &= ~0x2;
    }
}

s32 suspend_all_script(s32 id) {
    s32 i;
    ScriptInstance* scriptContextPtr;

    for (i = 0; i < MAX_SCRIPTS; i++) {
        scriptContextPtr = (*gCurrentScriptListPtr)[i];
        if (scriptContextPtr != NULL && scriptContextPtr->uniqueID == id) {
            suspend_group_script(scriptContextPtr, 0xEF);
        }
    }
}

s32 resume_all_script(s32 id) {
    s32 i;
    ScriptInstance* scriptContextPtr;

    for (i = 0; i < MAX_SCRIPTS; i++) {
        scriptContextPtr = (*gCurrentScriptListPtr)[i];
        if (scriptContextPtr != NULL && scriptContextPtr->uniqueID == id) {
            resume_group_script(scriptContextPtr, 0xEF);
        }
    }
}

void suspend_group_script_index(s32 id, s32 groupFlags) {
    s32 i;
    ScriptInstance* scriptContextPtr;

    for (i = 0; i < MAX_SCRIPTS; i++) {
        scriptContextPtr = (*gCurrentScriptListPtr)[i];
        if (scriptContextPtr != NULL && scriptContextPtr->uniqueID == id) {
            suspend_group_script(scriptContextPtr, groupFlags);
        }
    }
}

void resume_group_script_index(s32 id, s32 groupFlags) {
    s32 i;
    ScriptInstance* scriptContextPtr;

    for (i = 0; i < MAX_SCRIPTS; i++) {
        scriptContextPtr = (*gCurrentScriptListPtr)[i];
        if (scriptContextPtr != NULL && scriptContextPtr->uniqueID == id) {
            resume_group_script(scriptContextPtr, groupFlags);
        }
    }
}

void suspend_all_group(s32 groupFlags) {
    s32 i;
    ScriptInstance* scriptContextPtr;

    for (i = 0; i < MAX_SCRIPTS; i++) {
        scriptContextPtr = (*gCurrentScriptListPtr)[i];
        if (scriptContextPtr != NULL) {
            suspend_group_script(scriptContextPtr, groupFlags);
        }
    }
}

s32 resume_all_group(s32 groupFlags) {
    s32 i;
    ScriptInstance* scriptContextPtr;

    for (i = 0; i < MAX_SCRIPTS; i++) {
        scriptContextPtr = (*gCurrentScriptListPtr)[i];
        if (scriptContextPtr != NULL) {
            resume_group_script(scriptContextPtr, groupFlags);
        }
    }
}

void suspend_group_others(ScriptInstance* script, s32 groupFlags) {
    s32 i;
    ScriptInstance* scriptContextPtr;

    for (i = 0; i < MAX_SCRIPTS; i++) {
        scriptContextPtr = (*gCurrentScriptListPtr)[i];
        if (scriptContextPtr != NULL && scriptContextPtr != script) {
            suspend_group_script(scriptContextPtr, groupFlags);
        }
    }
}

void resume_group_others(ScriptInstance* script, s32 groupFlags) {
    s32 i;
    ScriptInstance* scriptContextPtr;

    for (i = 0; i < MAX_SCRIPTS; i++) {
        scriptContextPtr = (*gCurrentScriptListPtr)[i];
        if (scriptContextPtr != NULL && scriptContextPtr != script) {
            resume_group_script(scriptContextPtr, groupFlags);
        }
    }
}

ScriptInstance* get_script_by_index(s32 index) {
    return (*gCurrentScriptListPtr)[index];
}

ScriptInstance* get_script_by_id(s32 id) {
    s32 i;
    ScriptInstance* scriptContextPtr;

    for (i = 0; i < MAX_SCRIPTS; i++) {
        if ((*gCurrentScriptListPtr)[i] != NULL) {
            scriptContextPtr = (*gCurrentScriptListPtr)[i];
            if (scriptContextPtr->uniqueID == id) {
                return scriptContextPtr;
            }
        }
    }
    return 0;
}

void set_script_flags(ScriptInstance* script, s32 flags) {
    int i;
    ScriptInstance* scriptContextPtr;
    ScriptInstance* childScript = script->childScript;

    script->state |= flags;
    if (childScript != NULL) {
        set_script_flags(childScript, flags);
    }

    for (i = 0; i < MAX_SCRIPTS; i++) {
        scriptContextPtr = (*gCurrentScriptListPtr)[i];
        if (scriptContextPtr != NULL && scriptContextPtr->parentScript == script) {
            set_script_flags(script->parentScript, flags);
        }
    }
}

void clear_script_flags(ScriptInstance* script, s32 flags) {
    int i;
    ScriptInstance* scriptContextPtr;
    ScriptInstance* childScript = script->childScript;

    script->state &= ~flags;
    if (childScript != NULL) {
        clear_script_flags(childScript, flags);
    }

    for (i = 0; i < MAX_SCRIPTS; i++) {
        scriptContextPtr = (*gCurrentScriptListPtr)[i];
        if (scriptContextPtr != NULL && scriptContextPtr->parentScript == script) {
            clear_script_flags(scriptContextPtr, flags);
        }
    }
}<|MERGE_RESOLUTION|>--- conflicted
+++ resolved
@@ -69,7 +69,7 @@
 
     j = 0;
     curLine = script->ptrNextLine;
-    for(j; j < ARRAY_COUNT(script->labelIndices); j++) {
+    for(j = 0; j < ARRAY_COUNT(script->labelIndices); j++) {
         type = *curLine++;
         numArgs = *curLine++;
         label = *curLine;
@@ -135,7 +135,6 @@
         gMapFlags = gBattleMapFlags;
     }
 
-<<<<<<< HEAD
     gNumScripts = 0;
     D_802D9CA4 = 0;
 
@@ -237,7 +236,7 @@
     s32 scriptListCount;
     s32 i;
     s32 curScriptIndex;
-    s32* tempCounter;
+    s32* tempCounter = &gStaticScriptCounter;
 
     for(i = 0; i < MAX_SCRIPTS; i++) {
         if ((*gCurrentScriptListPtr)[i] == NULL) {
@@ -290,8 +289,6 @@
     }
 
     func_802C3390(newScript);
-    {
-        s32* tempCounter = &gStaticScriptCounter;
         if (*tempCounter == 0) {
             *tempCounter = 1;
         }
@@ -300,14 +297,8 @@
     return newScript;
 }
 #else
-INCLUDE_ASM(s32, "code_e79b0_len_1920", start_script_in_group);
+INCLUDE_ASM(ScriptInstance*, "code_e79b0_len_1920", start_script_in_group, Bytecode* initialLine, s8 priority, s32 initialState, s8 groupFlags);
 #endif
-=======
-INCLUDE_ASM(ScriptInstance*, "code_e79b0_len_1920", start_script, Bytecode* script, s32 priority, s32 flags);
-
-INCLUDE_ASM(ScriptInstance*, "code_e79b0_len_1920", start_script_in_group, ScriptInstance* script, s32 priority,
-            s32 flags, s32 groups);
->>>>>>> 98df69cf
 
 INCLUDE_ASM(s32, "code_e79b0_len_1920", start_child_script);
 
