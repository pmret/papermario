#include "common.h"

INCLUDE_ASM("code_e79b0_len_1920", sort_scripts);

INCLUDE_ASM("code_e79b0_len_1920", find_script_labels);

INCLUDE_ASM("code_e79b0_len_1920", clear_script_list);

INCLUDE_ASM("code_e79b0_len_1920", init_script_list);

INCLUDE_ASM("code_e79b0_len_1920", func_802C3390);

INCLUDE_ASM("code_e79b0_len_1920", start_script);

INCLUDE_ASM("code_e79b0_len_1920", start_script_in_group);

INCLUDE_ASM("code_e79b0_len_1920", start_child_script);

INCLUDE_ASM("code_e79b0_len_1920", func_802C39F8);

<<<<<<< HEAD
extern s32 gStaticScriptCounter;
extern s32 D_802D9CA4;
extern s32 gNumScripts;
extern s32 D_802DAC98;

/*ScriptInstance* func_802C39F8(ScriptInstance* parentScript, Bytecode* nextLine, s32 newState) {
    ScriptInstance** curScript = gCurrentScriptListPtr;
    ScriptInstance* child;
    ScriptInstance** temp3;
    s32* temp6;
    s32 temp2;
    s32 temp7;
    s32 i;

    for(i = 0; i < ARRAY_COUNT(gCurrentScriptListPtr); i++){
        if (curScript[i] == NULL) {
            break;
        }
    }

    temp3 = gCurrentScriptListPtr;
    ASSERT(i < ARRAY_COUNT(gCurrentScriptListPtr));
    temp2 = i;

    child = heap_malloc(sizeof(ScriptInstance));
    temp3[temp2] = child;
    temp7 = gNumScripts++;
    ASSERT(child != NULL);

    child->state = newState | 1;
    child->ptrNextLine = nextLine;
    child->ptrFirstLine = nextLine;
    child->ptrCurrentLine = nextLine;
    child->currentOpcode = 0;
    child->deleted = 0;
    child->blockingParent = NULL;
    child->parentScript = parentScript;
    child->childScript = NULL;
    child->priority = parentScript->priority;
    child->uniqueID = gStaticScriptCounter++;
    child->ownerActorID = parentScript->ownerActorID;
    child->ownerID = parentScript->ownerID;
    child->loopDepth = -1;
    child->switchDepth = -1;
    child->groupFlags = parentScript->groupFlags;
    child->ptrSavedPosition = NULL;
    child->array = parentScript->array;
    child->flagArray = parentScript->flagArray;
    child->timeScale = gGlobalTimeSpace;
    child->frameCounter = 0;
    child->unk_158 = 0;

    for(i = 0; i < ARRAY_COUNT(child->varTable); i++) {
        child->varTable[i] = parentScript->varTable[i];
    }

    for(i = 0; i < ARRAY_COUNT(child->varFlags); i++){
        child->varFlags[i] = parentScript->varFlags[i];
    }

    find_script_labels(child);
    if (D_802D9CA4 != 0) {
        temp7 = D_802DAC98++;
        gScriptIndexList[temp7] = temp2;
        gScriptIdList[temp7] = child->uniqueID;
    }

    temp6 = &gStaticScriptCounter;
    if (*temp6 == 0) {
        *temp6 = 1;
    }
    func_802C3390(child);
    return child;
}*/

INCLUDE_ASM("code_e79b0_len_1920", func_802C3C10);

ScriptInstance* restart_script(ScriptInstance* script) {
    Bytecode* temp;
=======
ScriptInstance* restart_script(ScriptInstance* script) {
    Bytecode* ptrFirstLine = script->ptrFirstLine;

    // frameCounter gets set to 0 twice which makes me think a macro is being used here
>>>>>>> 2d162055
    script->loopDepth = -1;
    script->switchDepth = -1;
    script->frameCounter = 0;
    script->currentOpcode = 0;
    script->frameCounter = 0;

<<<<<<< HEAD
    temp = script->ptrFirstLine;
    script->ptrNextLine = temp;
    script->ptrCurrentLine = temp;
    script->timeScale = 1.0f;
    script->frameCounter = 0;
    script->unk_158 = 0;
=======
    script->ptrNextLine = ptrFirstLine;
    script->ptrCurrentLine = ptrFirstLine;
>>>>>>> 2d162055

    // ???
    script->timeScale = 1.0f;
    script->timeScale = gGlobalTimeSpace;

    find_script_labels();
    func_802C3390(script);

    return script;
}

INCLUDE_ASM("code_e79b0_len_1920", update_scripts);

INCLUDE_ASM("code_e79b0_len_1920", func_802C3EE4);

INCLUDE_ASM("code_e79b0_len_1920", kill_script);

void kill_script_by_ID(s32 id) {
    s32 i;
    ScriptInstance* scriptContextPtr;

    for (i = 0; i < ARRAY_COUNT(gCurrentScriptListPtr); i++) {
        scriptContextPtr = (*gCurrentScriptListPtr)[i];
        if (scriptContextPtr != NULL && scriptContextPtr->uniqueID == id) {
            kill_script(scriptContextPtr);
        }
    }
}

void kill_all_scripts(void) {
    s32 i;
    ScriptInstance* scriptContextPtr;

    for (i = 0; i < ARRAY_COUNT(gCurrentScriptListPtr); i++) {
        scriptContextPtr = (*gCurrentScriptListPtr)[i];
        if (scriptContextPtr != NULL) {
            kill_script(scriptContextPtr);
        }
    }
}

s32 does_script_exist(s32 id) {
    s32 i;
    ScriptInstance* scriptContextPtr;

    for (i = 0; i < ARRAY_COUNT(gCurrentScriptListPtr); i++) {
        scriptContextPtr = (*gCurrentScriptListPtr)[i];
        if (scriptContextPtr != NULL && scriptContextPtr->uniqueID == id) {
            return 1;
        }
    }
    return 0;
}

s32 does_script_exist_by_ref(ScriptInstance* script) {
    s32 i;

    for (i = 0; i < ARRAY_COUNT(gCurrentScriptListPtr); i++) {
        if (script == (*gCurrentScriptListPtr)[i]) {
            return 1;
        }
    }
    return 0;
}

void set_script_priority(ScriptInstance* script, s8 priority) {
    script->priority = priority;
}

void set_script_timescale(ScriptInstance* script, f32 timescale) {
    script->timeScale = timescale * gGlobalTimeSpace;
}

#ifdef NON_MATCHING
// TODO: figure out why compiler/assembler isn't putting SWC1 in delay slot
void set_global_timespace(f32 timeScale) {
    gGlobalTimeSpace = timeScale;
}
#else
INCLUDE_ASM("code_e79b0_len_1920", set_global_timespace);
#endif

#ifdef NON_MATCHING
// TODO: figure out why compiler/assembler isn't putting LWC1 in delay slot
f32 get_global_timespace(void) {
    return gGlobalTimeSpace;
}
#else
INCLUDE_ASM("code_e79b0_len_1920", get_global_timespace);
#endif

void set_script_group(ScriptInstance* script, s8 groupFlags) {
    script->groupFlags = groupFlags;
}

Trigger* bind_trigger(Bytecode* script, s32 flags, s32 triggerFlagIndex, s32 triggerVar0, s32 triggerVar1,
                      s32 priority, s32 arg6) {
    Trigger* trigger;
    TriggerDefinition def;

    def.flags = flags | 0x1000000;
    def.flagIndex = triggerFlagIndex;
    def.unk_14 = 0;
    def.function = _bound_script_trigger_handler;
    def.inputArg3 = arg6;

    trigger = create_trigger(&def);
    trigger->scriptStart = script;
    trigger->runningScript = NULL;
    trigger->priority = priority;
    trigger->scriptVars[0] = triggerVar0;
    trigger->scriptVars[1] = triggerVar1;
    return trigger;
}

Trigger* bind_trigger_1(Bytecode* script, s32 flags, s32 triggerFlagIndex, s32 triggerVar0, s32 triggerVar1,
                        s32 priority) {
    return bind_trigger(script, flags, triggerFlagIndex, triggerVar0, triggerVar1, priority, 1);
}

void suspend_group_script(ScriptInstance* script, s32 groupFlags) {
    int i;
    ScriptInstance* scriptContextPtr;
    ScriptInstance* childScript = script->childScript;

    if (childScript != NULL) {
        suspend_group_script(childScript, groupFlags);
    }

    for (i = 0; i < ARRAY_COUNT(gCurrentScriptListPtr); i++) {
        scriptContextPtr = (*gCurrentScriptListPtr)[i];
        if (scriptContextPtr != NULL && scriptContextPtr->parentScript == script) {
            suspend_group_script(scriptContextPtr, groupFlags);
        }
    }

    if ((script->groupFlags & groupFlags) != 0) {
        script->state |= 0x2;
    }
}

void resume_group_script(ScriptInstance* script, s32 groupFlags) {
    int i;
    ScriptInstance* scriptContextPtr;
    ScriptInstance* childScript = script->childScript;

    if (childScript != NULL) {
        resume_group_script(childScript, groupFlags);
    }

    for (i = 0; i < ARRAY_COUNT(gCurrentScriptListPtr); i++) {
        scriptContextPtr = (*gCurrentScriptListPtr)[i];
        if (scriptContextPtr != NULL && scriptContextPtr->parentScript == script) {
            suspend_group_script(scriptContextPtr, groupFlags);
        }
    }

    if ((script->groupFlags & groupFlags) != 0) {
        script->state &= 0xFD;
    }
}

s32 suspend_all_script(s32 id) {
    s32 i;
    ScriptInstance* scriptContextPtr;

    for (i = 0; i < ARRAY_COUNT(gCurrentScriptListPtr); i++) {
        scriptContextPtr = (*gCurrentScriptListPtr)[i];
        if (scriptContextPtr != NULL && scriptContextPtr->uniqueID == id) {
            suspend_group_script(scriptContextPtr, 0xEF);
        }
    }
}

s32 resume_all_script(s32 id) {
    s32 i;
    ScriptInstance* scriptContextPtr;

    for (i = 0; i < ARRAY_COUNT(gCurrentScriptListPtr); i++) {
        scriptContextPtr = (*gCurrentScriptListPtr)[i];
        if (scriptContextPtr != NULL && scriptContextPtr->uniqueID == id) {
            resume_group_script(scriptContextPtr, 0xEF);
        }
    }
}

void suspend_group_script_index(s32 id, s32 groupFlags) {
    s32 i;
    ScriptInstance* scriptContextPtr;

    for (i = 0; i < ARRAY_COUNT(gCurrentScriptListPtr); i++) {
        scriptContextPtr = (*gCurrentScriptListPtr)[i];
        if (scriptContextPtr != NULL && scriptContextPtr->uniqueID == id) {
            suspend_group_script(scriptContextPtr, groupFlags);
        }
    }
}

void resume_group_script_index(s32 id, s32 groupFlags) {
    s32 i;
    ScriptInstance* scriptContextPtr;

    for (i = 0; i < ARRAY_COUNT(gCurrentScriptListPtr); i++) {
        scriptContextPtr = (*gCurrentScriptListPtr)[i];
        if (scriptContextPtr != NULL && scriptContextPtr->uniqueID == id) {
            resume_group_script(scriptContextPtr, groupFlags);
        }
    }
}

s32 suspend_all_group(s32 groupFlags) {
    s32 i;
    ScriptInstance* scriptContextPtr;

    for (i = 0; i < ARRAY_COUNT(gCurrentScriptListPtr); i++) {
        scriptContextPtr = (*gCurrentScriptListPtr)[i];
        if (scriptContextPtr != NULL) {
            suspend_group_script(scriptContextPtr, groupFlags);
        }
    }
}

s32 resume_all_group(s32 groupFlags) {
    s32 i;
    ScriptInstance* scriptContextPtr;

    for (i = 0; i < ARRAY_COUNT(gCurrentScriptListPtr); i++) {
        scriptContextPtr = (*gCurrentScriptListPtr)[i];
        if (scriptContextPtr != NULL) {
            resume_group_script(scriptContextPtr, groupFlags);
        }
    }
}

void suspend_group_others(ScriptInstance* script, s32 groupFlags) {
    s32 i;
    ScriptInstance* scriptContextPtr;

    for (i = 0; i < ARRAY_COUNT(gCurrentScriptListPtr); i++) {
        scriptContextPtr = (*gCurrentScriptListPtr)[i];
        if (scriptContextPtr != NULL && scriptContextPtr != script) {
            suspend_group_script(scriptContextPtr, groupFlags);
        }
    }
}

void resume_group_others(ScriptInstance* script, s32 groupFlags) {
    s32 i;
    ScriptInstance* scriptContextPtr;

    for (i = 0; i < ARRAY_COUNT(gCurrentScriptListPtr); i++) {
        scriptContextPtr = (*gCurrentScriptListPtr)[i];
        if (scriptContextPtr != NULL && scriptContextPtr != script) {
            resume_group_script(scriptContextPtr, groupFlags);
        }
    }
}

ScriptInstance* get_script_by_index(s32 index) {
    return (*gCurrentScriptListPtr)[index];
}

ScriptInstance* get_script_by_id(s32 id) {
    s32 i;
    ScriptInstance* scriptContextPtr;

    for (i = 0; i < ARRAY_COUNT(gCurrentScriptListPtr); i++) {
        if ((*gCurrentScriptListPtr)[i] != NULL) {
            scriptContextPtr = (*gCurrentScriptListPtr)[i];
            if (scriptContextPtr->uniqueID == id) {
                return scriptContextPtr;
            }
        }
    }
    return 0;
}

void set_script_flags(ScriptInstance* script, s32 flags) {
    int i;
    ScriptInstance* scriptContextPtr;
    ScriptInstance* childScript = script->childScript;

    script->state |= flags;
    if (childScript != NULL) {
        set_script_flags(childScript, flags);
    }

    for (i = 0; i < ARRAY_COUNT(gCurrentScriptListPtr); i++) {
        scriptContextPtr = (*gCurrentScriptListPtr)[i];
        if (scriptContextPtr != NULL && scriptContextPtr->parentScript == script) {
            set_script_flags(script->parentScript, flags);
        }
    }
}


void clear_script_flags(ScriptInstance* script, s32 flags) {
    int i;
    ScriptInstance* scriptContextPtr;
    ScriptInstance* childScript = script->childScript;

    script->state &= ~flags;
    if (childScript != NULL) {
        clear_script_flags(childScript, flags);
    }

    for (i = 0; i < ARRAY_COUNT(gCurrentScriptListPtr); i++) {
        scriptContextPtr = (*gCurrentScriptListPtr)[i];
        if (scriptContextPtr != NULL && scriptContextPtr->parentScript == script) {
            clear_script_flags(scriptContextPtr, flags);
        }
    }
}<|MERGE_RESOLUTION|>--- conflicted
+++ resolved
@@ -16,15 +16,9 @@
 
 INCLUDE_ASM("code_e79b0_len_1920", start_child_script);
 
-INCLUDE_ASM("code_e79b0_len_1920", func_802C39F8);
-
-<<<<<<< HEAD
-extern s32 gStaticScriptCounter;
-extern s32 D_802D9CA4;
-extern s32 gNumScripts;
-extern s32 D_802DAC98;
-
-/*ScriptInstance* func_802C39F8(ScriptInstance* parentScript, Bytecode* nextLine, s32 newState) {
+#ifdef NON_MATCHING
+//appears to be functionally equivalent, some ordering and regalloc issues
+ScriptInstance* func_802C39F8(ScriptInstance* parentScript, Bytecode* nextLine, s32 newState) {
     ScriptInstance** curScript = gCurrentScriptListPtr;
     ScriptInstance* child;
     ScriptInstance** temp3;
@@ -82,8 +76,8 @@
     find_script_labels(child);
     if (D_802D9CA4 != 0) {
         temp7 = D_802DAC98++;
-        gScriptIndexList[temp7] = temp2;
-        gScriptIdList[temp7] = child->uniqueID;
+        gScriptIdList[temp7] = temp2;
+        gScriptIndexList[temp7] = child->uniqueID;
     }
 
     temp6 = &gStaticScriptCounter;
@@ -92,38 +86,28 @@
     }
     func_802C3390(child);
     return child;
-}*/
+}
+#else
+INCLUDE_ASM("code_e79b0_len_1920", func_802C39F8);
+#endif
 
 INCLUDE_ASM("code_e79b0_len_1920", func_802C3C10);
 
-ScriptInstance* restart_script(ScriptInstance* script) {
-    Bytecode* temp;
-=======
 ScriptInstance* restart_script(ScriptInstance* script) {
     Bytecode* ptrFirstLine = script->ptrFirstLine;
 
     // frameCounter gets set to 0 twice which makes me think a macro is being used here
->>>>>>> 2d162055
     script->loopDepth = -1;
     script->switchDepth = -1;
     script->frameCounter = 0;
     script->currentOpcode = 0;
-    script->frameCounter = 0;
-
-<<<<<<< HEAD
-    temp = script->ptrFirstLine;
-    script->ptrNextLine = temp;
-    script->ptrCurrentLine = temp;
+
+    script->ptrNextLine = ptrFirstLine;
+    script->ptrCurrentLine = ptrFirstLine;
     script->timeScale = 1.0f;
     script->frameCounter = 0;
     script->unk_158 = 0;
-=======
-    script->ptrNextLine = ptrFirstLine;
-    script->ptrCurrentLine = ptrFirstLine;
->>>>>>> 2d162055
-
-    // ???
-    script->timeScale = 1.0f;
+
     script->timeScale = gGlobalTimeSpace;
 
     find_script_labels();
