--- conflicted
+++ resolved
@@ -221,13 +221,8 @@
     HeapNode* outNode;
 
     // if no address to free then return
-<<<<<<< HEAD
     if (addrToFree == nullptr) {
-        return TRUE;
-=======
-    if (addrToFree == NULL) {
         return true;
->>>>>>> 3e5df3a4
     }
 
     // if we are not allocated then ignore this request
