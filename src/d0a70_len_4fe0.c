--- conflicted
+++ resolved
@@ -1338,8 +1338,7 @@
         s32 alpha2;
 
         if (!(state->flags & FOLD_STATE_FLAG_20)) {
-<<<<<<< HEAD
-            if ((D_80151328->flags & 1)
+            if ((gSpriteShadingProfile->flags & 1)
                 && (state->arrayIdx != 0)
                 && (state->flags & someFlags)
                 && (   state->renderType == FOLD_RENDER_TYPE_0
@@ -1347,16 +1346,6 @@
                     || state->renderType == FOLD_RENDER_TYPE_F
                     || state->renderType == FOLD_RENDER_TYPE_7)
             ) {
-=======
-            if ((gSpriteShadingProfile->flags & 1) &&
-                (state->arrayIdx != 0) &&
-                (state->flags & someFlags) &&
-                (state->renderType == FOLD_RENDER_TYPE_0
-                || state->renderType == FOLD_RENDER_TYPE_2
-                || state->renderType == FOLD_RENDER_TYPE_F
-                || state->renderType == FOLD_RENDER_TYPE_7))
-            {
->>>>>>> 0d70e3ec
                 gDPScrollMultiTile2_4b(gMasterGfxPos++,
                     fold_currentImage->raster, G_IM_FMT_CI,
                     fold_currentImage->width, fold_currentImage->height, // img size
@@ -1586,21 +1575,13 @@
     if (!(state->flags & FOLD_STATE_FLAG_20)) {
         gDPSetTextureLUT(gMasterGfxPos++, G_TT_RGBA16);
         gDPLoadTLUT_pal16(gMasterGfxPos++, 0, fold_currentImage->palette);
-<<<<<<< HEAD
-        if ((D_80151328->flags & 1)
+        if ((gSpriteShadingProfile->flags & 1)
             && (state->flags & (FOLD_STATE_FLAG_100000 | FOLD_STATE_FLAG_80000))
             && (state->renderType == FOLD_RENDER_TYPE_0
                 || state->renderType == FOLD_RENDER_TYPE_2
                 || state->renderType == FOLD_RENDER_TYPE_7
                 || state->renderType == FOLD_RENDER_TYPE_B)
         ) {
-=======
-        if ((gSpriteShadingProfile->flags & 1) && (state->flags & (FOLD_STATE_FLAG_100000 | FOLD_STATE_FLAG_80000)) &&
-            (state->renderType == FOLD_RENDER_TYPE_0
-            || state->renderType == FOLD_RENDER_TYPE_2
-            || state->renderType == FOLD_RENDER_TYPE_7
-            || state->renderType == FOLD_RENDER_TYPE_B)) {
->>>>>>> 0d70e3ec
             s32 alpha = 255;
             gDPScrollMultiTile2_4b(gMasterGfxPos++, fold_currentImage->raster, G_IM_FMT_CI,
                                     fold_currentImage->width, fold_currentImage->height,
