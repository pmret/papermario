#include "common.h"

void func_80035DF0(s16 arg0) {
    s16* tempPtr = &D_800A0942;
    *tempPtr = arg0;
}

INCLUDE_ASM(code_111f0_len_860, func_80035E00);

INCLUDE_ASM(code_111f0_len_860, func_80035E24);

INCLUDE_ASM(code_111f0_len_860, func_80035E54);

INCLUDE_ASM(code_111f0_len_860, func_80035EEC);

void func_800360FC(void) {
    game_status* gameStatus = *gGameStatusPtr;

    if (gameStatus->loadMenuState == 2) {
        func_800E973C();
    }
}

void func_80036130(void) {
    game_status* gameStatus = *gGameStatusPtr;

    gMapTransitionAlpha = 0x00;
    D_800A0942 = 0x14;
    D_800A0944 = 0x00;

    if (gameStatus->prevArea != gameStatus->areaID) {
<<<<<<< HEAD
        gameStatus->changedArea = 0x01;
=======
        gameStatus->changedArea = 1;
>>>>>>> 6ad45817
        gameStatus->prevArea = gameStatus->areaID;
    } else {
        gameStatus->changedArea = 0;
    }
}

INCLUDE_ASM(code_111f0_len_860, func_8003617C);

s32 func_800363FC(void) {
    s32 phi_return;

    if ((D_800A0944 == 4) || (phi_return = 4, (D_800A0944 == 0))) {
        phi_return = func_800E973C();
    }
    return phi_return;
}

s32 func_80036430(void) {
    player_status* pPlayerStatus = &gPlayerStatus;

    gMapTransitionAlpha = 0xFF;
    D_800A0942 = 0x14;
    D_800A0944 = 0x01;

    pPlayerStatus->flags |= 0x1000;

    return pPlayerStatus->flags;
}

INCLUDE_ASM(code_111f0_len_860, func_8003646C);

void func_80036640(void) {
}<|MERGE_RESOLUTION|>--- conflicted
+++ resolved
@@ -29,11 +29,7 @@
     D_800A0944 = 0x00;
 
     if (gameStatus->prevArea != gameStatus->areaID) {
-<<<<<<< HEAD
-        gameStatus->changedArea = 0x01;
-=======
         gameStatus->changedArea = 1;
->>>>>>> 6ad45817
         gameStatus->prevArea = gameStatus->areaID;
     } else {
         gameStatus->changedArea = 0;
