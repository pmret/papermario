--- conflicted
+++ resolved
@@ -126,96 +126,6 @@
 
 INCLUDE_ASM(ApiStatus, "evt/fx_api", func_802D8248, ScriptInstance* script, s32 isInitialCall);
 
-<<<<<<< HEAD
-s32 fx_sleep_bubble(s32, f32, f32, f32, f32, f32, EffectInstanceData**); // extern
-s32 playFX_0A(f32, f32, s32, s32, f32, f32); // extern
-s32 playFX_0B(s32, f32, f32, f32); // extern
-s32 playFX_0D(s32, f32, f32, f32, s32); // extern
-s32 playFX_0E(f32, f32, s32, s32, f32, s32); // extern
-//s32 playFX_0F(s32, f32, f32, f32, f32, f32, f32, f32); // extern
-s32 playFX_12(s32, f32, f32, f32, f32, f32, f32, s32); // extern
-s32 playFX_13(s32, f32, f32, f32, f32, s32); // extern
-s32 playFX_14(s32, f32, f32, f32, s32); // extern
-s32 playFX_15(s32, f32, f32, f32, s32); // extern
-s32 playFX_16(s32, f32, f32, f32, f32); // extern
-s32 playFX_1A(s32, f32, f32, f32, s32); // extern
-s32 playFX_1B(s32, f32, f32, f32, f32, EffectInstanceData**); // extern
-s32 playFX_1C(s32, f32, f32, f32, s32); // extern
-s32 playFX_1E(s32, f32, f32, f32, f32, f32, s32, s32*); // extern
-s32 playFX_1F(s32, f32, f32, f32, f32, f32, f32, f32); // extern
-s32 playFX_20(s32, f32, f32, f32, f32, EffectInstanceData**); // extern
-s32 playFX_21(s32, f32, f32, f32, f32, f32, s32); // extern
-s32 playFX_24(s32, f32, f32, f32, f32, s32); // extern
-s32 playFX_25(s32, f32, f32, f32); // extern
-s32 playFX_27(s32, f32, f32, f32, f32, s32); // extern
-s32 playFX_2B(s32, f32, f32, f32); // extern
-s32 playFX_2C(s32, f32, f32, f32); // extern
-s32 playFX_34(s32, f32, f32, f32, f32, EffectInstanceData**); // extern
-s32 playFX_35(s32, f32, f32, f32, f32, EffectInstanceData**); // extern
-s32 playFX_37(s32, f32, f32, f32, f32, f32, f32, s32, s32, s32); // extern
-s32 playFX_38(s32, f32, f32, f32, f32, s32); // extern
-s32 playFX_39(s32, f32, f32, f32, f32, s32); // extern
-s32 playFX_3A(s32, f32, f32, f32, f32, f32, s32, s32); // extern
-s32 playFX_3C(s32, f32, f32, f32, f32, EffectInstanceData**); // extern
-s32 playFX_3E(s32, f32, f32, f32, f32, s32); // extern
-s32 playFX_41(s32, f32, f32, f32, s32); // extern
-s32 playFX_42(s32, s32, s32, f32, s32, s32); // extern
-s32 playFX_43(s32, f32, f32, f32, f32, s32); // extern
-s32 playFX_44(s32, f32, f32, f32, f32, s32); // extern
-s32 playFX_45(s32, s32); // extern
-s32 playFX_46_whirlwind(s32, s32, f32, s32); // extern
-s32 playFX_47(s32, f32, f32, f32, f32, s32); // extern
-s32 playFX_48(s32, f32, f32, f32, f32, s32); // extern
-s32 playFX_49(s32, f32, f32, f32, f32, s32); // extern
-s32 playFX_4A(s32, f32, f32, f32, f32, f32); // extern
-s32 playFX_4B(s32, f32, f32, f32, f32, s32); // extern
-s32 playFX_4C(s32, f32, f32, f32, f32, f32, f32, f32, s32); // extern
-s32 playFX_4D(s32, f32, f32, f32, f32, s32, f32, s32, f32, s32); // extern
-s32 playFX_4F(s32, f32, f32, f32, f32, s32); // extern
-s32 playFX_53(s32, f32, f32, f32); // extern
-s32 playFX_55(s32, f32, f32, f32); // extern
-s32 playFX_57(s32, f32, f32, f32, f32, s32); // extern
-//s32 playFX_58(s32, f32, f32, f32, f32, s32); // extern
-//s32 playFX_59(s32, f32, f32, f32, f32, f32, f32, f32, s32); // extern
-//s32 playFX_5A(s32, f32, f32, f32, f32, s32); // extern
-s32 playFX_5B(s32, f32, f32, f32, f32, s32); // extern
-s32 playFX_5C(s32, f32, f32, f32, f32, s32); // extern
-s32 playFX_5D(s32, f32, f32, f32, f32, s32); // extern
-s32 playFX_5E(s32, f32, f32, f32, f32, f32, f32, f32, s32); // extern
-s32 playFX_5F(s32, f32, f32, f32, f32, s32); // extern
-s32 playFX_60(s32, f32, f32, f32, f32, s32); // extern
-s32 playFX_61(s32, f32, f32, f32, f32, s32); // extern
-s32 playFX_62(s32, f32, f32, f32, f32, s32); // extern
-s32 playFX_63(s32, f32, f32, f32, f32, f32, f32, f32, s32, s32); // extern
-//s32 playFX_64(s32, f32, f32, f32, f32, f32, f32, f32, s32); // extern
-s32 playFX_65(s32, f32, f32, f32, f32, s32); // extern
-s32 playFX_66(s32, f32, f32, f32, f32, s32); // extern
-s32 playFX_67(s32, f32, f32, f32, f32, s32); // extern
-s32 playFX_68(s32, f32, f32, f32, f32, s32); // extern
-//s32 playFX_6C(s32, f32, f32, f32, f32, s32); // extern
-s32 playFX_6D(s32, f32, f32, f32, f32, s32); // extern
-s32 playFX_6E(s32, f32, f32, f32, f32, f32, f32, s32); // extern
-s32 playFX_70(s32, f32, f32, f32, f32, f32, f32, s32, s32, f32, f32); // extern
-s32 playFX_71(s32, f32, f32, f32, f32, s32); // extern
-s32 playFX_73(s32, f32, f32, f32, f32, s32, s32); // extern
-s32 playFX_74(s32, f32, f32, f32, f32, f32, f32, f32, f32); // extern
-s32 playFX_75(s32, f32, f32, f32, f32, s32); // extern
-s32 playFX_77(s32, f32, f32, f32, f32, f32, f32, f32, s32); // extern
-s32 playFX_78(s32, f32, f32, f32, f32, s32); // extern
-s32 playFX_79(s32, f32, f32, f32, f32, s32); // extern
-s32 playFX_7A(s32, f32, f32, f32, f32, s32); // extern
-s32 playFX_7C(s32, f32, f32, f32, f32, s32); // extern
-s32 playFX_7D(s32, f32, f32, f32, f32, s32); // extern
-s32 playFX_7E(s32, f32, f32, f32, f32, s32); // extern
-s32 playFX_7F(s32, f32, f32, f32, f32, s32); // extern
-s32 playFX_81(s32, f32, f32, f32, f32, s32); // extern
-//s32 playFX_82(s32, f32, f32, f32, f32, s32); // extern
-s32 playFX_84(s32, f32, f32, f32, f32, f32); // extern
-s32 playFX_85(s32, f32, f32, f32, f32, s32); // extern
-s32 playFX_86(s32, f32, f32, f32, f32, s32); // extern
-
-=======
->>>>>>> 24e32f8b
 #ifdef NON_MATCHING
 s32 PlayEffect(ScriptInstance* script, s32 isInitialCall) {
     Bytecode* args = script->ptrReadPos;
