--- conflicted
+++ resolved
@@ -152,12 +152,7 @@
     suspend_all_group(arg);
 }
 
-<<<<<<< HEAD
-#ifdef NON_MATCHING
 ScriptInstance* start_script(Script* source, s32 priority, s32 initialState) {
-=======
-ScriptInstance* start_script(Bytecode* initialLine, s32 priority, s32 initialState) {
->>>>>>> df646f1d
     ScriptInstance* newScript;
     s32 curScriptIndex;
     s32 scriptListCount;
@@ -220,13 +215,6 @@
 
     return newScript;
 }
-<<<<<<< HEAD
-#else
-INCLUDE_ASM(ScriptInstance*, "evt/script_list", start_script, Script* source, s32 priority,
-            s32 initialState);
-#endif
-=======
->>>>>>> df646f1d
 
 ScriptInstance* start_script_in_group(Script* source, u8 priority, u8 initialState, u8 groupFlags) {
     ScriptInstance* newScript;
