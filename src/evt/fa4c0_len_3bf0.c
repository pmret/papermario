--- conflicted
+++ resolved
@@ -8,20 +8,12 @@
     EvtScript* unk_04[4];
 } UnkSndEvtData;
 
-extern EvtScript D_802D9D34;
-<<<<<<< HEAD
 extern UnkSndEvtData* D_802DB7D0;
 extern Evt* UnkSoundEvtScripts[10];
 extern s32 UnkSoundEvtIDs[10];
-s32 func_802D5B10();
-=======
-extern s32* D_802DB7D0;
-extern s32 D_802DB7D8[10];
-extern s32 D_802DB800[10];
 extern PopupMenu D_802DB830;
 
 ApiStatus func_802D5B10(Evt* script, s32 isInitialCall);
->>>>>>> d31e0b89
 
 s32 D_802D9D30 = 0;
 
@@ -88,11 +80,7 @@
     s32 musicPlayer = evt_get_variable(script, *args++);
     s32 fadeTime = evt_get_variable(script, *args++);
 
-<<<<<<< HEAD
     if (bgm_set_song(musicPlayer, -1, 0, fadeTime, 8)) {
-=======
-    if (bgm_set_song(itemID, -1, 0, evt_get_variable(script, *ptrNextPos++), 8) != 0) {
->>>>>>> d31e0b89
         return ApiStatus_DONE2;
     } else {
         return ApiStatus_BLOCK;
@@ -106,11 +94,7 @@
     s32 variation = evt_get_variable(script, *args++);
     s16 volume = evt_get_variable(script, *args++);
 
-<<<<<<< HEAD
     if (bgm_set_song(musicPlayer, songID, variation, 500, volume)) {
-=======
-    if (bgm_set_song(musicPlayer, songID, variation, 500, volume) != 0) {
->>>>>>> d31e0b89
         return ApiStatus_DONE2;
     } else {
         return ApiStatus_BLOCK;
@@ -126,11 +110,7 @@
     s16 var4 = evt_get_variable(script, *args++);
     s16 var5 = evt_get_variable(script, *args++);
 
-<<<<<<< HEAD
     if (func_8014A964(musicPlayer, songID, variation, fadeTime, var4, var5)) { 
-=======
-    if (func_8014A964(var0, var1, var2, var3, var4, var5) != 0) {
->>>>>>> d31e0b89
         return ApiStatus_DONE2;
     } else {
         return ApiStatus_BLOCK;
@@ -200,11 +180,7 @@
     Bytecode* args = script->ptrReadPos;
     s32 time = evt_get_variable(script, *args++);
 
-<<<<<<< HEAD
     if (play_ambient_sounds(-1, time)) {
-=======
-    if (play_ambient_sounds(-1, flags) != 0) {
->>>>>>> d31e0b89
         return ApiStatus_DONE2;
     } else {
         return ApiStatus_BLOCK;
@@ -215,11 +191,7 @@
     Bytecode* args = script->ptrReadPos;
     s32 soundID = evt_get_variable(script, *args++);
 
-<<<<<<< HEAD
     if (play_ambient_sounds(soundID, 250)) {
-=======
-    if (play_ambient_sounds(soundID, 0xFA) != 0) {
->>>>>>> d31e0b89
         return ApiStatus_DONE2;
     } else {
         return ApiStatus_BLOCK;
@@ -297,11 +269,6 @@
     return ApiStatus_DONE2;
 }
 
-<<<<<<< HEAD
-// TODO: probably a split here (sound_api, item_api)
-
-INCLUDE_ASM(ApiStatus, "evt/fa4c0_len_3bf0", ShowKeyChoicePopup, Evt* script, s32 isInitialCall);
-=======
 ApiStatus ShowKeyChoicePopup(Evt* script, s32 isInitialCall) {
     PlayerData* playerData = &gPlayerData;
     PopupMenu* menu = &D_802DB830;
@@ -404,7 +371,6 @@
     if (isInitialCall) {
         script->functionTemp[0] = 0;
     }
->>>>>>> d31e0b89
 
     t = script->functionTemp[0];
     switch (t) {
