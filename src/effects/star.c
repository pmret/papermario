#include "common.h"
#include "effects_internal.h"

extern Vtx_t D_09001400_333AA0[];
extern Gfx D_09001530_333BD0[];
extern Gfx D_09001650_333CF0[];
extern Gfx D_09001780_333E20[];
extern Gfx D_090017D0_333E70[];

void star_init(EffectInstance* effect);
void star_update(EffectInstance* effect);
void star_render(EffectInstance* effect);
void star_appendGfx(void* effect);

EffectInstance* star_main(s32 type, f32 startX, f32 startY, f32 startZ, f32 endX, f32 endY, f32 endZ, f32 speed) {
    EffectBlueprint bp;
    StarFXData* part;
    EffectInstance* effect;
    s32 numParts = 1;
    s32 i;

    f32 projVel;
    f32 dz;
    f32 currentYaw;
    f32 sinYaw;
    f32 cosYaw;
    f32 dy;
    f32 dx;
    f32 norm;
    f32 projVz;
    f32 projVx;
    s32 temp_s0;
    f32 length;

    bp.unk_00 = 0;
    bp.init = star_init;
    bp.update = star_update;
    bp.renderScene = star_render;
    bp.renderUI = nullptr;
    bp.effectID = EFFECT_STAR;

    effect = create_effect_instance(&bp);
    effect->numParts = 1;
    part = effect->data.star = general_heap_malloc(numParts * sizeof(*part));

<<<<<<< HEAD
    ASSERT(effect->data.star != nullptr);
    part->canBounce = TRUE;
=======
    ASSERT(effect->data.star != NULL);
    part->canBounce = true;
>>>>>>> 3e5df3a4
    part->pos.x = startX;
    part->pos.y = startY;
    part->pos.z = startZ;
    part->bounceTime = 0.0f;
    part->starAngle = 0.0f;
    part->unk_28 = 0.0f;
    part->type = type;

    if (type == FX_STAR_SMALL_BOUNCING) {
        part->scale = 0.2f;
        part->primR = rand_int(255);
        part->primG = rand_int(255 - part->primR);
        temp_s0 = 255 - part->primG;
        part->primB = temp_s0 - part->primR;
    } else {
        part->primR = 210;
        part->primG = 186;
        part->primB = 90;
        part->scale = 0.5f;
    }

    dx = endX - startX;
    dy = endY - startY;
    dz = endZ - startZ;

    norm = SQ(dx) + SQ(dy) + SQ(dz);
    length = norm;
    if (norm != 0.0f) {
        length = sqrtf(norm);
        norm = speed / length;
    }

    part->vel.x = dx * norm;
    part->vel.y = dy * norm;
    part->vel.z = dz * norm;

    currentYaw = gCameras[gCurrentCameraID].curYaw;
    cosYaw = -cos_deg(currentYaw);
    sinYaw = -sin_deg(currentYaw);

    projVx = cosYaw * part->vel.x;
    projVz = sinYaw * part->vel.z;
    projVel = SQ(projVx) + SQ(projVz);

    if (projVel != 0.0f) {
        projVel = sqrtf(projVel);
    }

    if ((cosYaw * part->vel.x) + (sinYaw * part->vel.z) < 0.0f) {
        projVel = -projVel;
        part->starAngleVel = -20.0f;
    } else {
        part->starAngleVel = 20.0f;
    }

    part->trailAngle = part->starAngle = atan2(0.0f, 0.0f, -part->vel.y, -projVel);
    part->timeLeft = length / speed;
    part->projVel = -projVel;
    guTranslate(&part->trailMatrices[0], part->pos.x, part->pos.y, part->pos.z);

    for (i = 1; i < ARRAY_COUNT(part->trailMatrices); i++) {
        part->trailMatrices[i] = part->trailMatrices[0];
    }

    part->trailMatrixPos = -1;
    return effect;
}

void star_init(EffectInstance* effect) {
}

EFFECT_DEF_LANDING_DUST(landing_dust_main);

void star_update(EffectInstance* effect) {
    PlayerStatus* playerStatus = &gPlayerStatus;
    StarFXData* data = effect->data.star;
    f32 traceStartX, traceStartY, traceStartZ, length;
    f32 dx, dy, dz;

    if (data->type >= FX_STAR_LARGE_BOUNCING) {
        length = SQ(data->vel.x) + SQ(data->vel.y) + SQ(data->vel.z);
        if (length > 0.01f) {
            length = 1.0f / sqrtf(length);
        }

        dx = data->vel.x * length * 32.0f;
        dy = data->vel.y * length * 32.0f;
        dz = data->vel.z * length * 32.0f;
        traceStartX = data->pos.x - dx;
        traceStartY = data->pos.y - dy;
        traceStartZ = data->pos.z - dz;
        length = 64.0f;

        if (data->canBounce
            && data->vel.y < 0.0f
            && npc_raycast_down_sides(0, &traceStartX, &traceStartY, &traceStartZ, &length) != 0
            && length < 42.0f
        ) {
            data->bounceTime += 1.0f;
            data->vel.y = -data->vel.y * 0.6;
            data->vel.x = data->vel.x * 0.7;
            data->projVel *= 0.7;
            data->starAngleVel *= 0.7;
            load_effect(EFFECT_LANDING_DUST);
            landing_dust_main(0, data->pos.x, data->pos.y - 5.0f, data->pos.z, 0.0f);

            if (gGameStatusPtr->context == CONTEXT_WORLD) {
                sfx_play_sound_at_position(SOUND_SEQ_SHOOTING_STAR_BOUNCE, SOUND_SPACE_DEFAULT, data->pos.x, data->pos.y, data->pos.z);
            }

            data->canBounce = false;
            if (data->bounceTime >= 10.0f) {
                data->timeLeft = -1;
            }
        }

        if (data->bounceTime != 0.0f) {
            data->vel.y += -0.5;
            data->starAngle += data->starAngleVel;
            data->trailAngle = atan2(0.0f, 0.0f, -data->vel.y, data->projVel);
        }
    }

    if (playerStatus->pos.y - data->pos.y > 300.0f) {
        data->timeLeft = -1;
    }

    data->pos.x += data->vel.x;
    data->pos.y += data->vel.y;
    data->pos.z += data->vel.z;

    if (data->timeLeft < 0) {
        remove_effect(effect);
    }
}

void star_render(EffectInstance* effect) {
    StarFXData* data = effect->data.star;
    RenderTask renderTask;
    RenderTask* renderTaskPtr = &renderTask;
    RenderTask* retTask;
    s32 renderModeTemp;

    renderTask.appendGfxArg = effect;
    renderTask.appendGfx = star_appendGfx;
    renderTask.dist = 0;
    if (data->type != FX_STAR_BACKGROUND) {
        renderModeTemp = RENDER_MODE_CLOUD_NO_ZCMP;
    } else {
        renderModeTemp = RENDER_MODE_SURF_SOLID_AA_ZB_LAYER0;
    }
    renderTaskPtr->renderMode = renderModeTemp;

    retTask = queue_render_task(&renderTask);
}

void star_appendGfx(void* effect) {
    StarFXData* data = ((EffectInstance*)effect)->data.star;
    f32 scale = data->scale;
    s32 type = data->type;
    s32 primR = data->primR;
    s32 primG = data->primG;
    s32 primB = data->primB;
    s32 idx;
    Matrix4f sp20;
    Matrix4f sp60;
    s32 i;

    gDPPipeSync(gMainGfxPos++);
    gSPSegment(gMainGfxPos++, 0x09, VIRTUAL_TO_PHYSICAL(((EffectInstance*)effect)->shared->graphics));

    guPositionF(sp20, 0.0f, -gCameras[gCurrentCameraID].curYaw, 0.0f, scale, data->pos.x, data->pos.y, data->pos.z);
    guRotateF(sp60, data->starAngle, 0.0f, 0.0f, 1.0f);
    guMtxCatF(sp60, sp20, sp20);
    guMtxF2L(sp20, &gDisplayContext->matrixStack[gMatrixListPos]);

    gSPMatrix(gMainGfxPos++, &gDisplayContext->matrixStack[gMatrixListPos++], G_MTX_PUSH | G_MTX_MUL | G_MTX_MODELVIEW);
    gDPSetPrimColor(gMainGfxPos++, 0, 80, primR, primG, primB, 255);
    gDPSetEnvColor(gMainGfxPos++, 127, 127, 127, 127);

    gSPDisplayList(gMainGfxPos++, (data->type >= FX_STAR_LARGE_BOUNCING) ? D_09001650_333CF0 : D_09001530_333BD0);
    gSPPopMatrix(gMainGfxPos++, G_MTX_MODELVIEW);
    gDPPipeSync(gMainGfxPos++);

    if (type == FX_STAR_SMALL_BOUNCING) {
        gSPDisplayList(gMainGfxPos++, D_090017D0_333E70);
    } else {
        gSPDisplayList(gMainGfxPos++, D_09001780_333E20);
    }

    data->trailMatrixPos++;
    if (data->trailMatrixPos >= ARRAY_COUNT(data->trailMatrices)) {
        data->trailMatrixPos = 0;
    }

    // draw trail
    if (data->bounceTime <= 1.0f) {
        s32 baseIdx = (data->trailMatrixPos + 5) % ARRAY_COUNT(data->trailMatrices);
        guPositionF(sp20, 0.0f, -gCameras[gCurrentCameraID].curYaw, 0.0f, scale, data->pos.x, data->pos.y, data->pos.z);
        guRotateF(sp60, data->trailAngle, 0.0f, 0.0f, 1.0f);
        guMtxCatF(sp60, sp20, sp20);
        guMtxF2L(sp20, &data->trailMatrices[data->trailMatrixPos]);

        for (i = 0; i < 5; i++) {
            idx = (baseIdx - i + ARRAY_COUNT(data->trailMatrices)) % ARRAY_COUNT(data->trailMatrices);
            gDisplayContext->matrixStack[gMatrixListPos] = data->trailMatrices[idx];

            gSPMatrix(gMainGfxPos++, &gDisplayContext->matrixStack[gMatrixListPos++], G_MTX_PUSH | G_MTX_MUL | G_MTX_MODELVIEW);
            gSPVertex(gMainGfxPos++, &D_09001400_333AA0[i * 2], 2, i * 2);
            gSPPopMatrix(gMainGfxPos++, G_MTX_MODELVIEW);
        }

        for (i = 0; i < 4; i++) {
            s32 i2 = i * 2;
            gSP2Triangles(gMainGfxPos++,
                i2    , i2 + 1, i2 + 2, i2,
                i2 + 1, i2 + 3, i2 + 2, i2 + 1);
        }

        gDPPipeSync(gMainGfxPos++);
    }
}<|MERGE_RESOLUTION|>--- conflicted
+++ resolved
@@ -43,13 +43,8 @@
     effect->numParts = 1;
     part = effect->data.star = general_heap_malloc(numParts * sizeof(*part));
 
-<<<<<<< HEAD
     ASSERT(effect->data.star != nullptr);
-    part->canBounce = TRUE;
-=======
-    ASSERT(effect->data.star != NULL);
     part->canBounce = true;
->>>>>>> 3e5df3a4
     part->pos.x = startX;
     part->pos.y = startY;
     part->pos.z = startZ;
