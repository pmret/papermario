--- conflicted
+++ resolved
@@ -86,29 +86,16 @@
                 part->color.r = 255;
                 break;
             default:
-<<<<<<< HEAD
                 part->pos.x = 0;
                 part->pos.y = player->colliderHeight * 0.5;
                 part->pos.z = 0;
-                part->rotVel.x = func_E0200000(1) * 8 - 4;
+                part->rotVel.x = effect_rand_int(1) * 8 - 4;
                 part->rotVel.y = 0;
-                part->rotVel.z = func_E0200000(1) * 8 - 4;
+                part->rotVel.z = effect_rand_int(1) * 8 - 4;
                 part->rot.x = i * 25;
                 part->rot.y = (i - 1) * 360 / (numParts - 1);
                 part->rot.z = 360 - i * 38;
                 part->scale = (f32) (i - 1) / (numParts - 1) * 0.5 + 0.5;
-=======
-                part->unk_08 = 0;
-                part->unk_0C = arg1->colliderHeight * 0.5;
-                part->unk_10 = 0;
-                part->unk_38 = effect_rand_int(1) * 8 - 4;
-                part->unk_3C = 0;
-                part->unk_40 = effect_rand_int(1) * 8 - 4;
-                part->unk_2C = i * 25;
-                part->unk_30 = (i - 1) * 360 / (numParts - 1);
-                part->unk_34 = 360 - i * 38;
-                part->unk_14 = (f32) (i - 1) / (numParts - 1) * 0.5 + 0.5;
->>>>>>> 9457e315
                 break;
         }
 
