--- conflicted
+++ resolved
@@ -782,13 +782,8 @@
                     //find free player
                     for (playerIndex = 7; playerIndex >= 0; playerIndex--) {
                         player = &manager->players[playerIndex];
-<<<<<<< HEAD
                         if (player->sefDataReadPos == nullptr) {
-                            foundPlayer = TRUE;
-=======
-                        if (player->sefDataReadPos == NULL) {
                             foundPlayer = true;
->>>>>>> 3e5df3a4
                             break;
                         }
                     }
@@ -824,13 +819,8 @@
                     //find free player
                     for (playerIndex = 7; playerIndex >= 0; playerIndex--) {
                         player = &manager->players[playerIndex];
-<<<<<<< HEAD
                         if (player->sefDataReadPos == nullptr) {
-                            foundPlayer = TRUE;
-=======
-                        if (player->sefDataReadPos == NULL) {
                             foundPlayer = true;
->>>>>>> 3e5df3a4
                             break;
                         }
                     }
@@ -895,13 +885,8 @@
                         // find free player
                         for (playerIndex = soundInfo & 0x7; playerIndex >= 0; playerIndex--) {
                             player = &manager->players[playerIndex];
-<<<<<<< HEAD
                             if (player->sefDataReadPos == nullptr) {
-                                foundPlayer = TRUE;
-=======
-                            if (player->sefDataReadPos == NULL) {
                                 foundPlayer = true;
->>>>>>> 3e5df3a4
                                 break;
                             }
                         }
