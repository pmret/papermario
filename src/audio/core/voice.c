#include "audio.h"
#include "audio/core.h"

void au_flush_finished_voices(AuGlobals* globals) {
    s32 i;

    for (i = 0; i < ARRAY_COUNT(globals->voices); i++) {
        AuVoice* voice = &globals->voices[i];

        if (voice->donePending) {
            au_syn_stop_voice(i);
<<<<<<< HEAD
            voice->donePending = FALSE;
            voice->cmdPtr = nullptr;
=======
            voice->donePending = false;
            voice->cmdPtr = NULL;
>>>>>>> 3e5df3a4
            voice->priority = AU_PRIORITY_FREE;
        }
    }
}

void au_init_voices(AuGlobals* globals) {
    s32 i;

    for (i = 0; i < ARRAY_COUNT(globals->voices); i++) {
        AuVoice* voice = &globals->voices[i];

        voice->cmdPtr = nullptr;
        voice->unused_20 = 0;
        voice->envDuration = 0;
        voice->envTimeLeft = 0;
        voice->envIntervalIndex = 0;
        voice->unused_3C = 0;
        voice->envelopeFlags = 0;
        voice->isRelativeRelease = false;
        voice->envRelativeStart = ENV_VOL_MAX;
    }
}

void au_update_voices(AuGlobals* globals) {
    AuVoice* voice;
    s16 current;
    s8 temp;
    s32 i;

    for (i = 0; i < ARRAY_COUNT(globals->voices); i++) {
        voice = &globals->voices[i];

        // skip inactive voices
        if (voice->cmdPtr == nullptr) {
            continue;
        }

        if (voice->envelopeFlags & AU_VOICE_ENV_FLAG_HANDLED_VOL_CHANGE) {
            // client volume changed on previous frame
            au_voice_after_volume_change(voice);
            continue;
        }

        if (voice->envelopeFlags & AU_VOICE_ENV_FLAG_KEY_RELEASED) {
            // client released the key
            voice->envelopeFlags &= ~AU_VOICE_ENV_FLAG_KEY_RELEASED;
            voice->envelopeFlags |= AU_VOICE_ENV_FLAG_RELEASING;
            voice->cmdPtr = (u8*)voice->envelope.cmdListRelease;

            // the key can be released before the press envelope is complete
            if (voice->envTimeLeft > AU_FRAME_USEC) {
                // get interpolated "current" value
                voice->envInitial += (s32) (voice->envDelta * (f32) (voice->envDuration - voice->envTimeLeft));
            } else {
                voice->envInitial = voice->envTarget;
            }

            // read the first interval of the release envelope
            voice->envIntervalIndex = *voice->cmdPtr++;
            temp = *voice->cmdPtr;
            if (*(s8*)voice->cmdPtr++ < 0) {
                // in this case release volumes are relative to last press volume
                temp &= 0x7F;
                voice->isRelativeRelease = true;
                voice->envRelativeStart = voice->envInitial;
            }
            voice->envTarget = temp;
            voice->envTimeLeft = AuEnvelopeIntervals[voice->envIntervalIndex];
            voice->envDuration = voice->envTimeLeft;

            if (voice->envelopeFlags & AU_VOICE_ENV_FLAG_VOL_CHANGED) {
                voice->envelopeFlags &= ~AU_VOICE_ENV_FLAG_VOL_CHANGED;
                if (voice->envTimeLeft > AU_FRAME_USEC) {
                    voice->envTimeLeft -= AU_FRAME_USEC;
                    voice->envelopeFlags |= AU_VOICE_ENV_FLAG_HANDLED_VOL_CHANGE;
                    current = voice->envInitial + (s32) (voice->envDelta * (voice->envDuration - voice->envTimeLeft));
                } else {
                    current = voice->envTarget;
                }
                voice->delta = AUDIO_SAMPLES;
            } else {
                voice->delta = au_voice_get_delta(voice->envDuration);
                current = voice->envTarget;
            }
            voice->volume = VOL_MULT_4(current, voice->clientVolume, voice->envRelativeStart, voice->envScale);
            voice->syncFlags |= AU_VOICE_SYNC_FLAG_PARAMS;
        } else {
            if (voice->envTimeLeft == -1) {
                // keep current volume, this is 'sustain' phase
                if (voice->envelopeFlags & AU_VOICE_ENV_FLAG_VOL_CHANGED) {
                    voice->envelopeFlags &= ~AU_VOICE_ENV_FLAG_VOL_CHANGED;
                    voice->volume = VOL_MULT_4(voice->envInitial, voice->clientVolume, voice->envRelativeStart, voice->envScale);
                    voice->syncFlags |= AU_VOICE_SYNC_FLAG_PARAMS;
                }
            } else {
                voice->envTimeLeft -= AU_FRAME_USEC;
                if (voice->envTimeLeft <= 0) {
                    if (*voice->cmdPtr == ENV_CMD_END) {
                        if (voice->envelopeFlags & AU_VOICE_ENV_FLAG_RELEASING) {
                            // if we reached the end after key release, stop the voice completely
                            voice->envelopeFlags = 0;
<<<<<<< HEAD
                            voice->cmdPtr = nullptr;
                            voice->donePending = TRUE;
=======
                            voice->cmdPtr = NULL;
                            voice->donePending = true;
>>>>>>> 3e5df3a4
                        } else {
                            // we reached the end of press cmdlist, keep the last volume until the key is released
                            voice->envTimeLeft = -1;
                            voice->envDuration = -1;
                            voice->envIntervalIndex = ENV_TIME_300MS; // doesn't seem to affect anything
                            voice->delta = AUDIO_SAMPLES;
                            voice->envDelta = 0.0f;
                            voice->envInitial = voice->envTarget;
                        }
                    } else {
                        // get next envelope point
                        voice->envIntervalIndex = au_voice_step(voice);
                        voice->envInitial = voice->envTarget;
                        voice->envTarget = (*voice->cmdPtr++) & 0x7F;
                        voice->envTimeLeft = AuEnvelopeIntervals[voice->envIntervalIndex];
                        voice->envDuration = voice->envTimeLeft;
                        if (voice->envDuration != 0) {
                            voice->envDelta = ((f32) voice->envTarget - (f32) voice->envInitial) / (f32) voice->envDuration;
                        } else {
                            voice->envDelta = 0.0f;
                        }
                        if (voice->envelopeFlags & AU_VOICE_ENV_FLAG_VOL_CHANGED) {
                            voice->envelopeFlags &= ~AU_VOICE_ENV_FLAG_VOL_CHANGED;
                            if (voice->envTimeLeft > AU_FRAME_USEC) {
                                voice->envTimeLeft -= AU_FRAME_USEC;
                                voice->envelopeFlags |= AU_VOICE_ENV_FLAG_HANDLED_VOL_CHANGE;
                                current = voice->envInitial + (s32) (voice->envDelta * (voice->envDuration - voice->envTimeLeft));
                            } else {
                                current = voice->envTarget;
                            }
                            voice->delta = AUDIO_SAMPLES;
                        } else {
                            voice->delta = au_voice_get_delta(voice->envDuration);
                            current = voice->envTarget;
                        }
                        voice->volume = VOL_MULT_4(current, voice->clientVolume, voice->envRelativeStart, voice->envScale);
                        voice->syncFlags |= AU_VOICE_SYNC_FLAG_PARAMS;
                    }
                } else {
                    // we are between two envelope points, do nothing, just handle client volume change
                    if (voice->envelopeFlags & AU_VOICE_ENV_FLAG_VOL_CHANGED) {
                        voice->envelopeFlags &= ~AU_VOICE_ENV_FLAG_VOL_CHANGED;
                        if (voice->envTimeLeft > AU_FRAME_USEC) {
                            voice->envTimeLeft -= AU_FRAME_USEC;
                            voice->envelopeFlags |= AU_VOICE_ENV_FLAG_HANDLED_VOL_CHANGE;
                            current = voice->envInitial + (s32) (voice->envDelta * (voice->envDuration - voice->envTimeLeft));
                        } else {
                            current = voice->envTarget;
                        }
                        voice->delta = AUDIO_SAMPLES;
                        voice->volume = VOL_MULT_4(current, voice->clientVolume, voice->envRelativeStart, voice->envScale);
                        voice->syncFlags |= AU_VOICE_SYNC_FLAG_PARAMS;
                    }
                }
            }
        }
    }
}

void au_voice_after_volume_change(AuVoice* voice) {
    voice->volume = VOL_MULT_4(voice->envTarget, voice->clientVolume, voice->envRelativeStart, voice->envScale);
    voice->delta = au_voice_get_delta(voice->envTimeLeft);
    voice->envelopeFlags &= ~AU_VOICE_ENV_FLAG_HANDLED_VOL_CHANGE;
    voice->syncFlags |= AU_VOICE_SYNC_FLAG_PARAMS;
}

s32 au_voice_get_delta(s32 usecs) {
    return (usecs / AU_FRAME_USEC) * AUDIO_SAMPLES;
}

void au_voice_start(AuVoice* voice, EnvelopeData* envData) {
    s32 intervalIndex;

    voice->envelope.cmdListPress = envData->cmdListPress;
    voice->cmdPtr = voice->envelope.cmdListPress;
    voice->envelope.cmdListRelease = envData->cmdListRelease;
    voice->envScale = ENV_VOL_MAX;
    voice->loopStart = nullptr;

    intervalIndex = au_voice_step(voice);
    voice->envelopeFlags = 0;
    voice->envInitial = 0;
    voice->envTarget = *voice->cmdPtr++;
    voice->envIntervalIndex = intervalIndex;
    voice->envDuration = AuEnvelopeIntervals[intervalIndex];
    voice->envTimeLeft = voice->envDuration;

    voice->volume = VOL_MULT_3(voice->envTarget, voice->clientVolume, voice->envScale);
    voice->delta = au_voice_get_delta(voice->envDuration);
    if (voice->envDuration != 0) {
        voice->envDelta = ((f32) voice->envTarget - (f32) voice->envInitial) / voice->envDuration;
    } else {
        voice->envDelta = 0.0f;
    }
    voice->isRelativeRelease = false;
    voice->envRelativeStart = ENV_VOL_MAX;
}

u8 au_voice_step(AuVoice* voice) {
    u32 op;
    u8 arg;

    while (true) {
        if ((s8)(op = *voice->cmdPtr++) >= 0) {
            break;
        }
        switch ((u8)op) {
            case ENV_CMD_SET_SCALE:
                arg = *voice->cmdPtr++;
                if (arg > ENV_VOL_MAX) {
                    arg = ENV_VOL_MAX;
                }
                voice->envScale = arg;
                break;
            case ENV_CMD_ADD_SCALE:
                voice->envScale += (s8) *voice->cmdPtr++;
                if (voice->envScale > ENV_VOL_MAX) {
                    voice->envScale = ENV_VOL_MAX;
                } else if (voice->envScale < 0) {
                    voice->envScale = 0;
                }
                break;
            case ENV_CMD_START_LOOP:
                voice->loopCounter = *voice->cmdPtr++; // 0 = infinite loop
                voice->loopStart = voice->cmdPtr;
                break;
            case ENV_CMD_END_LOOP:
                voice->cmdPtr++;
                if (voice->loopCounter == 0 || --voice->loopCounter != 0) {
                    voice->cmdPtr = voice->loopStart;
                }
                break;
            default:
                // unknown command, skip argument
                voice->cmdPtr++;
                break;
        }
    }
    return op;
}

void au_voice_set_vol_changed(AuVoice* voice) {
    voice->envelopeFlags |= AU_VOICE_ENV_FLAG_VOL_CHANGED;
}<|MERGE_RESOLUTION|>--- conflicted
+++ resolved
@@ -9,13 +9,8 @@
 
         if (voice->donePending) {
             au_syn_stop_voice(i);
-<<<<<<< HEAD
-            voice->donePending = FALSE;
+            voice->donePending = false;
             voice->cmdPtr = nullptr;
-=======
-            voice->donePending = false;
-            voice->cmdPtr = NULL;
->>>>>>> 3e5df3a4
             voice->priority = AU_PRIORITY_FREE;
         }
     }
@@ -117,13 +112,8 @@
                         if (voice->envelopeFlags & AU_VOICE_ENV_FLAG_RELEASING) {
                             // if we reached the end after key release, stop the voice completely
                             voice->envelopeFlags = 0;
-<<<<<<< HEAD
                             voice->cmdPtr = nullptr;
-                            voice->donePending = TRUE;
-=======
-                            voice->cmdPtr = NULL;
                             voice->donePending = true;
->>>>>>> 3e5df3a4
                         } else {
                             // we reached the end of press cmdlist, keep the last volume until the key is released
                             voice->envTimeLeft = -1;
