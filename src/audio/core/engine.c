#include "audio.h"
#include "audio/core.h"
#include "ld_addrs.h"

AuCallback BeginSoundUpdateCallback;
BGMPlayer* gBGMPlayerA;
BGMPlayer* gBGMPlayerB;
BGMPlayer* gBGMPlayerC;
SoundManager* gSoundManager;
AuGlobals* gSoundGlobals;
AmbienceManager* gAuAmbienceManager;

// data
extern u16 PerceptualVolumeLevels[9];
extern u8 EnvelopePressDefault[];
extern u8 EnvelopeReleaseDefault[];
extern f32 AlTuneScaling[];

#ifdef SHIFT
#define SBN_ROM_OFFSET (s32) audio_ROM_START
#elif VERSION_JP
#define SBN_ROM_OFFSET 0xFC0000
#elif VERSION_PAL
#define SBN_ROM_OFFSET 0x13A0000
#else
#define SBN_ROM_OFFSET 0xF00000
#endif

void au_release_voice(u8 index) {
    AuVoice* voice = &gSoundGlobals->voices[index];

    voice->cmdPtr = nullptr;
    voice->priority = AU_PRIORITY_FREE;
}

void au_engine_init(s32 outputRate) {
    AuGlobals* globals;
    ALHeap* alHeap;
    SBNFileEntry fileEntry;
    s32* dummyTrackData;
    u8 effects[4];
    u32 i;

    alHeap = gSynDriverPtr->heap;
    gSoundGlobals = alHeapAlloc(alHeap, 1, sizeof(*gSoundGlobals));

    gBGMPlayerA = alHeapAlloc(alHeap, 1, sizeof(*gBGMPlayerA));
    gBGMPlayerB = alHeapAlloc(alHeap, 1, sizeof(*gBGMPlayerB));
    gBGMPlayerC = alHeapAlloc(alHeap, 1, sizeof(*gBGMPlayerC));
    gSoundManager = alHeapAlloc(alHeap, 1, sizeof(*gSoundManager));
    gAuAmbienceManager = alHeapAlloc(alHeap, 1, sizeof(*gAuAmbienceManager));
    gBGMPlayerA->soundManager = gSoundManager;
    gAuAmbienceManager->globals = gSoundGlobals;

    globals = gSoundGlobals;
    dummyTrackData = alHeapAlloc(alHeap, 1, 0x8000);
    globals->dataBGM[0] = (BGMHeader*) &dummyTrackData[0];
    globals->dataBGM[1] = (BGMHeader*) &dummyTrackData[0x1400];
    globals->dataMSEQ[0] = (MSEQHeader*) &dummyTrackData[0x1C00];
    globals->dataMSEQ[1] = (MSEQHeader*) &dummyTrackData[0x1400];

    for (i = 0; i < ARRAY_COUNT(globals->snapshots); i++) {
        globals->snapshots[i].bgmPlayer = alHeapAlloc(alHeap, 1, sizeof(BGMPlayer));
    }

    globals->dataSEF = alHeapAlloc(alHeap, 1, 0x5200);
    globals->defaultInstrument = alHeapAlloc(alHeap, 1, sizeof(Instrument));
    globals->dataPER = alHeapAlloc(alHeap, 1, 6 * sizeof(PEREntry));
    globals->dataPRG = alHeapAlloc(alHeap, 1, PRG_MAX_COUNT * sizeof(BGMInstrumentInfo));
    globals->musicEventQueue = alHeapAlloc(alHeap, 1, MUS_QUEUE_SIZE * sizeof(MusicEventTrigger));
    globals->outputRate = outputRate;
    au_reset_instrument(globals->defaultInstrument);
    au_reset_drum_entry(&globals->defaultDrumEntry);
    au_reset_instrument_entry(&globals->defaultPRGEntry);
    snd_song_clear_music_events();

    globals->audioThreadCallbacks[0] = nullptr;
    globals->audioThreadCallbacks[1] = nullptr;

    for (i = 0; i < ARRAY_COUNT(globals->snapshots); i++) {
        globals->snapshots[i].assigned = 0;
        globals->snapshots[i].priority = 0;
    }

    for (i = 0; i < ARRAY_COUNT(globals->effectChanges); i++) {
        globals->effectChanges[i].type = AU_FX_NONE;
        globals->effectChanges[i].changed = false;
    }

    for (i = 0; i < ARRAY_COUNT(globals->voices); i++) {
        AuVoice* voice;
        au_pvoice_set_bus(i, FX_BUS_BGMA_MAIN);
        au_syn_set_wavetable(i, globals->defaultInstrument);
        voice = &globals->voices[i];
        voice->instrument = nullptr;
        voice->pitchRatio = 0;
        voice->volume = -1;
        voice->pan = 0xFF;
        voice->reverb = 0xFF;
        voice->busID = 0;
        voice->donePending = false;
        voice->syncFlags = 0;
        voice->clientPriority = AU_PRIORITY_FREE;
        voice->priority = AU_PRIORITY_FREE;
    }

    au_load_INIT(globals, SBN_ROM_OFFSET, alHeap);

    for (i = 0; i < ARRAY_COUNT(globals->auxBanks); i++) {
        globals->auxBanks[i] = alHeapAlloc(alHeap, 1, sizeof(BKFileBuffer));
    }

    au_bgm_player_init(gBGMPlayerA, AU_PRIORITY_BGM_PLAYER_MAIN, FX_BUS_BGMA_MAIN, globals);
    effects[0] = FX_BUS_BGMA_MAIN;
    effects[1] = FX_BUS_BGMA_AUX;
    effects[2] = -1;
    effects[3] = -1;
    au_bgm_set_effect_indices(gBGMPlayerA, effects);

    au_bgm_player_init(gBGMPlayerB, AU_PRIORITY_BGM_PLAYER_AUX, FX_BUS_BGMB, globals);
    effects[0] = FX_BUS_BGMB;
    effects[1] = -1;
    effects[2] = -1;
    effects[3] = -1;
    au_bgm_set_effect_indices(gBGMPlayerB, effects);

    au_sfx_init(gSoundManager, AU_PRIORITY_SFX_MANAGER, FX_BUS_SOUND, globals, 16);
    au_mseq_manager_init(gAuAmbienceManager, AU_PRIORITY_MSEQ_MANAGER, FX_BUS_SOUND, globals);
    au_init_voices(globals);
    au_load_BK_headers(globals, alHeap);
    if (au_fetch_SBN_file(globals->extraFileList[0], AU_FMT_SEF, &fileEntry) == AU_RESULT_OK) {
        au_read_rom(fileEntry.offset, globals->dataSEF, fileEntry.data & 0xFFFFFF);
    }
    au_sfx_load_groups_from_SEF(gSoundManager);
    if (au_fetch_SBN_file(globals->extraFileList[1], AU_FMT_PER, &fileEntry) == AU_RESULT_OK) {
        au_load_PER(globals, fileEntry.offset);
    }
    if (au_fetch_SBN_file(globals->extraFileList[2], AU_FMT_PRG, &fileEntry) == AU_RESULT_OK) {
        au_load_PRG(globals, fileEntry.offset);
    }

    globals->bankSets[BANK_SET_IDX_0] = globals->auxBankSet;
    globals->bankSets[BANK_SET_IDX_1] = globals->bankSet2;
    globals->bankSets[BANK_SET_IDX_2] = globals->defaultBankSet;
    globals->bankSets[BANK_SET_IDX_3] = globals->musicBankSet;
    globals->bankSets[BANK_SET_IDX_4] = globals->bankSet4;
    globals->bankSets[BANK_SET_IDX_5] = globals->bankSet5;
    globals->bankSets[BANK_SET_IDX_6] = globals->bankSet6;
    globals->bankSets[BANK_SET_IDX_7] = globals->auxBankSet;

    globals->channelDelaySide = AU_DELAY_CHANNEL_NONE;
    globals->channelDelayTime = 0;
    globals->channelDelayBusID = 0;
    globals->channelDelayPending = false;

    au_init_delay_channel(0);
    snd_notify_engine_ready(alHeap);
}

/// used to initialize the default Instrument
static void au_reset_instrument(Instrument* instrument) {
    instrument->wavData = DummyInstrumentWavData;
    instrument->wavDataLength = sizeof(DummyInstrumentWavData);
    instrument->predictor = DummyInstrumentCodebook;
    instrument->codebookSize = sizeof(DummyInstrumentCodebook);
    instrument->keyBase = DEFAULT_KEYBASE;
    instrument->loopState = nullptr;
    instrument->loopStart = 0;
    instrument->loopEnd = 0;
    instrument->loopCount = 0;
    instrument->type = 0;
    instrument->useDma = false;
    instrument->envelopes = &DummyInstrumentEnvelope;
    instrument->unused_26 = 0;
    instrument->unused_27 = 0;
    instrument->unused_28 = 0;
    instrument->unused_29 = 0;
    instrument->unused_2A = 0;
    instrument->unused_2B = 0;
    instrument->pitchRatio = 0.5f;
}

/// used to initialize the default BGMDrumInfo
static void au_reset_drum_entry(BGMDrumInfo* info) {
    // @bug index 0x10 will overflow defaultBankSet and choose first instrument from musicBankSet instead?
    info->bankPatch = (BANK_SET_IDX_2 << 12) | 0x10;
    info->keyBase = DEFAULT_KEYBASE;
    info->volume = AU_MAX_VOLUME_8;
    info->pan = 64;
    info->reverb = 0;
    info->randTune = 0;
    info->randVolume = 0;
    info->randPan = 0;
    info->randReverb = 0;
}

/// used to initialize the default BGMInstrumentInfo
static void au_reset_instrument_entry(BGMInstrumentInfo* info) {
    // @bug index 0x10 will overflow defaultBankSet and choose first instrument from musicBankSet instead?
    info->bankPatch = (BANK_SET_IDX_2 << 12) | 0x10;
    info->volume = AU_MAX_VOLUME_8;
    info->pan = 64;
    info->reverb = 0;
    info->coarseTune = 0;
    info->fineTune = 0;
}

/// Called exactly once per audio frame (every 5.75ms at 32kHz).
/// Updates MSEQ, SFX, and BGM players for the current audio frame.
void au_update_clients_for_audio_frame(void) {
    AuGlobals* globals = gSoundGlobals;
    SoundManager* sfxManager = gSoundManager;
    AmbienceManager* ambManager = gAuAmbienceManager;
    BGMPlayer* bgmPlayer;

    au_syn_begin_audio_frame(globals);

    // Update ambience manager every other frame
    ambManager->nextUpdateCounter -= ambManager->nextUpdateStep;
    if (ambManager->nextUpdateCounter <= 0) {
        ambManager->nextUpdateCounter += ambManager->nextUpdateInterval;
        au_mseq_manager_audio_frame_update(ambManager);
    }

     // Update volume fade for SFX bus
    if (sfxManager->fadeInfo.baseTicks != 0) {
        au_fade_update(&sfxManager->fadeInfo);
        au_fade_set_volume(sfxManager->busID, sfxManager->fadeInfo.baseVolume >> 16, sfxManager->busVolume);
    }

    // Periodic SFX manager update
    sfxManager->nextUpdateCounter -= sfxManager->nextUpdateStep;
    if (sfxManager->nextUpdateCounter <= 0) {
        sfxManager->nextUpdateCounter += sfxManager->nextUpdateInterval;
        sfxManager->prevUpdateResult = au_sfx_manager_audio_frame_update(sfxManager);
    }

    // Update gBGMPlayerB
    if (!PreventBGMPlayerUpdate) {
        bgmPlayer = gBGMPlayerB;
        if (bgmPlayer->fadeInfo.baseTicks != 0) {
            au_bgm_update_fade(bgmPlayer);
        }
        if (bgmPlayer->songName != 0) {
            bgmPlayer->songPlayingCounter++;
        }

        bgmPlayer->nextUpdateCounter -= bgmPlayer->nextUpdateStep;
        if (bgmPlayer->nextUpdateCounter <= 0) {
            bgmPlayer->nextUpdateCounter += bgmPlayer->tickUpdateInterval;
            bgmPlayer->prevUpdateResult = au_bgm_player_audio_frame_update(bgmPlayer);
        }
    }

    // Update gBGMPlayerA
    if (!PreventBGMPlayerUpdate) {
        if (globals->resumeRequested) {
            au_bgm_restore_copied_player(globals);
        }
        bgmPlayer = gBGMPlayerA;
        if (bgmPlayer->fadeInfo.envelopeTicks != 0) {
            au_fade_update_envelope(&bgmPlayer->fadeInfo);
            if (bgmPlayer->fadeInfo.baseTicks == 0) {
                au_bgm_update_bus_volumes(bgmPlayer);
            } else {
                au_bgm_update_fade(bgmPlayer);
            }
        } else if (bgmPlayer->fadeInfo.baseTicks != 0) {
            au_bgm_update_fade(bgmPlayer);
        }
        if (bgmPlayer->songName != 0) {
            bgmPlayer->songPlayingCounter++;
        }

        bgmPlayer->nextUpdateCounter -= bgmPlayer->nextUpdateStep;
        if (bgmPlayer->nextUpdateCounter <= 0) {
            bgmPlayer->nextUpdateCounter += bgmPlayer->tickUpdateInterval;
            bgmPlayer->prevUpdateResult = au_bgm_player_audio_frame_update(bgmPlayer);
        }
    }

    // With all clients updated, now update all voices
    au_update_voices(globals);
}

void au_update_clients_for_video_frame(void) {
    AuGlobals* globals = gSoundGlobals;
    BGMPlayer* player = gBGMPlayerA;
    SoundManager* manager = gSoundManager;

    if (globals->flushMusicEventQueue) {
        snd_song_clear_music_events();
    }

    BeginSoundUpdateCallback = globals->audioThreadCallbacks[0];
    if (BeginSoundUpdateCallback != nullptr) {
        BeginSoundUpdateCallback();
    }

    au_bgm_begin_video_frame(player);

    player = gBGMPlayerB;
    au_bgm_begin_video_frame(player);

    au_sfx_begin_video_frame(manager);
}

void au_syn_begin_audio_frame(AuGlobals* globals) {
    u32 i;

    if (globals->channelDelayState == AU_DELAY_STATE_REQUEST_OFF) {
        globals->channelDelayState = AU_DELAY_STATE_OFF;
        au_disable_channel_delay();
    }

    if (globals->channelDelayPending && (globals->channelDelayState == AU_DELAY_STATE_ON)) {
        switch (globals->channelDelaySide) {
            case AU_DELAY_CHANNEL_LEFT:
                au_set_delay_time(globals->channelDelayTime);
                au_delay_left_channel(globals->channelDelayBusID);
                globals->channelDelayPending = false;
                break;
            case AU_DELAY_CHANNEL_RIGHT:
                au_set_delay_time(globals->channelDelayTime);
                au_delay_right_channel(globals->channelDelayBusID);
                globals->channelDelayPending = false;
                break;
            default:
                au_disable_channel_delay();
                globals->channelDelayPending = false;
                break;
        }
    }

    // handle effect bus changes
    if (globals->effectChanges[FX_BUS_BGMA_MAIN].changed) {
        au_bus_set_effect(FX_BUS_BGMA_MAIN, globals->effectChanges[FX_BUS_BGMA_MAIN].type);
        globals->effectChanges[FX_BUS_BGMA_MAIN].changed = false;
    }
    if (globals->effectChanges[FX_BUS_SOUND].changed) {
        au_bus_set_effect(FX_BUS_SOUND, globals->effectChanges[FX_BUS_SOUND].type);
        globals->effectChanges[FX_BUS_SOUND].changed = false;

    } if (globals->effectChanges[FX_BUS_BGMB].changed) {
        au_bus_set_effect(FX_BUS_BGMB, globals->effectChanges[FX_BUS_BGMB].type);
        globals->effectChanges[FX_BUS_BGMB].changed = false;
    }
    if (globals->effectChanges[FX_BUS_BGMA_AUX].changed) {
        au_bus_set_effect(FX_BUS_BGMA_AUX, globals->effectChanges[FX_BUS_BGMA_AUX].type);
        globals->effectChanges[FX_BUS_BGMA_AUX].changed = false;
    }

    for (i = 0; i < ARRAY_COUNT(globals->voices); i++) {
        AuVoice* voice = &globals->voices[i];
        u8 voiceUpdateFlags = voice->syncFlags;

        if (voice->donePending) {
            au_syn_stop_voice(i);
<<<<<<< HEAD
            voice->donePending = FALSE;
            voice->cmdPtr = nullptr;
=======
            voice->donePending = false;
            voice->cmdPtr = NULL;
>>>>>>> 3e5df3a4
            voice->priority = AU_PRIORITY_FREE;
        }

        if (voiceUpdateFlags & AU_VOICE_SYNC_FLAG_ALL) {
            au_voice_start(voice, &voice->envelope);
            au_syn_start_voice_params(i, voice->busID, voice->instrument, voice->pitchRatio, voice->volume, voice->pan, voice->reverb, voice->delta);
            // priority may be AU_PRIORITY_FREE if this voice was stolen and reset
            voice->priority = voice->clientPriority;
        } else {
            if (voiceUpdateFlags & AU_VOICE_SYNC_FLAG_PITCH) {
                au_syn_set_pitch(i, voice->pitchRatio);
            }

            if (voiceUpdateFlags & AU_VOICE_SYNC_FLAG_PARAMS) {
                au_syn_set_mixer_params(i, voice->volume, voice->delta, voice->pan, voice->reverb);
            } else if (voiceUpdateFlags & AU_VOICE_SYNC_FLAG_PAN_FXMIX) {
                au_syn_set_pan_fxmix(i, voice->pan, voice->reverb);
            }
        }
        voice->syncFlags = 0;
    }
}

void au_reset_nonfree_voice(AuVoice* voice, u8 index) {
    if (voice->priority != AU_PRIORITY_FREE) {
<<<<<<< HEAD
        voice->cmdPtr = nullptr;
        voice->donePending = TRUE;
=======
        voice->cmdPtr = NULL;
        voice->donePending = true;
>>>>>>> 3e5df3a4
        voice->syncFlags = 0;
        au_syn_set_volume_delta(index, 0, AUDIO_SAMPLES);
    }
}

void au_reset_voice(AuVoice* voice, u8 voiceIdx) {
<<<<<<< HEAD
    voice->cmdPtr = nullptr;
    voice->donePending = TRUE;
=======
    voice->cmdPtr = NULL;
    voice->donePending = true;
>>>>>>> 3e5df3a4
    voice->syncFlags = 0;
    au_syn_set_volume_delta(voiceIdx, 0, AUDIO_SAMPLES);
}

// array offsets into AlTuneScaling
#define TUNE_SCALING_ARR_AMPLIFY_FINE 0
#define TUNE_SCALING_ARR_AMPLIFY_COARSE 128
#define TUNE_SCALING_ARR_ATTENUATE_FINE 160
#define TUNE_SCALING_ARR_ATTENUATE_COARSE 288

f32 au_compute_pitch_ratio(s32 tuning) {
    if (tuning >= 0) {
        return AlTuneScaling[(tuning & 0x7F) + TUNE_SCALING_ARR_AMPLIFY_FINE]
            * AlTuneScaling[((tuning & 0xF80) >> 7) + TUNE_SCALING_ARR_AMPLIFY_COARSE];
    } else {
        tuning = -tuning;
        return AlTuneScaling[(tuning & 0x7F) + TUNE_SCALING_ARR_ATTENUATE_FINE]
            * AlTuneScaling[((tuning & 0x3F80) >> 7) + TUNE_SCALING_ARR_ATTENUATE_COARSE];
    }
}

void au_fade_init(Fade* fade, s32 time, s32 startValue, s32 endValue) {
    fade->baseVolume = startValue << 16;
    fade->baseTarget = endValue;

    if (time != 0) {
        fade->baseTicks = (time * 1000) / AU_FRAME_USEC;
        fade->baseStep = ((endValue << 16) - fade->baseVolume) / fade->baseTicks;
    } else {
        fade->baseTicks = 1;
        fade->baseStep = 0;
    }

    fade->onCompleteCallback = nullptr;
}

void au_fade_clear(Fade* fade) {
    fade->baseTicks = 0;
    fade->baseStep = 0;
    fade->onCompleteCallback = nullptr;
}

void au_fade_update(Fade* fade) {
    fade->baseTicks--;

    if ((fade->baseTicks << 16) != 0) {
        fade->baseVolume += fade->baseStep;
    } else {
        fade->baseVolume = fade->baseTarget << 16;
        if (fade->onCompleteCallback != nullptr) {
            fade->onCompleteCallback();
            fade->baseStep = 0;
            fade->onCompleteCallback = nullptr;
        }
    }
}

void au_fade_set_volume(u8 busID, u16 volume, s32 busVolume) {
    au_bus_set_volume(busID, (u32)(volume * busVolume) / AU_MAX_BUS_VOLUME);
}

void au_fade_flush(Fade* fade) {
    if (fade->baseTicks == 0) {
        fade->baseTicks = 1;
        fade->baseStep = 0;
        fade->baseTarget = ((u32)fade->baseVolume >> 16);
    }
}

void au_fade_set_envelope(Fade* fade, s16 value) {
    fade->envelopeVolume = value << 16;
    fade->envelopeTarget = value;
    fade->envelopeTicks = 0;
    fade->envelopeStep = 0;
}

void au_fade_calc_envelope(Fade* fade, u32 duration, s32 target) {
    s16 ticks;
    s32 delta;

    if (duration >= 250 && duration <= 100000) {
        ticks = (s32)(duration * 1000) / AU_FRAME_USEC;
        delta = (target << 16) - fade->envelopeVolume;

        fade->envelopeTarget = target;
        fade->envelopeTicks = ticks;
        fade->envelopeStep = delta / ticks;
    } else {
        fade->envelopeTicks = 0;
        fade->envelopeStep = 0;
    }
}

void au_fade_update_envelope(Fade* fade) {
    fade->envelopeTicks--;

    if (fade->envelopeTicks != 0) {
        fade->envelopeVolume += fade->envelopeStep;
    } else {
        fade->envelopeStep = 0;
        fade->envelopeVolume = fade->envelopeTarget << 16;
    }
}

/// Note that bank is supplied as BankSetIndex and not BankSet, which means it will be used to perform a raw
/// access into AuGlobals::bankSets. This does not affect values above 3, but 1 and 2 differ.
Instrument* au_get_instrument(AuGlobals* globals, BankSetIndex bank, s32 patch, EnvelopeData* envData) {
    // note that patch here can be up to 255, selecting from a maximum of 16 instruments and 16 banks per group
    Instrument* instrument = (*globals->bankSets[(bank & 0x70) >> 4])[patch];
    EnvelopePreset* envelope = instrument->envelopes;
    u32 envelopeIdx = bank & 3;

    if (envelopeIdx < envelope->count) {
        envData->cmdListPress = AU_FILE_RELATIVE(envelope, envelope->offsets[envelopeIdx].offsetPress);
        envData->cmdListRelease = AU_FILE_RELATIVE(envelope, envelope->offsets[envelopeIdx].offsetRelease);
    } else {
        envData->cmdListPress = EnvelopePressDefault;
        envData->cmdListRelease = &EnvelopePressDefault[4]; //EnvelopeReleaseDefault;
    }
    return instrument;
}

void au_get_bgm_player_and_file(u32 playerIndex, BGMHeader** outFile, BGMPlayer** outPlayer) {
    AuGlobals* globals = gSoundGlobals;

    switch (playerIndex) {
        case 0:
            *outFile = globals->dataBGM[0];
            *outPlayer = gBGMPlayerA;
            break;
        case 1:
            *outFile = globals->dataBGM[1];
            *outPlayer = gBGMPlayerB;
            break;
        case 2:
            *outFile = globals->dataBGM[0];
            *outPlayer = gBGMPlayerA;
            break;
        default:
            *outFile = nullptr;
            *outPlayer = nullptr;
            break;
    }
}

void au_get_bgm_player(u32 playerIndex, BGMPlayer** outPlayer) {
    switch (playerIndex) {
        case 0:
            *outPlayer = gBGMPlayerA;
            break;
        case 1:
            *outPlayer = gBGMPlayerB;
            break;
        case 2:
            *outPlayer = gBGMPlayerA;
            break;
        default:
            *outPlayer = nullptr;
            break;
    }
}

AuResult au_load_song_files(u32 songID, BGMHeader* bgmFile, BGMPlayer* player) {
    AuResult status;
    SBNFileEntry fileEntry;
    SBNFileEntry fileEntry2;
    SBNFileEntry* bkFileEntry;
    AuGlobals* globals = gSoundGlobals;
    InitSongEntry* songInfo;
    s32 i;
    u16 bkFileIndex;
    s32 bgmFileIndex;
    u32 data;
    u32 offset;
    BGMPlayer* playerCopy;
    BGMHeader* fileCopy;
    s32 cond;

    // needed to match
    cond = songID < globals->songListLength;
    playerCopy = player;
    fileCopy = bgmFile;

    if (cond) {
        songInfo = &globals->songList[songID];
        status = au_fetch_SBN_file(songInfo->bgmFileIndex, AU_FMT_BGM, &fileEntry);
        if (status != AU_RESULT_OK) {
            return status;
        }

        if (au_bgm_player_is_active(playerCopy)) {
            return AU_ERROR_201;
        }

        au_read_rom(fileEntry.offset, fileCopy, fileEntry.data & 0xFFFFFF);

        for (i = 0; i < ARRAY_COUNT(songInfo->bkFileIndex); i++) {
            bkFileIndex = songInfo->bkFileIndex[i];
            if (bkFileIndex != 0) {
                bkFileEntry = &globals->sbnFileList[bkFileIndex];

                offset = (bkFileEntry->offset & 0xFFFFFF) + globals->baseRomOffset;
                fileEntry2.offset = offset;

                data = bkFileEntry->data;
                fileEntry2.data = data;

                if ((data >> 0x18) == AU_FMT_BK) {
                    au_load_aux_bank(offset, i);
                }
            }
        }
        bgmFileIndex = songInfo->bgmFileIndex;
        playerCopy->songID = songID;
        playerCopy->bgmFile = bgmFile;
        playerCopy->bgmFileIndex = bgmFileIndex;
        return fileCopy->name;
    } else {
        return AU_ERROR_151;
    }
}

AuResult au_reload_song_files(s32 songID, BGMHeader* bgmFile) {
    AuResult status;
    SBNFileEntry fileEntry;
    SBNFileEntry sbnEntry;
    SBNFileEntry* bkFileEntry;
    AuGlobals* globals;
    InitSongEntry* songInfo;
    s32 i;
    u16 bkFileIndex;

    globals = gSoundGlobals;
    songInfo = &globals->songList[songID];
    status = au_fetch_SBN_file(songInfo->bgmFileIndex, AU_FMT_BGM, &sbnEntry);
    if (status == AU_RESULT_OK) {
        // load BGM file
        au_read_rom(sbnEntry.offset, bgmFile, sbnEntry.data & 0xFFFFFF);

        // load any auxiliary banks required by this BGM
        for (i = 0; i < ARRAY_COUNT(songInfo->bkFileIndex); i++) {
            bkFileIndex = songInfo->bkFileIndex[i];
            if (bkFileIndex != 0) {
                bkFileEntry = &globals->sbnFileList[bkFileIndex];

                fileEntry.offset = (bkFileEntry->offset & 0xFFFFFF) + globals->baseRomOffset;
                fileEntry.data = bkFileEntry->data;

                if ((fileEntry.data >> 0x18) == AU_FMT_BK) {
                    au_load_aux_bank(fileEntry.offset, i);
                } else {
                    status = AU_ERROR_SBN_FORMAT_MISMATCH;
                }
            }
        }
    }

    return status;
}

BGMPlayer* au_get_snapshot_by_index(s32 index) {
    if (index == BGM_SNAPSHOT_0) {
        return gSoundGlobals->snapshots[BGM_SNAPSHOT_0].bgmPlayer;
    }
    return nullptr;
}

#define SBN_EXTRA_LOOKUP(i,fmt,e) (au_fetch_SBN_file(globals->extraFileList[AmbientSoundIDtoMSEQFileIndex[i]], fmt, &e))

AuResult au_ambient_load(u32 ambSoundID) {
    AmbienceManager* manager;
    SBNFileEntry fileEntry;
    AuGlobals* globals;
    MSEQHeader* mseqFile;
    u32 i;

    globals = gSoundGlobals;
    manager = gAuAmbienceManager;
    if (ambSoundID < AMBIENT_RADIO) {
        if (manager->players[0].mseqName == 0) {
            if (SBN_EXTRA_LOOKUP(ambSoundID, AU_FMT_MSEQ, fileEntry) == AU_RESULT_OK) {
                au_read_rom(fileEntry.offset, globals->dataMSEQ[0], fileEntry.data & 0xFFFFFF);
                manager->mseqFiles[0] = globals->dataMSEQ[0];
                for (i = 1; i < ARRAY_COUNT(manager->mseqFiles); i++) {
                    manager->mseqFiles[i] = nullptr;
                }
                manager->numActivePlayers = 1;
            }
        }
    } else if (ambSoundID == AMBIENT_RADIO
            && manager->players[0].mseqName == 0
            && manager->players[1].mseqName == 0
            && manager->players[2].mseqName == 0
    ) {
        manager->numActivePlayers = 0;
        for (i = 0; i < ARRAY_COUNT(manager->mseqFiles); i++) {
            manager->mseqFiles[i] = nullptr;
        }

        mseqFile = globals->dataMSEQ[1];
        if (SBN_EXTRA_LOOKUP(ambSoundID, AU_FMT_MSEQ, fileEntry) == AU_RESULT_OK) {
            au_read_rom(fileEntry.offset, mseqFile, fileEntry.data & 0xFFFFFF);
            manager->mseqFiles[0] = mseqFile;

            mseqFile = AU_FILE_RELATIVE(mseqFile, (fileEntry.data + 0x40) & 0xFFFFFF);
            if (SBN_EXTRA_LOOKUP(ambSoundID + 1, AU_FMT_MSEQ, fileEntry) == AU_RESULT_OK) {
                au_read_rom(fileEntry.offset, mseqFile, fileEntry.data & 0xFFFFFF);
                manager->mseqFiles[1] = mseqFile;

                mseqFile = AU_FILE_RELATIVE(mseqFile, (fileEntry.data + 0x40) & 0xFFFFFF);
                if (SBN_EXTRA_LOOKUP(ambSoundID + 2, AU_FMT_MSEQ, fileEntry) == AU_RESULT_OK) {
                    au_read_rom(fileEntry.offset, mseqFile, fileEntry.data & 0xFFFFFF);
                    manager->mseqFiles[2] = mseqFile;

                    mseqFile = AU_FILE_RELATIVE(mseqFile, (fileEntry.data + 0x40) & 0xFFFFFF);
                    if (SBN_EXTRA_LOOKUP(ambSoundID + 3, AU_FMT_MSEQ, fileEntry) == AU_RESULT_OK) {
                        au_read_rom(fileEntry.offset, mseqFile, fileEntry.data & 0xFFFFFF);
                        manager->mseqFiles[3] = mseqFile;

                        manager->numActivePlayers = 4;
                        if (SBN_EXTRA_LOOKUP(ambSoundID + 4, AU_FMT_BK, fileEntry) == AU_RESULT_OK) {
                            // @bug perhaps meant to be 3?
                            // the index here corresponds to an entry in gSoundGlobals->banks
                            // 0-2 are used for the extra banks which may be loaded for BGM files
                            // there exists an unused 4th entry this could plausibly be intended for
                            au_load_aux_bank(fileEntry.offset, 2);
                        }
                    }
                }
            }
        }
    }

    return AU_RESULT_OK;
}

BGMPlayer* au_get_client_by_priority(u8 priority) {
    switch (priority) {
        case AU_PRIORITY_BGM_PLAYER_MAIN:
            return gBGMPlayerA;
        case AU_PRIORITY_BGM_PLAYER_AUX:
            return gBGMPlayerB;
        case AU_PRIORITY_SFX_MANAGER:
            return (BGMPlayer*)gSoundManager; // TODO: why return pointer to SoundManager?
        default:
            return nullptr;
    }
}

void au_load_INIT(AuGlobals* globals, s32 romAddr, ALHeap* heap) {
    SBNHeader sbnHeader;
    INITHeader initHeader;
    SBNFileEntry* entry;
    s32 fileListSize, initBase, size;
    s32 songListOffset, mseqListOffset;
    s32* data;
    s32 numEntries;
    s32* romPtr = &globals->baseRomOffset;

    au_read_rom(romAddr, &sbnHeader, sizeof(sbnHeader));
    numEntries = sbnHeader.numEntries;
    fileListSize = numEntries * sizeof(SBNFileEntry);
    globals->baseRomOffset = romAddr;
    globals->fileListLength = sbnHeader.numEntries;
    globals->sbnFileList = alHeapAlloc(heap, 1, fileListSize);
    au_read_rom(globals->baseRomOffset + sbnHeader.fileListOffset, globals->sbnFileList, fileListSize);

    entry = globals->sbnFileList;
    while (sbnHeader.numEntries--) {
        if ((entry->offset & 0xFFFFFF) == 0) {
            break;
        }

        // 16-byte align size
        size = entry->data;
        entry->data = (entry->data + 0xF) & ~0xF;
        entry++;
    }

    if (sbnHeader.INIToffset != 0) {
        initBase = *romPtr + sbnHeader.INIToffset;
        au_read_rom(initBase, &initHeader, sizeof(initHeader));

        songListOffset = initBase + initHeader.songListOffset;
        size = ALIGN16_(initHeader.songListSize);
        globals->songList = alHeapAlloc(heap, 1, size);
        au_read_rom(songListOffset, globals->songList, size);

        mseqListOffset = initBase + initHeader.mseqListOffset;
        size = ALIGN16_(initHeader.mseqListSize);
        globals->extraFileList = alHeapAlloc(heap, 1, size);
        au_read_rom(mseqListOffset, globals->extraFileList, size);

        globals->bkFileListOffset = initBase + initHeader.bankListOffset;
        globals->bkListLength = ALIGN16_(initHeader.bankListSize);

        globals->songListLength = initHeader.songListSize / sizeof(InitSongEntry) - 1;
    }
}

AuResult au_fetch_SBN_file(u32 fileIdx, AuFileFormat format, SBNFileEntry* outEntry) {
    SBNFileEntry fileEntry;
    s32 status = AU_RESULT_OK;

    if (fileIdx < gSoundGlobals->fileListLength) {
        SBNFileEntry* entry = &gSoundGlobals->sbnFileList[fileIdx];
        s32 offset = (entry->offset & 0xFFFFFF) + gSoundGlobals->baseRomOffset;

        fileEntry.offset = offset;
        fileEntry.data = entry->data;
        if ((fileEntry.data >> 0x18) == format) {
            outEntry->offset = offset;
            outEntry->data = fileEntry.data;
        } else {
            status = AU_ERROR_SBN_FORMAT_MISMATCH;
        }
    } else {
        status = AU_ERROR_SBN_INDEX_OUT_OF_RANGE;
    }
    return status;
}

void au_load_PER(AuGlobals* globals, s32 romAddr) {
    PERHeader header;
    u32 size;
    s32 numItemsLeft;
    s32 numItems;
    void* end;

    au_read_rom(romAddr, &header, sizeof(header));
    size = header.mdata.size - sizeof(header);
    au_read_rom(romAddr + sizeof(header), globals->dataPER, size);
    numItems = size / sizeof(PEREntry);
    numItemsLeft = 6 - numItems;
    if (numItemsLeft > 0) {
        end = &globals->dataPER[numItems];
        au_copy_words(&globals->defaultDrumEntry, end, sizeof(BGMDrumInfo));
        au_copy_words(end, end + sizeof(BGMDrumInfo), numItemsLeft * sizeof(PEREntry) - sizeof(BGMDrumInfo));
    }
}

void au_load_PRG(AuGlobals* globals, s32 romAddr) {
    PERHeader header;
    u32 size;
    s32 numItemsLeft;
    s32 numItems;
    s32 dataRomAddr;
    void* end;

    au_read_rom(romAddr, &header, sizeof(header));
    dataRomAddr = romAddr + sizeof(header);
    size = header.mdata.size - sizeof(header);
    if (size > PRG_MAX_COUNT * sizeof(BGMInstrumentInfo)) {
        size = PRG_MAX_COUNT * sizeof(BGMInstrumentInfo);
    }
    au_read_rom(dataRomAddr, globals->dataPRG, size);
    numItems = size / sizeof(BGMInstrumentInfo);
    numItemsLeft = PRG_MAX_COUNT - numItems;
    if (numItemsLeft > 0) {
        end = &globals->dataPRG[numItems];
        au_copy_words(&globals->defaultPRGEntry, end, sizeof(BGMInstrumentInfo));
        au_copy_words(end, end + sizeof(BGMInstrumentInfo), numItemsLeft * sizeof(BGMInstrumentInfo) - sizeof(BGMInstrumentInfo));
    }
}

s32 au_load_BGM(s32 arg0) {
    AuGlobals* globals = gSoundGlobals;
    InitSongEntry* song = globals->songList;
    s32 ret = AU_RESULT_OK;
    s32 i;

    while (true) {
        if (song->bgmFileIndex == 0xFFFF) {
            return ret;
        }

        if (song->bgmFileIndex == arg0) {
            for (i = 0; i < ARRAY_COUNT(song->bkFileIndex); i++) {
                u16 bkFileIndex = song->bkFileIndex[i];
                if (bkFileIndex != 0) {
                    SBNFileEntry* bkFileEntry = &globals->sbnFileList[bkFileIndex];
                    SBNFileEntry fileEntry;

                    fileEntry.offset = (bkFileEntry->offset & 0xFFFFFF) + globals->baseRomOffset;
                    fileEntry.data = bkFileEntry->data;
                    if ((fileEntry.data >> 0x18) == AU_FMT_BK) {
                        au_load_aux_bank(fileEntry.offset, i);
                    } else {
                        ret = AU_ERROR_SBN_FORMAT_MISMATCH;
                    }
                }
            }

            return ret;
        }
        song++;
    }
}

InstrumentBank* au_get_BK_instruments(BankSet bankSet, u32 bankIndex) {
    InstrumentBank* ret = nullptr;
    AuGlobals* globals = gSoundGlobals;

    // TODO fake match - this multiplying the bankIndex by 16 and then dividing it right after is dumb
    bankIndex *= 16;

    switch (bankSet) {
        case BANK_SET_AUX:
            ret = &globals->auxBankSet[bankIndex / 16];
            break;
        case BANK_SET_2:
            ret = &globals->bankSet2[bankIndex / 16];
            break;
        case BANK_SET_4:
            ret = &globals->bankSet4[bankIndex / 16];
            break;
        case BANK_SET_5:
            ret = &globals->bankSet5[bankIndex / 16];
            break;
        case BANK_SET_6:
            ret = &globals->bankSet6[bankIndex / 16];
            break;
        case BANK_SET_MUSIC:
            ret = &globals->musicBankSet[bankIndex / 16];
            break;
    }

    return ret;
}

enum BKParseState {
    BK_READ_DONE          = 0,
    BK_READ_FETCH_HEADER  = 11,
    BK_READ_FETCH_DATA    = 21,
    BK_READ_SWIZZLE       = 31,
    BK_READ_PROCESS_CR    = 101,
    BK_READ_SWIZZLE_CR    = 111,
    BK_READ_PROCESS_DR    = 201,
    BK_READ_UNK_DR        = 211,
    BK_READ_PROCESS_SR    = 301,
    BK_READ_UNK_SR        = 311,
};

#define AL_HEADER_SIG_BK 0x424B
#define AL_HEADER_SIG_CR 0x4352
#define AL_HEADER_SIG_DR 0x4452
#define AL_HEADER_SIG_SR 0x5352

/// Loads an instrument bank file from ROM, allocates memory if needed, and sets up instrument pointers.
/// Instruments in the bank will be configured to use DMA streaming for sample/codebook data.
/// This is the standard loader for streamed instrument banks.
BKFileBuffer* au_load_BK_to_bank(s32 bkFileOffset, BKFileBuffer* bkFile, s32 bankIndex, BankSet bankSet) {
    ALHeap* heap = gSynDriverPtr->heap;
    BKHeader localHeader;
    BKHeader* header = &localHeader;
    InstrumentBank* group;
    Instrument** inst;
    s32 instrumentCount;
    u16 keepReading;
    u16 readState;
    s32 size;
    u32 i;

    au_read_rom(bkFileOffset, header, sizeof(*header));
    readState = BK_READ_FETCH_HEADER;
    keepReading = true;

    while (keepReading) {
        switch (readState) {
            case BK_READ_DONE:
                keepReading = false;
                break;
            case BK_READ_FETCH_HEADER:
                if (header->signature != AL_HEADER_SIG_BK) {
                    keepReading = false;
                } else if (header->size == 0) {
                    keepReading = false;
                } else {
                    readState = BK_READ_FETCH_DATA;
                }
                break;
            case BK_READ_FETCH_DATA:
                if (header->format == AL_HEADER_SIG_CR) {
                    readState = BK_READ_PROCESS_CR;
                } else if (header->format == AL_HEADER_SIG_DR) {
                    readState = BK_READ_PROCESS_DR;
                } else if (header->format == AL_HEADER_SIG_SR) {
                    readState = BK_READ_PROCESS_SR;
                } else {
                    keepReading = false;
                }
                break;

            case BK_READ_PROCESS_CR:
                size = ALIGN16_(header->instrumetsLength)
                    + ALIGN16_(header->loopStatesLength)
                    + ALIGN16_(header->predictorsLength)
                    + ALIGN16_(header->envelopesLength)
                    + sizeof(*header);
                if (bkFile == nullptr) {
                    bkFile = alHeapAlloc(heap, 1, size);
                }
                au_read_rom(bkFileOffset, bkFile, size);

                group = au_get_BK_instruments(bankSet, bankIndex);
                inst = (*group);
                instrumentCount = 0;

                for (i = 0; i < ARRAY_COUNT(header->instruments); inst++, i++) {
                    u16 instOffset = header->instruments[i];
                    if (instOffset != 0) {
                        instrumentCount++;
                        *inst = AU_FILE_RELATIVE(bkFile, instOffset);
                    } else {
                        *inst = nullptr;
                    }
                }

                if (instrumentCount != 0) {
                    readState = BK_READ_SWIZZLE_CR;
                } else {
                    keepReading = false;
                }
                break;
            case BK_READ_SWIZZLE_CR:
                au_swizzle_BK_instruments(bkFileOffset, bkFile, *group, 16, true);
                readState = BK_READ_DONE;
                break;

            // inferred states
            case BK_READ_PROCESS_DR:
            case BK_READ_UNK_DR:
            case BK_READ_PROCESS_SR:
            case BK_READ_UNK_SR:
            default:
                keepReading = false;
                break;
        }
    }

    return bkFile;
}

/// Fixes up (swizzles) instrument pointers in a loaded bank, converting file-relative offsets to valid RAM pointers.
/// Sets whether each instrument uses DMA streaming or not, and updates pitch ratios to match output rate.
/// Replaces nullptr instruments with a default instrument to ensure all loaded patches point to valid data.
void au_swizzle_BK_instruments(s32 bkFileOffset, BKFileBuffer* file, InstrumentBank instruments, u32 instrumentCount, u8 useDma) {
    Instrument* defaultInstrument = gSoundGlobals->defaultInstrument;
    BKHeader* header = &file->header;
    f32 outputRate = gSoundGlobals->outputRate;
    s32 i;

    if (!header->swizzled) {
        for (i = 0; i < instrumentCount; i++) {
            Instrument* instrument = instruments[i];

            if (instrument != nullptr) {
                if (instrument->wavData != 0) {
                    instrument->wavData += bkFileOffset;
                }
                if (instrument->loopState != nullptr) {
                    instrument->loopState = AU_FILE_RELATIVE(file, instrument->loopState);
                }
                if (instrument->predictor != nullptr) {
                    instrument->predictor = AU_FILE_RELATIVE(file, instrument->predictor);
                }
                if (instrument->envelopes != nullptr) {
                    instrument->envelopes = AU_FILE_RELATIVE(file, instrument->envelopes);
                }
                instrument->useDma = useDma;
                instrument->pitchRatio = instrument->sampleRate / outputRate;
            } else {
                instruments[i] = defaultInstrument;
            }
        }
        header->swizzled = true;
    }
}

/// UNUSED
/// Loads an instrument bank file from ROM to a given buffer (allocates if needed), and sets up instrument pointers.
/// Instruments are configured to always bypass DMA: sample and codebook data is assumed to be already present in RAM.
/// Use this only for banks whose sample data is guaranteed to be preloaded, not for standard streaming.
BKFileBuffer* au_load_static_BK_to_bank(s32* inAddr, void* outAddr, s32 bankIndex, BankSet bankSet) {
    ALHeap* heap = gSynDriverPtr->heap;
    BKFileBuffer* bkFile = outAddr;
    BKHeader localHeader;
    BKHeader* header = &localHeader;
    InstrumentBank* group;
    Instrument* instruments;
    Instrument** inst;
    s32 instrumentCount;
    u32 keepReading;
    u32 readState;
    u32 i;
    s32 useDma = false;

    readState = BK_READ_FETCH_HEADER;
    keepReading = true;

    while (keepReading) {
        switch (readState) {
            case BK_READ_DONE:
                keepReading = false;
                break;
            case BK_READ_FETCH_HEADER:
                au_read_rom(*inAddr, &localHeader, sizeof(localHeader));
                if (header->signature != AL_HEADER_SIG_BK) {
                    keepReading = false;
                } else if (header->size == 0) {
                    keepReading = false;
                } else if (header->format != AL_HEADER_SIG_CR) {
                    keepReading = false;
                } else {
                    readState = BK_READ_FETCH_DATA;
                }
                break;
            case BK_READ_FETCH_DATA:
                if (bkFile == nullptr) {
                    bkFile = alHeapAlloc(heap, 1, header->size);
                }
                au_read_rom(*inAddr, bkFile, header->size);

                instrumentCount = 0;
                group = au_get_BK_instruments(bankSet, bankIndex);
                inst = (*group);
                for (i = 0; i < ARRAY_COUNT(header->instruments); inst++, i++) {
                    u16 instOffset = header->instruments[i];
                    if (instOffset != 0) {
                        instrumentCount++;
                        *inst = AU_FILE_RELATIVE(bkFile, instOffset);
                    } else {
                        *inst =  nullptr;
                    }
                }

                if (instrumentCount != 0) {
                    readState = BK_READ_SWIZZLE;
                } else {
                    keepReading = false;
                }
                break;
            case BK_READ_SWIZZLE:
                au_swizzle_BK_instruments((s32)bkFile, bkFile, *group, 16, useDma);
                readState = BK_READ_DONE;
                break;
            default:
                keepReading = false;
                break;
        }
    }
    return bkFile;
}

s32 au_load_aux_bank(s32 bkFileOffset, s32 bankIndex) {
    au_load_BK_to_bank(bkFileOffset, gSoundGlobals->auxBanks[bankIndex], bankIndex, BANK_SET_AUX);
    return AU_RESULT_OK;
}

/// unused. resets all instruments in (bankIndex, bankSet) to default
void au_clear_instrument_group(s32 bankIndex, BankSet bankSet) {
    Instrument* instrument = gSoundGlobals->defaultInstrument;
    InstrumentBank* group =  au_get_BK_instruments(bankSet, bankIndex);
    Instrument** ptr = *group;
    u32 i;

    if (group != nullptr) {
        for (i = 0; i < ARRAY_COUNT(*group); i++) {
            *ptr++ = instrument;
        }
    }
}

void au_set_bus_volume_level(s32 soundTypeFlags, u32 volPreset) {
    if (volPreset < ARRAY_COUNT(PerceptualVolumeLevels)) {
        s32 vol = PerceptualVolumeLevels[volPreset];
        if (soundTypeFlags & AUDIO_TYPE_BGM) {
            gBGMPlayerA->busVolume = vol;
            au_fade_flush(&gBGMPlayerA->fadeInfo);
            gBGMPlayerB->busVolume = vol;
            au_fade_flush(&gBGMPlayerB->fadeInfo);
        }
        if (soundTypeFlags & AUDIO_TYPE_SFX) {
            gSoundManager->busVolume = vol;
            au_fade_flush(&gSoundManager->fadeInfo);
        }
    }
}

s32 au_set_reverb_type(s32 soundTypeFlags, s32 reverbType) {
    if (soundTypeFlags & AUDIO_TYPE_SFX) {
        return au_sfx_set_reverb_type(gSoundManager, reverbType);
    }
    return 0;
}

void au_sync_channel_delay_enabled(u32 bMonoSound) {
    if (bMonoSound % 2 == 1) {
        // mono sound
        if (gSoundGlobals->channelDelayState == AU_DELAY_STATE_ON) {
            gSoundGlobals->channelDelayState = AU_DELAY_STATE_REQUEST_OFF;
        }
    } else {
        // stereo sound
        if (gSoundGlobals->channelDelayState != AU_DELAY_STATE_ON) {
            gSoundGlobals->channelDelayPending = true;
            gSoundGlobals->channelDelayState = AU_DELAY_STATE_ON;
        }
    }
}

// probable split

void au_read_rom(s32 romAddr, void* buffer, u32 size) {
    s32 nchunks = size / 0x2000;
    s32 offset = 0;

    if (nchunks != 0) {
        while (nchunks--) {
            nuPiReadRom(romAddr + offset, buffer + offset, 0x2000);
            offset += 0x2000;
        }
    }

    size %= 0x2000;
    if (size != 0) {
        nuPiReadRom(romAddr + offset, buffer + offset, size);
    }
}

void au_memset(void* dst, s32 size, u8 value) {
    s32 count;
    s32 intValue;

    if (size == 0) {
        return;
    }

    if (size < 1024) {
        while (size--) {
            *(u8*)dst++ = value;
        }
    } else {
        count = (u32)dst & 0x3;
        if (count != 0) {
            count = 4 - count;
            size -= count;
            while (count--) {
                *(u8*)dst++ = value;
            }
        }

        count = size >> 2;
        intValue = (value << 8) + value;
        intValue = (intValue << 16) + intValue;
        while (count--) {
            *(u32*)dst = intValue;
            dst += 4;
        }

        count = size & 3;
        if (count != 0) {
            while (count--) {
                *(u8*)dst++ = value;
            }
        }
    }
}

void au_copy_bytes(s8* src, s8* dest, s32 size) {
    if (size > 0) {
        while (size-- != 0) {
            *dest++ = *src++;
        }
    }
}

void au_copy_words(void* src, void* dst, s32 size) {
    size /= 4;

    if (size > 0) {
        if (!(((s32) src | (s32) dst) & 3)) {
            s32* srcIt = src;
            s32* dstIt = dst;

            size--;
            do {
                *dstIt++ = *srcIt++;
            } while (size-- != 0);
        }
    }
}<|MERGE_RESOLUTION|>--- conflicted
+++ resolved
@@ -356,13 +356,8 @@
 
         if (voice->donePending) {
             au_syn_stop_voice(i);
-<<<<<<< HEAD
-            voice->donePending = FALSE;
+            voice->donePending = false;
             voice->cmdPtr = nullptr;
-=======
-            voice->donePending = false;
-            voice->cmdPtr = NULL;
->>>>>>> 3e5df3a4
             voice->priority = AU_PRIORITY_FREE;
         }
 
@@ -388,26 +383,16 @@
 
 void au_reset_nonfree_voice(AuVoice* voice, u8 index) {
     if (voice->priority != AU_PRIORITY_FREE) {
-<<<<<<< HEAD
         voice->cmdPtr = nullptr;
-        voice->donePending = TRUE;
-=======
-        voice->cmdPtr = NULL;
         voice->donePending = true;
->>>>>>> 3e5df3a4
         voice->syncFlags = 0;
         au_syn_set_volume_delta(index, 0, AUDIO_SAMPLES);
     }
 }
 
 void au_reset_voice(AuVoice* voice, u8 voiceIdx) {
-<<<<<<< HEAD
     voice->cmdPtr = nullptr;
-    voice->donePending = TRUE;
-=======
-    voice->cmdPtr = NULL;
     voice->donePending = true;
->>>>>>> 3e5df3a4
     voice->syncFlags = 0;
     au_syn_set_volume_delta(voiceIdx, 0, AUDIO_SAMPLES);
 }
