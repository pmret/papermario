--- conflicted
+++ resolved
@@ -11,15 +11,9 @@
 BSS s16 AuDelayedChannel;
 BSS s32 AuDelayCount;
 
-<<<<<<< HEAD
 AuSynDriver* gActiveSynDriverPtr = nullptr;
 AuSynDriver* gSynDriverPtr = nullptr;
-u8 AuUseGlobalVolume = FALSE;
-=======
-AuSynDriver* gActiveSynDriverPtr = NULL;
-AuSynDriver* gSynDriverPtr = NULL;
 u8 AuUseGlobalVolume = false;
->>>>>>> 3e5df3a4
 u16 AuGlobalVolume = AU_MAX_VOLUME_16;
 u8 AuSynStereoDirty = false;
 
