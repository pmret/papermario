#include "common.h"
#include "battle/battle.h"
#include "script_api/battle.h"
#include "sprite/npc/Chan.h"

#define NAMESPACE b_area_mac_chan

s32 N(defenseTable_80219D50)[] = {
    ELEMENT_NORMAL, 2,
    ELEMENT_FIRE, 99,
    ELEMENT_BLAST, 99,
    ELEMENT_END,
};

s32 N(defenseTable_80219D6C)[] = {
    ELEMENT_NORMAL, 0,
    ELEMENT_END,
};

s32 N(statusTable_80219D78)[] = {
    STATUS_NORMAL, 0,
    STATUS_DEFAULT, 0,
    STATUS_SLEEP, 30,
    STATUS_POISON, 0,
    STATUS_FROZEN, 0,
    STATUS_DIZZY, 50,
    STATUS_FEAR, 0,
    STATUS_STATIC, 50,
    STATUS_PARALYZE, 50,
    STATUS_SHRINK, 50,
    STATUS_STOP, 100,
    STATUS_DEFAULT_TURN_MOD, 0,
    STATUS_SLEEP_TURN_MOD, 0,
    STATUS_POISON_TURN_MOD, 0,
    STATUS_FROZEN_TURN_MOD, 0,
    STATUS_DIZZY_TURN_MOD, 0,
    STATUS_FEAR_TURN_MOD, 0,
    STATUS_STATIC_TURN_MOD, 0,
    STATUS_PARALYZE_TURN_MOD, 0,
    STATUS_SHRINK_TURN_MOD, 0,
    STATUS_STOP_TURN_MOD, 0,
    STATUS_END,
};

extern s32 N(idleAnimations_80219EBC)[];
extern EvtScript N(init_8021CCDC);

ActorPartBlueprint N(partsTable_80219E24)[] = {
    {
        .flags = ACTOR_PART_FLAG_MULTI_TARGET,
        .index = 1,
        .posOffset = { 0, 0, 0 },
        .targetOffset = { 0, 16 },
        .opacity = 255,
        .idleAnimations = N(idleAnimations_80219EBC),
        .defenseTable = N(defenseTable_80219D50),
        .eventFlags = ACTOR_EVENT_FLAG_FLIPABLE,
        .elementImmunityFlags = 0,
        .projectileTargetOffset = { 1, 7 },
    },
};

ActorBlueprint NAMESPACE = {
    .flags = ACTOR_FLAG_UPSIDE_DOWN,
    .type = ACTOR_TYPE_CHAN,
    .level = 0,
    .maxHP = 15,
    .partCount = ARRAY_COUNT(N(partsTable_80219E24)),
    .partsData = N(partsTable_80219E24),
    .initScript = &N(init_8021CCDC),
    .statusTable = N(statusTable_80219D78),
    .escapeChance = 100,
    .airLiftChance = 0,
    .hurricaneChance = 0,
    .spookChance = 0,
    .upAndAwayChance = 0,
    .spinSmashReq = 0,
    .powerBounceChance = 100,
    .coinReward = 0,
    .size = { 22, 18 },
    .hpBarOffset = { 0, 0 },
    .statusIconOffset = { -10, 20 },
    .statusMessageOffset = { 10, 20 },
};

s32 N(idleAnimations_80219E70)[] = {
    STATUS_NORMAL,    ANIM_Chan_Idle,
    STATUS_STONE,     ANIM_Chan_Still,
    STATUS_SLEEP,     ANIM_Chan_Sleep,
    STATUS_POISON,    ANIM_Chan_Idle,
    STATUS_STOP,      ANIM_Chan_Still,
    STATUS_STATIC,    ANIM_Chan_Idle,
    STATUS_PARALYZE,  ANIM_Chan_Still,
    STATUS_DIZZY,     ANIM_Chan_Dizzy,
    STATUS_FEAR,      ANIM_Chan_Dizzy,
    STATUS_END,
};

s32 N(idleAnimations_80219EBC)[] = {
    STATUS_NORMAL,    ANIM_Chan_Idle,
    STATUS_STONE,     ANIM_Chan_Still,
    STATUS_SLEEP,     ANIM_Chan_Sleep,
    STATUS_POISON,    ANIM_Chan_Idle,
    STATUS_STOP,      ANIM_Chan_Still,
    STATUS_STATIC,    ANIM_Chan_Idle,
    STATUS_PARALYZE,  ANIM_Chan_Still,
    STATUS_DIZZY,     ANIM_Chan_Dizzy,
    STATUS_FEAR,      ANIM_Chan_Dizzy,
    STATUS_END,
};

s32 N(idleAnimations_80219F08)[] = {
    STATUS_NORMAL,    ANIM_Chan_Toppled,
    STATUS_STONE,     ANIM_Chan_ToppledStill,
    STATUS_SLEEP,     ANIM_Chan_ToppledSleep,
    STATUS_POISON,    ANIM_Chan_Toppled,
    STATUS_STOP,      ANIM_Chan_ToppledStill,
    STATUS_STATIC,    ANIM_Chan_Toppled,
    STATUS_DIZZY,     ANIM_Chan_ToppledDizzy,
    STATUS_FEAR,      ANIM_Chan_ToppledDizzy,
    STATUS_END,
};

#include "common/UnkBattleFunc1.inc.c"

extern EvtScript N(idle_8021A11C);
extern EvtScript N(takeTurn_8021B81C);
extern EvtScript N(handleEvent_8021A560);
extern EvtScript N(takeTurn_Chan);
extern EvtScript N(handleEvent_8021AAB8);

EvtScript N(80219F4C) = {
    EVT_CALL(BindIdle, ACTOR_SELF, EVT_PTR(N(idle_8021A11C)))
    EVT_CALL(GetActorVar, ACTOR_SELF, 0, LVar0)
    EVT_IF_EQ(LVar0, 1)
        EVT_CALL(SetActorVar, ACTOR_SELF, 8, 0)
        EVT_CALL(N(UnkBattleFunc1), -10, 0, 10, 0)
        EVT_CALL(BindTakeTurn, ACTOR_SELF, EVT_PTR(N(takeTurn_8021B81C)))
        EVT_CALL(BindHandleEvent, ACTOR_SELF, EVT_PTR(N(handleEvent_8021A560)))
        EVT_CALL(SetPartEventBits, ACTOR_SELF, 1, ACTOR_EVENT_FLAG_FLIPABLE, FALSE)
    EVT_ELSE
        EVT_CALL(SetActorVar, ACTOR_SELF, 8, 1)
        EVT_CALL(SetTargetOffset, ACTOR_SELF, 1, 0, 16)
        EVT_CALL(SetProjectileTargetOffset, ACTOR_SELF, 1, -1, -9)
        EVT_CALL(BindTakeTurn, ACTOR_SELF, EVT_PTR(N(takeTurn_Chan)))
        EVT_CALL(BindHandleEvent, ACTOR_SELF, EVT_PTR(N(handleEvent_8021AAB8)))
        EVT_CALL(SetIdleAnimations, ACTOR_SELF, 1, EVT_PTR(N(idleAnimations_80219E70)))
        EVT_CALL(SetActorFlagBits, ACTOR_SELF, ACTOR_FLAG_UPSIDE_DOWN, FALSE)
        EVT_CALL(SetPartEventBits, ACTOR_SELF, 1, ACTOR_EVENT_FLAG_FLIPABLE, TRUE)
    EVT_END_IF
    EVT_CALL(HPBarToHome, ACTOR_SELF)
    EVT_CALL(EnableIdleScript, ACTOR_SELF, 1)
    EVT_CALL(UseIdleAnimation, ACTOR_SELF, TRUE)
    EVT_RETURN
    EVT_END
};

EvtScript N(idle_8021A11C) = {
    EVT_RETURN
    EVT_END
};

EvtScript N(8021A12C) = {
    EVT_CALL(func_8027D32C, -127)
    EVT_CALL(SetActorVar, ACTOR_SELF, 8, 2)
    EVT_CALL(SetTargetOffset, ACTOR_SELF, 1, 0, 16)
    EVT_CALL(SetProjectileTargetOffset, ACTOR_SELF, 1, -1, -9)
    EVT_CALL(N(UnkBattleFunc1), -10, 20, 10, 20)
    EVT_CALL(BindTakeTurn, ACTOR_SELF, EVT_PTR(N(takeTurn_Chan)))
    EVT_CALL(BindHandleEvent, ACTOR_SELF, EVT_PTR(N(handleEvent_8021AAB8)))
    EVT_CALL(SetActorVar, ACTOR_SELF, 9, 1)
    EVT_CALL(SetDefenseTable, ACTOR_SELF, 1, EVT_PTR(N(defenseTable_80219D6C)))
    EVT_CALL(SetIdleAnimations, ACTOR_SELF, 1, EVT_PTR(N(idleAnimations_80219F08)))
<<<<<<< HEAD
    EVT_CALL(SetActorFlagBits, ACTOR_SELF, ACTOR_FLAG_HP_OFFSET_BELOW, FALSE)
    EVT_CALL(SetPartEventBits, ACTOR_SELF, 1, 16, FALSE)
    EVT_CALL(SetPartEventBits, ACTOR_SELF, 1, 0x00001000, TRUE)
=======
    EVT_CALL(SetActorFlagBits, ACTOR_SELF, ACTOR_FLAG_UPSIDE_DOWN, FALSE)
    EVT_CALL(SetPartEventBits, ACTOR_SELF, 1, ACTOR_EVENT_FLAG_SPIKY_TOP, FALSE)
    EVT_CALL(SetPartEventBits, ACTOR_SELF, 1, ACTOR_EVENT_FLAG_FLIPABLE, TRUE)
>>>>>>> 07c314d8
    EVT_CALL(SetActorFlagBits, ACTOR_SELF, ACTOR_FLAG_FLIPPED, TRUE)
    EVT_CALL(SetAnimation, ACTOR_SELF, 1, ANIM_Chan_ToppledHurt)
    EVT_CALL(SetActorYaw, ACTOR_SELF, 180)
    EVT_CALL(GetActorPos, ACTOR_SELF, LVar0, LVar1, LVar2)
    EVT_SUB(LVar1, 24)
    EVT_CALL(SetActorPos, ACTOR_SELF, LVar0, LVar1, LVar2)
    EVT_SET(LVar1, 0)
    EVT_CALL(SetActorSounds, ACTOR_SELF, ACTOR_SOUND_JUMP, SOUND_301, 0)
    EVT_CALL(SetActorJumpGravity, ACTOR_SELF, EVT_FLOAT(0.8))
    EVT_CALL(SetGoalPos, ACTOR_SELF, LVar0, LVar1, LVar2)
    EVT_CALL(JumpToGoal, ACTOR_SELF, 15, FALSE, TRUE, FALSE)
    EVT_CALL(GetIndexFromPos, ACTOR_SELF, LVarA)
    EVT_MOD(LVarA, 4)
    EVT_CALL(SetGoalToIndex, ACTOR_SELF, LVarA)
    EVT_CALL(GetGoalPos, ACTOR_SELF, LVarA, LVarB, LVarC)
    EVT_CALL(SetHomePos, ACTOR_SELF, LVarA, LVarB, LVarC)
    EVT_SET(LVarD, LVarA)
    EVT_SET(LVarE, LVarB)
    EVT_SET(LVarF, LVarC)
    EVT_SUB(LVarD, LVar0)
    EVT_SUB(LVarE, LVar1)
    EVT_SUB(LVarF, LVar2)
    EVT_DIV(LVarD, 2)
    EVT_DIV(LVarE, 2)
    EVT_DIV(LVarF, 2)
    EVT_ADD(LVar0, LVarD)
    EVT_ADD(LVar1, LVarE)
    EVT_ADD(LVar2, LVarF)
    EVT_CALL(ResetAllActorSounds, ACTOR_SELF)
    EVT_CALL(SetAnimation, ACTOR_SELF, 1, ANIM_Chan_Toppled)
    EVT_CALL(SetGoalPos, ACTOR_SELF, LVar0, LVar1, LVar2)
    EVT_CALL(JumpToGoal, ACTOR_SELF, 10, FALSE, TRUE, FALSE)
    EVT_CALL(SetGoalPos, ACTOR_SELF, LVarA, LVarB, LVarC)
    EVT_CALL(JumpToGoal, ACTOR_SELF, 5, FALSE, TRUE, FALSE)
    EVT_CALL(HPBarToHome, ACTOR_SELF)
    EVT_RETURN
    EVT_END
};

EvtScript N(handleEvent_8021A560) = {
    EVT_CALL(UseIdleAnimation, ACTOR_SELF, FALSE)
    EVT_CALL(EnableIdleScript, ACTOR_SELF, 0)
    EVT_CALL(GetLastEvent, ACTOR_SELF, LVar0)
    EVT_SWITCH(LVar0)
        EVT_CASE_EQ(9)
            EVT_SET_CONST(LVar0, 0x00000001)
            EVT_SET_CONST(LVar1, ANIM_Chan_Hurt)
            EVT_EXEC_WAIT(DoNormalHit)
        EVT_CASE_EQ(10)
            EVT_SET_CONST(LVar0, 0x00000001)
            EVT_SET_CONST(LVar1, ANIM_Chan_Hurt)
            EVT_EXEC_WAIT(DoNormalHit)
            EVT_EXEC_WAIT(N(8021A12C))
        EVT_CASE_EQ(13)
            EVT_SET_CONST(LVar0, 0x00000001)
            EVT_SET_CONST(LVar1, ANIM_Chan_Hurt)
            EVT_EXEC_WAIT(DoNormalHit)
            EVT_EXEC_WAIT(N(8021A12C))
        EVT_CASE_EQ(14)
            EVT_SET_CONST(LVar0, 0x00000001)
            EVT_SET_CONST(LVar1, ANIM_Chan_Hurt)
            EVT_SET_CONST(LVar2, ANIM_Chan_Hurt)
            EVT_EXEC_WAIT(DoBurnHit)
            EVT_EXEC_WAIT(N(8021A12C))
        EVT_CASE_EQ(36)
            EVT_SET_CONST(LVar0, 0x00000001)
            EVT_SET_CONST(LVar1, ANIM_Chan_Hurt)
            EVT_SET_CONST(LVar2, ANIM_Chan_Hurt)
            EVT_EXEC_WAIT(DoBurnHit)
            EVT_SET_CONST(LVar0, 0x00000001)
            EVT_SET_CONST(LVar1, ANIM_Chan_Hurt)
            EVT_EXEC_WAIT(DoDeath)
            EVT_RETURN
        EVT_CASE_EQ(47)
            EVT_SET_CONST(LVar0, 0x00000001)
            EVT_SET_CONST(LVar1, ANIM_Chan_Hurt)
            EVT_EXEC_WAIT(DoShockHit)
            EVT_SET_CONST(LVar0, 0x00000001)
            EVT_SET_CONST(LVar1, ANIM_Chan_Hurt)
            EVT_EXEC_WAIT(DoJumpBack)
            EVT_SET_CONST(LVar0, 0x00000001)
            EVT_SET_CONST(LVar1, ANIM_Chan_Run)
            EVT_EXEC_WAIT(DoReturnHome)
        EVT_CASE_EQ(38)
            EVT_SET_CONST(LVar0, 0x00000001)
            EVT_SET_CONST(LVar1, ANIM_Chan_Hurt)
            EVT_EXEC_WAIT(DoShockHit)
            EVT_SET_CONST(LVar0, 0x00000001)
            EVT_SET_CONST(LVar1, ANIM_Chan_Hurt)
            EVT_EXEC_WAIT(DoDeath)
            EVT_RETURN
        EVT_CASE_EQ(23)
            EVT_SET_CONST(LVar0, 0x00000001)
            EVT_SET_CONST(LVar1, ANIM_Chan_EnterShell)
            EVT_EXEC_WAIT(DoImmune)
        EVT_CASE_EQ(25)
            EVT_SET_CONST(LVar0, 0x00000001)
            EVT_SET_CONST(LVar1, ANIM_Chan_EnterShell)
            EVT_EXEC_WAIT(DoImmune)
            EVT_WAIT(2)
            EVT_CALL(GetStatusFlags, ACTOR_SELF, LVar0)
            EVT_IF_NOT_FLAG(LVar0, 0x200000)
                EVT_EXEC_WAIT(N(8021A12C))
            EVT_END_IF
        EVT_CASE_EQ(32)
            EVT_SET_CONST(LVar0, 0x00000001)
            EVT_SET_CONST(LVar1, ANIM_Chan_Hurt)
            EVT_EXEC_WAIT(DoNormalHit)
            EVT_WAIT(10)
            EVT_SET_CONST(LVar0, 0x00000001)
            EVT_SET_CONST(LVar1, ANIM_Chan_Hurt)
            EVT_EXEC_WAIT(DoDeath)
            EVT_RETURN
        EVT_CASE_EQ(49)
        EVT_CASE_EQ(57)
            EVT_CALL(SetActorFlagBits, ACTOR_SELF, ACTOR_FLAG_FLYING, TRUE)
            EVT_SET_CONST(LVar0, 0x00000001)
            EVT_SET_CONST(LVar1, ANIM_Chan_Run)
            EVT_SET_CONST(LVar2, ANIM_Chan_Hurt)
            EVT_EXEC_WAIT(DoScareAway)
            EVT_RETURN
        EVT_CASE_DEFAULT
    EVT_END_SWITCH
    EVT_CALL(EnableIdleScript, ACTOR_SELF, 1)
    EVT_CALL(UseIdleAnimation, ACTOR_SELF, TRUE)
    EVT_RETURN
    EVT_END
};

EvtScript N(8021AA1C) = {
    EVT_CALL(GetActorVar, ACTOR_SELF, 8, LVar3)
    EVT_IF_EQ(LVar3, 2)
        EVT_SET(LVar1, LVar2)
    EVT_END_IF
    EVT_RETURN
    EVT_END
};

s32 N(intTable_8021AA6C)[] = {
    0x00000007, 0x0000000D, 0x00000011, 0x00000015, 0x00000017, 0x00000018, 0x00000017, 0x00000015,
    0x00000011, 0x0000000D, 0x00000007, 0x00000000, 0x00000004, 0x00000007, 0x00000006, 0x00000004,
    0x00000000, 0x00000002, 0x00000000,
};

EvtScript N(handleEvent_8021AAB8) = {
    EVT_CALL(UseIdleAnimation, ACTOR_SELF, FALSE)
    EVT_CALL(EnableIdleScript, ACTOR_SELF, 0)
    EVT_CALL(GetLastEvent, ACTOR_SELF, LVar0)
    EVT_SWITCH(LVar0)
        EVT_CASE_OR_EQ(9)
        EVT_CASE_OR_EQ(10)
            EVT_SET_CONST(LVar0, 0x00000001)
            EVT_SET_CONST(LVar1, ANIM_Chan_Hurt)
            EVT_SET_CONST(LVar2, ANIM_Chan_ToppledHurt)
            EVT_EXEC_WAIT(N(8021AA1C))
            EVT_EXEC_WAIT(DoNormalHit)
        EVT_END_CASE_GROUP
        EVT_CASE_EQ(14)
            EVT_CALL(GetActorVar, ACTOR_SELF, 8, LVar0)
            EVT_IF_NE(LVar0, 2)
                EVT_SET_CONST(LVar0, 0x00000001)
                EVT_SET_CONST(LVar1, ANIM_Chan_Hurt)
                EVT_SET_CONST(LVar2, ANIM_Chan_Hurt)
                EVT_EXEC_WAIT(DoBurnHit)
            EVT_ELSE
                EVT_SET_CONST(LVar0, 0x00000001)
                EVT_SET_CONST(LVar1, ANIM_Chan_ToppledBurnHurt)
                EVT_SET_CONST(LVar2, ANIM_Chan_ToppledBurnStill)
                EVT_EXEC_WAIT(DoBurnHit)
            EVT_END_IF
        EVT_CASE_EQ(36)
            EVT_CALL(GetActorVar, ACTOR_SELF, 8, LVar0)
            EVT_IF_NE(LVar0, 2)
                EVT_SET_CONST(LVar0, 0x00000001)
                EVT_SET_CONST(LVar1, ANIM_Chan_Hurt)
                EVT_SET_CONST(LVar2, ANIM_Chan_Hurt)
                EVT_EXEC_WAIT(DoBurnHit)
                EVT_SET_CONST(LVar0, 0x00000001)
                EVT_SET_CONST(LVar1, ANIM_Chan_Hurt)
                EVT_EXEC_WAIT(DoDeath)
            EVT_ELSE
                EVT_SET_CONST(LVar0, 0x00000001)
                EVT_SET_CONST(LVar1, ANIM_Chan_ToppledBurnHurt)
                EVT_SET_CONST(LVar2, ANIM_Chan_ToppledBurnStill)
                EVT_EXEC_WAIT(DoBurnHit)
                EVT_SET_CONST(LVar0, 0x00000001)
                EVT_SET_CONST(LVar1, ANIM_Chan_ToppledBurnStill)
                EVT_EXEC_WAIT(DoDeath)
            EVT_END_IF
            EVT_RETURN
        EVT_CASE_EQ(11)
            EVT_SET_CONST(LVar0, 0x00000001)
            EVT_SET_CONST(LVar1, ANIM_Chan_Hurt)
            EVT_SET_CONST(LVar2, ANIM_Chan_ToppledHurt)
            EVT_EXEC_WAIT(N(8021AA1C))
            EVT_EXEC_WAIT(DoSpinSmashHit)
        EVT_CASE_EQ(13)
            EVT_CALL(SetActorVar, ACTOR_SELF, 8, 2)
            EVT_CALL(SetTargetOffset, ACTOR_SELF, 1, 0, 16)
            EVT_CALL(SetProjectileTargetOffset, ACTOR_SELF, 1, -1, -9)
            EVT_CALL(SetActorVar, ACTOR_SELF, 9, 1)
            EVT_CALL(SetDefenseTable, ACTOR_SELF, 1, EVT_PTR(N(defenseTable_80219D6C)))
            EVT_CALL(SetIdleAnimations, ACTOR_SELF, 1, EVT_PTR(N(idleAnimations_80219F08)))
            EVT_CALL(SetActorFlagBits, ACTOR_SELF, ACTOR_FLAG_FLIPPED, TRUE)
            EVT_CALL(SetAnimation, ACTOR_SELF, 1, ANIM_Chan_Hurt)
            EVT_CALL(SetActorRotationOffset, ACTOR_SELF, 0, 12, 0)
            EVT_THREAD
                EVT_WAIT(1)
                EVT_CALL(SetActorRotation, ACTOR_SELF, 0, 0, 0)
                EVT_WAIT(1)
                EVT_CALL(SetActorRotation, ACTOR_SELF, 0, 0, -45)
                EVT_WAIT(1)
                EVT_CALL(SetActorRotation, ACTOR_SELF, 0, 0, -90)
                EVT_WAIT(1)
                EVT_CALL(SetActorRotation, ACTOR_SELF, 0, 0, -135)
                EVT_WAIT(1)
                EVT_CALL(SetActorRotation, ACTOR_SELF, 0, 0, -180)
                EVT_WAIT(1)
            EVT_END_THREAD
            EVT_USE_BUF(EVT_PTR(N(intTable_8021AA6C)))
            EVT_LOOP(19)
                EVT_BUF_READ1(LVar0)
                EVT_CALL(SetActorDispOffset, ACTOR_SELF, 0, LVar0, 0)
                EVT_WAIT(1)
            EVT_END_LOOP
            EVT_CALL(SetActorDispOffset, ACTOR_SELF, 0, 0, 0)
            EVT_CALL(SetActorRotationOffset, ACTOR_SELF, 0, 0, 0)
            EVT_CALL(SetActorRotation, ACTOR_SELF, 0, 0, 0)
            EVT_CALL(SetAnimation, ACTOR_SELF, 1, ANIM_Chan_ToppledHurt)
        EVT_CASE_EQ(47)
            EVT_SET_CONST(LVar0, 0x00000001)
            EVT_SET_CONST(LVar1, ANIM_Chan_Hurt)
            EVT_EXEC_WAIT(DoShockHit)
            EVT_SET_CONST(LVar0, 0x00000001)
            EVT_SET_CONST(LVar1, ANIM_Chan_Hurt)
            EVT_EXEC_WAIT(DoJumpBack)
            EVT_SET_CONST(LVar0, 0x00000001)
            EVT_SET_CONST(LVar1, ANIM_Chan_Run)
            EVT_EXEC_WAIT(DoReturnHome)
        EVT_CASE_EQ(38)
            EVT_SET_CONST(LVar0, 0x00000001)
            EVT_SET_CONST(LVar1, ANIM_Chan_Hurt)
            EVT_EXEC_WAIT(DoShockHit)
            EVT_SET_CONST(LVar0, 0x00000001)
            EVT_SET_CONST(LVar1, ANIM_Chan_Hurt)
            EVT_EXEC_WAIT(DoDeath)
            EVT_RETURN
        EVT_CASE_EQ(23)
            EVT_CALL(GetActorVar, ACTOR_SELF, 8, LVar0)
            EVT_IF_EQ(LVar0, 1)
                EVT_SET_CONST(LVar0, 0x00000001)
                EVT_SET_CONST(LVar1, ANIM_Chan_EnterShell)
                EVT_EXEC_WAIT(DoImmune)
                EVT_CALL(SetAnimation, ACTOR_SELF, 1, ANIM_Chan_ExitShell)
                EVT_WAIT(8)
            EVT_ELSE
                EVT_SET_CONST(LVar0, 0x00000001)
                EVT_SET_CONST(LVar1, ANIM_Chan_Toppled)
                EVT_EXEC_WAIT(DoImmune)
            EVT_END_IF
        EVT_CASE_EQ(25)
            EVT_CALL(GetActorVar, ACTOR_SELF, 8, LVar0)
            EVT_IF_EQ(LVar0, 1)
                EVT_SET_CONST(LVar0, 0x00000001)
                EVT_SET_CONST(LVar1, ANIM_Chan_EnterShell)
                EVT_EXEC_WAIT(DoImmune)
                EVT_CALL(SetAnimation, ACTOR_SELF, 1, ANIM_Chan_ExitShell)
                EVT_WAIT(8)
            EVT_ELSE
                EVT_SET_CONST(LVar0, 0x00000001)
                EVT_SET_CONST(LVar1, ANIM_Chan_Toppled)
                EVT_EXEC_WAIT(DoImmune)
            EVT_END_IF
        EVT_CASE_EQ(27)
            EVT_WAIT(10)
            EVT_CALL(GetActorPos, ACTOR_SELF, LVar0, LVar1, LVar2)
            EVT_CALL(GetStatusFlags, ACTOR_SELF, LVar3)
            EVT_IF_FLAG(LVar3, 0x80000)
                EVT_ADD(LVar1, 9)
            EVT_ELSE
                EVT_ADD(LVar1, 24)
            EVT_END_IF
            EVT_PLAY_EFFECT(EFFECT_LENS_FLARE, 0, LVar0, LVar1, LVar2, 20, 0)
            EVT_WAIT(20)
        EVT_CASE_EQ(32)
            EVT_SET_CONST(LVar0, 0x00000001)
            EVT_SET_CONST(LVar1, ANIM_Chan_Hurt)
            EVT_SET_CONST(LVar2, ANIM_Chan_ToppledHurt)
            EVT_EXEC_WAIT(N(8021AA1C))
            EVT_EXEC_WAIT(DoNormalHit)
            EVT_WAIT(10)
            EVT_SET_CONST(LVar0, 0x00000001)
            EVT_SET_CONST(LVar1, ANIM_Chan_Hurt)
            EVT_SET_CONST(LVar2, ANIM_Chan_ToppledHurt)
            EVT_EXEC_WAIT(N(8021AA1C))
            EVT_EXEC_WAIT(DoDeath)
            EVT_RETURN
        EVT_CASE_EQ(33)
            EVT_SET_CONST(LVar0, 0x00000001)
            EVT_SET_CONST(LVar1, ANIM_Chan_Hurt)
            EVT_SET_CONST(LVar2, ANIM_Chan_ToppledHurt)
            EVT_EXEC_WAIT(N(8021AA1C))
            EVT_EXEC_WAIT(DoSpinSmashHit)
            EVT_SET_CONST(LVar0, 0x00000001)
            EVT_SET_CONST(LVar1, ANIM_Chan_Hurt)
            EVT_SET_CONST(LVar2, ANIM_Chan_ToppledHurt)
            EVT_EXEC_WAIT(N(8021AA1C))
            EVT_EXEC_WAIT(DoDeath)
            EVT_RETURN
        EVT_CASE_EQ(49)
            EVT_CALL(GetActorVar, ACTOR_SELF, 8, LVar0)
            EVT_IF_EQ(LVar0, 1)
                EVT_SET_CONST(LVar0, 0x00000001)
                EVT_SET_CONST(LVar1, ANIM_Chan_Idle)
                EVT_EXEC_WAIT(DoRecover)
            EVT_END_IF
        EVT_CASE_EQ(57)
            EVT_CALL(GetActorVar, ACTOR_SELF, 8, LVar0)
            EVT_IF_EQ(LVar0, 1)
                EVT_SET_CONST(LVar0, 0x00000001)
                EVT_SET_CONST(LVar1, ANIM_Chan_Run)
                EVT_SET_CONST(LVar2, ANIM_Chan_Hurt)
                EVT_EXEC_WAIT(DoScareAway)
                EVT_RETURN
            EVT_ELSE
                EVT_SET_CONST(LVar0, 0x00000001)
                EVT_SET_CONST(LVar1, ANIM_Chan_Toppled)
                EVT_EXEC_WAIT(DoImmune)
            EVT_END_IF
        EVT_CASE_EQ(58)
            EVT_CALL(GetActorVar, ACTOR_SELF, 8, LVar0)
            EVT_IF_EQ(LVar0, 1)
                EVT_SET_CONST(LVar0, 0x00000001)
                EVT_SET_CONST(LVar1, ANIM_Chan_Run)
            EVT_ELSE
                EVT_SET_CONST(LVar0, 0x00000001)
                EVT_SET_CONST(LVar1, ANIM_Chan_Toppled)
            EVT_END_IF
            EVT_EXEC_WAIT(DoAirLift)
        EVT_CASE_EQ(22)
            EVT_CALL(GetActorVar, ACTOR_SELF, 8, LVar0)
            EVT_IF_EQ(LVar0, 1)
                EVT_SET_CONST(LVar0, 0x00000001)
                EVT_SET_CONST(LVar1, ANIM_Chan_Hurt)
            EVT_ELSE
                EVT_SET_CONST(LVar0, 0x00000001)
                EVT_SET_CONST(LVar1, ANIM_Chan_ToppledHurt)
            EVT_END_IF
            EVT_EXEC_WAIT(DoBlowAway)
            EVT_RETURN
        EVT_CASE_EQ(31)
            EVT_CALL(GetActorVar, ACTOR_SELF, 8, LVar0)
            EVT_IF_EQ(LVar0, 1)
                EVT_SET_CONST(LVar0, 0x00000001)
                EVT_SET_CONST(LVar1, ANIM_Chan_EnterShell)
                EVT_EXEC_WAIT(DoImmune)
                EVT_CALL(SetAnimation, ACTOR_SELF, 1, ANIM_Chan_ExitShell)
                EVT_WAIT(8)
            EVT_ELSE
                EVT_SET_CONST(LVar0, 0x00000001)
                EVT_SET_CONST(LVar1, ANIM_Chan_Toppled)
                EVT_EXEC_WAIT(DoImmune)
            EVT_END_IF
        EVT_CASE_DEFAULT
    EVT_END_SWITCH
    EVT_CALL(EnableIdleScript, ACTOR_SELF, 1)
    EVT_CALL(UseIdleAnimation, ACTOR_SELF, TRUE)
    EVT_RETURN
    EVT_END
};

EvtScript N(takeTurn_8021B81C) = {
    EVT_CALL(UseIdleAnimation, ACTOR_SELF, FALSE)
    EVT_CALL(EnableIdleScript, ACTOR_SELF, 0)
    EVT_CALL(SetTargetActor, ACTOR_SELF, ACTOR_PLAYER)
    EVT_CALL(SetActorVar, ACTOR_SELF, 8, 1)
    EVT_CALL(SetTargetOffset, ACTOR_SELF, 1, 0, 16)
    EVT_CALL(SetProjectileTargetOffset, ACTOR_SELF, 1, -1, -9)
    EVT_CALL(N(UnkBattleFunc1), -10, 20, 10, 20)
    EVT_CALL(BindTakeTurn, ACTOR_SELF, EVT_PTR(N(takeTurn_Chan)))
    EVT_CALL(BindHandleEvent, ACTOR_SELF, EVT_PTR(N(handleEvent_8021AAB8)))
    EVT_CALL(SetIdleAnimations, ACTOR_SELF, 1, EVT_PTR(N(idleAnimations_80219E70)))
    EVT_CALL(SetActorFlagBits, ACTOR_SELF, ACTOR_FLAG_UPSIDE_DOWN, FALSE)
    EVT_CALL(SetPartEventBits, ACTOR_SELF, 1, ACTOR_EVENT_FLAG_FLIPABLE, TRUE)
    EVT_CALL(GetIndexFromPos, ACTOR_SELF, LVar0)
    EVT_MOD(LVar0, 4)
    EVT_CALL(SetGoalToIndex, ACTOR_SELF, LVar0)
    EVT_CALL(GetGoalPos, ACTOR_SELF, LVar0, LVar1, LVar2)
    EVT_CALL(SetHomePos, ACTOR_SELF, LVar0, LVar1, LVar2)
    EVT_CALL(HPBarToHome, ACTOR_SELF)
    EVT_CALL(UseBattleCamPreset, BTL_CAM_PRESET_63)
    EVT_CALL(BattleCamTargetActor, ACTOR_SELF)
    EVT_CALL(func_8024ECF8, -1, 1, 0)
    EVT_CALL(GetBattlePhase, LVar0)
    EVT_IF_EQ(LVar0, 1)
        EVT_CALL(SetGoalToTarget, ACTOR_SELF)
        EVT_CALL(GetActorPos, ACTOR_SELF, LVar3, LVar4, LVar5)
        EVT_CALL(GetGoalPos, ACTOR_SELF, LVar0, LVar1, LVar2)
        EVT_CALL(SetActorPos, ACTOR_SELF, LVar0, LVar4, LVar2)
        EVT_CALL(SetAnimation, ACTOR_SELF, 1, ANIM_Chan_Still)
    EVT_ELSE
        EVT_CALL(SetAnimation, ACTOR_SELF, 1, ANIM_Chan_Run)
        EVT_CALL(SetGoalToTarget, ACTOR_SELF)
        EVT_CALL(GetActorPos, ACTOR_SELF, LVar3, LVar4, LVar5)
        EVT_CALL(GetGoalPos, ACTOR_SELF, LVar0, LVar1, LVar2)
        EVT_CALL(SetGoalPos, ACTOR_SELF, LVar0, LVar4, LVar2)
        EVT_CALL(SetActorSpeed, ACTOR_SELF, EVT_FLOAT(6.0))
        EVT_CALL(RunToGoal, ACTOR_SELF, 0, FALSE)
        EVT_CALL(SetAnimation, ACTOR_SELF, 1, ANIM_Chan_Still)
        EVT_WAIT(8)
    EVT_END_IF
    EVT_CALL(SetActorSounds, ACTOR_SELF, ACTOR_SOUND_JUMP, SOUND_301, 0)
    EVT_CALL(GetBattlePhase, LVar0)
    EVT_IF_EQ(LVar0, 1)
        EVT_CALL(UseBattleCamPreset, BTL_CAM_PRESET_F)
        EVT_CALL(SetBattleCamZoom, 430)
        EVT_CALL(SetBattleCamOffsetZ, 20)
        EVT_CALL(MoveBattleCamOver, 10)
        EVT_CALL(func_8024ECF8, -1, 1, 0)
    EVT_END_IF
    EVT_CALL(EnemyTestTarget, ACTOR_SELF, LVar0, 0, 0, 3, BS_FLAGS1_10)
    EVT_SWITCH(LVar0)
        EVT_CASE_OR_EQ(6)
        EVT_CASE_OR_EQ(5)
            EVT_SET(LVarA, LVar0)
            EVT_CALL(SetActorYaw, ACTOR_SELF, 180)
            EVT_CALL(SetPartYaw, ACTOR_SELF, 1, 180)
            EVT_CALL(SetAnimation, ACTOR_SELF, 1, ANIM_Chan_ToppledHurt)
            EVT_CALL(GetActorPos, ACTOR_SELF, LVar0, LVar1, LVar2)
            EVT_SUB(LVar1, 24)
            EVT_CALL(SetActorPos, ACTOR_SELF, LVar0, LVar1, LVar2)
            EVT_CALL(SetActorJumpGravity, ACTOR_SELF, EVT_FLOAT(0.8))
            EVT_CALL(GetActorPos, ACTOR_SELF, LVar0, LVar1, LVar2)
            EVT_SET(LVar1, 0)
            EVT_CALL(SetGoalPos, ACTOR_SELF, LVar0, LVar1, LVar2)
            EVT_CALL(JumpToGoal, ACTOR_SELF, 15, FALSE, TRUE, FALSE)
            EVT_IF_EQ(LVarA, 5)
                EVT_CALL(EnemyTestTarget, ACTOR_SELF, LVar0, DAMAGE_TYPE_TRIGGER_LUCKY, 0, 0, 0)
            EVT_END_IF
            EVT_CALL(ResetAllActorSounds, ACTOR_SELF)
            EVT_ADD(LVar0, 30)
            EVT_CALL(SetGoalPos, ACTOR_SELF, LVar0, LVar1, LVar2)
            EVT_CALL(JumpToGoal, ACTOR_SELF, 15, FALSE, TRUE, FALSE)
            EVT_THREAD
                EVT_WAIT(5)
                EVT_CALL(SetAnimation, ACTOR_SELF, 1, ANIM_Chan_Still)
            EVT_END_THREAD
            EVT_ADD(LVar0, 20)
            EVT_CALL(SetGoalPos, ACTOR_SELF, LVar0, LVar1, LVar2)
            EVT_CALL(JumpToGoal, ACTOR_SELF, 8, FALSE, TRUE, FALSE)
            EVT_WAIT(8)
            EVT_CALL(UseBattleCamPreset, BTL_CAM_PRESET_C)
            EVT_CALL(YieldTurn)
            EVT_CALL(SetGoalToHome, ACTOR_SELF)
            EVT_CALL(SetActorSpeed, ACTOR_SELF, EVT_FLOAT(6.0))
            EVT_CALL(SetAnimation, ACTOR_SELF, 1, ANIM_Chan_Run)
            EVT_CALL(AddActorDecoration, ACTOR_SELF, 1, 0, ACTOR_DECORATION_SWEAT)
            EVT_CALL(RunToGoal, ACTOR_SELF, 0, FALSE)
            EVT_CALL(SetAnimation, ACTOR_SELF, 1, ANIM_Chan_Idle)
            EVT_CALL(RemoveActorDecoration, ACTOR_SELF, 1, 0)
            EVT_CALL(SetActorYaw, ACTOR_SELF, 0)
            EVT_CALL(EnableIdleScript, ACTOR_SELF, 1)
            EVT_CALL(UseIdleAnimation, ACTOR_SELF, TRUE)
            EVT_RETURN
        EVT_END_CASE_GROUP
    EVT_END_SWITCH
    EVT_CALL(SetActorYaw, ACTOR_SELF, 180)
    EVT_CALL(SetAnimation, ACTOR_SELF, 1, ANIM_Chan_ToppledHurt)
    EVT_CALL(GetActorPos, ACTOR_SELF, LVar0, LVar1, LVar2)
    EVT_SUB(LVar1, 24)
    EVT_CALL(SetActorPos, ACTOR_SELF, LVar0, LVar1, LVar2)
    EVT_CALL(SetActorJumpGravity, ACTOR_SELF, EVT_FLOAT(0.8))
    EVT_CALL(SetGoalToTarget, ACTOR_SELF)
    EVT_CALL(GetGoalPos, ACTOR_SELF, LVar3, LVar4, LVar5)
    EVT_CALL(GetActorPos, ACTOR_SELF, LVar0, LVar1, LVar2)
    EVT_SET(LVar1, LVar4)
    EVT_CALL(SetGoalPos, ACTOR_SELF, LVar0, LVar1, LVar2)
    EVT_CALL(JumpToGoal, ACTOR_SELF, 15, FALSE, TRUE, FALSE)
    EVT_CALL(ResetAllActorSounds, ACTOR_SELF)
    EVT_WAIT(2)
    EVT_CALL(EnemyDamageTarget, ACTOR_SELF, LVar0, 0, SUPPRESS_EVENT_ALL, 0, 3, BS_FLAGS1_SP_EVT_ACTIVE)
    EVT_SWITCH(LVar0)
        EVT_CASE_OR_EQ(0)
        EVT_CASE_OR_EQ(2)
            EVT_CALL(UseBattleCamPreset, BTL_CAM_PRESET_C)
            EVT_CALL(GetActorPos, ACTOR_SELF, LVar0, LVar1, LVar2)
            EVT_ADD(LVar0, 30)
            EVT_SET(LVar1, 0)
            EVT_CALL(SetGoalPos, ACTOR_SELF, LVar0, LVar1, LVar2)
            EVT_CALL(JumpToGoal, ACTOR_SELF, 15, FALSE, TRUE, FALSE)
            EVT_THREAD
                EVT_WAIT(5)
                EVT_CALL(SetAnimation, ACTOR_SELF, 1, ANIM_Chan_Still)
            EVT_END_THREAD
            EVT_ADD(LVar0, 20)
            EVT_CALL(SetGoalPos, ACTOR_SELF, LVar0, LVar1, LVar2)
            EVT_CALL(JumpToGoal, ACTOR_SELF, 8, FALSE, TRUE, FALSE)
            EVT_WAIT(8)
            EVT_CALL(YieldTurn)
            EVT_SET_CONST(LVar0, 0x00000001)
            EVT_SET_CONST(LVar1, ANIM_Chan_Run)
            EVT_EXEC_WAIT(DoReturnHome)
            EVT_CALL(SetAnimation, ACTOR_SELF, 1, ANIM_Chan_Idle)
        EVT_END_CASE_GROUP
    EVT_END_SWITCH
    EVT_LABEL(10)
    EVT_CALL(EnableIdleScript, ACTOR_SELF, 1)
    EVT_CALL(UseIdleAnimation, ACTOR_SELF, TRUE)
    EVT_RETURN
    EVT_END
};

EvtScript N(takeTurn_Chan) = {
    EVT_CALL(UseIdleAnimation, ACTOR_SELF, FALSE)
    EVT_CALL(EnableIdleScript, ACTOR_SELF, 0)
    EVT_CALL(GetActorVar, ACTOR_SELF, 8, LVar0)
    EVT_IF_EQ(LVar0, 2)
        EVT_CALL(GetActorVar, ACTOR_SELF, 9, LVar0)
        EVT_SUB(LVar0, 1)
        EVT_IF_GT(LVar0, 0)
            EVT_CALL(SetActorVar, ACTOR_SELF, 9, LVar0)
            EVT_CALL(AddActorDecoration, ACTOR_SELF, 1, 0, ACTOR_DECORATION_SWEAT)
            EVT_WAIT(30)
            EVT_CALL(RemoveActorDecoration, ACTOR_SELF, 1, 0)
            EVT_CALL(UseBattleCamPreset, BTL_CAM_PRESET_C)
        EVT_ELSE
            EVT_CALL(AddActorDecoration, ACTOR_SELF, 1, 0, ACTOR_DECORATION_SWEAT)
            EVT_WAIT(20)
            EVT_CALL(RemoveActorDecoration, ACTOR_SELF, 1, 0)
            EVT_SET_CONST(LVar0, 0x00000001)
            EVT_SET_CONST(LVar1, ANIM_Chan_Toppled)
            EVT_SET_CONST(LVar2, ANIM_Chan_Idle)
            EVT_EXEC_WAIT(D_8029BBB4)
            EVT_CALL(SetActorYaw, ACTOR_SELF, 0)
            EVT_CALL(SetActorVar, ACTOR_SELF, 8, 1)
            EVT_CALL(SetTargetOffset, ACTOR_SELF, 1, 0, 16)
            EVT_CALL(SetProjectileTargetOffset, ACTOR_SELF, 1, -1, -9)
            EVT_CALL(SetDefenseTable, ACTOR_SELF, 1, EVT_PTR(N(defenseTable_80219D50)))
            EVT_CALL(SetIdleAnimations, ACTOR_SELF, 1, EVT_PTR(N(idleAnimations_80219E70)))
            EVT_CALL(BindIdle, ACTOR_SELF, EVT_PTR(N(idle_8021A11C)))
            EVT_CALL(SetActorFlagBits, ACTOR_SELF, ACTOR_FLAG_FLIPPED, FALSE)
        EVT_END_IF
        EVT_CALL(EnableIdleScript, ACTOR_SELF, 1)
        EVT_CALL(UseIdleAnimation, ACTOR_SELF, TRUE)
        EVT_RETURN
    EVT_END_IF
    EVT_CALL(SetTargetActor, ACTOR_SELF, ACTOR_PLAYER)
    EVT_CALL(UseBattleCamPreset, BTL_CAM_PRESET_63)
    EVT_CALL(BattleCamTargetActor, ACTOR_SELF)
    EVT_CALL(func_8024ECF8, -1, 1, 0)
    EVT_CALL(SetAnimation, ACTOR_SELF, 1, ANIM_Chan_EnterShell)
    EVT_WAIT(10)
    EVT_CALL(SetAnimation, ACTOR_SELF, 1, ANIM_Chan_ShellStill)
    EVT_THREAD
        EVT_CALL(GetActorPos, ACTOR_SELF, LVar0, LVar1, LVar2)
        EVT_PLAY_EFFECT(EFFECT_SMOKE_IMPACT, 1, LVar0, LVar1, LVar2, 32, 4, 0, 10, 0)
        EVT_WAIT(10)
        EVT_PLAY_EFFECT(EFFECT_SMOKE_IMPACT, 1, LVar0, LVar1, LVar2, 32, 4, 0, 10, 0)
        EVT_WAIT(5)
        EVT_PLAY_EFFECT(EFFECT_SMOKE_IMPACT, 1, LVar0, LVar1, LVar2, 32, 4, 0, 10, 0)
    EVT_END_THREAD
    EVT_CALL(PlaySoundAtActor, ACTOR_SELF, SOUND_2021)
    EVT_CALL(SetAnimation, ACTOR_SELF, 1, ANIM_Chan_ShellSpin)
    EVT_WAIT(20)
    EVT_CALL(SetActorSounds, ACTOR_SELF, ACTOR_SOUND_WALK, SOUND_0, SOUND_0)
    EVT_CALL(PlaySoundAtActor, ACTOR_SELF, SOUND_20D3)
    EVT_CALL(EnemyTestTarget, ACTOR_SELF, LVar0, 0, 0, 2, BS_FLAGS1_10)
    EVT_SWITCH(LVar0)
        EVT_CASE_OR_EQ(6)
        EVT_CASE_OR_EQ(5)
            EVT_SET(LVarA, LVar0)
            EVT_THREAD
                EVT_LOOP(0)
                    EVT_CALL(GetActorPos, ACTOR_PLAYER, LVar0, LVar1, LVar2)
                    EVT_ADD(LVar0, 30)
                    EVT_CALL(GetActorPos, ACTOR_SELF, LVar3, LVar4, LVar5)
                    EVT_IF_GT(LVar0, LVar3)
                        EVT_BREAK_LOOP
                    EVT_END_IF
                    EVT_WAIT(1)
                EVT_END_LOOP
                EVT_CALL(UseBattleCamPreset, BTL_CAM_PRESET_B)
                EVT_IF_EQ(LVarA, 5)
                    EVT_CALL(EnemyTestTarget, ACTOR_SELF, LVar0, DAMAGE_TYPE_TRIGGER_LUCKY, 0, 0, 0)
                EVT_END_IF
                EVT_WAIT(15)
                EVT_CALL(UseBattleCamPreset, BTL_CAM_PRESET_C)
            EVT_END_THREAD
            EVT_CALL(SetGoalToTarget, ACTOR_SELF)
            EVT_CALL(AddGoalPos, ACTOR_SELF, -150, 0, 0)
            EVT_CALL(SetActorSpeed, ACTOR_SELF, EVT_FLOAT(14.0))
            EVT_CALL(RunToGoal, ACTOR_SELF, 0, FALSE)
            EVT_WAIT(15)
            EVT_CALL(YieldTurn)
            EVT_CALL(ResetAllActorSounds, ACTOR_SELF)
            EVT_CALL(AddActorDecoration, ACTOR_SELF, 1, 0, ACTOR_DECORATION_SWEAT)
            EVT_CALL(SetGoalToHome, ACTOR_SELF)
            EVT_CALL(GetGoalPos, ACTOR_SELF, LVar0, LVar1, LVar2)
            EVT_ADD(LVar0, 200)
            EVT_CALL(SetActorPos, ACTOR_SELF, LVar0, LVar1, LVar2)
            EVT_CALL(SetActorSpeed, ACTOR_SELF, EVT_FLOAT(10.0))
            EVT_CALL(RunToGoal, ACTOR_SELF, 0, FALSE)
            EVT_WAIT(10)
            EVT_CALL(SetAnimation, ACTOR_SELF, 1, ANIM_Chan_ExitShell)
            EVT_WAIT(10)
            EVT_CALL(RemoveActorDecoration, ACTOR_SELF, 1, 0)
            EVT_CALL(EnableIdleScript, ACTOR_SELF, 1)
            EVT_CALL(UseIdleAnimation, ACTOR_SELF, TRUE)
            EVT_RETURN
        EVT_END_CASE_GROUP
    EVT_END_SWITCH
    EVT_CALL(SetGoalToTarget, ACTOR_SELF)
    EVT_CALL(SetActorSpeed, ACTOR_SELF, EVT_FLOAT(14.0))
    EVT_CALL(RunToGoal, ACTOR_SELF, 0, FALSE)
    EVT_WAIT(2)
    EVT_CALL(EnemyDamageTarget, ACTOR_SELF, LVar0, 0, SUPPRESS_EVENT_ALL, 0, 2, BS_FLAGS1_SP_EVT_ACTIVE)
    EVT_SWITCH(LVar0)
        EVT_CASE_OR_EQ(0)
        EVT_CASE_OR_EQ(2)
            EVT_CALL(UseBattleCamPreset, BTL_CAM_PRESET_C)
            EVT_CALL(GetGoalPos, ACTOR_SELF, LVar0, LVar1, LVar2)
            EVT_ADD(LVar0, 40)
            EVT_SET(LVar1, 0)
            EVT_CALL(SetActorJumpGravity, ACTOR_SELF, EVT_FLOAT(1.8))
            EVT_CALL(SetGoalPos, ACTOR_SELF, LVar0, LVar1, LVar2)
            EVT_CALL(JumpToGoal, ACTOR_SELF, 10, FALSE, TRUE, FALSE)
            EVT_ADD(LVar0, 30)
            EVT_CALL(SetGoalPos, ACTOR_SELF, LVar0, LVar1, LVar2)
            EVT_CALL(JumpToGoal, ACTOR_SELF, 8, FALSE, TRUE, FALSE)
            EVT_ADD(LVar0, 20)
            EVT_CALL(SetGoalPos, ACTOR_SELF, LVar0, LVar1, LVar2)
            EVT_CALL(JumpToGoal, ACTOR_SELF, 6, FALSE, TRUE, FALSE)
            EVT_CALL(SetAnimation, ACTOR_SELF, 1, ANIM_Chan_Idle)
            EVT_WAIT(8)
            EVT_CALL(YieldTurn)
            EVT_CALL(ResetAllActorSounds, ACTOR_SELF)
            EVT_SET_CONST(LVar0, 0x00000001)
            EVT_SET_CONST(LVar1, ANIM_Chan_Run)
            EVT_EXEC_WAIT(DoReturnHome)
            EVT_CALL(SetAnimation, ACTOR_SELF, 1, ANIM_Chan_Idle)
        EVT_END_CASE_GROUP
    EVT_END_SWITCH
    EVT_CALL(EnableIdleScript, ACTOR_SELF, 1)
    EVT_CALL(UseIdleAnimation, ACTOR_SELF, TRUE)
    EVT_RETURN
    EVT_END
};

extern EvtScript N(handleEvent_8021D0CC);
extern EvtScript N(nextTurn_8021CD7C);

EvtScript N(init_8021CCDC) = {
    EVT_EXEC_WAIT(N(80219F4C))
    EVT_CALL(BindHandleEvent, ACTOR_SELF, EVT_PTR(N(handleEvent_8021D0CC)))
    EVT_CALL(BindNextTurn, ACTOR_SELF, EVT_PTR(N(nextTurn_8021CD7C)))
    EVT_CALL(SetActorVar, ACTOR_SELF, 0, 0)
    EVT_CALL(SetActorVar, ACTOR_SELF, 1, 0)
    EVT_CALL(SetActorVar, ACTOR_SELF, 2, 0)
    EVT_CALL(SetBattleFlagBits, BS_FLAGS1_NO_GAME_OVER, TRUE)
    EVT_RETURN
    EVT_END
};

EvtScript N(nextTurn_8021CD7C) = {
    EVT_CALL(UseIdleAnimation, ACTOR_SELF, FALSE)
    EVT_CALL(EnableIdleScript, ACTOR_SELF, 0)
    EVT_CALL(GetBattlePhase, LVar0)
    EVT_SWITCH(LVar0)
        EVT_CASE_EQ(10)
            EVT_CALL(GetActorVar, ACTOR_SELF, 0, LVar0)
            EVT_IF_EQ(LVar0, 0)
                EVT_CALL(UseBattleCamPreset, BTL_CAM_PRESET_C)
                EVT_CALL(MoveBattleCamOver, 10)
                EVT_CALL(ActorSpeak, MSG_MAC_Gate_001F, ACTOR_SELF, 1, 0x00A30004, 0x00A30003)
                EVT_CALL(SetActorVar, ACTOR_SELF, 0, 1)
            EVT_END_IF
        EVT_CASE_EQ(12)
            EVT_CALL(GetActorVar, ACTOR_SELF, 8, LVar0)
            EVT_IF_EQ(LVar0, 2)
                EVT_BREAK_SWITCH
            EVT_END_IF
            EVT_CALL(GetStatusFlags, ACTOR_SELF, LVar0)
            EVT_IF_FLAG(LVar0, 0x37100A)
                EVT_BREAK_SWITCH
            EVT_END_IF
            EVT_SET_CONST(LVarA, ANIM_Chan_Run)
            EVT_SET_CONST(LVarB, ANIM_Chan_Walk)
            EVT_CALL(GetActorVar, ACTOR_SELF, 8, LVar0)
            EVT_IF_EQ(LVar0, 2)
                EVT_SET_CONST(LVarA, ANIM_Chan_ToppledHurt)
                EVT_SET_CONST(LVarB, ANIM_Chan_Toppled)
            EVT_END_IF
            EVT_CALL(GetActorHP, ACTOR_SELF, LVar0)
            EVT_CALL(GetEnemyMaxHP, ACTOR_SELF, LVar1)
            EVT_DIV(LVar1, 2)
            EVT_IF_LE(LVar0, LVar1)
                EVT_CALL(GetActorVar, ACTOR_SELF, 2, LVar0)
                EVT_IF_EQ(LVar0, 0)
                    EVT_CALL(UseBattleCamPreset, BTL_CAM_PRESET_C)
                    EVT_CALL(MoveBattleCamOver, 10)
                    EVT_CALL(ActorSpeak, MSG_MAC_Gate_0021, ACTOR_SELF, 1, LVarA, LVarB)
                    EVT_CALL(SetActorVar, ACTOR_SELF, 2, 1)
                    EVT_BREAK_SWITCH
                EVT_END_IF
            EVT_END_IF
            EVT_CALL(GetPlayerHP, LVar0)
            EVT_IF_LE(LVar0, 5)
                EVT_CALL(UseBattleCamPreset, BTL_CAM_PRESET_C)
                EVT_CALL(MoveBattleCamOver, 10)
                EVT_CALL(ActorSpeak, MSG_MAC_Gate_0022, ACTOR_SELF, 1, LVarA, LVarB)
                EVT_BREAK_SWITCH
            EVT_END_IF
    EVT_END_SWITCH
    EVT_CALL(EnableIdleScript, ACTOR_SELF, 1)
    EVT_CALL(UseIdleAnimation, ACTOR_SELF, TRUE)
    EVT_RETURN
    EVT_END
};

EvtScript N(handleEvent_8021D0CC) = {
    EVT_EXEC_WAIT(N(handleEvent_8021AAB8))
    EVT_CALL(GetLastEvent, ACTOR_SELF, LVar0)
    EVT_SWITCH(LVar0)
        EVT_CASE_EQ(13)
            EVT_CALL(GetBattleFlags, LVar0)
            EVT_IF_NOT_FLAG(LVar0, BS_FLAGS1_SP_EVT_ACTIVE)
                EVT_BREAK_SWITCH
            EVT_END_IF
            EVT_CALL(GetStatusFlags, ACTOR_SELF, LVar0)
            EVT_IF_FLAG(LVar0, 0x3F1000)
                EVT_BREAK_SWITCH
            EVT_END_IF
            EVT_SET(LocalFlag(0), 0)
            EVT_CALL(GetMenuSelection, LVar0, LVar1, LVar2)
            EVT_SWITCH(LVar0)
                EVT_CASE_OR_EQ(1)
                EVT_CASE_OR_EQ(0)
                    EVT_SET(LocalFlag(0), 1)
                EVT_END_CASE_GROUP
            EVT_END_SWITCH
            EVT_IF_EQ(LocalFlag(0), 0)
                EVT_BREAK_SWITCH
            EVT_END_IF
            EVT_CALL(UseIdleAnimation, ACTOR_SELF, FALSE)
            EVT_CALL(EnableIdleScript, ACTOR_SELF, 0)
            EVT_WAIT(30)
            EVT_CALL(GetActorVar, ACTOR_SELF, 8, LVar0)
            EVT_IF_EQ(LVar0, 2)
                EVT_CALL(GetActorVar, ACTOR_SELF, 1, LVar0)
                EVT_ADD(LVar0, 1)
                EVT_SWITCH(LVar0)
                    EVT_CASE_EQ(1)
                        EVT_CALL(UseBattleCamPreset, BTL_CAM_PRESET_C)
                        EVT_CALL(MoveBattleCamOver, 10)
                        EVT_CALL(ActorSpeak, MSG_MAC_Gate_0020, ACTOR_SELF, 1, 0x00A30007, 0x00A30002)
                    EVT_CASE_EQ(2)
                    EVT_CASE_EQ(3)
                        EVT_SET(LVar0, 0)
                EVT_END_SWITCH
                EVT_CALL(SetActorVar, ACTOR_SELF, 1, LVar0)
            EVT_END_IF
            EVT_CALL(EnableIdleScript, ACTOR_SELF, 1)
            EVT_CALL(UseIdleAnimation, ACTOR_SELF, TRUE)
    EVT_END_SWITCH
    EVT_RETURN
    EVT_END
};<|MERGE_RESOLUTION|>--- conflicted
+++ resolved
@@ -171,15 +171,9 @@
     EVT_CALL(SetActorVar, ACTOR_SELF, 9, 1)
     EVT_CALL(SetDefenseTable, ACTOR_SELF, 1, EVT_PTR(N(defenseTable_80219D6C)))
     EVT_CALL(SetIdleAnimations, ACTOR_SELF, 1, EVT_PTR(N(idleAnimations_80219F08)))
-<<<<<<< HEAD
-    EVT_CALL(SetActorFlagBits, ACTOR_SELF, ACTOR_FLAG_HP_OFFSET_BELOW, FALSE)
-    EVT_CALL(SetPartEventBits, ACTOR_SELF, 1, 16, FALSE)
-    EVT_CALL(SetPartEventBits, ACTOR_SELF, 1, 0x00001000, TRUE)
-=======
     EVT_CALL(SetActorFlagBits, ACTOR_SELF, ACTOR_FLAG_UPSIDE_DOWN, FALSE)
     EVT_CALL(SetPartEventBits, ACTOR_SELF, 1, ACTOR_EVENT_FLAG_SPIKY_TOP, FALSE)
     EVT_CALL(SetPartEventBits, ACTOR_SELF, 1, ACTOR_EVENT_FLAG_FLIPABLE, TRUE)
->>>>>>> 07c314d8
     EVT_CALL(SetActorFlagBits, ACTOR_SELF, ACTOR_FLAG_FLIPPED, TRUE)
     EVT_CALL(SetAnimation, ACTOR_SELF, 1, ANIM_Chan_ToppledHurt)
     EVT_CALL(SetActorYaw, ACTOR_SELF, 180)
