--- conflicted
+++ resolved
@@ -769,13 +769,8 @@
     Call(GetActorVar, ACTOR_SELF, AVAR_Tank_BulbGlowEffect, LVar0)
     IfNe(LVar0, nullptr)
         Call(RemoveEffect, LVar0)
-<<<<<<< HEAD
         Call(SetActorVar, ACTOR_SELF, AVAR_Tank_BulbGlowEffect, nullptr)
-        Call(SetActorVar, ACTOR_SELF, AVAR_Tank_UsingBulbAttack, FALSE)
-=======
-        Call(SetActorVar, ACTOR_SELF, AVAR_Tank_BulbGlowEffect, NULL)
         Call(SetActorVar, ACTOR_SELF, AVAR_Tank_UsingBulbAttack, false)
->>>>>>> 3e5df3a4
     EndIf
     Wait(45)
     Wait(10)
@@ -915,4 +910,4 @@
 
 Formation N(ShySquadReduxFormation) = {
     ACTOR_BY_POS(b_area_omo2_5_shy_squad_redux, N(SummonPos), 95)
-};
+};