#include "common.h"
#include "effects.h"
#include "battle/battle.h"
#include "script_api/battle.h"
#include "sprite/npc/Tutankoopa.h"
#include "sprite/npc/ChainChomp.h"
#include "sprite/npc/BuzzyBeetle.h"

#define NAMESPACE b_area_isk_part_2_tutankoopa

extern ActorBlueprint b_area_isk_part_2_chain_chomp;
extern EvtScript N(EVS_Init);
extern EvtScript N(EVS_TakeTurn);
extern EvtScript N(EVS_Idle);
extern EvtScript N(EVS_HandleEvent);
extern EvtScript N(EVS_HandlePhase);
extern EvtScript N(EVS_Tutankoopa_SpinSmashHit);
extern EvtScript N(EVS_TemporaryKnockout);
extern EvtScript N(EVS_Attack_ThrowShell);
extern EvtScript N(EVS_Attack_DropDebris);
extern EvtScript N(EVS_DropDebris_Self);
extern EvtScript N(EVS_DropDebris_Players);
extern EvtScript N(EVS_Move_SummonChomp);
extern EvtScript N(EVS_SummonedChompHop);
extern EvtScript N(EVS_LevitateToHomePos);
extern EvtScript N(EVS_GetBackUp);
extern EvtScript N(EVS_Tutankoopa_Death);

enum N(ActorPartIDs) {
    PRT_MAIN            = 1,
    PRT_TARGET          = 2,
    PRT_SHELL_1         = 3,
    PRT_SHELL_2         = 4,
    PRT_SHELL_3         = 5,
    PRT_DEBRIS_1        = 6,
    PRT_DEBRIS_2        = 7,
    PRT_DEBRIS_3        = 8,
};

enum N(ActorVars) {
    AVAR_NextAttack             = 0,
    AVAL_TRY_TOSS_NEXT          = 0,
    AVAL_DROP_DEBRIS_NEXT       = 1,

    AVAR_StunState              = 1,
    AVAL_NOT_STUNNED            = 0,
    AVAL_STUNNED                = 2,

    AVAR_ShellsLeft             = 2,
    AVAR_HasSummoned            = 3, // FALSE until a chomp has been summoned
    AVAR_Dialogue_Recover       = 4,
    AVAR_GateOpenAmount         = 5,
    AVAR_DebrisDropState        = 6,
    AVAR_07                     = 7,
    AVAR_Stunned                = 8,  // overlapping usage with AVAR_StunState?
    AVAR_10                     = 10,
    AVAR_UsedSpikeTaunt         = 11, // unused dialogue toggle for spiky-taunting
    AVAR_NextSummonTime         = 12, // set by chomp actor when it dies
    AVAR_HittingSelf            = 13, // signal to HandleEvent to treat hit as self-inflicted
};

enum N(ActorParams) {
    DMG_DROP_DEBRIS_SELF        = 2,
    DMG_DROP_DEBRIS_PLAYER      = 2,
    DMG_DROP_DEBRIS_PARTNER     = 2,
    DMG_THROW_SHELL             = 3,
};

s32 N(TutankoopaAnims)[] = {
    STATUS_KEY_NORMAL,    ANIM_Tutankoopa_Idle,
    STATUS_KEY_STONE,     ANIM_Tutankoopa_Still,
    STATUS_KEY_SLEEP,     ANIM_Tutankoopa_Sleep,
    STATUS_KEY_POISON,    ANIM_Tutankoopa_Idle,
    STATUS_KEY_STOP,      ANIM_Tutankoopa_Still,
    STATUS_KEY_STATIC,    ANIM_Tutankoopa_Still,
    STATUS_KEY_PARALYZE,  ANIM_Tutankoopa_Still,
    STATUS_KEY_PARALYZE,  ANIM_Tutankoopa_Still,
    STATUS_KEY_DIZZY,     ANIM_Tutankoopa_Dizzy,
    STATUS_END,
};

s32 N(TutankoopaFallenAnims)[] = {
    STATUS_KEY_NORMAL,    ANIM_Tutankoopa_Dizzy,
    STATUS_KEY_STONE,     ANIM_Tutankoopa_Fall,
    STATUS_KEY_SLEEP,     ANIM_Tutankoopa_SleepGround,
    STATUS_KEY_POISON,    ANIM_Tutankoopa_Dizzy,
    STATUS_KEY_STOP,      ANIM_Tutankoopa_Fall,
    STATUS_KEY_STATIC,    ANIM_Tutankoopa_Dizzy,
    STATUS_KEY_PARALYZE,  ANIM_Tutankoopa_Dizzy,
    STATUS_KEY_PARALYZE,  ANIM_Tutankoopa_Dizzy,
    STATUS_KEY_DIZZY,     ANIM_Tutankoopa_Dizzy,
    STATUS_END,
};

s32 N(BeetleShellAnims)[] = {
    STATUS_KEY_NORMAL,    ANIM_BuzzyBeetle_Anim06,
    STATUS_END,
};

s32 N(RockAnimsA)[] = {
    STATUS_KEY_NORMAL,    ANIM_Tutankoopa_RockStill,
    STATUS_END,
};

s32 N(RockAnimsB)[] = {
    STATUS_KEY_NORMAL,    ANIM_Tutankoopa_RockStill,
    STATUS_END,
};

s32 N(DefenseTable)[] = {
    ELEMENT_NORMAL,   0,
    ELEMENT_END,
};

s32 N(StatusTable)[] = {
    STATUS_KEY_NORMAL,              0,
    STATUS_KEY_DEFAULT,             0,
    STATUS_KEY_SLEEP,              20,
    STATUS_KEY_POISON,              0,
    STATUS_KEY_FROZEN,              0,
    STATUS_KEY_DIZZY,              30,
    STATUS_KEY_FEAR,                0,
    STATUS_KEY_STATIC,              0,
    STATUS_KEY_PARALYZE,           30,
    STATUS_KEY_SHRINK,             60,
    STATUS_KEY_STOP,               40,
    STATUS_TURN_MOD_DEFAULT,        0,
    STATUS_TURN_MOD_SLEEP,         -1,
    STATUS_TURN_MOD_POISON,         0,
    STATUS_TURN_MOD_FROZEN,         0,
    STATUS_TURN_MOD_DIZZY,         -1,
    STATUS_TURN_MOD_FEAR,           0,
    STATUS_TURN_MOD_STATIC,         0,
    STATUS_TURN_MOD_PARALYZE,      -1,
    STATUS_TURN_MOD_SHRINK,        -1,
    STATUS_TURN_MOD_STOP,          -2,
    STATUS_END,
};

ActorPartBlueprint N(ActorParts)[] = {
    {
        .flags = ACTOR_PART_FLAG_NO_TARGET,
        .index = PRT_MAIN,
        .posOffset = { 0, 0, 0 },
        .targetOffset = { 0, 40 },
        .opacity = 255,
        .idleAnimations = N(TutankoopaAnims),
        .defenseTable = N(DefenseTable),
        .eventFlags = ACTOR_EVENT_FLAGS_NONE,
        .elementImmunityFlags = 0,
        .projectileTargetOffset = { 0, 0 },
    },
    {
        .flags = ACTOR_PART_FLAG_INVISIBLE | ACTOR_PART_FLAG_MULTI_TARGET,
        .index = PRT_TARGET,
        .posOffset = { 0, 0, 0 },
        .targetOffset = { 0, 39 },
        .opacity = 255,
        .idleAnimations = N(TutankoopaAnims),
        .defenseTable = N(DefenseTable),
        .eventFlags = ACTOR_EVENT_FLAGS_NONE,
        .elementImmunityFlags = 0,
        .projectileTargetOffset = { -5, -15 },
    },
    {
        .flags = ACTOR_PART_FLAG_NO_TARGET | ACTOR_PART_FLAG_USE_ABSOLUTE_POSITION | ACTOR_PART_FLAG_40000000,
        .index = PRT_SHELL_1,
        .posOffset = { 0, 0, 0 },
        .targetOffset = { 0, 0 },
        .opacity = 255,
        .idleAnimations = N(BeetleShellAnims),
        .defenseTable = NULL,
        .eventFlags = ACTOR_EVENT_FLAGS_NONE,
        .elementImmunityFlags = 0,
        .projectileTargetOffset = { 0, 0 },
    },
    {
        .flags = ACTOR_PART_FLAG_NO_TARGET | ACTOR_PART_FLAG_USE_ABSOLUTE_POSITION | ACTOR_PART_FLAG_40000000,
        .index = PRT_SHELL_2,
        .posOffset = { 0, 0, 0 },
        .targetOffset = { 0, 0 },
        .opacity = 255,
        .idleAnimations = N(BeetleShellAnims),
        .defenseTable = NULL,
        .eventFlags = ACTOR_EVENT_FLAGS_NONE,
        .elementImmunityFlags = 0,
        .projectileTargetOffset = { 0, 0 },
    },
    {
        .flags = ACTOR_PART_FLAG_NO_TARGET | ACTOR_PART_FLAG_USE_ABSOLUTE_POSITION | ACTOR_PART_FLAG_40000000,
        .index = PRT_SHELL_3,
        .posOffset = { 0, 0, 0 },
        .targetOffset = { 0, 0 },
        .opacity = 255,
        .idleAnimations = N(BeetleShellAnims),
        .defenseTable = NULL,
        .eventFlags = ACTOR_EVENT_FLAGS_NONE,
        .elementImmunityFlags = 0,
        .projectileTargetOffset = { 0, 0 },
    },
    {
        .flags = ACTOR_PART_FLAG_INVISIBLE | ACTOR_PART_FLAG_NO_TARGET | ACTOR_PART_FLAG_USE_ABSOLUTE_POSITION,
        .index = PRT_DEBRIS_1,
        .posOffset = { 0, 0, 0 },
        .targetOffset = { 0, 0 },
        .opacity = 255,
        .idleAnimations = N(RockAnimsA),
        .defenseTable = NULL,
        .eventFlags = ACTOR_EVENT_FLAGS_NONE,
        .elementImmunityFlags = 0,
        .projectileTargetOffset = { 0, 0 },
    },
    {
        .flags = ACTOR_PART_FLAG_INVISIBLE | ACTOR_PART_FLAG_NO_TARGET | ACTOR_PART_FLAG_USE_ABSOLUTE_POSITION,
        .index = PRT_DEBRIS_2,
        .posOffset = { 0, 0, 0 },
        .targetOffset = { 0, 0 },
        .opacity = 255,
        .idleAnimations = N(RockAnimsA),
        .defenseTable = NULL,
        .eventFlags = ACTOR_EVENT_FLAGS_NONE,
        .elementImmunityFlags = 0,
        .projectileTargetOffset = { 0, 0 },
    },
    {
        .flags = ACTOR_PART_FLAG_INVISIBLE | ACTOR_PART_FLAG_NO_TARGET | ACTOR_PART_FLAG_USE_ABSOLUTE_POSITION,
        .index = PRT_DEBRIS_3,
        .posOffset = { 0, 0, 0 },
        .targetOffset = { 0, 0 },
        .opacity = 255,
        .idleAnimations = N(RockAnimsB),
        .defenseTable = NULL,
        .eventFlags = ACTOR_EVENT_FLAGS_NONE,
        .elementImmunityFlags = 0,
        .projectileTargetOffset = { 0, 0 },
    },
};

ActorBlueprint NAMESPACE = {
    .flags = 0,
    .type = ACTOR_TYPE_TUTANKOOPA,
    .level = 55,
    .maxHP = 30,
    .partCount = ARRAY_COUNT( N(ActorParts)),
    .partsData = N(ActorParts),
    .initScript = &N(EVS_Init),
    .statusTable = N(StatusTable),
    .escapeChance = 0,
    .airLiftChance = 0,
    .hurricaneChance = 0,
    .spookChance = 0,
    .upAndAwayChance = 0,
    .spinSmashReq = 4,
    .powerBounceChance = 70,
    .coinReward = 0,
    .size = { 56, 45 },
    .healthBarOffset = { 0, 0 },
    .statusIconOffset = { -10, 35 },
    .statusTextOffset = { 10, 35 },
};

<<<<<<< HEAD
#include "common/UnkBattleFunc1.inc.c"
#include "sprite/player.h"
=======
#include "common/battle/SetAbsoluteStatusOffsets.inc.c"
>>>>>>> edd9111b

API_CALLABLE(SpawnFallingRock) {
    Bytecode* args = script->ptrReadPos;
    s32 posX = evt_get_variable(script, *args++);
    s32 floorY = evt_get_variable(script, *args++);
    s32 posZ = evt_get_variable(script, *args++);
    EffectInstance* effect = fx_floating_rock(2, posX, 150.0f, posZ, floorY, -0.5f, -0.9f, 0.5f, 60);

    effect->data.floatingRock->rotVel.x = 0;
    effect->data.floatingRock->rotVel.z = 0;
    effect->data.floatingRock->rotVel.y = 0;
    return ApiStatus_DONE2;
}

EvtScript N(EVS_Init) = {
    EVT_CALL(BindTakeTurn, ACTOR_SELF, EVT_PTR(N(EVS_TakeTurn)))
    EVT_CALL(BindIdle, ACTOR_SELF, EVT_PTR(N(EVS_Idle)))
    EVT_CALL(BindHandleEvent, ACTOR_SELF, EVT_PTR(N(EVS_HandleEvent)))
    EVT_CALL(BindNextTurn, ACTOR_SELF, EVT_PTR(N(EVS_HandlePhase)))
    EVT_CALL(HPBarToHome, ACTOR_SELF)
    EVT_CALL(ForceHomePos, ACTOR_SELF, 97, 70, 15)
    EVT_CALL(SetPartPos, ACTOR_SELF, PRT_SHELL_1, 70, 70, 3)
    EVT_CALL(SetPartPos, ACTOR_SELF, PRT_SHELL_2, 80, 70, -7)
    EVT_CALL(SetPartPos, ACTOR_SELF, PRT_SHELL_3, 60, 70, -7)
    EVT_CALL(SetActorVar, ACTOR_SELF, AVAR_Stunned, FALSE)
    EVT_CALL(SetActorVar, ACTOR_SELF, AVAR_NextAttack, AVAL_TRY_TOSS_NEXT)
    EVT_CALL(SetActorVar, ACTOR_SELF, AVAR_StunState, AVAL_NOT_STUNNED)
    EVT_CALL(SetActorVar, ACTOR_SELF, AVAR_HasSummoned, FALSE)
    EVT_CALL(SetActorVar, ACTOR_SELF, AVAR_Dialogue_Recover, FALSE)
    EVT_CALL(SetActorVar, ACTOR_SELF, AVAR_ShellsLeft, 3)
    EVT_CALL(SetActorVar, ACTOR_SELF, AVAR_DebrisDropState, 0)
    EVT_CALL(SetActorVar, ACTOR_SELF, AVAR_07, 0)
    EVT_CALL(SetActorVar, ACTOR_SELF, AVAR_10, 0)
    EVT_CALL(SetActorVar, ACTOR_SELF, AVAR_UsedSpikeTaunt, FALSE)
    EVT_CALL(SetActorVar, ACTOR_SELF, AVAR_NextSummonTime, 0)
    EVT_CALL(SetActorVar, ACTOR_SELF, AVAR_HittingSelf, FALSE)
    EVT_RETURN
    EVT_END
};

EvtScript N(EVS_Idle) = {
    EVT_LABEL(0)
        EVT_CALL(GetActorVar, ACTOR_SELF, AVAR_Stunned, LVar0)
        EVT_SWITCH(LVar0)
            EVT_CASE_EQ(0)
                EVT_CALL(GetStatusFlags, ACTOR_SELF, LVar0)
                EVT_IF_FLAG(LVar0, STATUS_FLAG_DIZZY)
                    EVT_CALL(SetTargetOffset, ACTOR_SELF, PRT_TARGET, -10, 22)
                    EVT_CALL(SetProjectileTargetOffset, ACTOR_SELF, PRT_TARGET, 2, -8)
                    EVT_CALL(N(SetAbsoluteStatusOffsets), -25, 15, 0, 20)
                EVT_ELSE
                    EVT_CALL(SetTargetOffset, ACTOR_SELF, PRT_TARGET, 0, 39)
                    EVT_CALL(SetProjectileTargetOffset, ACTOR_SELF, PRT_TARGET, -5, -15)
                    EVT_CALL(N(SetAbsoluteStatusOffsets), -17, 23, 11, 32)
                EVT_END_IF
            EVT_CASE_EQ(1)
                EVT_CALL(SetTargetOffset, ACTOR_SELF, PRT_TARGET, -10, 22)
                EVT_CALL(SetProjectileTargetOffset, ACTOR_SELF, PRT_TARGET, 2, -8)
                EVT_CALL(N(SetAbsoluteStatusOffsets), -25, 15, 0, 20)
        EVT_END_SWITCH
        EVT_WAIT(1)
    EVT_GOTO(0)
    EVT_RETURN
    EVT_END
};

EvtScript N(EVS_HandleEvent) = {
    EVT_CALL(UseIdleAnimation, ACTOR_SELF, FALSE)
    EVT_CALL(EnableIdleScript, ACTOR_SELF, 0)
    EVT_CALL(SetActorScale, ACTOR_SELF, EVT_FLOAT(1.0), EVT_FLOAT(1.0), EVT_FLOAT(1.0))
    EVT_CALL(GetLastElement, LVarE)
    EVT_CALL(GetLastEvent, ACTOR_SELF, LVar0)
    EVT_SWITCH(LVar0)
        EVT_CASE_EQ(EVENT_HIT_COMBO)
            EVT_SET_CONST(LVar0, PRT_MAIN)
            EVT_SET_CONST(LVar1, ANIM_Tutankoopa_Hurt)
            EVT_EXEC_WAIT(EVS_Enemy_Hit)
        EVT_CASE_EQ(EVENT_HIT)
            EVT_SET_CONST(LVar0, PRT_MAIN)
            EVT_SET_CONST(LVar1, ANIM_Tutankoopa_Hurt)
            EVT_EXEC_WAIT(EVS_Enemy_Hit)
            // if damage is from "debris drop" backfiring, fall down and become stunned
            EVT_CALL(GetActorVar, ACTOR_SELF, AVAR_HittingSelf, LVar2)
            EVT_IF_TRUE(LVar2)
                EVT_CALL(SetActorVar, ACTOR_SELF, AVAR_HittingSelf, FALSE)
                EVT_EXEC_WAIT(N(EVS_TemporaryKnockout))
            EVT_END_IF
        EVT_CASE_EQ(EVENT_BEGIN_FIRST_STRIKE)
        EVT_CASE_EQ(EVENT_BURN_HIT)
            EVT_SET(LVar0, PRT_MAIN)
            EVT_SET(LVar1, ANIM_Tutankoopa_BurnHurt)
            EVT_SET(LVar2, ANIM_Tutankoopa_BurnStill)
            EVT_EXEC_WAIT(EVS_Enemy_BurnHit)
        EVT_CASE_EQ(EVENT_BURN_DEATH)
            EVT_SET(LVar0, PRT_MAIN)
            EVT_SET(LVar1, ANIM_Tutankoopa_BurnHurt)
            EVT_SET(LVar2, ANIM_Tutankoopa_BurnStill)
            EVT_EXEC_WAIT(EVS_Enemy_BurnHit)
            EVT_WAIT(10)
            EVT_SET_CONST(LVar0, PRT_MAIN)
            EVT_SET_CONST(LVar1, ANIM_Tutankoopa_BurnStill)
            EVT_EXEC_WAIT(N(EVS_Tutankoopa_Death))
            EVT_RETURN
        EVT_CASE_EQ(EVENT_SPIN_SMASH_HIT)
            EVT_EXEC_WAIT(N(EVS_Tutankoopa_SpinSmashHit))
        EVT_CASE_EQ(EVENT_SHOCK_HIT)
            EVT_SET_CONST(LVar0, PRT_MAIN)
            EVT_SET_CONST(LVar1, ANIM_Tutankoopa_Glare)
            EVT_EXEC_WAIT(EVS_Enemy_ShockHit)
            EVT_SET_CONST(LVar0, PRT_MAIN)
            EVT_SET_CONST(LVar1, ANIM_Tutankoopa_Hurt)
            EVT_EXEC_WAIT(EVS_Enemy_JumpBack)
            EVT_CALL(JumpToGoal, ACTOR_SELF, 5, FALSE, TRUE, FALSE)
            EVT_SET_CONST(LVar0, PRT_MAIN)
            EVT_SET_CONST(LVar1, ANIM_Tutankoopa_Run)
            EVT_EXEC_WAIT(EVS_Enemy_ReturnHome)
            EVT_CALL(SetActorJumpGravity, ACTOR_SELF, EVT_FLOAT(1.6))
            EVT_CALL(JumpToGoal, ACTOR_SELF, 5, FALSE, TRUE, FALSE)
        EVT_CASE_OR_EQ(EVENT_ZERO_DAMAGE)
        EVT_CASE_OR_EQ(EVENT_IMMUNE)
        EVT_CASE_OR_EQ(EVENT_AIR_LIFT_FAILED)
            EVT_SET_CONST(LVar0, PRT_MAIN)
            EVT_CALL(GetActorVar, ACTOR_SELF, AVAR_Stunned, LVar1)
            EVT_IF_EQ(LVar1, TRUE)
                EVT_CALL(GetActorVar, ACTOR_SELF, AVAR_StunState, LVar1)
                EVT_IF_NE(LVar1, AVAL_NOT_STUNNED)
                    EVT_SET_CONST(LVar1, ANIM_Tutankoopa_Dizzy)
                EVT_ELSE
                    EVT_SET_CONST(LVar1, ANIM_Tutankoopa_Idle)
                EVT_END_IF
            EVT_ELSE
                EVT_SET_CONST(LVar1, ANIM_Tutankoopa_Idle)
            EVT_END_IF
            EVT_EXEC_WAIT(EVS_Enemy_NoDamageHit)
        EVT_END_CASE_GROUP
        EVT_CASE_EQ(EVENT_SPIKE_TAUNT)
            EVT_CALL(GetActorVar, ACTOR_SELF, AVAR_StunState, LVar1)
            EVT_IF_EQ(LVar1, AVAL_NOT_STUNNED)
                EVT_IF_FLAG(LVarE, DAMAGE_TYPE_JUMP)
                    EVT_CALL(GetActorVar, ACTOR_SELF, AVAR_UsedSpikeTaunt, LVar0)
                    EVT_IF_EQ(LVar0, FALSE)
                        EVT_CALL(SetActorVar, ACTOR_SELF, AVAR_UsedSpikeTaunt, TRUE)
                        EVT_WAIT(60)
                    EVT_END_IF
                EVT_END_IF
            EVT_END_IF
        EVT_CASE_OR_EQ(EVENT_SHOCK_DEATH)
        EVT_CASE_OR_EQ(EVENT_DEATH)
            EVT_SET_CONST(LVar0, PRT_MAIN)
            EVT_SET_CONST(LVar1, ANIM_Tutankoopa_Hurt)
            EVT_EXEC_WAIT(EVS_Enemy_Hit)
            EVT_WAIT(10)
            EVT_SET_CONST(LVar0, PRT_MAIN)
            EVT_SET_CONST(LVar1, ANIM_Tutankoopa_Hurt)
            EVT_EXEC_WAIT(N(EVS_Tutankoopa_Death))
            EVT_RETURN
        EVT_END_CASE_GROUP
        EVT_CASE_EQ(EVENT_SPIN_SMASH_DEATH)
            EVT_EXEC_WAIT(N(EVS_Tutankoopa_SpinSmashHit))
            EVT_SET_CONST(LVar0, PRT_MAIN)
            EVT_SET_CONST(LVar1, ANIM_Tutankoopa_Hurt)
            EVT_EXEC_WAIT(N(EVS_Tutankoopa_Death))
            EVT_RETURN
        EVT_CASE_EQ(EVENT_SPIKE_CONTACT)
            EVT_CALL(SetAnimation, ACTOR_SELF, PRT_MAIN, ANIM_Tutankoopa_Hurt)
            EVT_WAIT(20)
            EVT_CALL(SetAnimation, ACTOR_SELF, PRT_MAIN, ANIM_Tutankoopa_Run)
            EVT_CALL(SetGoalToHome, ACTOR_SELF)
            EVT_CALL(SetActorSpeed, ACTOR_SELF, EVT_FLOAT(6.0))
            EVT_CALL(RunToGoal, ACTOR_SELF, 0, FALSE)
            EVT_CALL(SetAnimation, ACTOR_SELF, PRT_MAIN, ANIM_Tutankoopa_Idle)
        EVT_CASE_EQ(EVENT_BURN_CONTACT)
            EVT_CALL(SetAnimation, ACTOR_SELF, PRT_MAIN, ANIM_Tutankoopa_Hurt)
            EVT_WAIT(20)
            EVT_CALL(SetAnimation, ACTOR_SELF, PRT_MAIN, ANIM_Tutankoopa_Run)
            EVT_CALL(SetGoalToHome, ACTOR_SELF)
            EVT_CALL(SetActorSpeed, ACTOR_SELF, EVT_FLOAT(6.0))
            EVT_CALL(RunToGoal, ACTOR_SELF, 0, FALSE)
            EVT_CALL(SetAnimation, ACTOR_SELF, PRT_MAIN, ANIM_Tutankoopa_Idle)
        EVT_CASE_EQ(EVENT_END_FIRST_STRIKE)
            EVT_SET_CONST(LVar0, PRT_MAIN)
            EVT_SET_CONST(LVar1, ANIM_Tutankoopa_Idle)
            EVT_EXEC_WAIT(EVS_Enemy_ReturnHome)
            EVT_CALL(HPBarToHome, ACTOR_SELF)
        EVT_CASE_EQ(EVENT_RECOVER_STATUS)
            EVT_SET_CONST(LVar0, PRT_MAIN)
            EVT_SET_CONST(LVar1, ANIM_Tutankoopa_Idle)
            EVT_EXEC_WAIT(EVS_Enemy_Recover)
        EVT_CASE_DEFAULT
    EVT_END_SWITCH
    EVT_CALL(EnableIdleScript, ACTOR_SELF, 1)
    EVT_CALL(UseIdleAnimation, ACTOR_SELF, TRUE)
    EVT_RETURN
    EVT_END
};

EvtScript N(EVS_Tutankoopa_SpinSmashHit) = {
    EVT_CALL(SetAnimation, ACTOR_SELF, PRT_MAIN, ANIM_Tutankoopa_Hurt)
    EVT_CALL(SetActorJumpGravity, ACTOR_SELF, EVT_FLOAT(0.1))
    EVT_CALL(SetActorSpeed, ACTOR_SELF, EVT_FLOAT(6.0))
    EVT_CALL(GetActorPos, ACTOR_SELF, LVar0, LVar1, LVar2)
    EVT_ADD(LVar1, 20)
    EVT_CALL(SetGoalPos, ACTOR_SELF, 150, LVar1, LVar2)
    EVT_CALL(JumpToGoal, ACTOR_SELF, 0, FALSE, TRUE, FALSE)
    EVT_SUB(LVar1, 20)
    EVT_CALL(SetActorJumpGravity, ACTOR_SELF, EVT_FLOAT(0.1))
    EVT_CALL(SetActorSpeed, ACTOR_SELF, EVT_FLOAT(6.0))
    EVT_CALL(SetGoalPos, ACTOR_SELF, 130, LVar1, LVar2)
    EVT_CALL(JumpToGoal, ACTOR_SELF, 5, FALSE, TRUE, FALSE)
    EVT_CALL(SetAnimation, ACTOR_SELF, PRT_MAIN, ANIM_Tutankoopa_Fall)
    EVT_WAIT(15)
    EVT_CALL(SetAnimation, ACTOR_SELF, PRT_MAIN, ANIM_Tutankoopa_Levitate)
    EVT_CALL(SetActorJumpGravity, ACTOR_SELF, EVT_FLOAT(1.0))
    EVT_CALL(GetActorPos, ACTOR_SELF, LVar0, LVar1, LVar2)
    EVT_CALL(SetGoalPos, ACTOR_SELF, LVar0, LVar1, LVar2)
    EVT_CALL(JumpToGoal, ACTOR_SELF, 8, FALSE, TRUE, FALSE)
    EVT_CALL(SetGoalToHome, ACTOR_SELF)
    EVT_CALL(SetAnimation, ACTOR_SELF, PRT_MAIN, ANIM_Tutankoopa_Run)
    EVT_CALL(RunToGoal, ACTOR_SELF, 10, FALSE)
    EVT_CALL(SetAnimation, ACTOR_SELF, PRT_MAIN, ANIM_Tutankoopa_Idle)
    EVT_RETURN
    EVT_END
};

EvtScript N(EVS_TemporaryKnockout) = {
    EVT_CALL(GetActorVar, ACTOR_SELF, AVAR_Stunned, LVar0)
    EVT_IF_EQ(LVar0, TRUE)
        EVT_RETURN
    EVT_END_IF
    EVT_CALL(HideHealthBar, ACTOR_SELF)
    EVT_CALL(PlaySoundAtActor, ACTOR_SELF, SOUND_20E3)
    EVT_CALL(SetAnimation, ACTOR_SELF, PRT_MAIN, ANIM_Tutankoopa_Hurt)
    EVT_CALL(SetActorJumpGravity, ACTOR_SELF, EVT_FLOAT(0.9))
    EVT_CALL(GetActorPos, ACTOR_SELF, LVar0, LVar1, LVar2)
    EVT_ADD(LVar0, 10)
    EVT_SET(LVar1, 0)
    EVT_ADD(LVar2, 24)
    EVT_CALL(SetGoalPos, ACTOR_SELF, LVar0, LVar1, LVar2)
    EVT_CALL(JumpToGoal, ACTOR_SELF, 16, FALSE, TRUE, FALSE)
    EVT_THREAD
        EVT_CALL(SetPartScale, ACTOR_SELF, PRT_MAIN, EVT_FLOAT(1.1), EVT_FLOAT(0.5), EVT_FLOAT(1.0))
        EVT_WAIT(1)
        EVT_CALL(SetPartScale, ACTOR_SELF, PRT_MAIN, EVT_FLOAT(1.0), EVT_FLOAT(0.7), EVT_FLOAT(1.0))
        EVT_WAIT(1)
        EVT_CALL(SetPartScale, ACTOR_SELF, PRT_MAIN, EVT_FLOAT(1.0), EVT_FLOAT(1.0), EVT_FLOAT(1.0))
    EVT_END_THREAD
    EVT_CALL(StartRumble, 1)
    EVT_CALL(PlaySoundAtActor, ACTOR_SELF, SOUND_20E4)
    EVT_CALL(SetAnimation, ACTOR_SELF, PRT_MAIN, ANIM_Tutankoopa_Fall)
    EVT_CALL(ShakeCam, CAM_BATTLE, 0, 5, EVT_FLOAT(3.0))
    EVT_CALL(GetActorPos, ACTOR_SELF, LVar0, LVar1, LVar2)
    EVT_ADD(LVar1, 40)
    EVT_PLAY_EFFECT(EFFECT_STARS_ORBITING, 0, LVar0, LVar1, LVar2, 20, 4, LVarF, 0)
    EVT_CALL(SetAnimation, ACTOR_SELF, PRT_MAIN, ANIM_Tutankoopa_Dizzy)
    EVT_CALL(PlaySoundAtActor, ACTOR_SELF, SOUND_20E5)
    EVT_WAIT(30)
    EVT_CALL(RemoveEffect, LVarF)
    EVT_CALL(SetActorVar, ACTOR_SELF, AVAR_Stunned, TRUE)
    EVT_CALL(SetActorVar, ACTOR_SELF, AVAR_07, 0)
    EVT_CALL(SetActorVar, ACTOR_SELF, AVAR_StunState, AVAL_STUNNED)
    EVT_CALL(SetIdleAnimations, ACTOR_SELF, PRT_MAIN, EVT_PTR(N(TutankoopaFallenAnims)))
    EVT_CALL(GetActorPos, ACTOR_SELF, LVar0, LVar1, LVar2)
    EVT_CALL(ForceHomePos, ACTOR_SELF, LVar0, LVar1, LVar2)
    EVT_CALL(HPBarToHome, ACTOR_SELF)
    EVT_RETURN
    EVT_END
};

EvtScript N(EVS_TakeTurn) = {
    EVT_CALL(UseIdleAnimation, ACTOR_SELF, FALSE)
    EVT_CALL(EnableIdleScript, ACTOR_SELF, 0)
    EVT_LABEL(0)
        EVT_CALL(GetActorVar, ACTOR_SELF, AVAR_Stunned, LVar0)
        EVT_IF_EQ(LVar0, FALSE)
            EVT_CALL(ActorExists, ACTOR_ENEMY1, LVar0)
            EVT_IF_EQ(LVar0, FALSE)
                EVT_CALL(GetActorVar, ACTOR_SELF, AVAR_NextSummonTime, LVar0)
                EVT_IF_EQ(LVar0, 0)
                    EVT_EXEC_WAIT(N(EVS_Move_SummonChomp))
                    EVT_CALL(EnableIdleScript, ACTOR_SELF, 1)
                    EVT_CALL(UseIdleAnimation, ACTOR_SELF, TRUE)
                    EVT_RETURN
                EVT_ELSE
                    EVT_SUB(LVar0, 1)
                    EVT_CALL(SetActorVar, ACTOR_SELF, AVAR_NextSummonTime, LVar0)
                EVT_END_IF
            EVT_END_IF
            // override to only use "drop debris" while shrunk
            EVT_CALL(GetStatusFlags, ACTOR_SELF, LVar0)
            EVT_IF_FLAG(LVar0, STATUS_FLAG_SHRINK)
                EVT_CALL(SetActorVar, ACTOR_SELF, AVAR_NextAttack, AVAL_DROP_DEBRIS_NEXT)
            EVT_END_IF
            // select next attack, alternating between "throw shell" and "drop debris" when possible
            EVT_CALL(GetActorVar, ACTOR_SELF, AVAR_NextAttack, LVar0)
            EVT_SWITCH(LVar0)
                EVT_CASE_EQ(AVAL_TRY_TOSS_NEXT)
                    EVT_CALL(GetActorVar, ACTOR_SELF, AVAR_ShellsLeft, LVar0)
                    EVT_IF_EQ(LVar0, 0)
                        // always use "drop debris" after all shells are gone
                        EVT_EXEC_WAIT(N(EVS_Attack_DropDebris))
                        EVT_CALL(SetActorVar, ACTOR_SELF, AVAR_NextAttack, AVAL_DROP_DEBRIS_NEXT)
                    EVT_ELSE
                        // throw a shell if not shrunk
                        EVT_CALL(GetStatusFlags, ACTOR_SELF, LVar0)
                        EVT_IF_NOT_FLAG(LVar0, STATUS_FLAG_SHRINK)
                            EVT_EXEC_WAIT(N(EVS_Attack_ThrowShell))
                            EVT_CALL(SetActorVar, ACTOR_SELF, AVAR_NextAttack, AVAL_DROP_DEBRIS_NEXT)
                        EVT_ELSE
                            EVT_EXEC_WAIT(N(EVS_Attack_DropDebris))
                            EVT_CALL(SetActorVar, ACTOR_SELF, AVAR_NextAttack, AVAL_TRY_TOSS_NEXT)
                        EVT_END_IF
                    EVT_END_IF
                EVT_CASE_DEFAULT
                    EVT_CALL(SetActorVar, ACTOR_SELF, AVAR_NextAttack, AVAL_TRY_TOSS_NEXT)
                    EVT_EXEC_WAIT(N(EVS_Attack_DropDebris))
            EVT_END_SWITCH
            EVT_CALL(EnableIdleScript, ACTOR_SELF, 1)
            EVT_CALL(UseIdleAnimation, ACTOR_SELF, TRUE)
            EVT_RETURN
        EVT_ELSE
            EVT_CALL(SetActorVar, ACTOR_SELF, AVAR_07, 0)
            EVT_CALL(SetActorVar, ACTOR_SELF, AVAR_StunState, AVAL_NOT_STUNNED)
            EVT_EXEC_WAIT(N(EVS_GetBackUp))
            EVT_EXEC_WAIT(N(EVS_LevitateToHomePos))
            EVT_GOTO(0)
        EVT_END_IF
    EVT_CALL(EnableIdleScript, ACTOR_SELF, 1)
    EVT_CALL(UseIdleAnimation, ACTOR_SELF, TRUE)
    EVT_RETURN
    EVT_RETURN
    EVT_END
};

EvtScript N(EVS_Attack_ThrowShell) = {
    EVT_CALL(SetTargetActor, ACTOR_SELF, ACTOR_PLAYER)
    EVT_CALL(GetActorVar, ACTOR_SELF, AVAR_ShellsLeft, LVar0)
    // get actor part for the Nth remaining shell
    EVT_SWITCH(LVar0)
        EVT_CASE_EQ(1)
            EVT_SET(LVar9, PRT_SHELL_3)
        EVT_CASE_EQ(2)
            EVT_SET(LVar9, PRT_SHELL_2)
        EVT_CASE_EQ(3)
            EVT_SET(LVar9, PRT_SHELL_1)
        EVT_CASE_DEFAULT
            EVT_RETURN
    EVT_END_SWITCH
    EVT_SUB(LVar0, 1)
    EVT_CALL(SetActorVar, ACTOR_SELF, AVAR_ShellsLeft, LVar0)
    // begin the attack
    EVT_CALL(UseBattleCamPreset, BTL_CAM_PRESET_15)
    EVT_CALL(SetBattleCamZoom, 320)
    EVT_CALL(SetBattleCamOffsetZ, 0)
    EVT_CALL(BattleCamTargetActorPart, ACTOR_SELF, LVar9)
    EVT_CALL(SetAnimation, ACTOR_SELF, PRT_MAIN, ANIM_Tutankoopa_Run)
    EVT_CALL(GetPartOffset, ACTOR_SELF, LVar9, LVar0, LVar1, LVar2)
    EVT_ADD(LVar0, 20)
    EVT_SUB(LVar2, 3)
    EVT_CALL(SetGoalPos, ACTOR_SELF, LVar0, LVar1, LVar2)
    EVT_CALL(RunToGoal, ACTOR_SELF, 10, FALSE)
    EVT_CALL(SetAnimation, ACTOR_SELF, PRT_MAIN, ANIM_Tutankoopa_Idle)
    EVT_WAIT(10)
    EVT_CALL(SetAnimation, ACTOR_SELF, PRT_MAIN, ANIM_Tutankoopa_Lift)
    EVT_WAIT(7)
    EVT_CALL(GetPartOffset, ACTOR_SELF, LVar9, LVar0, LVar1, LVar2)
    EVT_ADD(LVar0, 20)
    EVT_ADD(LVar1, 40)
    EVT_CALL(SetPartJumpGravity, ACTOR_SELF, LVar9, EVT_FLOAT(0.8))
    EVT_CALL(JumpPartTo, ACTOR_SELF, LVar9, LVar0, LVar1, LVar2, 5, TRUE)
    EVT_WAIT(8)
    EVT_CALL(SetAnimation, ACTOR_SELF, LVar9, ANIM_BuzzyBeetle_Anim05)
    EVT_CALL(PlaySoundAtActor, ACTOR_SELF, SOUND_2F9)
    EVT_CALL(UseBattleCamPreset, BTL_CAM_DEFAULT)
    EVT_CALL(EnemyTestTarget, ACTOR_SELF, LVarA, 0, 0, 1, BS_FLAGS1_10)
    EVT_SWITCH(LVarA)
        EVT_CASE_OR_EQ(HIT_RESULT_MISS)
        EVT_CASE_OR_EQ(HIT_RESULT_LUCKY)
            EVT_CALL(SetAnimation, ACTOR_SELF, PRT_MAIN, ANIM_Tutankoopa_Toss)
            EVT_CALL(SetPartMoveSpeed, ACTOR_SELF, LVar9, EVT_FLOAT(14.0))
            EVT_CALL(SetPartJumpGravity, ACTOR_SELF, LVar9, EVT_FLOAT(0.2))
            EVT_CALL(SetGoalToTarget, ACTOR_SELF)
            EVT_CALL(GetGoalPos, ACTOR_SELF, LVar0, LVar1, LVar2)
            EVT_SUB(LVar0, 50)
            EVT_SET(LVar1, -5)
            EVT_CALL(FlyPartTo, ACTOR_SELF, LVar9, LVar0, LVar1, LVar2, 0, 30, EASING_LINEAR)
            EVT_CALL(UseBattleCamPreset, BTL_CAM_DEFAULT)
            EVT_CALL(GetActorPos, ACTOR_PLAYER, LVar0, LVar1, LVar2)
            EVT_SUB(LVar0, 65)
            EVT_SET(LVar1, -5)
            EVT_CALL(SetPartMoveSpeed, ACTOR_SELF, LVar9, EVT_FLOAT(6.0))
            EVT_CALL(SetPartJumpGravity, ACTOR_SELF, LVar9, EVT_FLOAT(0.1))
            EVT_CALL(FlyPartTo, ACTOR_SELF, LVar9, LVar0, LVar1, LVar2, 0, 15, EASING_LINEAR)
            EVT_CALL(SetPartFlagBits, ACTOR_SELF, LVar9, ACTOR_PART_FLAG_INVISIBLE, TRUE)
            EVT_IF_EQ(LVarA, HIT_RESULT_LUCKY)
                EVT_CALL(EnemyTestTarget, ACTOR_SELF, LVar0, DAMAGE_TYPE_TRIGGER_LUCKY, 0, 0, 0)
            EVT_END_IF
            EVT_CALL(SetGoalToHome, ACTOR_SELF)
            EVT_CALL(SetAnimation, ACTOR_SELF, PRT_MAIN, ANIM_Tutankoopa_Run)
            EVT_CALL(RunToGoal, ACTOR_SELF, 10, FALSE)
            EVT_CALL(SetAnimation, ACTOR_SELF, PRT_MAIN, ANIM_Tutankoopa_Idle)
            EVT_RETURN
    EVT_END_SWITCH
    EVT_CALL(SetAnimation, ACTOR_SELF, PRT_MAIN, ANIM_Tutankoopa_Toss)
    EVT_CALL(SetPartMoveSpeed, ACTOR_SELF, LVar9, EVT_FLOAT(14.0))
    EVT_CALL(SetPartJumpGravity, ACTOR_SELF, LVar9, EVT_FLOAT(0.2))
    EVT_CALL(SetGoalToTarget, ACTOR_SELF)
    EVT_CALL(GetGoalPos, ACTOR_SELF, LVar0, LVar1, LVar2)
    EVT_CALL(SetPartJumpGravity, ACTOR_SELF, LVar9, EVT_FLOAT(0.2))
    EVT_CALL(FlyPartTo, ACTOR_SELF, LVar9, LVar0, LVar1, LVar2, 0, 30, EASING_LINEAR)
    EVT_WAIT(2)
    EVT_CALL(EnemyDamageTarget, ACTOR_SELF, LVar8, DAMAGE_TYPE_NO_CONTACT, 0, 0, DMG_THROW_SHELL, BS_FLAGS1_SP_EVT_ACTIVE)
    EVT_CALL(UseBattleCamPreset, BTL_CAM_DEFAULT)
    EVT_CALL(GetActorPos, ACTOR_PLAYER, LVar0, LVar1, LVar2)
    EVT_SUB(LVar0, 55)
    EVT_SET(LVar1, 0)
    EVT_CALL(SetPartMoveSpeed, ACTOR_SELF, LVar9, EVT_FLOAT(6.0))
    EVT_CALL(SetPartJumpGravity, ACTOR_SELF, LVar9, EVT_FLOAT(0.1))
    EVT_CALL(FlyPartTo, ACTOR_SELF, LVar9, LVar0, LVar1, LVar2, 0, 25, EASING_LINEAR)
    EVT_CALL(SetPartMoveSpeed, ACTOR_SELF, LVar9, EVT_FLOAT(4.0))
    EVT_SUB(LVar0, 20)
    EVT_CALL(FlyPartTo, ACTOR_SELF, LVar9, LVar0, LVar1, LVar2, 0, 21, EASING_LINEAR)
    EVT_CALL(SetPartFlagBits, ACTOR_SELF, LVar9, ACTOR_PART_FLAG_INVISIBLE, TRUE)
    EVT_WAIT(19)
    EVT_IF_EQ(LVar8, HIT_RESULT_10)
        EVT_RETURN
    EVT_END_IF
    EVT_CALL(UseBattleCamPreset, BTL_CAM_DEFAULT)
    EVT_CALL(YieldTurn)
    EVT_CALL(SetGoalToHome, ACTOR_SELF)
    EVT_CALL(SetAnimation, ACTOR_SELF, PRT_MAIN, ANIM_Tutankoopa_Run)
    EVT_CALL(RunToGoal, ACTOR_SELF, 10, FALSE)
    EVT_CALL(SetAnimation, ACTOR_SELF, PRT_MAIN, ANIM_Tutankoopa_Idle)
    EVT_RETURN
    EVT_END
};

EvtScript N(EVS_Attack_DropDebris) = {
    EVT_CALL(UseBattleCamPreset, BTL_CAM_PRESET_15)
    EVT_CALL(SetBattleCamZoom, 350)
    EVT_CALL(SetBattleCamOffsetZ, 0)
    EVT_CALL(BattleCamTargetActor, ACTOR_SELF)
    EVT_CALL(MoveBattleCamOver, 40)
    EVT_CALL(SetTargetActor, ACTOR_SELF, ACTOR_PLAYER)
    EVT_CALL(SetGoalToTarget, ACTOR_SELF)
    EVT_CALL(GetActorVar, ACTOR_SELF, AVAR_DebrisDropState, LVar0)
    EVT_IF_EQ(LVar0, 0)
        // first use only
        EVT_CALL(UseBattleCamPreset, BTL_CAM_PRESET_13)
        EVT_CALL(BattleCamTargetActor, ACTOR_SELF)
        EVT_CALL(MoveBattleCamOver, 20)
        EVT_WAIT(20)
        EVT_CALL(ActorSpeak, MSG_CH2_00E5, ACTOR_SELF, PRT_MAIN, ANIM_Tutankoopa_Shout, ANIM_Tutankoopa_Shout)
        EVT_CALL(UseBattleCamPreset, BTL_CAM_DEFAULT)
        EVT_CALL(UseBattleCamPreset, BTL_CAM_DEFAULT)
    EVT_END_IF
    EVT_CALL(PlaySoundAtActor, ACTOR_SELF, SOUND_20E1)
    EVT_CALL(SetAnimation, ACTOR_SELF, PRT_MAIN, ANIM_Tutankoopa_Shout)
    EVT_CALL(GetActorPos, ACTOR_SELF, LVar0, LVar1, LVar2)
    EVT_ADD(LVar1, 20)
    EVT_PLAY_EFFECT(EFFECT_HIEROGLYPHS, 0, LVar0, LVar1, LVar2, EVT_FLOAT(1.0), 45, 0)
    EVT_WAIT(30)
    EVT_CALL(UseBattleCamPreset, BTL_CAM_DEFAULT)
    EVT_CALL(MoveBattleCamOver, 70)
    EVT_CALL(PlaySound, SOUND_20E7)
    EVT_PLAY_EFFECT(EFFECT_CHOMP_DROP, 0, 0, 60, 0, EVT_FLOAT(0.2), 0, EVT_FLOAT(1.4), 255, EVT_FLOAT(0.1), 150, 0)
    EVT_WAIT(15)
    EVT_CALL(GetStatusFlags, ACTOR_PLAYER, LVar0)
    EVT_IF_NOT_FLAG(LVar0, STATUS_FLAGS_IMMOBILIZED | STATUS_FLAG_TRANSPARENT)
        EVT_CALL(UseIdleAnimation, ACTOR_PLAYER, FALSE)
        EVT_CALL(SetAnimation, ACTOR_PLAYER, 0, ANIM_Mario1_Flail)
        EVT_WAIT(49)
        EVT_CALL(PlaySound, SOUND_20E9)
        EVT_WAIT(5)
        EVT_CALL(SetAnimation, ACTOR_SELF, PRT_MAIN, ANIM_Tutankoopa_Toss)
        EVT_WAIT(8)
        EVT_CALL(SetAnimation, ACTOR_PLAYER, 0, ANIM_Mario1_Crouch)
        EVT_WAIT(5)
        EVT_CALL(StartRumble, 10)
        EVT_CALL(PlaySound, SOUND_20EA)
        EVT_CALL(ShakeCam, CAM_BATTLE, 0, 5, EVT_FLOAT(4.0))
        EVT_WAIT(20)
        EVT_CALL(SetAnimation, ACTOR_PLAYER, 0, ANIM_Mario1_Question)
        EVT_CALL(GetActorPos, ACTOR_PLAYER, LVar0, LVar1, LVar2)
        EVT_ADD(LVar1, 20)
        EVT_PLAY_EFFECT(EFFECT_EMOTE, 2, 0, LVar0, LVar1, LVar2, 20, 315, 30, 0, 0)
        EVT_CALL(PlaySound, SOUND_20E8)
    EVT_ELSE
        EVT_WAIT(50)
        EVT_CALL(PlaySound, SOUND_20E9)
        EVT_WAIT(18)
        EVT_CALL(StartRumble, 10)
        EVT_CALL(PlaySound, SOUND_20EA)
        EVT_WAIT(20)
        EVT_CALL(PlaySound, SOUND_20E8)
    EVT_END_IF
    EVT_CALL(GetActorVar, ACTOR_SELF, AVAR_DebrisDropState, LVar0)
    EVT_SWITCH(LVar0)
        // first use: target player
        EVT_CASE_EQ(0)
            EVT_CALL(SetActorVar, ACTOR_SELF, AVAR_DebrisDropState, 1)
            EVT_EXEC_WAIT(N(EVS_DropDebris_Players))
        // second use: target self if damage is survivable
        EVT_CASE_EQ(1)
            EVT_CALL(GetActorHP, ACTOR_SELF, LVar0)
            EVT_CALL(SetActorVar, ACTOR_SELF, AVAR_DebrisDropState, 2)
            EVT_IF_GT(LVar0, DMG_DROP_DEBRIS_SELF)
                EVT_EXEC_WAIT(N(EVS_DropDebris_Self))
            EVT_ELSE
                EVT_EXEC_WAIT(N(EVS_DropDebris_Players))
            EVT_END_IF
        // subsequent use: 50% chance to target player or target self while damage is survivable
        EVT_CASE_DEFAULT
            EVT_CALL(RandInt, 2, LVar0)
            EVT_IF_EQ(LVar0, 0)
                EVT_CALL(GetActorHP, ACTOR_SELF, LVar0)
                EVT_IF_GT(LVar0, DMG_DROP_DEBRIS_SELF)
                    EVT_EXEC_WAIT(N(EVS_DropDebris_Self))
                EVT_ELSE
                    EVT_EXEC_WAIT(N(EVS_DropDebris_Players))
                EVT_END_IF
            EVT_ELSE
                EVT_EXEC_WAIT(N(EVS_DropDebris_Players))
            EVT_END_IF
    EVT_END_SWITCH
    EVT_RETURN
    EVT_END
};

EvtScript N(EVS_DropDebris_Self) = {
    EVT_CALL(SetTargetActor, ACTOR_SELF, ACTOR_ENEMY0)
    EVT_CALL(SetGoalToTarget, ACTOR_SELF)
    EVT_CALL(GetGoalPos, ACTOR_SELF, LVar0, LVar1, LVar2)
    EVT_SET(LVar3, 170)
    EVT_CALL(SetPartPos, ACTOR_SELF, PRT_DEBRIS_3, LVar0, LVar3, LVar2)
    EVT_CALL(SetPartFlagBits, ACTOR_SELF, PRT_DEBRIS_3, ACTOR_PART_FLAG_INVISIBLE, FALSE)
    EVT_CALL(SetAnimation, ACTOR_SELF, PRT_DEBRIS_3, ANIM_Tutankoopa_RockStill)
    EVT_CALL(PlaySound, SOUND_20EB)
    EVT_CALL(SetPartMoveSpeed, ACTOR_SELF, PRT_DEBRIS_3, EVT_FLOAT(8.0))
    EVT_CALL(SetPartJumpGravity, ACTOR_SELF, PRT_DEBRIS_3, EVT_FLOAT(0.3))
    EVT_CALL(FallPartTo, ACTOR_SELF, PRT_DEBRIS_3, LVar0, LVar1, LVar2, 20)
    EVT_THREAD
        EVT_LOOP(20)
            EVT_CALL(SetPartFlagBits, ACTOR_SELF, PRT_DEBRIS_3, ACTOR_PART_FLAG_INVISIBLE, FALSE)
            EVT_WAIT(1)
            EVT_CALL(SetPartFlagBits, ACTOR_SELF, PRT_DEBRIS_3, ACTOR_PART_FLAG_INVISIBLE, TRUE)
            EVT_WAIT(1)
        EVT_END_LOOP
    EVT_END_THREAD
    EVT_CALL(GetStatusFlags, ACTOR_PLAYER, LVar0)
    EVT_IF_NOT_FLAG(LVar0, STATUS_FLAGS_IMMOBILIZED)
        EVT_CALL(SetAnimation, ACTOR_PLAYER, 0, ANIM_Mario1_ThumbsUp)
    EVT_END_IF
    EVT_CALL(SetActorVar, ACTOR_SELF, AVAR_HittingSelf, TRUE)
    EVT_CALL(SetGoalToTarget, ACTOR_SELF)
    EVT_CALL(EnemyDamageTarget, ACTOR_SELF, LVar0, DAMAGE_TYPE_IGNORE_DEFENSE, 0, 0, DMG_DROP_DEBRIS_SELF, BS_FLAGS1_SP_EVT_ACTIVE)
    EVT_RETURN
    EVT_END
};

EvtScript N(EVS_DropDebris_Players) = {
    EVT_CALL(SetTargetActor, ACTOR_SELF, ACTOR_PLAYER)
    EVT_CALL(EnemyTestTarget, ACTOR_SELF, LVarA, 0, 0, 1, BS_FLAGS1_10)
    EVT_SWITCH(LVarA)
        EVT_CASE_OR_EQ(HIT_RESULT_MISS)
        EVT_CASE_OR_EQ(HIT_RESULT_LUCKY)
            EVT_THREAD
                EVT_LOOP(6)
                    EVT_CALL(RandInt, 120, LVar0)
                    EVT_SUB(LVar0, 150)
                    EVT_CALL(RandInt, 90, LVar1)
                    EVT_SUB(LVar0, 40)
                    EVT_CALL(PlaySound, SOUND_20EB)
                    EVT_CALL(SpawnFallingRock, LVar0, 0, LVar1)
                    EVT_CALL(RandInt, 5, LVar0)
                    EVT_ADD(LVar0, 5)
                    EVT_WAIT(LVar0)
                EVT_END_LOOP
            EVT_END_THREAD
            EVT_CALL(SetTargetActor, ACTOR_SELF, ACTOR_PARTNER)
            EVT_CALL(EnemyTestTarget, ACTOR_SELF, LVarB, 0, 0, 1, BS_FLAGS1_10)
            EVT_SWITCH(LVarB)
                EVT_CASE_EQ(HIT_RESULT_MISS)
                    EVT_RETURN
                EVT_CASE_DEFAULT
                    EVT_CALL(FreezeBattleState, TRUE)
                    EVT_THREAD
                        EVT_CALL(PlaySound, SOUND_20EB)
                        EVT_CALL(SetTargetActor, ACTOR_SELF, ACTOR_PLAYER)
                        EVT_CALL(SetGoalToTarget, ACTOR_SELF)
                        EVT_CALL(GetGoalPos, ACTOR_SELF, LVar0, LVar1, LVar2)
                        EVT_SUB(LVar0, 5)
                        EVT_SET(LVar1, 0)
                        EVT_SET(LVar3, 170)
                        EVT_CALL(SetPartPos, ACTOR_SELF, PRT_DEBRIS_1, LVar0, LVar3, LVar2)
                        EVT_CALL(SetPartFlagBits, ACTOR_SELF, PRT_DEBRIS_1, ACTOR_PART_FLAG_INVISIBLE, FALSE)
                        EVT_CALL(SetAnimation, ACTOR_SELF, PRT_DEBRIS_1, ANIM_Tutankoopa_RockStill)
                        EVT_CALL(SetPartMoveSpeed, ACTOR_SELF, PRT_DEBRIS_1, EVT_FLOAT(8.0))
                        EVT_CALL(SetPartJumpGravity, ACTOR_SELF, PRT_DEBRIS_1, EVT_FLOAT(0.3))
                        EVT_CALL(FallPartTo, ACTOR_SELF, PRT_DEBRIS_1, LVar0, LVar1, LVar2, 20)
                        EVT_CALL(SetAnimation, ACTOR_SELF, PRT_DEBRIS_1, ANIM_Tutankoopa_RockShatter)
                        EVT_IF_EQ(LVarA, HIT_RESULT_LUCKY)
                            EVT_CALL(EnemyTestTarget, ACTOR_SELF, LVar0, DAMAGE_TYPE_TRIGGER_LUCKY, 0, 0, 0)
                        EVT_END_IF
                    EVT_END_THREAD
                    EVT_WAIT(25)
                    EVT_CALL(SetTargetActor, ACTOR_SELF, ACTOR_PARTNER)
                    EVT_CALL(SetGoalToTarget, ACTOR_SELF)
                    EVT_CALL(GetGoalPos, ACTOR_SELF, LVar4, LVar5, LVar6)
                    EVT_SUB(LVar4, 5)
                    EVT_ADD(LVar5, 5)
                    EVT_SET(LVar7, 170)
                    EVT_CALL(SetPartPos, ACTOR_SELF, PRT_DEBRIS_2, LVar4, LVar7, LVar6)
                    EVT_CALL(SetPartFlagBits, ACTOR_SELF, PRT_DEBRIS_2, ACTOR_PART_FLAG_INVISIBLE, FALSE)
                    EVT_CALL(SetAnimation, ACTOR_SELF, PRT_DEBRIS_2, ANIM_Tutankoopa_RockStill)
                    EVT_CALL(PlaySound, SOUND_20EB)
                    EVT_CALL(SetPartMoveSpeed, ACTOR_SELF, PRT_DEBRIS_2, EVT_FLOAT(8.0))
                    EVT_CALL(SetPartJumpGravity, ACTOR_SELF, PRT_DEBRIS_2, EVT_FLOAT(0.3))
                    EVT_CALL(FallPartTo, ACTOR_SELF, PRT_DEBRIS_2, LVar4, LVar5, LVar6, 20)
                    EVT_CALL(SetAnimation, ACTOR_SELF, PRT_DEBRIS_1, ANIM_Tutankoopa_RockShatter)
                    EVT_CALL(SetTargetActor, ACTOR_SELF, ACTOR_PARTNER)
                    EVT_CALL(SetGoalToTarget, ACTOR_SELF)
                    EVT_CALL(EnemyDamageTarget, ACTOR_SELF, LVar0, DAMAGE_TYPE_NO_CONTACT, 0, 0, DMG_DROP_DEBRIS_PARTNER, BS_FLAGS1_SP_EVT_ACTIVE)
                    EVT_WAIT(20)
                    EVT_CALL(SetPartFlagBits, ACTOR_SELF, PRT_DEBRIS_2, ACTOR_PART_FLAG_INVISIBLE, TRUE)
                    EVT_CALL(FreezeBattleState, FALSE)
                    EVT_RETURN
            EVT_END_SWITCH
            EVT_RETURN
        EVT_END_CASE_GROUP
    EVT_END_SWITCH
    EVT_THREAD
        EVT_LOOP(6)
            EVT_CALL(RandInt, 120, LVar0)
            EVT_SUB(LVar0, 150)
            EVT_CALL(RandInt, 90, LVar1)
            EVT_SUB(LVar0, 40)
            EVT_CALL(PlaySound, SOUND_20EB)
            EVT_CALL(SpawnFallingRock, LVar0, 0, LVar1)
            EVT_CALL(RandInt, 5, LVar0)
            EVT_ADD(LVar0, 5)
            EVT_WAIT(LVar0)
        EVT_END_LOOP
    EVT_END_THREAD
    EVT_CALL(FreezeBattleState, TRUE)
    EVT_THREAD
        EVT_WAIT(25)
        EVT_CALL(SetTargetActor, ACTOR_SELF, ACTOR_PARTNER)
        EVT_CALL(SetGoalToTarget, ACTOR_SELF)
        EVT_CALL(GetGoalPos, ACTOR_SELF, LVar4, LVar5, LVar6)
        EVT_SUB(LVar4, 5)
        EVT_ADD(LVar5, 5)
        EVT_SET(LVar7, 170)
        EVT_CALL(SetPartPos, ACTOR_SELF, PRT_DEBRIS_2, LVar4, LVar7, LVar6)
        EVT_CALL(SetPartFlagBits, ACTOR_SELF, PRT_DEBRIS_2, ACTOR_PART_FLAG_INVISIBLE, FALSE)
        EVT_CALL(SetAnimation, ACTOR_SELF, PRT_DEBRIS_2, ANIM_Tutankoopa_RockStill)
        EVT_CALL(PlaySound, SOUND_20EB)
        EVT_CALL(SetPartMoveSpeed, ACTOR_SELF, PRT_DEBRIS_2, EVT_FLOAT(8.0))
        EVT_CALL(SetPartJumpGravity, ACTOR_SELF, PRT_DEBRIS_2, EVT_FLOAT(0.3))
        EVT_CALL(FallPartTo, ACTOR_SELF, PRT_DEBRIS_2, LVar4, LVar5, LVar6, 20)
        EVT_CALL(SetAnimation, ACTOR_SELF, PRT_DEBRIS_1, ANIM_Tutankoopa_RockShatter)
        EVT_CALL(SetTargetActor, ACTOR_SELF, ACTOR_PARTNER)
        EVT_CALL(EnemyDamageTarget, ACTOR_SELF, LVar0, DAMAGE_TYPE_NO_CONTACT, 0, 0, DMG_DROP_DEBRIS_PARTNER, BS_FLAGS1_SP_EVT_ACTIVE)
        EVT_WAIT(20)
        EVT_CALL(SetPartFlagBits, ACTOR_SELF, PRT_DEBRIS_2, ACTOR_PART_FLAG_INVISIBLE, TRUE)
        EVT_CALL(FreezeBattleState, FALSE)
    EVT_END_THREAD
    EVT_CALL(PlaySound, SOUND_20EB)
    EVT_CALL(SetTargetActor, ACTOR_SELF, ACTOR_PLAYER)
    EVT_CALL(SetGoalToTarget, ACTOR_SELF)
    EVT_CALL(GetGoalPos, ACTOR_SELF, LVar0, LVar1, LVar2)
    EVT_SUB(LVar0, 5)
    EVT_ADD(LVar1, 5)
    EVT_SET(LVar3, 170)
    EVT_CALL(SetPartPos, ACTOR_SELF, PRT_DEBRIS_1, LVar0, LVar3, LVar2)
    EVT_CALL(SetPartFlagBits, ACTOR_SELF, PRT_DEBRIS_1, ACTOR_PART_FLAG_INVISIBLE, FALSE)
    EVT_CALL(SetAnimation, ACTOR_SELF, PRT_DEBRIS_1, ANIM_Tutankoopa_RockStill)
    EVT_CALL(SetPartMoveSpeed, ACTOR_SELF, PRT_DEBRIS_1, EVT_FLOAT(8.0))
    EVT_CALL(SetPartJumpGravity, ACTOR_SELF, PRT_DEBRIS_1, EVT_FLOAT(0.3))
    EVT_CALL(FallPartTo, ACTOR_SELF, PRT_DEBRIS_1, LVar0, LVar1, LVar2, 20)
    EVT_CALL(SetAnimation, ACTOR_SELF, PRT_DEBRIS_1, ANIM_Tutankoopa_RockShatter)
    EVT_WAIT(2)
    EVT_CALL(SetTargetActor, ACTOR_SELF, ACTOR_PLAYER)
    EVT_CALL(EnemyDamageTarget, ACTOR_SELF, LVar0, DAMAGE_TYPE_NO_CONTACT, 0, 0, DMG_DROP_DEBRIS_PLAYER, BS_FLAGS1_SP_EVT_ACTIVE)
    EVT_WAIT(19)
    EVT_CALL(SetPartFlagBits, ACTOR_SELF, PRT_DEBRIS_1, ACTOR_PART_FLAG_INVISIBLE, TRUE)
    EVT_IF_EQ(LVar0, HIT_RESULT_10)
        EVT_RETURN
    EVT_END_IF
    EVT_RETURN
    EVT_END
};

Vec3i N(SummonedChompPos) = { 190, 0, 0 };

Formation N(SummonedChomp) = {
    ACTOR_BY_POS(b_area_isk_part_2_chain_chomp, N(SummonedChompPos), 100),
};

EvtScript N(EVS_Move_SummonChomp) = {
    EVT_CALL(GetStatusFlags, ACTOR_SELF, LVar0)
    EVT_CALL(GetActorVar, ACTOR_SELF, AVAR_HasSummoned, LVar0)
    EVT_IF_FALSE(LVar0)
        EVT_CALL(UseBattleCamPreset, BTL_CAM_PRESET_13)
        EVT_CALL(BattleCamTargetActor, ACTOR_SELF)
        EVT_CALL(MoveBattleCamOver, 20)
        EVT_WAIT(20)
        EVT_CALL(SetAnimation, ACTOR_SELF, PRT_MAIN, ANIM_Tutankoopa_Shout)
        EVT_CALL(ActorSpeak, MSG_CH2_00E6, ACTOR_SELF, PRT_MAIN, ANIM_Tutankoopa_Shout, ANIM_Tutankoopa_Shout)
    EVT_ELSE
        EVT_CALL(UseBattleCamPreset, BTL_CAM_PRESET_13)
        EVT_CALL(BattleCamTargetActor, ACTOR_SELF)
        EVT_CALL(MoveBattleCamOver, 20)
        EVT_WAIT(20)
        EVT_CALL(SetAnimation, ACTOR_SELF, PRT_MAIN, ANIM_Tutankoopa_Shout)
        EVT_CALL(ActorSpeak, MSG_CH2_00E7, ACTOR_SELF, PRT_MAIN, ANIM_Tutankoopa_Shout, ANIM_Tutankoopa_Shout)
    EVT_END_IF
    EVT_CALL(SetAnimation, ACTOR_SELF, PRT_MAIN, ANIM_Tutankoopa_Idle)
    EVT_CALL(GetActorVar, ACTOR_SELF, AVAR_Stunned, LVar0)
    EVT_IF_EQ(LVar0, 0)
        EVT_CALL(UseBattleCamPreset, BTL_CAM_PRESET_13)
        EVT_CALL(func_8024ECF8, BTL_CAM_MODEY_MINUS_1, BTL_CAM_MODEX_1, FALSE)
        EVT_CALL(SetBattleCamZoom, 225)
        EVT_CALL(SetBattleCamOffsetZ, -30)
        EVT_CALL(MoveBattleCamOver, 40)
    EVT_ELSE
        EVT_CALL(UseBattleCamPreset, BTL_CAM_PRESET_13)
        EVT_CALL(func_8024ECF8, BTL_CAM_MODEY_MINUS_1, BTL_CAM_MODEX_1, FALSE)
        EVT_CALL(SetBattleCamZoom, 200)
        EVT_CALL(SetBattleCamOffsetZ, 35)
        EVT_CALL(MoveBattleCamOver, 40)
    EVT_END_IF
    // open the gate
    EVT_CALL(SetActorVar, ACTOR_SELF, AVAR_GateOpenAmount, 0)
    EVT_THREAD
        // rumble while gate is opening
        EVT_LABEL(0)
            EVT_CALL(StartRumble, 1)
            EVT_CALL(ShakeCam, CAM_BATTLE, 0, 2, EVT_FLOAT(0.5))
            EVT_WAIT(1)
            EVT_CALL(GetActorVar, ACTOR_SELF, AVAR_GateOpenAmount, LVar0)
            EVT_IF_LT(LVar0, 60)
                EVT_GOTO(0)
            EVT_END_IF
    EVT_END_THREAD
    EVT_CALL(PlaySound, SOUND_26B)
    EVT_LABEL(10)
        EVT_CALL(GetActorVar, ACTOR_SELF, AVAR_GateOpenAmount, LVarD)
        EVT_CALL(TranslateModel, 31, 0, LVarD, 0)
        EVT_ADD(LVarD, 1)
        EVT_CALL(SetActorVar, ACTOR_SELF, AVAR_GateOpenAmount, LVarD)
        EVT_WAIT(1)
        EVT_IF_LT(LVarD, 60)
            EVT_GOTO(10)
        EVT_END_IF
    EVT_CALL(StopSound, SOUND_26B)
    EVT_WAIT(10)
    // create the chomp and have him exit the gate
    EVT_CALL(SummonEnemy, EVT_PTR(N(SummonedChomp)), 0)
    EVT_SET(LVarB, LVar0)
    EVT_SET(LVar0, 165)
    EVT_SET(LVar1, 0)
    EVT_SET(LVar2, -30)
    EVT_CALL(SetActorPos, LVarB, LVar0, LVar1, LVar2)
    EVT_CALL(SetActorDispOffset, LVarB, 0, 0, 0)
    EVT_CALL(UseIdleAnimation, LVarB, FALSE)
    EVT_CALL(EnableIdleScript, LVarB, 0)
    EVT_CALL(SetAnimation, LVarB, 1, ANIM_ChainChomp_SlowBite)
    EVT_CALL(SetActorSpeed, LVarB, EVT_FLOAT(6.0))
    EVT_CALL(SetActorJumpGravity, LVarB, EVT_FLOAT(0.8))
    EVT_SET(LVar0, 90)
    EVT_SET(LVar1, 0)
    EVT_SET(LVar2, -30)
    EVT_SET(LVar3, 8)
    EVT_SET(LVar4, 30)
    EVT_EXEC_WAIT(N(EVS_SummonedChompHop))
    EVT_CALL(GetActorVar, ACTOR_SELF, AVAR_HasSummoned, LVar5)
    EVT_IF_FALSE(LVar5)
        EVT_CALL(UseBattleCamPreset, BTL_CAM_PRESET_19)
        EVT_CALL(SetBattleCamZoom, 160)
        EVT_CALL(GetActorPos, LVarB, LVar0, LVar1, LVar2)
        EVT_SET(LVar1, 60)
        EVT_CALL(SetBattleCamTarget, LVar0, LVar1, LVar2)
        EVT_CALL(MoveBattleCamOver, 8)
        EVT_LOOP(3)
            EVT_CALL(UseBattleCamPreset, BTL_CAM_PRESET_19)
            EVT_CALL(SetBattleCamZoom, 150)
            EVT_CALL(SetBattleCamTarget, LVar0, LVar1, LVar2)
            EVT_CALL(MoveBattleCamOver, 5)
            EVT_WAIT(4)
            EVT_CALL(PlaySoundAtActor, ACTOR_SELF, SOUND_2061)
            EVT_CALL(UseBattleCamPreset, BTL_CAM_PRESET_19)
            EVT_CALL(SetBattleCamZoom, 200)
            EVT_CALL(SetBattleCamTarget, LVar0, LVar1, LVar2)
            EVT_CALL(MoveBattleCamOver, 5)
            EVT_WAIT(4)
        EVT_END_LOOP
    EVT_ELSE
        EVT_WAIT(8)
        EVT_CALL(SetGoalPos, LVarB, LVar0, LVar1, LVar2)
        EVT_CALL(JumpToGoal, LVarB, 8, FALSE, TRUE, FALSE)
        EVT_THREAD
            EVT_CALL(ShakeCam, CAM_BATTLE, 0, 1, EVT_FLOAT(0.5))
        EVT_END_THREAD
        EVT_CALL(SetGoalPos, LVarB, LVar0, LVar1, LVar2)
        EVT_CALL(JumpToGoal, LVarB, 8, FALSE, TRUE, FALSE)
        EVT_THREAD
            EVT_CALL(ShakeCam, CAM_BATTLE, 0, 1, EVT_FLOAT(0.5))
        EVT_END_THREAD
        EVT_WAIT(8)
    EVT_END_IF
    EVT_CALL(UseBattleCamPreset, BTL_CAM_DEFAULT)
    EVT_CALL(MoveBattleCamOver, 30)
    EVT_CALL(SetActorSpeed, LVarB, EVT_FLOAT(3.0))
    EVT_CALL(SetActorJumpGravity, LVarB, EVT_FLOAT(0.8))
    EVT_SET(LVar0, 20)
    EVT_SET(LVar1, 0)
    EVT_SET(LVar2, 20)
    EVT_SET(LVar3, 8)
    EVT_SET(LVar4, 20)
    EVT_EXEC_WAIT(N(EVS_SummonedChompHop))
    EVT_CALL(GetActorPos, LVarB, LVar0, LVar1, LVar2)
    EVT_CALL(ForceHomePos, LVarB, LVar0, LVar1, LVar2)
    EVT_CALL(SetPartPos, LVarB, 2, LVar0, LVar1, LVar2) // references partID from chain_chomp
    EVT_CALL(HPBarToHome, LVarB)
    EVT_CALL(SetActorSpeed, LVarB, EVT_FLOAT(6.0))
    EVT_CALL(SetActorJumpGravity, LVarB, EVT_FLOAT(0.8))
    EVT_CALL(EnableIdleScript, LVarB, 1)
    EVT_CALL(UseIdleAnimation, LVarB, TRUE)
    // close the gate
    EVT_CALL(SetActorVar, ACTOR_SELF, AVAR_GateOpenAmount, 60)
    EVT_THREAD
        // rumble while gate is opening
        EVT_LABEL(40)
            EVT_CALL(StartRumble, 1)
            EVT_CALL(ShakeCam, CAM_BATTLE, 0, 2, EVT_FLOAT(0.5))
            EVT_WAIT(1)
            EVT_CALL(GetActorVar, ACTOR_SELF, AVAR_GateOpenAmount, LVar0)
            EVT_IF_NE(LVar0, 0)
                EVT_GOTO(40)
            EVT_END_IF
        EVT_END_THREAD
    EVT_CALL(PlaySound, SOUND_26B)
    EVT_LABEL(50)
        EVT_CALL(GetActorVar, ACTOR_SELF, AVAR_GateOpenAmount, LVarD)
        EVT_CALL(TranslateModel, 31, 0, LVarD, 0)
        EVT_SUB(LVarD, 1)
        EVT_CALL(SetActorVar, ACTOR_SELF, AVAR_GateOpenAmount, LVarD)
        EVT_WAIT(1)
        EVT_IF_GT(LVarD, 0)
            EVT_GOTO(50)
    EVT_END_IF
    EVT_CALL(StopSound, SOUND_26B)
    EVT_CALL(PlaySound, SOUND_26C)
    EVT_CALL(ShakeCam, CAM_BATTLE, 0, 4, EVT_FLOAT(0.5))
    EVT_CALL(SetActorVar, ACTOR_SELF, AVAR_HasSummoned, TRUE)
    EVT_RETURN
    EVT_END
};

EvtScript N(EVS_SummonedChompHop) = {
    EVT_LABEL(20)
    EVT_CALL(GetActorPos, LVarB, LVar5, LVar6, LVar7)
    EVT_IF_EQ(LVar5, LVar0)
        EVT_GOTO(30)
    EVT_END_IF
    EVT_SET(LVar6, LVar5)
    EVT_SUB(LVar6, LVar0)
    EVT_IF_LT(LVar6, LVar4)
        EVT_CALL(SetGoalPos, LVarB, LVar0, LVar1, LVar2)
        EVT_CALL(JumpToGoal, LVarB, LVar3, FALSE, TRUE, FALSE)
        EVT_CALL(PlaySoundAtActor, ACTOR_SELF, SOUND_2062)
        EVT_THREAD
            EVT_CALL(ShakeCam, CAM_BATTLE, 0, 1, EVT_FLOAT(0.5))
        EVT_END_THREAD
    EVT_ELSE
        EVT_SUB(LVar5, LVar4)
        EVT_CALL(SetGoalPos, LVarB, LVar5, LVar1, LVar2)
        EVT_CALL(JumpToGoal, LVarB, LVar3, FALSE, TRUE, FALSE)
        EVT_CALL(PlaySoundAtActor, ACTOR_SELF, SOUND_2062)
        EVT_THREAD
            EVT_CALL(ShakeCam, CAM_BATTLE, 0, 1, EVT_FLOAT(0.5))
        EVT_END_THREAD
    EVT_END_IF
    EVT_GOTO(20)
    EVT_LABEL(30)
    EVT_RETURN
    EVT_END
};

EvtScript N(EVS_LevitateToHomePos) = {
    EVT_CALL(SetActorVar, ACTOR_SELF, AVAR_07, 0)
    EVT_CALL(UseBattleCamPreset, BTL_CAM_PRESET_13)
    EVT_CALL(BattleCamTargetActor, ACTOR_SELF)
    EVT_CALL(PlaySoundAtActor, ACTOR_SELF, SOUND_20E1)
    EVT_CALL(SetAnimation, ACTOR_SELF, PRT_MAIN, ANIM_Tutankoopa_Levitate)
    EVT_CALL(GetActorPos, ACTOR_SELF, LVar0, LVar1, LVar2)
    EVT_ADD(LVar1, 20)
    EVT_PLAY_EFFECT(EFFECT_HIEROGLYPHS, 0, LVar0, LVar1, LVar2, EVT_FLOAT(1.0), 45, 0)
    EVT_WAIT(45)
    EVT_CALL(UseBattleCamPreset, BTL_CAM_DEFAULT)
    EVT_CALL(MoveBattleCamOver, 60)
    EVT_CALL(PlaySoundAtActor, ACTOR_SELF, SOUND_20E6)
    EVT_CALL(SetActorJumpGravity, ACTOR_SELF, EVT_FLOAT(0.1))
    EVT_CALL(SetGoalPos, ACTOR_SELF, 97, 70, 15)
    EVT_CALL(JumpToGoal, ACTOR_SELF, 45, FALSE, TRUE, FALSE)
    EVT_CALL(PlaySoundAtActor, ACTOR_SELF, SOUND_20BA)
    EVT_THREAD
        EVT_WAIT(1)
        EVT_CALL(PlaySoundAtActor, ACTOR_SELF, SOUND_3B4)
    EVT_END_THREAD
    EVT_WAIT(5)
    EVT_CALL(SetActorVar, ACTOR_SELF, AVAR_Stunned, FALSE)
    EVT_CALL(GetActorPos, ACTOR_SELF, LVar0, LVar1, LVar2)
    EVT_CALL(ForceHomePos, ACTOR_SELF, LVar0, LVar1, LVar2)
    EVT_CALL(HPBarToHome, ACTOR_SELF)
    EVT_RETURN
    EVT_END
};

EvtScript N(EVS_GetBackUp) = {
    EVT_CALL(SetAnimation, ACTOR_SELF, PRT_MAIN, ANIM_Tutankoopa_Levitate)
    EVT_CALL(SetActorJumpGravity, ACTOR_SELF, EVT_FLOAT(1.0))
    EVT_CALL(GetActorPos, ACTOR_SELF, LVar0, LVar1, LVar2)
    EVT_CALL(SetGoalPos, ACTOR_SELF, LVar0, LVar1, LVar2)
    EVT_CALL(JumpToGoal, ACTOR_SELF, 8, FALSE, TRUE, FALSE)
    EVT_CALL(PlaySoundAtActor, ACTOR_SELF, SOUND_20BA)
    EVT_THREAD
        EVT_WAIT(1)
        EVT_CALL(PlaySoundAtActor, ACTOR_SELF, SOUND_3B4)
    EVT_END_THREAD
    EVT_CALL(SetAnimation, ACTOR_SELF, PRT_MAIN, ANIM_Tutankoopa_Idle)
    EVT_CALL(SetIdleAnimations, ACTOR_SELF, PRT_MAIN, EVT_PTR(N(TutankoopaAnims)))
    EVT_WAIT(10)
    EVT_CALL(GetActorVar, ACTOR_SELF, AVAR_Dialogue_Recover, LVar0)
    EVT_IF_FALSE(LVar0)
        EVT_CALL(UseBattleCamPreset, BTL_CAM_PRESET_13)
        EVT_CALL(BattleCamTargetActor, ACTOR_SELF)
        EVT_CALL(MoveBattleCamOver, 20)
        EVT_WAIT(20)
        EVT_CALL(ActorSpeak, MSG_CH2_00E4, ACTOR_SELF, PRT_MAIN, ANIM_Tutankoopa_Talk, ANIM_Tutankoopa_Idle)
        EVT_CALL(SetActorVar, ACTOR_SELF, AVAR_Dialogue_Recover, TRUE)
    EVT_END_IF
    EVT_RETURN
    EVT_END
};

EvtScript N(EVS_HandlePhase) = {
    EVT_CALL(GetBattlePhase, LVar0)
    EVT_SWITCH(LVar0)
        EVT_CASE_EQ(PHASE_PLAYER_BEGIN)
            EVT_CALL(GetActorVar, ACTOR_SELF, AVAR_10, LVar0)
            EVT_SWITCH(LVar0)
                EVT_CASE_EQ(0)
                    EVT_CALL(SetActorVar, ACTOR_SELF, AVAR_10, 1)
            EVT_END_SWITCH
    EVT_END_SWITCH
    EVT_RETURN
    EVT_END
};

// kills the summoned chomp before dying
EvtScript N(EVS_Tutankoopa_Death) = {
    EVT_CALL(ActorExists, ACTOR_ENEMY1, LVar2)
    EVT_IF_NE(LVar2, FALSE)
        EVT_CALL(GetActorHP, ACTOR_ENEMY1, LVar2)
        EVT_IF_NE(LVar2, 0)
            EVT_THREAD
                EVT_CALL(HideHealthBar, ACTOR_ENEMY1)
                EVT_CALL(EnableIdleScript, ACTOR_ENEMY1, 0)
                EVT_CALL(UseIdleAnimation, ACTOR_ENEMY1, FALSE)
                EVT_CALL(SetAnimation, ACTOR_ENEMY1, PRT_MAIN, ANIM_ChainChomp_Hurt)
                EVT_WAIT(10)
                EVT_SET(LVar2, 0)
                EVT_LOOP(24)
                    EVT_CALL(SetActorYaw, ACTOR_ENEMY1, LVar2)
                    EVT_ADD(LVar2, 30)
                    EVT_WAIT(1)
                EVT_END_LOOP
                EVT_CALL(SetActorYaw, ACTOR_ENEMY1, 0)
                EVT_CALL(GetActorPos, ACTOR_ENEMY1, LVar0, LVar1, LVar2)
                EVT_ADD(LVar1, 10)
                EVT_PLAY_EFFECT(EFFECT_BIG_SMOKE_PUFF, LVar0, LVar1, LVar2, 0, 0, 0, 0, 0)
                EVT_CALL(PlaySoundAtActor, ACTOR_ENEMY1, SOUND_DEATH)
                EVT_SET(LVar3, 0)
                EVT_LOOP(12)
                    EVT_CALL(SetActorRotation, ACTOR_ENEMY1, LVar3, 0, 0)
                    EVT_ADD(LVar3, 8)
                    EVT_WAIT(1)
                EVT_END_LOOP
                EVT_CALL(RemoveActor, ACTOR_ENEMY1)
            EVT_END_THREAD
        EVT_END_IF
    EVT_END_IF
    EVT_EXEC_WAIT(EVS_Enemy_DeathWithoutRemove)
    EVT_LABEL(0)
        EVT_CALL(ActorExists, ACTOR_ENEMY1, LVar0)
        EVT_IF_NE(LVar0, FALSE)
            EVT_WAIT(1)
            EVT_GOTO(0)
        EVT_END_IF
    EVT_CALL(RemoveActor, ACTOR_SELF)
    EVT_RETURN
    EVT_END
};<|MERGE_RESOLUTION|>--- conflicted
+++ resolved
@@ -5,6 +5,7 @@
 #include "sprite/npc/Tutankoopa.h"
 #include "sprite/npc/ChainChomp.h"
 #include "sprite/npc/BuzzyBeetle.h"
+#include "sprite/player.h"
 
 #define NAMESPACE b_area_isk_part_2_tutankoopa
 
@@ -259,12 +260,7 @@
     .statusTextOffset = { 10, 35 },
 };
 
-<<<<<<< HEAD
-#include "common/UnkBattleFunc1.inc.c"
-#include "sprite/player.h"
-=======
 #include "common/battle/SetAbsoluteStatusOffsets.inc.c"
->>>>>>> edd9111b
 
 API_CALLABLE(SpawnFallingRock) {
     Bytecode* args = script->ptrReadPos;
