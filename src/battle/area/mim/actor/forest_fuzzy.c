#include "../area.h"

<<<<<<< HEAD
#define NAMESPACE b_area_mim_forest_fuzzy

extern s32 N(IdleAnimations_802184C4)[];
extern EvtScript N(init_80218510);
extern EvtScript N(takeTurn_8021A61C);
extern EvtScript N(idle_80218574);
extern EvtScript N(handleEvent_80218584);
extern Formation N(specialFormation_8021A800);

enum N(ActorPartIDs) {
    PRT_MAIN            = 1,
};

s32 N(DefenseTable_802183C0)[] = {
    ELEMENT_NORMAL,   0,
    ELEMENT_END,
};

s32 N(StatusTable_802183CC)[] = {
    STATUS_KEY_NORMAL,              0,
    STATUS_KEY_DEFAULT,             0,
    STATUS_KEY_SLEEP,              95,
    STATUS_KEY_POISON,             90,
    STATUS_KEY_FROZEN,              0,
    STATUS_KEY_DIZZY,              90,
    STATUS_KEY_FEAR,                0,
    STATUS_KEY_STATIC,             70,
    STATUS_KEY_PARALYZE,           75,
    STATUS_KEY_SHRINK,             75,
    STATUS_KEY_STOP,               90,
    STATUS_TURN_MOD_DEFAULT,        0,
    STATUS_TURN_MOD_SLEEP,         -1,
    STATUS_TURN_MOD_POISON,         0,
    STATUS_TURN_MOD_FROZEN,         0,
    STATUS_TURN_MOD_DIZZY,          0,
    STATUS_TURN_MOD_FEAR,           0,
    STATUS_TURN_MOD_STATIC,         0,
    STATUS_TURN_MOD_PARALYZE,       0,
    STATUS_TURN_MOD_SHRINK,         0,
    STATUS_TURN_MOD_STOP,           0,
    STATUS_END,
};

ActorPartBlueprint N(ActorParts)[] = {
    {
        .flags = ACTOR_PART_FLAG_MULTI_TARGET,
        .index = PRT_MAIN,
        .posOffset = { 0, 0, 0 },
        .targetOffset = { 0, 20 },
        .opacity = 255,
        .idleAnimations = N(IdleAnimations_802184C4),
        .defenseTable = N(DefenseTable_802183C0),
        .eventFlags = ACTOR_EVENT_FLAGS_NONE,
        .elementImmunityFlags = 0,
        .projectileTargetOffset = { 0, -10 },
    },
};

ActorBlueprint NAMESPACE = {
    .flags = 0,
    .type = ACTOR_TYPE_FOREST_FUZZY,
    .level = 11,
    .maxHP = 6,
    .partCount = ARRAY_COUNT( N(ActorParts)),
    .partsData = N(ActorParts),
    .initScript = &N(init_80218510),
    .statusTable = N(StatusTable_802183CC),
    .escapeChance = 40,
    .airLiftChance = 90,
    .hurricaneChance = 90,
    .spookChance = 85,
    .upAndAwayChance = 95,
    .spinSmashReq = 0,
    .powerBounceChance = 100,
    .coinReward = 1,
    .size = { 33, 28 },
    .healthBarOffset = { 0, 0 },
    .statusIconOffset = { -10, 20 },
    .statusTextOffset = { 10, 20 },
};

s32 N(IdleAnimations_802184C4)[] = {
    STATUS_KEY_NORMAL,    ANIM_Fuzzy_Forest_Idle,
    STATUS_KEY_STONE,     ANIM_Fuzzy_Forest_Still,
    STATUS_KEY_SLEEP,     ANIM_Fuzzy_Forest_Sleep,
    STATUS_KEY_POISON,    ANIM_Fuzzy_Forest_Idle,
    STATUS_KEY_STOP,      ANIM_Fuzzy_Forest_Still,
    STATUS_KEY_STATIC,    ANIM_Fuzzy_Forest_Idle,
    STATUS_KEY_PARALYZE,  ANIM_Fuzzy_Forest_Still,
    STATUS_KEY_DIZZY,     ANIM_Fuzzy_Forest_Stunned,
    STATUS_KEY_FEAR,      ANIM_Fuzzy_Forest_Stunned,
    STATUS_END,
};

EvtScript N(init_80218510) = {
    EVT_CALL(BindTakeTurn, ACTOR_SELF, EVT_PTR(N(takeTurn_8021A61C)))
    EVT_CALL(BindIdle, ACTOR_SELF, EVT_PTR(N(idle_80218574)))
    EVT_CALL(BindHandleEvent, ACTOR_SELF, EVT_PTR(N(handleEvent_80218584)))
    EVT_CALL(SetActorVar, ACTOR_SELF, 0, 0)
    EVT_RETURN
    EVT_END
};

EvtScript N(idle_80218574) = {
    EVT_RETURN
    EVT_END
};

EvtScript N(handleEvent_80218584) = {
    EVT_CALL(UseIdleAnimation, ACTOR_SELF, FALSE)
    EVT_CALL(EnableIdleScript, ACTOR_SELF, 0)
    EVT_CALL(SetActorScale, ACTOR_SELF, EVT_FLOAT(1.0), EVT_FLOAT(1.0), EVT_FLOAT(1.0))
    EVT_CALL(SetActorDispOffset, ACTOR_SELF, 0, 0, 0)
    EVT_CALL(GetLastEvent, ACTOR_SELF, LVar0)
    EVT_SWITCH(LVar0)
        EVT_CASE_OR_EQ(EVENT_HIT_COMBO)
        EVT_CASE_OR_EQ(EVENT_HIT)
            EVT_CALL(GetLastElement, LVar0)
            EVT_IF_FLAG(LVar0, DAMAGE_TYPE_SHOCK)
                EVT_SET_CONST(LVar0, 1)
                EVT_SET_CONST(LVar1, ANIM_Fuzzy_Forest_HurtShock)
            EVT_ELSE
                EVT_SET_CONST(LVar0, 1)
                EVT_SET_CONST(LVar1, ANIM_Fuzzy_Forest_Hurt)
            EVT_END_IF
            EVT_EXEC_WAIT(EVS_Enemy_Hit)
        EVT_END_CASE_GROUP
        EVT_CASE_EQ(EVENT_BURN_HIT)
            EVT_SET_CONST(LVar0, 1)
            EVT_SET_CONST(LVar1, ANIM_Fuzzy_Forest_Burn)
            EVT_SET_CONST(LVar2, ANIM_Fuzzy_Forest_BurnStill)
            EVT_EXEC_WAIT(EVS_Enemy_BurnHit)
        EVT_CASE_EQ(EVENT_BURN_DEATH)
            EVT_SET_CONST(LVar0, 1)
            EVT_SET_CONST(LVar1, ANIM_Fuzzy_Forest_Burn)
            EVT_SET_CONST(LVar2, ANIM_Fuzzy_Forest_BurnStill)
            EVT_EXEC_WAIT(EVS_Enemy_BurnHit)
            EVT_SET_CONST(LVar0, 1)
            EVT_SET_CONST(LVar1, ANIM_Fuzzy_Forest_BurnStill)
            EVT_EXEC_WAIT(EVS_Enemy_Death)
            EVT_RETURN
        EVT_CASE_EQ(EVENT_SPIN_SMASH_HIT)
            EVT_SET_CONST(LVar0, 1)
            EVT_SET_CONST(LVar1, ANIM_Fuzzy_Forest_Hurt)
            EVT_EXEC_WAIT(EVS_Enemy_SpinSmashHit)
        EVT_CASE_EQ(EVENT_SPIN_SMASH_DEATH)
            EVT_SET_CONST(LVar0, 1)
            EVT_SET_CONST(LVar1, ANIM_Fuzzy_Forest_Hurt)
            EVT_EXEC_WAIT(EVS_Enemy_SpinSmashHit)
            EVT_SET_CONST(LVar0, 1)
            EVT_SET_CONST(LVar1, ANIM_Fuzzy_Forest_Hurt)
            EVT_EXEC_WAIT(EVS_Enemy_Death)
            EVT_RETURN
        EVT_CASE_EQ(EVENT_SHOCK_HIT)
            EVT_CALL(func_80269470)
            EVT_SET_CONST(LVar0, 1)
            EVT_SET_CONST(LVar1, ANIM_Fuzzy_Forest_HurtShock)
            EVT_EXEC_WAIT(EVS_Enemy_ShockHit)
            EVT_SET_CONST(LVar0, 1)
            EVT_SET_CONST(LVar1, ANIM_Fuzzy_Forest_HurtShock)
            EVT_EXEC_WAIT(EVS_Enemy_JumpBack)
            EVT_CALL(JumpToGoal, ACTOR_SELF, 5, FALSE, TRUE, FALSE)
            EVT_SET_CONST(LVar0, 1)
            EVT_SET_CONST(LVar1, ANIM_Fuzzy_Forest_Run)
            EVT_EXEC_WAIT(EVS_Enemy_HopHome)
            EVT_CALL(SetActorJumpGravity, ACTOR_SELF, EVT_FLOAT(1.6))
            EVT_CALL(JumpToGoal, ACTOR_SELF, 5, FALSE, TRUE, FALSE)
        EVT_CASE_EQ(EVENT_SHOCK_DEATH)
            EVT_CALL(func_80269470)
            EVT_SET_CONST(LVar0, 1)
            EVT_SET_CONST(LVar1, ANIM_Fuzzy_Forest_HurtShock)
            EVT_EXEC_WAIT(EVS_Enemy_ShockHit)
            EVT_SET_CONST(LVar0, 1)
            EVT_SET_CONST(LVar1, ANIM_Fuzzy_Forest_HurtShock)
            EVT_EXEC_WAIT(EVS_Enemy_Death)
            EVT_RETURN
        EVT_CASE_OR_EQ(EVENT_ZERO_DAMAGE)
        EVT_CASE_OR_EQ(EVENT_IMMUNE)
            EVT_SET_CONST(LVar0, 1)
            EVT_SET_CONST(LVar1, ANIM_Fuzzy_Forest_Idle)
            EVT_EXEC_WAIT(EVS_Enemy_NoDamageHit)
        EVT_END_CASE_GROUP
        EVT_CASE_EQ(EVENT_DEATH)
            EVT_CALL(GetLastElement, LVar0)
            EVT_IF_FLAG(LVar0, DAMAGE_TYPE_SHOCK)
                EVT_SET_CONST(LVar0, 1)
                EVT_SET_CONST(LVar1, ANIM_Fuzzy_Forest_HurtShock)
                EVT_EXEC_WAIT(EVS_Enemy_Hit)
                EVT_WAIT(10)
                EVT_SET_CONST(LVar0, 1)
                EVT_SET_CONST(LVar1, ANIM_Fuzzy_Forest_HurtShock)
                EVT_EXEC_WAIT(EVS_Enemy_Death)
            EVT_ELSE
                EVT_SET_CONST(LVar0, 1)
                EVT_SET_CONST(LVar1, ANIM_Fuzzy_Forest_Hurt)
                EVT_EXEC_WAIT(EVS_Enemy_Hit)
                EVT_WAIT(10)
                EVT_SET_CONST(LVar0, 1)
                EVT_SET_CONST(LVar1, ANIM_Fuzzy_Forest_Hurt)
                EVT_EXEC_WAIT(EVS_Enemy_Death)
            EVT_END_IF
            EVT_RETURN
        EVT_CASE_EQ(EVENT_RECOVER_STATUS)
            EVT_SET_CONST(LVar0, 1)
            EVT_SET_CONST(LVar1, ANIM_Fuzzy_Forest_Idle)
            EVT_EXEC_WAIT(EVS_Enemy_Recover)
        EVT_CASE_EQ(EVENT_SCARE_AWAY)
            EVT_SET_CONST(LVar0, 1)
            EVT_SET_CONST(LVar1, ANIM_Fuzzy_Forest_Run)
            EVT_SET_CONST(LVar2, ANIM_Fuzzy_Forest_Anim09)
            EVT_EXEC_WAIT(EVS_Enemy_ScareAway)
            EVT_RETURN
        EVT_CASE_EQ(EVENT_BEGIN_AIR_LIFT)
            EVT_SET_CONST(LVar0, 1)
            EVT_SET_CONST(LVar1, ANIM_Fuzzy_Forest_Run)
            EVT_EXEC_WAIT(EVS_Enemy_AirLift)
        EVT_CASE_EQ(EVENT_BLOW_AWAY)
            EVT_SET_CONST(LVar0, 1)
            EVT_SET_CONST(LVar1, ANIM_Fuzzy_Forest_Run)
            EVT_EXEC_WAIT(EVS_Enemy_BlowAway)
            EVT_RETURN
        EVT_CASE_EQ(EVENT_AIR_LIFT_FAILED)
            EVT_SET_CONST(LVar0, 1)
            EVT_SET_CONST(LVar1, ANIM_Fuzzy_Forest_Idle)
            EVT_EXEC_WAIT(EVS_Enemy_NoDamageHit)
        EVT_CASE_DEFAULT
    EVT_END_SWITCH
    EVT_CALL(EnableIdleScript, ACTOR_SELF, 1)
    EVT_CALL(UseIdleAnimation, ACTOR_SELF, TRUE)
    EVT_RETURN
    EVT_END
};

EvtScript N(80218C48) = {
    EVT_CALL(UseIdleAnimation, ACTOR_SELF, FALSE)
    EVT_CALL(EnableIdleScript, ACTOR_SELF, 0)
    EVT_CALL(UseBattleCamPreset, BTL_CAM_PRESET_19)
    EVT_CALL(GetActorPos, ACTOR_SELF, LVar0, LVar1, LVar2)
    EVT_CALL(SetBattleCamTarget, LVar0, LVar1, LVar2)
    EVT_CALL(SetBattleCamZoom, 330)
    EVT_CALL(SetBattleCamOffsetZ, 30)
    EVT_CALL(MoveBattleCamOver, 20)
    EVT_WAIT(20)
    EVT_CALL(SetActorDispOffset, ACTOR_SELF, 0, 0, 0)
    EVT_CALL(UseBattleCamPreset, BTL_CAM_PRESET_01)
    EVT_THREAD
        EVT_WAIT(30)
        EVT_CALL(PlaySoundAtActor, ACTOR_SELF, SOUND_206E)
        EVT_WAIT(30)
        EVT_LOOP(4)
            EVT_CALL(PlaySoundAtActor, ACTOR_SELF, SOUND_206F)
            EVT_WAIT(11)
        EVT_END_LOOP
        EVT_CALL(PlaySoundAtActor, ACTOR_SELF, SOUND_2070)
    EVT_END_THREAD
    EVT_CALL(SetAnimation, ACTOR_SELF, PRT_MAIN, ANIM_Fuzzy_Forest_Anim0D)
    EVT_WAIT(130)
    EVT_CALL(SetAnimation, ACTOR_SELF, PRT_MAIN, ANIM_Fuzzy_Forest_Walk)
    EVT_CALL(SummonEnemy, EVT_PTR(N(specialFormation_8021A800)), 0)
    EVT_CALL(GetActorPos, ACTOR_SELF, LVar1, LVar2, LVar3)
    EVT_CALL(SetActorPos, LVar0, LVar1, LVar2, LVar3)
    EVT_CALL(SetGoalToIndex, LVar0, LVarA)
    EVT_CALL(UseBattleCamPreset, BTL_CAM_DEFAULT)
    EVT_CALL(MoveBattleCamOver, 20)
    EVT_THREAD
        EVT_CALL(SetAnimation, ACTOR_SELF, PRT_MAIN, ANIM_Fuzzy_Forest_Walk)
        EVT_CALL(SetActorJumpGravity, ACTOR_SELF, EVT_FLOAT(1.4))
        EVT_CALL(GetActorPos, ACTOR_SELF, LVar1, LVar2, LVar3)
        EVT_CALL(SetGoalPos, ACTOR_SELF, LVar1, LVar2, LVar3)
        EVT_CALL(JumpToGoal, ACTOR_SELF, 14, FALSE, TRUE, FALSE)
    EVT_END_THREAD
    EVT_WAIT(1)
    EVT_CALL(SetAnimation, LVar0, 1, ANIM_Fuzzy_Forest_Walk)
    EVT_CALL(SetActorJumpGravity, LVar0, EVT_FLOAT(1.4))
    EVT_CALL(JumpToGoal, LVar0, 14, FALSE, TRUE, FALSE)
    EVT_CALL(GetActorPos, LVar0, LVar1, LVar2, LVar3)
    EVT_CALL(ForceHomePos, LVar0, LVar1, LVar2, LVar3)
    EVT_CALL(HPBarToHome, LVar0)
    EVT_CALL(SetAnimation, LVar0, 1, ANIM_Fuzzy_Forest_Idle)
    EVT_CALL(GetActorVar, ACTOR_SELF, 0, LVar1)
    EVT_SWITCH(LVar1)
        EVT_CASE_EQ(0)
            EVT_CALL(SetActorVar, LVar0, 0, 1)
        EVT_CASE_EQ(1)
            EVT_CALL(SetActorVar, LVar0, 0, 2)
    EVT_END_SWITCH
    EVT_CALL(EnableIdleScript, ACTOR_SELF, 1)
    EVT_CALL(UseIdleAnimation, ACTOR_SELF, TRUE)
    EVT_RETURN
    EVT_END
};

#include "common/SpawnEnemyDrainFX.inc.c"
#include "sprite/player.h"

EvtScript N(80219054) = {
    EVT_CALL(UseIdleAnimation, ACTOR_SELF, FALSE)
    EVT_CALL(EnableIdleScript, ACTOR_SELF, 0)
    EVT_CALL(UseBattleCamPreset, BTL_CAM_ENEMY_APPROACH)
    EVT_CALL(BattleCamTargetActor, ACTOR_SELF)
    EVT_CALL(func_8024ECF8, BTL_CAM_MODEY_MINUS_1, BTL_CAM_MODEX_1, FALSE)
    EVT_CALL(GetBattlePhase, LVar0)
    EVT_IF_EQ(LVar0, PHASE_FIRST_STRIKE)
        EVT_CALL(SetGoalToTarget, ACTOR_SELF)
        EVT_CALL(GetGoalPos, ACTOR_SELF, LVar0, LVar1, LVar2)
        EVT_ADD(LVar0, 50)
        EVT_SET(LVar1, 0)
        EVT_CALL(SetActorPos, ACTOR_SELF, LVar0, LVar1, LVar2)
        EVT_GOTO(100)
    EVT_END_IF
    EVT_CALL(SetTargetActor, ACTOR_SELF, ACTOR_PLAYER)
    EVT_CALL(SetAnimation, ACTOR_SELF, PRT_MAIN, ANIM_Fuzzy_Forest_Run)
    EVT_CALL(SetGoalToTarget, ACTOR_SELF)
    EVT_CALL(GetGoalPos, ACTOR_SELF, LVar0, LVar1, LVar2)
    EVT_ADD(LVar0, 50)
    EVT_SET(LVar1, 0)
    EVT_CALL(SetActorSpeed, ACTOR_SELF, EVT_FLOAT(6.0))
    EVT_CALL(SetActorJumpGravity, ACTOR_SELF, EVT_FLOAT(1.8))
    EVT_EXEC_WAIT(EVS_Enemy_HopToPos)
    EVT_CALL(SetAnimation, ACTOR_SELF, PRT_MAIN, ANIM_Fuzzy_Forest_Idle)
    EVT_LABEL(100)
    EVT_CALL(SetActorDispOffset, ACTOR_SELF, 0, 10, 0)
    EVT_CALL(SetAnimation, ACTOR_SELF, PRT_MAIN, ANIM_Fuzzy_Forest_Anim04)
    EVT_CALL(SetActorDispOffset, ACTOR_SELF, 0, 9, 0)
    EVT_WAIT(1)
    EVT_CALL(SetActorDispOffset, ACTOR_SELF, 0, 8, 0)
    EVT_WAIT(5)
    EVT_CALL(EnemyTestTarget, ACTOR_SELF, LVar0, DAMAGE_TYPE_IGNORE_DEFENSE, 0, 1, BS_FLAGS1_10)
    EVT_SWITCH(LVar0)
        EVT_CASE_OR_EQ(HIT_RESULT_MISS)
        EVT_CASE_OR_EQ(HIT_RESULT_LUCKY)
            EVT_SET(LVarA, LVar0)
            EVT_CALL(SetGoalToTarget, ACTOR_SELF)
            EVT_CALL(GetGoalPos, ACTOR_SELF, LVar0, LVar1, LVar2)
            EVT_SUB(LVar0, 5)
            EVT_SET(LVar1, 0)
            EVT_SUB(LVar2, 5)
            EVT_CALL(SetActorJumpGravity, ACTOR_SELF, EVT_FLOAT(3.0))
            EVT_CALL(SetAnimation, ACTOR_SELF, PRT_MAIN, ANIM_Fuzzy_Forest_Jump)
            EVT_CALL(SetGoalPos, ACTOR_SELF, LVar0, LVar1, LVar2)
            EVT_CALL(JumpToGoal, ACTOR_SELF, 11, FALSE, TRUE, FALSE)
            EVT_CALL(SetActorDispOffset, ACTOR_SELF, 0, 0, 0)
            EVT_CALL(SetAnimation, ACTOR_SELF, PRT_MAIN, ANIM_Fuzzy_Forest_Anim09)
            EVT_CALL(GetGoalPos, ACTOR_SELF, LVar0, LVar1, LVar2)
            EVT_SUB(LVar0, 20)
            EVT_CALL(SetActorJumpGravity, ACTOR_SELF, EVT_FLOAT(3.0))
            EVT_CALL(SetGoalPos, ACTOR_SELF, LVar0, LVar1, LVar2)
            EVT_CALL(JumpToGoal, ACTOR_SELF, 6, FALSE, TRUE, FALSE)
            EVT_CALL(GetGoalPos, ACTOR_SELF, LVar0, LVar1, LVar2)
            EVT_SUB(LVar0, 15)
            EVT_CALL(SetActorJumpGravity, ACTOR_SELF, EVT_FLOAT(3.0))
            EVT_CALL(SetGoalPos, ACTOR_SELF, LVar0, LVar1, LVar2)
            EVT_CALL(JumpToGoal, ACTOR_SELF, 5, FALSE, TRUE, FALSE)
            EVT_CALL(GetGoalPos, ACTOR_SELF, LVar0, LVar1, LVar2)
            EVT_WAIT(4)
            EVT_WAIT(5)
            EVT_IF_EQ(LVarA, HIT_RESULT_LUCKY)
                EVT_CALL(EnemyTestTarget, ACTOR_SELF, LVar0, DAMAGE_TYPE_TRIGGER_LUCKY, 0, 0, 0)
            EVT_END_IF
            EVT_WAIT(5)
            EVT_CALL(UseBattleCamPreset, BTL_CAM_DEFAULT)
            EVT_CALL(YieldTurn)
            EVT_CALL(SetActorYaw, ACTOR_SELF, 180)
            EVT_CALL(AddActorDecoration, ACTOR_SELF, PRT_MAIN, 0, ACTOR_DECORATION_SWEAT)
            EVT_CALL(SetAnimation, ACTOR_SELF, PRT_MAIN, ANIM_Fuzzy_Forest_Run)
            EVT_CALL(SetGoalToHome, ACTOR_SELF)
            EVT_CALL(GetGoalPos, ACTOR_SELF, LVar0, LVar1, LVar2)
            EVT_CALL(SetActorSpeed, ACTOR_SELF, EVT_FLOAT(8.0))
            EVT_CALL(SetActorJumpGravity, ACTOR_SELF, EVT_FLOAT(1.8))
            EVT_EXEC_WAIT(EVS_Enemy_HopToPos)
            EVT_CALL(RemoveActorDecoration, ACTOR_SELF, PRT_MAIN, 0)
            EVT_CALL(SetActorYaw, ACTOR_SELF, 0)
            EVT_CALL(EnableIdleScript, ACTOR_SELF, 1)
            EVT_CALL(UseIdleAnimation, ACTOR_SELF, TRUE)
            EVT_RETURN
        EVT_END_CASE_GROUP
        EVT_CASE_EQ(HIT_RESULT_HIT_STATIC)
            EVT_CALL(GetStatusFlags, ACTOR_SELF, LVar0)
            EVT_IF_FLAG(LVar0, STATUS_FLAG_STATIC)
                EVT_SET(LFlag0, FALSE)
            EVT_ELSE
                EVT_SET(LFlag0, TRUE)
            EVT_END_IF
    EVT_END_SWITCH
    EVT_CALL(SetGoalToTarget, ACTOR_SELF)
    EVT_CALL(AddGoalPos, ACTOR_SELF, -3, -12, -15)
    EVT_CALL(SetActorJumpGravity, ACTOR_SELF, EVT_FLOAT(3.0))
    EVT_CALL(SetAnimation, ACTOR_SELF, PRT_MAIN, ANIM_Fuzzy_Forest_Jump)
    EVT_CALL(JumpToGoal, ACTOR_SELF, 8, FALSE, TRUE, FALSE)
    EVT_IF_EQ(LFlag0, TRUE)
        EVT_CALL(EnemyDamageTarget, ACTOR_SELF, LVar0, DAMAGE_TYPE_IGNORE_DEFENSE, 0, 0, 0, BS_FLAGS1_SP_EVT_ACTIVE)
        EVT_RETURN
    EVT_END_IF
    EVT_WAIT(10)
    EVT_CALL(UseIdleAnimation, ACTOR_PLAYER, FALSE)
    EVT_CALL(SetAnimation, ACTOR_PLAYER, 0, ANIM_MarioB1_Leeching)
    EVT_CALL(PlaySoundAtActor, ACTOR_SELF, SOUND_3E0)
    EVT_CALL(SetAnimation, ACTOR_SELF, PRT_MAIN, ANIM_Fuzzy_Forest_Bite)
    EVT_WAIT(21)
    EVT_CALL(SetAnimation, ACTOR_SELF, PRT_MAIN, ANIM_Fuzzy_Forest_Still)
    EVT_CALL(SetActorRotation, ACTOR_SELF, 0, 0, 330)
    EVT_CALL(PlaySoundAtActor, ACTOR_SELF, SOUND_3E0)
    EVT_CALL(SetActorDispOffset, ACTOR_SELF, -3, -2, 0)
    EVT_CALL(SetActorScale, ACTOR_SELF, EVT_FLOAT(1.0), EVT_FLOAT(1.0), EVT_FLOAT(1.0))
    EVT_WAIT(1)
    EVT_CALL(SetActorScale, ACTOR_SELF, EVT_FLOAT(0.9), EVT_FLOAT(1.2), EVT_FLOAT(1.0))
    EVT_WAIT(1)
    EVT_CALL(SetActorScale, ACTOR_SELF, EVT_FLOAT(0.8), EVT_FLOAT(1.3), EVT_FLOAT(1.0))
    EVT_WAIT(1)
    EVT_CALL(SetActorScale, ACTOR_SELF, EVT_FLOAT(0.7), EVT_FLOAT(1.4), EVT_FLOAT(1.0))
    EVT_WAIT(1)
    EVT_CALL(SetActorScale, ACTOR_SELF, EVT_FLOAT(0.7), EVT_FLOAT(1.5), EVT_FLOAT(1.0))
    EVT_WAIT(2)
    EVT_CALL(SetActorScale, ACTOR_SELF, EVT_FLOAT(0.6), EVT_FLOAT(1.6), EVT_FLOAT(1.0))
    EVT_WAIT(10)
    EVT_WAIT(2)
    EVT_CALL(UseIdleAnimation, ACTOR_PLAYER, TRUE)
    EVT_CALL(EnemyDamageTarget, ACTOR_SELF, LVarA, DAMAGE_TYPE_IGNORE_DEFENSE, 0, 0, 1, BS_FLAGS1_SP_EVT_ACTIVE)
    EVT_CALL(SetActorDispOffset, ACTOR_SELF, 0, 0, 0)
    EVT_CALL(SetAnimation, ACTOR_SELF, PRT_MAIN, ANIM_Fuzzy_Forest_Idle)
    EVT_CALL(UseBattleCamPreset, BTL_CAM_DEFAULT)
    EVT_CALL(GetLastDamage, ACTOR_PLAYER, LVar3)
    EVT_IF_NE(LVar3, 0)
        EVT_CALL(PlaySoundAtActor, ACTOR_SELF, SOUND_206D)
        EVT_CALL(PlaySoundAtActor, ACTOR_SELF, SOUND_214)
        EVT_CALL(GetActorPos, ACTOR_SELF, LVar0, LVar1, LVar2)
        EVT_ADD(LVar1, 10)
        EVT_CALL(N(SpawnDrainHealthStartFX), LVar0, LVar1, LVar2, LVar3)
        EVT_THREAD
            EVT_WAIT(15)
            EVT_CALL(PlaySoundAtActor, ACTOR_SELF, SOUND_25C)
            EVT_CALL(N(SpawnDrainHealthContinueFX), LVar0, LVar1, LVar2, LVar3)
        EVT_END_THREAD
        EVT_ADD(LVar0, 20)
        EVT_ADD(LVar1, 20)
        EVT_PLAY_EFFECT(EFFECT_RECOVER, 0, LVar0, LVar1, LVar2, LVar3, 0)
        EVT_CALL(GetActorHP, ACTOR_SELF, LVar0)
        EVT_ADD(LVar0, LVar3)
        EVT_CALL(SetEnemyHP, ACTOR_SELF, LVar0)
    EVT_END_IF
    EVT_THREAD
        EVT_CALL(SetActorScale, ACTOR_SELF, EVT_FLOAT(1.6), EVT_FLOAT(0.6), EVT_FLOAT(1.0))
        EVT_CALL(SetActorRotationOffset, ACTOR_SELF, 0, 10, 0)
        EVT_WAIT(1)
        EVT_CALL(SetActorRotation, ACTOR_SELF, 0, 0, 330)
        EVT_WAIT(1)
        EVT_CALL(SetActorScale, ACTOR_SELF, EVT_FLOAT(0.7), EVT_FLOAT(1.5), EVT_FLOAT(1.0))
        EVT_CALL(SetActorRotation, ACTOR_SELF, 0, 0, 300)
        EVT_WAIT(1)
        EVT_CALL(SetActorRotation, ACTOR_SELF, 0, 0, 270)
        EVT_WAIT(1)
        EVT_CALL(SetActorScale, ACTOR_SELF, EVT_FLOAT(1.0), EVT_FLOAT(0.7), EVT_FLOAT(1.0))
        EVT_CALL(SetActorRotation, ACTOR_SELF, 0, 0, 240)
        EVT_WAIT(1)
        EVT_CALL(SetActorRotation, ACTOR_SELF, 0, 0, 210)
        EVT_WAIT(1)
        EVT_CALL(SetActorScale, ACTOR_SELF, EVT_FLOAT(0.7), EVT_FLOAT(1.4), EVT_FLOAT(1.0))
        EVT_CALL(SetActorRotation, ACTOR_SELF, 0, 0, 180)
        EVT_WAIT(2)
        EVT_CALL(SetActorScale, ACTOR_SELF, EVT_FLOAT(1.0), EVT_FLOAT(0.7), EVT_FLOAT(1.0))
        EVT_WAIT(2)
        EVT_CALL(SetActorScale, ACTOR_SELF, EVT_FLOAT(1.2), EVT_FLOAT(0.5), EVT_FLOAT(1.0))
    EVT_END_THREAD
    EVT_CALL(GetGoalPos, ACTOR_SELF, LVar0, LVar1, LVar2)
    EVT_ADD(LVar0, 40)
    EVT_SET(LVar1, 0)
    EVT_CALL(SetActorJumpGravity, ACTOR_SELF, EVT_FLOAT(1.8))
    EVT_CALL(SetGoalPos, ACTOR_SELF, LVar0, LVar1, LVar2)
    EVT_CALL(JumpToGoal, ACTOR_SELF, 10, FALSE, TRUE, FALSE)
    EVT_CALL(SetActorScale, ACTOR_SELF, EVT_FLOAT(1.4), EVT_FLOAT(0.2), EVT_FLOAT(1.0))
    EVT_WAIT(1)
    EVT_THREAD
        EVT_WAIT(1)
        EVT_CALL(SetActorScale, ACTOR_SELF, EVT_FLOAT(1.2), EVT_FLOAT(0.5), EVT_FLOAT(1.0))
        EVT_CALL(SetActorRotation, ACTOR_SELF, 0, 0, 150)
        EVT_WAIT(1)
        EVT_CALL(SetActorScale, ACTOR_SELF, EVT_FLOAT(1.0), EVT_FLOAT(1.0), EVT_FLOAT(1.0))
        EVT_CALL(SetActorRotation, ACTOR_SELF, 0, 0, 120)
        EVT_WAIT(1)
        EVT_CALL(SetActorRotation, ACTOR_SELF, 0, 0, 90)
        EVT_WAIT(1)
        EVT_CALL(SetActorRotation, ACTOR_SELF, 0, 0, 60)
        EVT_WAIT(1)
        EVT_CALL(SetActorRotation, ACTOR_SELF, 0, 0, 30)
        EVT_WAIT(1)
        EVT_CALL(SetActorRotation, ACTOR_SELF, 0, 0, 0)
        EVT_CALL(SetActorRotationOffset, ACTOR_SELF, 0, 0, 0)
    EVT_END_THREAD
    EVT_CALL(GetGoalPos, ACTOR_SELF, LVar0, LVar1, LVar2)
    EVT_ADD(LVar0, 30)
    EVT_CALL(SetGoalPos, ACTOR_SELF, LVar0, LVar1, LVar2)
    EVT_CALL(JumpToGoal, ACTOR_SELF, 8, FALSE, TRUE, FALSE)
    EVT_WAIT(5)
    EVT_CALL(YieldTurn)
    EVT_CALL(SetActorDispOffset, ACTOR_SELF, 0, 0, 0)
    EVT_CALL(SetAnimation, ACTOR_SELF, PRT_MAIN, ANIM_Fuzzy_Forest_Run)
    EVT_CALL(SetGoalToHome, ACTOR_SELF)
    EVT_CALL(GetGoalPos, ACTOR_SELF, LVar0, LVar1, LVar2)
    EVT_CALL(SetActorSpeed, ACTOR_SELF, EVT_FLOAT(8.0))
    EVT_CALL(SetActorJumpGravity, ACTOR_SELF, EVT_FLOAT(1.8))
    EVT_EXEC_WAIT(EVS_Enemy_HopToPos)
    EVT_CALL(SetAnimation, ACTOR_SELF, PRT_MAIN, ANIM_Fuzzy_Forest_Idle)
    EVT_CALL(EnableIdleScript, ACTOR_SELF, 1)
    EVT_CALL(UseIdleAnimation, ACTOR_SELF, TRUE)
    EVT_RETURN
    EVT_END
};

EvtScript N(8021A0D4) = {
    EVT_SET(LFlag1, FALSE)
    EVT_SET(LFlag2, FALSE)
    EVT_SET(LFlag3, FALSE)
    EVT_SET(LFlag4, FALSE)
    EVT_CALL(EnemyCreateTargetList, TARGET_FLAG_2 | TARGET_FLAG_8000)
    EVT_CALL(InitTargetIterator)
    EVT_LABEL(0)
    EVT_CALL(GetOwnerTarget, LVar0, LVar5)
    EVT_CALL(GetIndexFromHome, LVar0, LVar5)
    EVT_MOD(LVar5, 4)
    EVT_SWITCH(LVar5)
        EVT_CASE_EQ(0)
            EVT_SET(LFlag1, TRUE)
        EVT_CASE_EQ(1)
            EVT_SET(LFlag2, TRUE)
        EVT_CASE_EQ(2)
            EVT_SET(LFlag3, TRUE)
        EVT_CASE_EQ(3)
            EVT_SET(LFlag4, TRUE)
    EVT_END_SWITCH
    EVT_CALL(ChooseNextTarget, ITER_NEXT, LVar0)
    EVT_IF_NE(LVar0, -1)
        EVT_GOTO(0)
    EVT_END_IF
    EVT_SET(LVarA, -1)
    EVT_SET(LVarB, -1)
    EVT_CALL(GetIndexFromHome, ACTOR_SELF, LVar0)
    EVT_SWITCH(LVar0)
        EVT_CASE_EQ(0)
            EVT_IF_EQ(LFlag2, FALSE)
                EVT_SET(LVarA, 1)
            EVT_END_IF
        EVT_CASE_EQ(1)
            EVT_IF_EQ(LFlag1, FALSE)
                EVT_SET(LVarA, 0)
            EVT_END_IF
            EVT_IF_EQ(LFlag3, FALSE)
                EVT_IF_EQ(LVarA, -1)
                    EVT_SET(LVarA, 2)
                EVT_ELSE
                    EVT_SET(LVarB, 2)
                EVT_END_IF
            EVT_END_IF
        EVT_CASE_EQ(2)
            EVT_IF_EQ(LFlag2, FALSE)
                EVT_SET(LVarA, 1)
            EVT_END_IF
            EVT_IF_EQ(LFlag4, FALSE)
                EVT_IF_EQ(LVarA, -1)
                    EVT_SET(LVarA, 3)
                EVT_ELSE
                    EVT_SET(LVarB, 3)
                EVT_END_IF
            EVT_END_IF
        EVT_CASE_EQ(3)
            EVT_IF_EQ(LFlag3, FALSE)
                EVT_SET(LVarA, 2)
            EVT_END_IF
    EVT_END_SWITCH
    EVT_IF_NE(LVarB, -1)
        EVT_CALL(RandInt, 1000, LVar0)
        EVT_IF_LT(LVar0, 500)
            EVT_SET(LVarA, LVarB)
        EVT_END_IF
    EVT_END_IF
    EVT_RETURN
    EVT_END
};

EvtScript N(8021A45C) = {
    EVT_SET(LVar9, 0)
    EVT_CALL(EnemyCreateTargetList, TARGET_FLAG_2 | TARGET_FLAG_8000)
    EVT_CALL(InitTargetIterator)
    EVT_LABEL(0)
    EVT_CALL(GetOwnerTarget, LVar0, LVar1)
    EVT_CALL(GetOriginalActorType, LVar0, LVar2)
    EVT_SWITCH(LVar2)
        EVT_CASE_OR_EQ(ACTOR_TYPE_FOREST_FUZZY)
        EVT_CASE_OR_EQ(ACTOR_TYPE_JUNGLE_FUZZY)
            EVT_CALL(GetStatusFlags, LVar0, LVar3)
            EVT_IF_NOT_FLAG(LVar3, STATUS_FLAGS_IMMOBILIZED)
                EVT_CALL(GetActorVar, LVar0, 0, LVar3)
                EVT_IF_NE(LVar3, 2)
                    EVT_ADD(LVar9, 1)
                EVT_END_IF
            EVT_END_IF
        EVT_END_CASE_GROUP
        EVT_CASE_EQ(ACTOR_TYPE_SPEAR_GUY)
            EVT_CALL(GetStatusFlags, LVar0, LVar3)
            EVT_IF_NOT_FLAG(LVar3, STATUS_FLAGS_IMMOBILIZED)
                EVT_CALL(GetActorVar, LVar0, 1, LVar3)
                EVT_IF_LT(LVar3, 2)
                    EVT_ADD(LVar9, 1)
                EVT_END_IF
            EVT_END_IF
    EVT_END_SWITCH
    EVT_CALL(ChooseNextTarget, ITER_NEXT, LVar0)
    EVT_IF_NE(LVar0, -1)
        EVT_GOTO(0)
    EVT_END_IF
    EVT_RETURN
    EVT_END
};

EvtScript N(takeTurn_8021A61C) = {
    EVT_CALL(GetBattlePhase, LVar0)
    EVT_IF_EQ(LVar0, PHASE_FIRST_STRIKE)
        EVT_EXEC_WAIT(N(80219054))
        EVT_RETURN
    EVT_END_IF
    EVT_CALL(GetActorVar, ACTOR_SELF, 0, LVar0)
    EVT_IF_EQ(LVar0, 2)
        EVT_EXEC_WAIT(N(80219054))
        EVT_RETURN
    EVT_END_IF
    EVT_EXEC_WAIT(N(8021A0D4))
    EVT_IF_EQ(LVarA, -1)
        EVT_EXEC_WAIT(N(80219054))
        EVT_RETURN
    EVT_END_IF
    EVT_EXEC_WAIT(N(8021A45C))
    EVT_SWITCH(LVar9)
        EVT_CASE_EQ(1)
            EVT_CALL(RandInt, 1000, LVar0)
            EVT_IF_LT(LVar0, 300)
                EVT_EXEC_WAIT(N(80218C48))
                EVT_RETURN
            EVT_END_IF
        EVT_CASE_EQ(2)
            EVT_CALL(RandInt, 1000, LVar0)
            EVT_IF_LT(LVar0, 150)
                EVT_EXEC_WAIT(N(80218C48))
                EVT_RETURN
            EVT_END_IF
        EVT_CASE_EQ(3)
            EVT_CALL(RandInt, 1000, LVar0)
            EVT_IF_LT(LVar0, 100)
                EVT_EXEC_WAIT(N(80218C48))
                EVT_RETURN
            EVT_END_IF
    EVT_END_SWITCH
    EVT_EXEC_WAIT(N(80219054))
    EVT_RETURN
    EVT_END
};

Vec3i N(vector3D_8021A7F4) = { NPC_DISPOSE_LOCATION };

Formation N(specialFormation_8021A800) = {
    ACTOR_BY_POS(NAMESPACE, N(vector3D_8021A7F4), 0),
};
=======
#include "battle/common/actor/forest_fuzzy.inc.c"
>>>>>>> d65dce43
<|MERGE_RESOLUTION|>--- conflicted
+++ resolved
@@ -1,666 +1,3 @@
 #include "../area.h"
 
-<<<<<<< HEAD
-#define NAMESPACE b_area_mim_forest_fuzzy
-
-extern s32 N(IdleAnimations_802184C4)[];
-extern EvtScript N(init_80218510);
-extern EvtScript N(takeTurn_8021A61C);
-extern EvtScript N(idle_80218574);
-extern EvtScript N(handleEvent_80218584);
-extern Formation N(specialFormation_8021A800);
-
-enum N(ActorPartIDs) {
-    PRT_MAIN            = 1,
-};
-
-s32 N(DefenseTable_802183C0)[] = {
-    ELEMENT_NORMAL,   0,
-    ELEMENT_END,
-};
-
-s32 N(StatusTable_802183CC)[] = {
-    STATUS_KEY_NORMAL,              0,
-    STATUS_KEY_DEFAULT,             0,
-    STATUS_KEY_SLEEP,              95,
-    STATUS_KEY_POISON,             90,
-    STATUS_KEY_FROZEN,              0,
-    STATUS_KEY_DIZZY,              90,
-    STATUS_KEY_FEAR,                0,
-    STATUS_KEY_STATIC,             70,
-    STATUS_KEY_PARALYZE,           75,
-    STATUS_KEY_SHRINK,             75,
-    STATUS_KEY_STOP,               90,
-    STATUS_TURN_MOD_DEFAULT,        0,
-    STATUS_TURN_MOD_SLEEP,         -1,
-    STATUS_TURN_MOD_POISON,         0,
-    STATUS_TURN_MOD_FROZEN,         0,
-    STATUS_TURN_MOD_DIZZY,          0,
-    STATUS_TURN_MOD_FEAR,           0,
-    STATUS_TURN_MOD_STATIC,         0,
-    STATUS_TURN_MOD_PARALYZE,       0,
-    STATUS_TURN_MOD_SHRINK,         0,
-    STATUS_TURN_MOD_STOP,           0,
-    STATUS_END,
-};
-
-ActorPartBlueprint N(ActorParts)[] = {
-    {
-        .flags = ACTOR_PART_FLAG_MULTI_TARGET,
-        .index = PRT_MAIN,
-        .posOffset = { 0, 0, 0 },
-        .targetOffset = { 0, 20 },
-        .opacity = 255,
-        .idleAnimations = N(IdleAnimations_802184C4),
-        .defenseTable = N(DefenseTable_802183C0),
-        .eventFlags = ACTOR_EVENT_FLAGS_NONE,
-        .elementImmunityFlags = 0,
-        .projectileTargetOffset = { 0, -10 },
-    },
-};
-
-ActorBlueprint NAMESPACE = {
-    .flags = 0,
-    .type = ACTOR_TYPE_FOREST_FUZZY,
-    .level = 11,
-    .maxHP = 6,
-    .partCount = ARRAY_COUNT( N(ActorParts)),
-    .partsData = N(ActorParts),
-    .initScript = &N(init_80218510),
-    .statusTable = N(StatusTable_802183CC),
-    .escapeChance = 40,
-    .airLiftChance = 90,
-    .hurricaneChance = 90,
-    .spookChance = 85,
-    .upAndAwayChance = 95,
-    .spinSmashReq = 0,
-    .powerBounceChance = 100,
-    .coinReward = 1,
-    .size = { 33, 28 },
-    .healthBarOffset = { 0, 0 },
-    .statusIconOffset = { -10, 20 },
-    .statusTextOffset = { 10, 20 },
-};
-
-s32 N(IdleAnimations_802184C4)[] = {
-    STATUS_KEY_NORMAL,    ANIM_Fuzzy_Forest_Idle,
-    STATUS_KEY_STONE,     ANIM_Fuzzy_Forest_Still,
-    STATUS_KEY_SLEEP,     ANIM_Fuzzy_Forest_Sleep,
-    STATUS_KEY_POISON,    ANIM_Fuzzy_Forest_Idle,
-    STATUS_KEY_STOP,      ANIM_Fuzzy_Forest_Still,
-    STATUS_KEY_STATIC,    ANIM_Fuzzy_Forest_Idle,
-    STATUS_KEY_PARALYZE,  ANIM_Fuzzy_Forest_Still,
-    STATUS_KEY_DIZZY,     ANIM_Fuzzy_Forest_Stunned,
-    STATUS_KEY_FEAR,      ANIM_Fuzzy_Forest_Stunned,
-    STATUS_END,
-};
-
-EvtScript N(init_80218510) = {
-    EVT_CALL(BindTakeTurn, ACTOR_SELF, EVT_PTR(N(takeTurn_8021A61C)))
-    EVT_CALL(BindIdle, ACTOR_SELF, EVT_PTR(N(idle_80218574)))
-    EVT_CALL(BindHandleEvent, ACTOR_SELF, EVT_PTR(N(handleEvent_80218584)))
-    EVT_CALL(SetActorVar, ACTOR_SELF, 0, 0)
-    EVT_RETURN
-    EVT_END
-};
-
-EvtScript N(idle_80218574) = {
-    EVT_RETURN
-    EVT_END
-};
-
-EvtScript N(handleEvent_80218584) = {
-    EVT_CALL(UseIdleAnimation, ACTOR_SELF, FALSE)
-    EVT_CALL(EnableIdleScript, ACTOR_SELF, 0)
-    EVT_CALL(SetActorScale, ACTOR_SELF, EVT_FLOAT(1.0), EVT_FLOAT(1.0), EVT_FLOAT(1.0))
-    EVT_CALL(SetActorDispOffset, ACTOR_SELF, 0, 0, 0)
-    EVT_CALL(GetLastEvent, ACTOR_SELF, LVar0)
-    EVT_SWITCH(LVar0)
-        EVT_CASE_OR_EQ(EVENT_HIT_COMBO)
-        EVT_CASE_OR_EQ(EVENT_HIT)
-            EVT_CALL(GetLastElement, LVar0)
-            EVT_IF_FLAG(LVar0, DAMAGE_TYPE_SHOCK)
-                EVT_SET_CONST(LVar0, 1)
-                EVT_SET_CONST(LVar1, ANIM_Fuzzy_Forest_HurtShock)
-            EVT_ELSE
-                EVT_SET_CONST(LVar0, 1)
-                EVT_SET_CONST(LVar1, ANIM_Fuzzy_Forest_Hurt)
-            EVT_END_IF
-            EVT_EXEC_WAIT(EVS_Enemy_Hit)
-        EVT_END_CASE_GROUP
-        EVT_CASE_EQ(EVENT_BURN_HIT)
-            EVT_SET_CONST(LVar0, 1)
-            EVT_SET_CONST(LVar1, ANIM_Fuzzy_Forest_Burn)
-            EVT_SET_CONST(LVar2, ANIM_Fuzzy_Forest_BurnStill)
-            EVT_EXEC_WAIT(EVS_Enemy_BurnHit)
-        EVT_CASE_EQ(EVENT_BURN_DEATH)
-            EVT_SET_CONST(LVar0, 1)
-            EVT_SET_CONST(LVar1, ANIM_Fuzzy_Forest_Burn)
-            EVT_SET_CONST(LVar2, ANIM_Fuzzy_Forest_BurnStill)
-            EVT_EXEC_WAIT(EVS_Enemy_BurnHit)
-            EVT_SET_CONST(LVar0, 1)
-            EVT_SET_CONST(LVar1, ANIM_Fuzzy_Forest_BurnStill)
-            EVT_EXEC_WAIT(EVS_Enemy_Death)
-            EVT_RETURN
-        EVT_CASE_EQ(EVENT_SPIN_SMASH_HIT)
-            EVT_SET_CONST(LVar0, 1)
-            EVT_SET_CONST(LVar1, ANIM_Fuzzy_Forest_Hurt)
-            EVT_EXEC_WAIT(EVS_Enemy_SpinSmashHit)
-        EVT_CASE_EQ(EVENT_SPIN_SMASH_DEATH)
-            EVT_SET_CONST(LVar0, 1)
-            EVT_SET_CONST(LVar1, ANIM_Fuzzy_Forest_Hurt)
-            EVT_EXEC_WAIT(EVS_Enemy_SpinSmashHit)
-            EVT_SET_CONST(LVar0, 1)
-            EVT_SET_CONST(LVar1, ANIM_Fuzzy_Forest_Hurt)
-            EVT_EXEC_WAIT(EVS_Enemy_Death)
-            EVT_RETURN
-        EVT_CASE_EQ(EVENT_SHOCK_HIT)
-            EVT_CALL(func_80269470)
-            EVT_SET_CONST(LVar0, 1)
-            EVT_SET_CONST(LVar1, ANIM_Fuzzy_Forest_HurtShock)
-            EVT_EXEC_WAIT(EVS_Enemy_ShockHit)
-            EVT_SET_CONST(LVar0, 1)
-            EVT_SET_CONST(LVar1, ANIM_Fuzzy_Forest_HurtShock)
-            EVT_EXEC_WAIT(EVS_Enemy_JumpBack)
-            EVT_CALL(JumpToGoal, ACTOR_SELF, 5, FALSE, TRUE, FALSE)
-            EVT_SET_CONST(LVar0, 1)
-            EVT_SET_CONST(LVar1, ANIM_Fuzzy_Forest_Run)
-            EVT_EXEC_WAIT(EVS_Enemy_HopHome)
-            EVT_CALL(SetActorJumpGravity, ACTOR_SELF, EVT_FLOAT(1.6))
-            EVT_CALL(JumpToGoal, ACTOR_SELF, 5, FALSE, TRUE, FALSE)
-        EVT_CASE_EQ(EVENT_SHOCK_DEATH)
-            EVT_CALL(func_80269470)
-            EVT_SET_CONST(LVar0, 1)
-            EVT_SET_CONST(LVar1, ANIM_Fuzzy_Forest_HurtShock)
-            EVT_EXEC_WAIT(EVS_Enemy_ShockHit)
-            EVT_SET_CONST(LVar0, 1)
-            EVT_SET_CONST(LVar1, ANIM_Fuzzy_Forest_HurtShock)
-            EVT_EXEC_WAIT(EVS_Enemy_Death)
-            EVT_RETURN
-        EVT_CASE_OR_EQ(EVENT_ZERO_DAMAGE)
-        EVT_CASE_OR_EQ(EVENT_IMMUNE)
-            EVT_SET_CONST(LVar0, 1)
-            EVT_SET_CONST(LVar1, ANIM_Fuzzy_Forest_Idle)
-            EVT_EXEC_WAIT(EVS_Enemy_NoDamageHit)
-        EVT_END_CASE_GROUP
-        EVT_CASE_EQ(EVENT_DEATH)
-            EVT_CALL(GetLastElement, LVar0)
-            EVT_IF_FLAG(LVar0, DAMAGE_TYPE_SHOCK)
-                EVT_SET_CONST(LVar0, 1)
-                EVT_SET_CONST(LVar1, ANIM_Fuzzy_Forest_HurtShock)
-                EVT_EXEC_WAIT(EVS_Enemy_Hit)
-                EVT_WAIT(10)
-                EVT_SET_CONST(LVar0, 1)
-                EVT_SET_CONST(LVar1, ANIM_Fuzzy_Forest_HurtShock)
-                EVT_EXEC_WAIT(EVS_Enemy_Death)
-            EVT_ELSE
-                EVT_SET_CONST(LVar0, 1)
-                EVT_SET_CONST(LVar1, ANIM_Fuzzy_Forest_Hurt)
-                EVT_EXEC_WAIT(EVS_Enemy_Hit)
-                EVT_WAIT(10)
-                EVT_SET_CONST(LVar0, 1)
-                EVT_SET_CONST(LVar1, ANIM_Fuzzy_Forest_Hurt)
-                EVT_EXEC_WAIT(EVS_Enemy_Death)
-            EVT_END_IF
-            EVT_RETURN
-        EVT_CASE_EQ(EVENT_RECOVER_STATUS)
-            EVT_SET_CONST(LVar0, 1)
-            EVT_SET_CONST(LVar1, ANIM_Fuzzy_Forest_Idle)
-            EVT_EXEC_WAIT(EVS_Enemy_Recover)
-        EVT_CASE_EQ(EVENT_SCARE_AWAY)
-            EVT_SET_CONST(LVar0, 1)
-            EVT_SET_CONST(LVar1, ANIM_Fuzzy_Forest_Run)
-            EVT_SET_CONST(LVar2, ANIM_Fuzzy_Forest_Anim09)
-            EVT_EXEC_WAIT(EVS_Enemy_ScareAway)
-            EVT_RETURN
-        EVT_CASE_EQ(EVENT_BEGIN_AIR_LIFT)
-            EVT_SET_CONST(LVar0, 1)
-            EVT_SET_CONST(LVar1, ANIM_Fuzzy_Forest_Run)
-            EVT_EXEC_WAIT(EVS_Enemy_AirLift)
-        EVT_CASE_EQ(EVENT_BLOW_AWAY)
-            EVT_SET_CONST(LVar0, 1)
-            EVT_SET_CONST(LVar1, ANIM_Fuzzy_Forest_Run)
-            EVT_EXEC_WAIT(EVS_Enemy_BlowAway)
-            EVT_RETURN
-        EVT_CASE_EQ(EVENT_AIR_LIFT_FAILED)
-            EVT_SET_CONST(LVar0, 1)
-            EVT_SET_CONST(LVar1, ANIM_Fuzzy_Forest_Idle)
-            EVT_EXEC_WAIT(EVS_Enemy_NoDamageHit)
-        EVT_CASE_DEFAULT
-    EVT_END_SWITCH
-    EVT_CALL(EnableIdleScript, ACTOR_SELF, 1)
-    EVT_CALL(UseIdleAnimation, ACTOR_SELF, TRUE)
-    EVT_RETURN
-    EVT_END
-};
-
-EvtScript N(80218C48) = {
-    EVT_CALL(UseIdleAnimation, ACTOR_SELF, FALSE)
-    EVT_CALL(EnableIdleScript, ACTOR_SELF, 0)
-    EVT_CALL(UseBattleCamPreset, BTL_CAM_PRESET_19)
-    EVT_CALL(GetActorPos, ACTOR_SELF, LVar0, LVar1, LVar2)
-    EVT_CALL(SetBattleCamTarget, LVar0, LVar1, LVar2)
-    EVT_CALL(SetBattleCamZoom, 330)
-    EVT_CALL(SetBattleCamOffsetZ, 30)
-    EVT_CALL(MoveBattleCamOver, 20)
-    EVT_WAIT(20)
-    EVT_CALL(SetActorDispOffset, ACTOR_SELF, 0, 0, 0)
-    EVT_CALL(UseBattleCamPreset, BTL_CAM_PRESET_01)
-    EVT_THREAD
-        EVT_WAIT(30)
-        EVT_CALL(PlaySoundAtActor, ACTOR_SELF, SOUND_206E)
-        EVT_WAIT(30)
-        EVT_LOOP(4)
-            EVT_CALL(PlaySoundAtActor, ACTOR_SELF, SOUND_206F)
-            EVT_WAIT(11)
-        EVT_END_LOOP
-        EVT_CALL(PlaySoundAtActor, ACTOR_SELF, SOUND_2070)
-    EVT_END_THREAD
-    EVT_CALL(SetAnimation, ACTOR_SELF, PRT_MAIN, ANIM_Fuzzy_Forest_Anim0D)
-    EVT_WAIT(130)
-    EVT_CALL(SetAnimation, ACTOR_SELF, PRT_MAIN, ANIM_Fuzzy_Forest_Walk)
-    EVT_CALL(SummonEnemy, EVT_PTR(N(specialFormation_8021A800)), 0)
-    EVT_CALL(GetActorPos, ACTOR_SELF, LVar1, LVar2, LVar3)
-    EVT_CALL(SetActorPos, LVar0, LVar1, LVar2, LVar3)
-    EVT_CALL(SetGoalToIndex, LVar0, LVarA)
-    EVT_CALL(UseBattleCamPreset, BTL_CAM_DEFAULT)
-    EVT_CALL(MoveBattleCamOver, 20)
-    EVT_THREAD
-        EVT_CALL(SetAnimation, ACTOR_SELF, PRT_MAIN, ANIM_Fuzzy_Forest_Walk)
-        EVT_CALL(SetActorJumpGravity, ACTOR_SELF, EVT_FLOAT(1.4))
-        EVT_CALL(GetActorPos, ACTOR_SELF, LVar1, LVar2, LVar3)
-        EVT_CALL(SetGoalPos, ACTOR_SELF, LVar1, LVar2, LVar3)
-        EVT_CALL(JumpToGoal, ACTOR_SELF, 14, FALSE, TRUE, FALSE)
-    EVT_END_THREAD
-    EVT_WAIT(1)
-    EVT_CALL(SetAnimation, LVar0, 1, ANIM_Fuzzy_Forest_Walk)
-    EVT_CALL(SetActorJumpGravity, LVar0, EVT_FLOAT(1.4))
-    EVT_CALL(JumpToGoal, LVar0, 14, FALSE, TRUE, FALSE)
-    EVT_CALL(GetActorPos, LVar0, LVar1, LVar2, LVar3)
-    EVT_CALL(ForceHomePos, LVar0, LVar1, LVar2, LVar3)
-    EVT_CALL(HPBarToHome, LVar0)
-    EVT_CALL(SetAnimation, LVar0, 1, ANIM_Fuzzy_Forest_Idle)
-    EVT_CALL(GetActorVar, ACTOR_SELF, 0, LVar1)
-    EVT_SWITCH(LVar1)
-        EVT_CASE_EQ(0)
-            EVT_CALL(SetActorVar, LVar0, 0, 1)
-        EVT_CASE_EQ(1)
-            EVT_CALL(SetActorVar, LVar0, 0, 2)
-    EVT_END_SWITCH
-    EVT_CALL(EnableIdleScript, ACTOR_SELF, 1)
-    EVT_CALL(UseIdleAnimation, ACTOR_SELF, TRUE)
-    EVT_RETURN
-    EVT_END
-};
-
-#include "common/SpawnEnemyDrainFX.inc.c"
-#include "sprite/player.h"
-
-EvtScript N(80219054) = {
-    EVT_CALL(UseIdleAnimation, ACTOR_SELF, FALSE)
-    EVT_CALL(EnableIdleScript, ACTOR_SELF, 0)
-    EVT_CALL(UseBattleCamPreset, BTL_CAM_ENEMY_APPROACH)
-    EVT_CALL(BattleCamTargetActor, ACTOR_SELF)
-    EVT_CALL(func_8024ECF8, BTL_CAM_MODEY_MINUS_1, BTL_CAM_MODEX_1, FALSE)
-    EVT_CALL(GetBattlePhase, LVar0)
-    EVT_IF_EQ(LVar0, PHASE_FIRST_STRIKE)
-        EVT_CALL(SetGoalToTarget, ACTOR_SELF)
-        EVT_CALL(GetGoalPos, ACTOR_SELF, LVar0, LVar1, LVar2)
-        EVT_ADD(LVar0, 50)
-        EVT_SET(LVar1, 0)
-        EVT_CALL(SetActorPos, ACTOR_SELF, LVar0, LVar1, LVar2)
-        EVT_GOTO(100)
-    EVT_END_IF
-    EVT_CALL(SetTargetActor, ACTOR_SELF, ACTOR_PLAYER)
-    EVT_CALL(SetAnimation, ACTOR_SELF, PRT_MAIN, ANIM_Fuzzy_Forest_Run)
-    EVT_CALL(SetGoalToTarget, ACTOR_SELF)
-    EVT_CALL(GetGoalPos, ACTOR_SELF, LVar0, LVar1, LVar2)
-    EVT_ADD(LVar0, 50)
-    EVT_SET(LVar1, 0)
-    EVT_CALL(SetActorSpeed, ACTOR_SELF, EVT_FLOAT(6.0))
-    EVT_CALL(SetActorJumpGravity, ACTOR_SELF, EVT_FLOAT(1.8))
-    EVT_EXEC_WAIT(EVS_Enemy_HopToPos)
-    EVT_CALL(SetAnimation, ACTOR_SELF, PRT_MAIN, ANIM_Fuzzy_Forest_Idle)
-    EVT_LABEL(100)
-    EVT_CALL(SetActorDispOffset, ACTOR_SELF, 0, 10, 0)
-    EVT_CALL(SetAnimation, ACTOR_SELF, PRT_MAIN, ANIM_Fuzzy_Forest_Anim04)
-    EVT_CALL(SetActorDispOffset, ACTOR_SELF, 0, 9, 0)
-    EVT_WAIT(1)
-    EVT_CALL(SetActorDispOffset, ACTOR_SELF, 0, 8, 0)
-    EVT_WAIT(5)
-    EVT_CALL(EnemyTestTarget, ACTOR_SELF, LVar0, DAMAGE_TYPE_IGNORE_DEFENSE, 0, 1, BS_FLAGS1_10)
-    EVT_SWITCH(LVar0)
-        EVT_CASE_OR_EQ(HIT_RESULT_MISS)
-        EVT_CASE_OR_EQ(HIT_RESULT_LUCKY)
-            EVT_SET(LVarA, LVar0)
-            EVT_CALL(SetGoalToTarget, ACTOR_SELF)
-            EVT_CALL(GetGoalPos, ACTOR_SELF, LVar0, LVar1, LVar2)
-            EVT_SUB(LVar0, 5)
-            EVT_SET(LVar1, 0)
-            EVT_SUB(LVar2, 5)
-            EVT_CALL(SetActorJumpGravity, ACTOR_SELF, EVT_FLOAT(3.0))
-            EVT_CALL(SetAnimation, ACTOR_SELF, PRT_MAIN, ANIM_Fuzzy_Forest_Jump)
-            EVT_CALL(SetGoalPos, ACTOR_SELF, LVar0, LVar1, LVar2)
-            EVT_CALL(JumpToGoal, ACTOR_SELF, 11, FALSE, TRUE, FALSE)
-            EVT_CALL(SetActorDispOffset, ACTOR_SELF, 0, 0, 0)
-            EVT_CALL(SetAnimation, ACTOR_SELF, PRT_MAIN, ANIM_Fuzzy_Forest_Anim09)
-            EVT_CALL(GetGoalPos, ACTOR_SELF, LVar0, LVar1, LVar2)
-            EVT_SUB(LVar0, 20)
-            EVT_CALL(SetActorJumpGravity, ACTOR_SELF, EVT_FLOAT(3.0))
-            EVT_CALL(SetGoalPos, ACTOR_SELF, LVar0, LVar1, LVar2)
-            EVT_CALL(JumpToGoal, ACTOR_SELF, 6, FALSE, TRUE, FALSE)
-            EVT_CALL(GetGoalPos, ACTOR_SELF, LVar0, LVar1, LVar2)
-            EVT_SUB(LVar0, 15)
-            EVT_CALL(SetActorJumpGravity, ACTOR_SELF, EVT_FLOAT(3.0))
-            EVT_CALL(SetGoalPos, ACTOR_SELF, LVar0, LVar1, LVar2)
-            EVT_CALL(JumpToGoal, ACTOR_SELF, 5, FALSE, TRUE, FALSE)
-            EVT_CALL(GetGoalPos, ACTOR_SELF, LVar0, LVar1, LVar2)
-            EVT_WAIT(4)
-            EVT_WAIT(5)
-            EVT_IF_EQ(LVarA, HIT_RESULT_LUCKY)
-                EVT_CALL(EnemyTestTarget, ACTOR_SELF, LVar0, DAMAGE_TYPE_TRIGGER_LUCKY, 0, 0, 0)
-            EVT_END_IF
-            EVT_WAIT(5)
-            EVT_CALL(UseBattleCamPreset, BTL_CAM_DEFAULT)
-            EVT_CALL(YieldTurn)
-            EVT_CALL(SetActorYaw, ACTOR_SELF, 180)
-            EVT_CALL(AddActorDecoration, ACTOR_SELF, PRT_MAIN, 0, ACTOR_DECORATION_SWEAT)
-            EVT_CALL(SetAnimation, ACTOR_SELF, PRT_MAIN, ANIM_Fuzzy_Forest_Run)
-            EVT_CALL(SetGoalToHome, ACTOR_SELF)
-            EVT_CALL(GetGoalPos, ACTOR_SELF, LVar0, LVar1, LVar2)
-            EVT_CALL(SetActorSpeed, ACTOR_SELF, EVT_FLOAT(8.0))
-            EVT_CALL(SetActorJumpGravity, ACTOR_SELF, EVT_FLOAT(1.8))
-            EVT_EXEC_WAIT(EVS_Enemy_HopToPos)
-            EVT_CALL(RemoveActorDecoration, ACTOR_SELF, PRT_MAIN, 0)
-            EVT_CALL(SetActorYaw, ACTOR_SELF, 0)
-            EVT_CALL(EnableIdleScript, ACTOR_SELF, 1)
-            EVT_CALL(UseIdleAnimation, ACTOR_SELF, TRUE)
-            EVT_RETURN
-        EVT_END_CASE_GROUP
-        EVT_CASE_EQ(HIT_RESULT_HIT_STATIC)
-            EVT_CALL(GetStatusFlags, ACTOR_SELF, LVar0)
-            EVT_IF_FLAG(LVar0, STATUS_FLAG_STATIC)
-                EVT_SET(LFlag0, FALSE)
-            EVT_ELSE
-                EVT_SET(LFlag0, TRUE)
-            EVT_END_IF
-    EVT_END_SWITCH
-    EVT_CALL(SetGoalToTarget, ACTOR_SELF)
-    EVT_CALL(AddGoalPos, ACTOR_SELF, -3, -12, -15)
-    EVT_CALL(SetActorJumpGravity, ACTOR_SELF, EVT_FLOAT(3.0))
-    EVT_CALL(SetAnimation, ACTOR_SELF, PRT_MAIN, ANIM_Fuzzy_Forest_Jump)
-    EVT_CALL(JumpToGoal, ACTOR_SELF, 8, FALSE, TRUE, FALSE)
-    EVT_IF_EQ(LFlag0, TRUE)
-        EVT_CALL(EnemyDamageTarget, ACTOR_SELF, LVar0, DAMAGE_TYPE_IGNORE_DEFENSE, 0, 0, 0, BS_FLAGS1_SP_EVT_ACTIVE)
-        EVT_RETURN
-    EVT_END_IF
-    EVT_WAIT(10)
-    EVT_CALL(UseIdleAnimation, ACTOR_PLAYER, FALSE)
-    EVT_CALL(SetAnimation, ACTOR_PLAYER, 0, ANIM_MarioB1_Leeching)
-    EVT_CALL(PlaySoundAtActor, ACTOR_SELF, SOUND_3E0)
-    EVT_CALL(SetAnimation, ACTOR_SELF, PRT_MAIN, ANIM_Fuzzy_Forest_Bite)
-    EVT_WAIT(21)
-    EVT_CALL(SetAnimation, ACTOR_SELF, PRT_MAIN, ANIM_Fuzzy_Forest_Still)
-    EVT_CALL(SetActorRotation, ACTOR_SELF, 0, 0, 330)
-    EVT_CALL(PlaySoundAtActor, ACTOR_SELF, SOUND_3E0)
-    EVT_CALL(SetActorDispOffset, ACTOR_SELF, -3, -2, 0)
-    EVT_CALL(SetActorScale, ACTOR_SELF, EVT_FLOAT(1.0), EVT_FLOAT(1.0), EVT_FLOAT(1.0))
-    EVT_WAIT(1)
-    EVT_CALL(SetActorScale, ACTOR_SELF, EVT_FLOAT(0.9), EVT_FLOAT(1.2), EVT_FLOAT(1.0))
-    EVT_WAIT(1)
-    EVT_CALL(SetActorScale, ACTOR_SELF, EVT_FLOAT(0.8), EVT_FLOAT(1.3), EVT_FLOAT(1.0))
-    EVT_WAIT(1)
-    EVT_CALL(SetActorScale, ACTOR_SELF, EVT_FLOAT(0.7), EVT_FLOAT(1.4), EVT_FLOAT(1.0))
-    EVT_WAIT(1)
-    EVT_CALL(SetActorScale, ACTOR_SELF, EVT_FLOAT(0.7), EVT_FLOAT(1.5), EVT_FLOAT(1.0))
-    EVT_WAIT(2)
-    EVT_CALL(SetActorScale, ACTOR_SELF, EVT_FLOAT(0.6), EVT_FLOAT(1.6), EVT_FLOAT(1.0))
-    EVT_WAIT(10)
-    EVT_WAIT(2)
-    EVT_CALL(UseIdleAnimation, ACTOR_PLAYER, TRUE)
-    EVT_CALL(EnemyDamageTarget, ACTOR_SELF, LVarA, DAMAGE_TYPE_IGNORE_DEFENSE, 0, 0, 1, BS_FLAGS1_SP_EVT_ACTIVE)
-    EVT_CALL(SetActorDispOffset, ACTOR_SELF, 0, 0, 0)
-    EVT_CALL(SetAnimation, ACTOR_SELF, PRT_MAIN, ANIM_Fuzzy_Forest_Idle)
-    EVT_CALL(UseBattleCamPreset, BTL_CAM_DEFAULT)
-    EVT_CALL(GetLastDamage, ACTOR_PLAYER, LVar3)
-    EVT_IF_NE(LVar3, 0)
-        EVT_CALL(PlaySoundAtActor, ACTOR_SELF, SOUND_206D)
-        EVT_CALL(PlaySoundAtActor, ACTOR_SELF, SOUND_214)
-        EVT_CALL(GetActorPos, ACTOR_SELF, LVar0, LVar1, LVar2)
-        EVT_ADD(LVar1, 10)
-        EVT_CALL(N(SpawnDrainHealthStartFX), LVar0, LVar1, LVar2, LVar3)
-        EVT_THREAD
-            EVT_WAIT(15)
-            EVT_CALL(PlaySoundAtActor, ACTOR_SELF, SOUND_25C)
-            EVT_CALL(N(SpawnDrainHealthContinueFX), LVar0, LVar1, LVar2, LVar3)
-        EVT_END_THREAD
-        EVT_ADD(LVar0, 20)
-        EVT_ADD(LVar1, 20)
-        EVT_PLAY_EFFECT(EFFECT_RECOVER, 0, LVar0, LVar1, LVar2, LVar3, 0)
-        EVT_CALL(GetActorHP, ACTOR_SELF, LVar0)
-        EVT_ADD(LVar0, LVar3)
-        EVT_CALL(SetEnemyHP, ACTOR_SELF, LVar0)
-    EVT_END_IF
-    EVT_THREAD
-        EVT_CALL(SetActorScale, ACTOR_SELF, EVT_FLOAT(1.6), EVT_FLOAT(0.6), EVT_FLOAT(1.0))
-        EVT_CALL(SetActorRotationOffset, ACTOR_SELF, 0, 10, 0)
-        EVT_WAIT(1)
-        EVT_CALL(SetActorRotation, ACTOR_SELF, 0, 0, 330)
-        EVT_WAIT(1)
-        EVT_CALL(SetActorScale, ACTOR_SELF, EVT_FLOAT(0.7), EVT_FLOAT(1.5), EVT_FLOAT(1.0))
-        EVT_CALL(SetActorRotation, ACTOR_SELF, 0, 0, 300)
-        EVT_WAIT(1)
-        EVT_CALL(SetActorRotation, ACTOR_SELF, 0, 0, 270)
-        EVT_WAIT(1)
-        EVT_CALL(SetActorScale, ACTOR_SELF, EVT_FLOAT(1.0), EVT_FLOAT(0.7), EVT_FLOAT(1.0))
-        EVT_CALL(SetActorRotation, ACTOR_SELF, 0, 0, 240)
-        EVT_WAIT(1)
-        EVT_CALL(SetActorRotation, ACTOR_SELF, 0, 0, 210)
-        EVT_WAIT(1)
-        EVT_CALL(SetActorScale, ACTOR_SELF, EVT_FLOAT(0.7), EVT_FLOAT(1.4), EVT_FLOAT(1.0))
-        EVT_CALL(SetActorRotation, ACTOR_SELF, 0, 0, 180)
-        EVT_WAIT(2)
-        EVT_CALL(SetActorScale, ACTOR_SELF, EVT_FLOAT(1.0), EVT_FLOAT(0.7), EVT_FLOAT(1.0))
-        EVT_WAIT(2)
-        EVT_CALL(SetActorScale, ACTOR_SELF, EVT_FLOAT(1.2), EVT_FLOAT(0.5), EVT_FLOAT(1.0))
-    EVT_END_THREAD
-    EVT_CALL(GetGoalPos, ACTOR_SELF, LVar0, LVar1, LVar2)
-    EVT_ADD(LVar0, 40)
-    EVT_SET(LVar1, 0)
-    EVT_CALL(SetActorJumpGravity, ACTOR_SELF, EVT_FLOAT(1.8))
-    EVT_CALL(SetGoalPos, ACTOR_SELF, LVar0, LVar1, LVar2)
-    EVT_CALL(JumpToGoal, ACTOR_SELF, 10, FALSE, TRUE, FALSE)
-    EVT_CALL(SetActorScale, ACTOR_SELF, EVT_FLOAT(1.4), EVT_FLOAT(0.2), EVT_FLOAT(1.0))
-    EVT_WAIT(1)
-    EVT_THREAD
-        EVT_WAIT(1)
-        EVT_CALL(SetActorScale, ACTOR_SELF, EVT_FLOAT(1.2), EVT_FLOAT(0.5), EVT_FLOAT(1.0))
-        EVT_CALL(SetActorRotation, ACTOR_SELF, 0, 0, 150)
-        EVT_WAIT(1)
-        EVT_CALL(SetActorScale, ACTOR_SELF, EVT_FLOAT(1.0), EVT_FLOAT(1.0), EVT_FLOAT(1.0))
-        EVT_CALL(SetActorRotation, ACTOR_SELF, 0, 0, 120)
-        EVT_WAIT(1)
-        EVT_CALL(SetActorRotation, ACTOR_SELF, 0, 0, 90)
-        EVT_WAIT(1)
-        EVT_CALL(SetActorRotation, ACTOR_SELF, 0, 0, 60)
-        EVT_WAIT(1)
-        EVT_CALL(SetActorRotation, ACTOR_SELF, 0, 0, 30)
-        EVT_WAIT(1)
-        EVT_CALL(SetActorRotation, ACTOR_SELF, 0, 0, 0)
-        EVT_CALL(SetActorRotationOffset, ACTOR_SELF, 0, 0, 0)
-    EVT_END_THREAD
-    EVT_CALL(GetGoalPos, ACTOR_SELF, LVar0, LVar1, LVar2)
-    EVT_ADD(LVar0, 30)
-    EVT_CALL(SetGoalPos, ACTOR_SELF, LVar0, LVar1, LVar2)
-    EVT_CALL(JumpToGoal, ACTOR_SELF, 8, FALSE, TRUE, FALSE)
-    EVT_WAIT(5)
-    EVT_CALL(YieldTurn)
-    EVT_CALL(SetActorDispOffset, ACTOR_SELF, 0, 0, 0)
-    EVT_CALL(SetAnimation, ACTOR_SELF, PRT_MAIN, ANIM_Fuzzy_Forest_Run)
-    EVT_CALL(SetGoalToHome, ACTOR_SELF)
-    EVT_CALL(GetGoalPos, ACTOR_SELF, LVar0, LVar1, LVar2)
-    EVT_CALL(SetActorSpeed, ACTOR_SELF, EVT_FLOAT(8.0))
-    EVT_CALL(SetActorJumpGravity, ACTOR_SELF, EVT_FLOAT(1.8))
-    EVT_EXEC_WAIT(EVS_Enemy_HopToPos)
-    EVT_CALL(SetAnimation, ACTOR_SELF, PRT_MAIN, ANIM_Fuzzy_Forest_Idle)
-    EVT_CALL(EnableIdleScript, ACTOR_SELF, 1)
-    EVT_CALL(UseIdleAnimation, ACTOR_SELF, TRUE)
-    EVT_RETURN
-    EVT_END
-};
-
-EvtScript N(8021A0D4) = {
-    EVT_SET(LFlag1, FALSE)
-    EVT_SET(LFlag2, FALSE)
-    EVT_SET(LFlag3, FALSE)
-    EVT_SET(LFlag4, FALSE)
-    EVT_CALL(EnemyCreateTargetList, TARGET_FLAG_2 | TARGET_FLAG_8000)
-    EVT_CALL(InitTargetIterator)
-    EVT_LABEL(0)
-    EVT_CALL(GetOwnerTarget, LVar0, LVar5)
-    EVT_CALL(GetIndexFromHome, LVar0, LVar5)
-    EVT_MOD(LVar5, 4)
-    EVT_SWITCH(LVar5)
-        EVT_CASE_EQ(0)
-            EVT_SET(LFlag1, TRUE)
-        EVT_CASE_EQ(1)
-            EVT_SET(LFlag2, TRUE)
-        EVT_CASE_EQ(2)
-            EVT_SET(LFlag3, TRUE)
-        EVT_CASE_EQ(3)
-            EVT_SET(LFlag4, TRUE)
-    EVT_END_SWITCH
-    EVT_CALL(ChooseNextTarget, ITER_NEXT, LVar0)
-    EVT_IF_NE(LVar0, -1)
-        EVT_GOTO(0)
-    EVT_END_IF
-    EVT_SET(LVarA, -1)
-    EVT_SET(LVarB, -1)
-    EVT_CALL(GetIndexFromHome, ACTOR_SELF, LVar0)
-    EVT_SWITCH(LVar0)
-        EVT_CASE_EQ(0)
-            EVT_IF_EQ(LFlag2, FALSE)
-                EVT_SET(LVarA, 1)
-            EVT_END_IF
-        EVT_CASE_EQ(1)
-            EVT_IF_EQ(LFlag1, FALSE)
-                EVT_SET(LVarA, 0)
-            EVT_END_IF
-            EVT_IF_EQ(LFlag3, FALSE)
-                EVT_IF_EQ(LVarA, -1)
-                    EVT_SET(LVarA, 2)
-                EVT_ELSE
-                    EVT_SET(LVarB, 2)
-                EVT_END_IF
-            EVT_END_IF
-        EVT_CASE_EQ(2)
-            EVT_IF_EQ(LFlag2, FALSE)
-                EVT_SET(LVarA, 1)
-            EVT_END_IF
-            EVT_IF_EQ(LFlag4, FALSE)
-                EVT_IF_EQ(LVarA, -1)
-                    EVT_SET(LVarA, 3)
-                EVT_ELSE
-                    EVT_SET(LVarB, 3)
-                EVT_END_IF
-            EVT_END_IF
-        EVT_CASE_EQ(3)
-            EVT_IF_EQ(LFlag3, FALSE)
-                EVT_SET(LVarA, 2)
-            EVT_END_IF
-    EVT_END_SWITCH
-    EVT_IF_NE(LVarB, -1)
-        EVT_CALL(RandInt, 1000, LVar0)
-        EVT_IF_LT(LVar0, 500)
-            EVT_SET(LVarA, LVarB)
-        EVT_END_IF
-    EVT_END_IF
-    EVT_RETURN
-    EVT_END
-};
-
-EvtScript N(8021A45C) = {
-    EVT_SET(LVar9, 0)
-    EVT_CALL(EnemyCreateTargetList, TARGET_FLAG_2 | TARGET_FLAG_8000)
-    EVT_CALL(InitTargetIterator)
-    EVT_LABEL(0)
-    EVT_CALL(GetOwnerTarget, LVar0, LVar1)
-    EVT_CALL(GetOriginalActorType, LVar0, LVar2)
-    EVT_SWITCH(LVar2)
-        EVT_CASE_OR_EQ(ACTOR_TYPE_FOREST_FUZZY)
-        EVT_CASE_OR_EQ(ACTOR_TYPE_JUNGLE_FUZZY)
-            EVT_CALL(GetStatusFlags, LVar0, LVar3)
-            EVT_IF_NOT_FLAG(LVar3, STATUS_FLAGS_IMMOBILIZED)
-                EVT_CALL(GetActorVar, LVar0, 0, LVar3)
-                EVT_IF_NE(LVar3, 2)
-                    EVT_ADD(LVar9, 1)
-                EVT_END_IF
-            EVT_END_IF
-        EVT_END_CASE_GROUP
-        EVT_CASE_EQ(ACTOR_TYPE_SPEAR_GUY)
-            EVT_CALL(GetStatusFlags, LVar0, LVar3)
-            EVT_IF_NOT_FLAG(LVar3, STATUS_FLAGS_IMMOBILIZED)
-                EVT_CALL(GetActorVar, LVar0, 1, LVar3)
-                EVT_IF_LT(LVar3, 2)
-                    EVT_ADD(LVar9, 1)
-                EVT_END_IF
-            EVT_END_IF
-    EVT_END_SWITCH
-    EVT_CALL(ChooseNextTarget, ITER_NEXT, LVar0)
-    EVT_IF_NE(LVar0, -1)
-        EVT_GOTO(0)
-    EVT_END_IF
-    EVT_RETURN
-    EVT_END
-};
-
-EvtScript N(takeTurn_8021A61C) = {
-    EVT_CALL(GetBattlePhase, LVar0)
-    EVT_IF_EQ(LVar0, PHASE_FIRST_STRIKE)
-        EVT_EXEC_WAIT(N(80219054))
-        EVT_RETURN
-    EVT_END_IF
-    EVT_CALL(GetActorVar, ACTOR_SELF, 0, LVar0)
-    EVT_IF_EQ(LVar0, 2)
-        EVT_EXEC_WAIT(N(80219054))
-        EVT_RETURN
-    EVT_END_IF
-    EVT_EXEC_WAIT(N(8021A0D4))
-    EVT_IF_EQ(LVarA, -1)
-        EVT_EXEC_WAIT(N(80219054))
-        EVT_RETURN
-    EVT_END_IF
-    EVT_EXEC_WAIT(N(8021A45C))
-    EVT_SWITCH(LVar9)
-        EVT_CASE_EQ(1)
-            EVT_CALL(RandInt, 1000, LVar0)
-            EVT_IF_LT(LVar0, 300)
-                EVT_EXEC_WAIT(N(80218C48))
-                EVT_RETURN
-            EVT_END_IF
-        EVT_CASE_EQ(2)
-            EVT_CALL(RandInt, 1000, LVar0)
-            EVT_IF_LT(LVar0, 150)
-                EVT_EXEC_WAIT(N(80218C48))
-                EVT_RETURN
-            EVT_END_IF
-        EVT_CASE_EQ(3)
-            EVT_CALL(RandInt, 1000, LVar0)
-            EVT_IF_LT(LVar0, 100)
-                EVT_EXEC_WAIT(N(80218C48))
-                EVT_RETURN
-            EVT_END_IF
-    EVT_END_SWITCH
-    EVT_EXEC_WAIT(N(80219054))
-    EVT_RETURN
-    EVT_END
-};
-
-Vec3i N(vector3D_8021A7F4) = { NPC_DISPOSE_LOCATION };
-
-Formation N(specialFormation_8021A800) = {
-    ACTOR_BY_POS(NAMESPACE, N(vector3D_8021A7F4), 0),
-};
-=======
-#include "battle/common/actor/forest_fuzzy.inc.c"
->>>>>>> d65dce43
+#include "battle/common/actor/forest_fuzzy.inc.c"