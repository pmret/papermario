--- conflicted
+++ resolved
@@ -90,19 +90,11 @@
     }
 
     func_80268858();
-<<<<<<< HEAD
-    actionCommandStatus->unk_4E = get_variable(script, *args++);
-    actionCommandStatus->unk_52 = get_variable(script, *args++);
-    actionCommandStatus->unk_50 = get_variable(script, *args++);
-    actionCommandStatus->unk_50 = func_80268224(actionCommandStatus->unk_50);
-    actionCommandStatus->unk_64 = get_variable(script, *args++);
-=======
     actionCommandStatus->unk_4E = evt_get_variable(script, *args++);
     actionCommandStatus->unk_52 = evt_get_variable(script, *args++);
     actionCommandStatus->unk_50 = evt_get_variable(script, *args++);
     actionCommandStatus->unk_50 = func_80268224(actionCommandStatus->unk_50);
     actionCommandStatus->unk_64 = evt_get_variable(script, *args++);
->>>>>>> d4219ed9
     actionCommandStatus->unk_60 = 0;
     actionCommandStatus->unk_44 = 0;
     actionCommandStatus->unk_48 = 0;
