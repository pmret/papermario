#include "common.h"
#include "hud_element.h"

#define NAMESPACE action_command_power_shock

<<<<<<< HEAD
extern HudScript HudScript_BlueMeter[];
extern HudScript HudScript_AButton[];
extern HudScript HudScript_MashAButton[];
extern HudScript HudScript_RunAwayOK[];
extern HudScript HudScript_100pct[];
=======
extern HudScript HudScript_BlueMeter;
extern HudScript HudScript_AButton;
extern HudScript HudScript_MashAButton;
extern HudScript HudScript_RunAwayOK;
extern HudScript HudScript_100pct;
>>>>>>> 6815d6b2
extern s32 D_802943A0[];
s32 D_802A9AA0_42D9B0[] = { 0, 25, 50, 75, 75, 0, 0, 0};
extern s32 D_802A9B00;

void func_80268834(s32, s32, s32, s32);

ApiStatus N(CreateHudElements)(Evt* script, s32 isInitialCall) {
    ActionCommandStatus* actionCommandStatus = &gActionCommandStatus;
    BattleStatus* battleStatus = &gBattleStatus;
    s32 hudElement;
    s32 temp_v1;

    battleStatus->unk_82 = 100;
    battleStatus->unk_434 = D_802943A0;

    if (battleStatus->unk_83 == 0) {
        battleStatus->actionSuccess = 0;
        return ApiStatus_DONE2;
    }

    func_80268858();
    actionCommandStatus->actionCommandID = ACTION_COMMAND_POWER_SHOCK;
    actionCommandStatus->state = 0;
    actionCommandStatus->unk_60 = 0;
    actionCommandStatus->barFillLevel = 0;
    actionCommandStatus->unk_48 = 0;
    actionCommandStatus->unk_46 = rand_int(100);
    actionCommandStatus->unk_6C = 30;
    actionCommandStatus->hudElementX = -48;
    actionCommandStatus->unk_68 = 0;
    actionCommandStatus->unk_66 = 0;
    D_802A9B00 = 0;
    actionCommandStatus->hudElementY = 80;

    hudElement = hud_element_create(&HudScript_AButton);
    actionCommandStatus->hudElements[0] = hudElement;
    hud_element_set_flags(hudElement, HUD_ELEMENT_FLAGS_80 | HUD_ELEMENT_FLAGS_DISABLED);
    hud_element_set_render_pos(hudElement, actionCommandStatus->hudElementX, actionCommandStatus->hudElementY);
    hud_element_set_render_depth(hudElement, 0);

    hudElement = hud_element_create(&HudScript_BlueMeter);
    actionCommandStatus->hudElements[1] = hudElement;
    hud_element_set_render_pos(hudElement, actionCommandStatus->hudElementX, actionCommandStatus->hudElementY + 28);
    hud_element_set_render_depth(hudElement, 0);
    hud_element_set_flags(hudElement, HUD_ELEMENT_FLAGS_80 | HUD_ELEMENT_FLAGS_DISABLED);

    hudElement = hud_element_create(&HudScript_100pct);
    actionCommandStatus->hudElements[3] = hudElement;
    hud_element_set_render_pos(hudElement, actionCommandStatus->hudElementX, actionCommandStatus->hudElementY + 28);
    hud_element_set_render_depth(hudElement, 0);
    hud_element_set_flags(hudElement, HUD_ELEMENT_FLAGS_80 | HUD_ELEMENT_FLAGS_DISABLED);

    hudElement = hud_element_create(&HudScript_RunAwayOK);
    actionCommandStatus->hudElements[4] = hudElement;
    hud_element_set_render_pos(hudElement, actionCommandStatus->hudElementX, actionCommandStatus->hudElementY + 28);
    hud_element_set_render_depth(hudElement, 0);
    hud_element_set_flags(hudElement, HUD_ELEMENT_FLAGS_80 | HUD_ELEMENT_FLAGS_DISABLED);

    temp_v1 = (100 - actionCommandStatus->unk_46) * 60;
    temp_v1 /= 100;
    temp_v1 = 29 - temp_v1;
    hud_element_set_render_pos(actionCommandStatus->hudElements[3], actionCommandStatus->hudElementX - temp_v1, actionCommandStatus->hudElementY + 17);
    return ApiStatus_DONE2;
}

ApiStatus func_802A9210_42D120(Evt* script, s32 isInitialCall) {
    ActionCommandStatus* actionCommandStatus = &gActionCommandStatus;
    BattleStatus* battleStatus = &gBattleStatus;
    Bytecode* args = script->ptrReadPos;

    if (battleStatus->unk_83 == 0) {
        battleStatus->actionSuccess = 0;
        return ApiStatus_DONE2;
    }

    func_80268858();
    actionCommandStatus->unk_4E = evt_get_variable(script, *args++);
    actionCommandStatus->unk_52 = evt_get_variable(script, *args++);
    actionCommandStatus->unk_50 = evt_get_variable(script, *args++);
    actionCommandStatus->unk_50 = func_80268224(actionCommandStatus->unk_50);
    actionCommandStatus->unk_64 = evt_get_variable(script, *args++);
    actionCommandStatus->unk_60 = 0;
    actionCommandStatus->barFillLevel = 0;
    actionCommandStatus->unk_48 = 0;
    battleStatus->actionSuccess = 0;
    battleStatus->unk_86 = 0;
    actionCommandStatus->state = 10;
    battleStatus->flags1 &= ~0x8000;
    func_80269118();
    return ApiStatus_DONE2;
}

#ifdef NON_EQUIVALENT
void func_802A9310_42D220(void) {
    ActionCommandStatus* actionCommandStatus = &gActionCommandStatus;
    BattleStatus* battleStatus = &gBattleStatus;
    s32 id;
    s32 temp_v0_2;
    s32 phi_a1;
    s32 cutoff;

    switch (actionCommandStatus->state) {
        case 0:
            btl_set_popup_duration(99);
            id = actionCommandStatus->hudElements[0];
            if (actionCommandStatus->unk_61 != 0) {
                hud_element_clear_flags(id, HUD_ELEMENT_FLAGS_DISABLED);
            }
            hud_element_set_alpha(id, 255);
            id = actionCommandStatus->hudElements[1];
            hud_element_set_alpha(id, 255);
            if (actionCommandStatus->unk_61 != 0) {
                hud_element_clear_flags(id, HUD_ELEMENT_FLAGS_DISABLED);
            }
            id = actionCommandStatus->hudElements[4];
            hud_element_set_alpha(id, 255);
            if (actionCommandStatus->unk_61 != 0) {
                hud_element_clear_flags(id, HUD_ELEMENT_FLAGS_DISABLED);
            }
            actionCommandStatus->state = 1;
            break;
        case 1:
            btl_set_popup_duration(99);
            if (actionCommandStatus->unk_6C != 0) {
                actionCommandStatus->unk_6C--;
            } else {
                actionCommandStatus->hudElementX += 20;
                if (actionCommandStatus->hudElementX > 50) {
                    actionCommandStatus->hudElementX = 50;
                }
                hud_element_set_render_pos(
                    actionCommandStatus->hudElements[0],
                    actionCommandStatus->hudElementX,
                    actionCommandStatus->hudElementY);
                hud_element_set_render_pos(
                    actionCommandStatus->hudElements[1],
                    actionCommandStatus->hudElementX,
                    actionCommandStatus->hudElementY + 28);

                //temp_v0_2 = (((100 - actionCommandStatus->unk_46) * 60) / 100);
                cutoff = 100 - actionCommandStatus->unk_46;
                cutoff = (cutoff * 60) / 100;
                temp_v0_2 = 29 - cutoff;
                hud_element_set_render_pos(
                    actionCommandStatus->hudElements[4],
                    actionCommandStatus->hudElementX - temp_v0_2,
                    actionCommandStatus->hudElementY + 17);
            }
            break;
        case 10:
            btl_set_popup_duration(99);
            if (actionCommandStatus->unk_4E != 0) {
                actionCommandStatus->unk_4E--;
                break;
            }
<<<<<<< HEAD
            hud_element_set_script(actionCommandStatus->hudElements[0], HudScript_MashAButton);
            actionCommandStatus->barFillLevel = 0;
=======
            hud_element_set_script(actionCommandStatus->hudElements[0], &HudScript_MashAButton);
            actionCommandStatus->unk_44 = 0;
>>>>>>> 6815d6b2
            actionCommandStatus->unk_5C = 0;
            D_802A9B00 = 1;
            actionCommandStatus->unk_54 = actionCommandStatus->unk_52;
            sfx_play_sound_with_params(0x80000041, 0, 0, 0);
            actionCommandStatus->state = 11;
            // fallthrough
        case 11:
            btl_set_popup_duration(99);

            if (actionCommandStatus->unk_68 == 0) {
                if (actionCommandStatus->unk_64 != 0) {
                    cutoff = actionCommandStatus->mashMeterCutoffs[actionCommandStatus->mashMeterIntervals];
                    actionCommandStatus->barFillLevel -= D_802A9AA0_42D9B0[actionCommandStatus->barFillLevel / cutoff / 20];
                    if (actionCommandStatus->barFillLevel < 0) {
                        actionCommandStatus->barFillLevel = 0;
                    }
                } else {
                    actionCommandStatus->barFillLevel -= 10;
                    if (actionCommandStatus->barFillLevel < 0) {
                        actionCommandStatus->barFillLevel = 0;
                    }
                }
            }

            if (battleStatus->currentButtonsPressed & BUTTON_A) {
                phi_a1 = actionCommandStatus->unk_64;
                    // unk_434 = array of scaling values based on attack difficulty (unk_50).
                if (phi_a1 != 0) {
                    s32 a;
                    a = battleStatus->unk_434[actionCommandStatus->unk_50];
                    actionCommandStatus->barFillLevel += a * 850 / 100 * phi_a1 / 100;
                } else {
                    actionCommandStatus->barFillLevel += 100;
                    if (actionCommandStatus->barFillLevel >= 500) {
                        actionCommandStatus->barFillLevel = 500;
                    }
                }
            }

            if (actionCommandStatus->barFillLevel > 10000) {
                id = actionCommandStatus->hudElements[3];
                actionCommandStatus->barFillLevel = 10000;
                actionCommandStatus->unk_68 = 1;
                hud_element_set_render_pos(
                    id,
                    actionCommandStatus->hudElementX + 50,
                    actionCommandStatus->hudElementY + 28);
                hud_element_clear_flags(id, HUD_ELEMENT_FLAGS_DISABLED);
            }

            battleStatus->unk_84 = actionCommandStatus->barFillLevel / 100;
            sfx_adjust_env_sound_params(0x80000041, 0, 0, battleStatus->unk_84 * 12);

            if (actionCommandStatus->unk_54 == 0) {
                phi_a1 = actionCommandStatus->barFillLevel;
                if (actionCommandStatus->unk_64 == 0) {
                    phi_a1 = 0;
                }

                battleStatus->unk_84 = phi_a1 / 100;
                if (phi_a1 == 0) {
                    battleStatus->actionSuccess = -1;
                } else if (battleStatus->unk_84 >= actionCommandStatus->unk_46) {
                    battleStatus->actionSuccess = 1;
                } else {
                    battleStatus->actionSuccess = 0;
                }

                cutoff = actionCommandStatus->mashMeterCutoffs[actionCommandStatus->mashMeterIntervals - 1];
                if (cutoff / 2 < battleStatus->unk_84) {
                    battleStatus->unk_86 = 1;
                } else {
                    battleStatus->unk_86 = -4;
                }

                if (battleStatus->actionSuccess == 1) {
                    func_80269160();
                }

                sfx_stop_sound(0x80000041);
                btl_set_popup_duration(0);
                actionCommandStatus->unk_54 = 5;
                actionCommandStatus->state = 12;
            } else {
                actionCommandStatus->unk_54--;
            }
            break;
        case 12:
            if (actionCommandStatus->unk_64 == 0) {
                actionCommandStatus->barFillLevel -= 100;
                if (actionCommandStatus->barFillLevel < 0) {
                    actionCommandStatus->barFillLevel = 0;
                }
            }
            if (actionCommandStatus->unk_54 != 0) {
                actionCommandStatus->unk_54--;
                break;
            }
            func_80268C9C();
            break;
    }

    // Invisible "run away"-like meter that determines success threshold.
    // https://www.youtube.com/watch?v=FagUpV0c67s
    switch (actionCommandStatus->state) {
        case 1:
        case 10:
        case 11:
            if (actionCommandStatus->unk_66 == 0) {
                actionCommandStatus->unk_46 += 7;
                if (actionCommandStatus->unk_46 >= 100) {
                    actionCommandStatus->unk_46 = 100;
                    actionCommandStatus->unk_66 = 1;
                }
            } else {
                actionCommandStatus->unk_46 -= 7;
                if (actionCommandStatus->unk_46 <= 0) {
                    actionCommandStatus->unk_46 = 0;
                    actionCommandStatus->unk_66 = 0;
                }
            }
    }
}
#else
INCLUDE_ASM(s32, "battle/action_cmd/power_shock", func_802A9310_42D220, void);
#endif

void N(draw_hud_elements)(void) {
    ActionCommandStatus* actionCommandStatus = &gActionCommandStatus;
    s32 y;
    s32 x;
    s32 hudElement;
    s32 temp_a1;
    s32 temp_v0;

    temp_v0 = actionCommandStatus->unk_46 * 60;
    x = 60 - temp_v0 / 100;
    temp_a1 = x - 31;
    hud_element_set_render_pos(actionCommandStatus->hudElements[4], actionCommandStatus->hudElementX - temp_a1, actionCommandStatus->hudElementY + 17);
    hud_element_draw_clipped(actionCommandStatus->hudElements[0]);

    hudElement = actionCommandStatus->hudElements[1];
    hud_element_draw_clipped(hudElement);
    hud_element_get_render_pos(hudElement, &x, &y);
    // Redundant call, but needed to match.
    hud_element_get_render_pos(hudElement, &x, &y);

    if (D_802A9B00 == 0) {
        func_80268798(x, y, actionCommandStatus->barFillLevel / 100, 1);
    } else if (actionCommandStatus->unk_68 == 0) {
        func_80268798(x, y, actionCommandStatus->barFillLevel / 100, 4);
    } else {
        func_80268834(x, y, actionCommandStatus->barFillLevel / 100, 4);
    }
    hudElement = actionCommandStatus->hudElements[3];
    hud_element_draw_clipped(hudElement);
}

void N(free_hud_elements)(void) {
    hud_element_free(gActionCommandStatus.hudElements[0]);
    hud_element_free(gActionCommandStatus.hudElements[1]);
    hud_element_free(gActionCommandStatus.hudElements[3]);
    hud_element_free(gActionCommandStatus.hudElements[4]);
}<|MERGE_RESOLUTION|>--- conflicted
+++ resolved
@@ -3,19 +3,11 @@
 
 #define NAMESPACE action_command_power_shock
 
-<<<<<<< HEAD
-extern HudScript HudScript_BlueMeter[];
-extern HudScript HudScript_AButton[];
-extern HudScript HudScript_MashAButton[];
-extern HudScript HudScript_RunAwayOK[];
-extern HudScript HudScript_100pct[];
-=======
 extern HudScript HudScript_BlueMeter;
 extern HudScript HudScript_AButton;
 extern HudScript HudScript_MashAButton;
 extern HudScript HudScript_RunAwayOK;
 extern HudScript HudScript_100pct;
->>>>>>> 6815d6b2
 extern s32 D_802943A0[];
 s32 D_802A9AA0_42D9B0[] = { 0, 25, 50, 75, 75, 0, 0, 0};
 extern s32 D_802A9B00;
@@ -25,7 +17,7 @@
 ApiStatus N(CreateHudElements)(Evt* script, s32 isInitialCall) {
     ActionCommandStatus* actionCommandStatus = &gActionCommandStatus;
     BattleStatus* battleStatus = &gBattleStatus;
-    s32 hudElement;
+    s32 id;
     s32 temp_v1;
 
     battleStatus->unk_82 = 100;
@@ -50,29 +42,29 @@
     D_802A9B00 = 0;
     actionCommandStatus->hudElementY = 80;
 
-    hudElement = hud_element_create(&HudScript_AButton);
-    actionCommandStatus->hudElements[0] = hudElement;
-    hud_element_set_flags(hudElement, HUD_ELEMENT_FLAGS_80 | HUD_ELEMENT_FLAGS_DISABLED);
-    hud_element_set_render_pos(hudElement, actionCommandStatus->hudElementX, actionCommandStatus->hudElementY);
-    hud_element_set_render_depth(hudElement, 0);
-
-    hudElement = hud_element_create(&HudScript_BlueMeter);
-    actionCommandStatus->hudElements[1] = hudElement;
-    hud_element_set_render_pos(hudElement, actionCommandStatus->hudElementX, actionCommandStatus->hudElementY + 28);
-    hud_element_set_render_depth(hudElement, 0);
-    hud_element_set_flags(hudElement, HUD_ELEMENT_FLAGS_80 | HUD_ELEMENT_FLAGS_DISABLED);
-
-    hudElement = hud_element_create(&HudScript_100pct);
-    actionCommandStatus->hudElements[3] = hudElement;
-    hud_element_set_render_pos(hudElement, actionCommandStatus->hudElementX, actionCommandStatus->hudElementY + 28);
-    hud_element_set_render_depth(hudElement, 0);
-    hud_element_set_flags(hudElement, HUD_ELEMENT_FLAGS_80 | HUD_ELEMENT_FLAGS_DISABLED);
-
-    hudElement = hud_element_create(&HudScript_RunAwayOK);
-    actionCommandStatus->hudElements[4] = hudElement;
-    hud_element_set_render_pos(hudElement, actionCommandStatus->hudElementX, actionCommandStatus->hudElementY + 28);
-    hud_element_set_render_depth(hudElement, 0);
-    hud_element_set_flags(hudElement, HUD_ELEMENT_FLAGS_80 | HUD_ELEMENT_FLAGS_DISABLED);
+    id = hud_element_create(&HudScript_AButton);
+    actionCommandStatus->hudElements[0] = id;
+    hud_element_set_flags(id, HUD_ELEMENT_FLAGS_80 | HUD_ELEMENT_FLAGS_DISABLED);
+    hud_element_set_render_pos(id, actionCommandStatus->hudElementX, actionCommandStatus->hudElementY);
+    hud_element_set_render_depth(id, 0);
+
+    id = hud_element_create(&HudScript_BlueMeter);
+    actionCommandStatus->hudElements[1] = id;
+    hud_element_set_render_pos(id, actionCommandStatus->hudElementX, actionCommandStatus->hudElementY + 28);
+    hud_element_set_render_depth(id, 0);
+    hud_element_set_flags(id, HUD_ELEMENT_FLAGS_80 | HUD_ELEMENT_FLAGS_DISABLED);
+
+    id = hud_element_create(&HudScript_100pct);
+    actionCommandStatus->hudElements[3] = id;
+    hud_element_set_render_pos(id, actionCommandStatus->hudElementX, actionCommandStatus->hudElementY + 28);
+    hud_element_set_render_depth(id, 0);
+    hud_element_set_flags(id, HUD_ELEMENT_FLAGS_80 | HUD_ELEMENT_FLAGS_DISABLED);
+
+    id = hud_element_create(&HudScript_RunAwayOK);
+    actionCommandStatus->hudElements[4] = id;
+    hud_element_set_render_pos(id, actionCommandStatus->hudElementX, actionCommandStatus->hudElementY + 28);
+    hud_element_set_render_depth(id, 0);
+    hud_element_set_flags(id, HUD_ELEMENT_FLAGS_80 | HUD_ELEMENT_FLAGS_DISABLED);
 
     temp_v1 = (100 - actionCommandStatus->unk_46) * 60;
     temp_v1 /= 100;
@@ -171,13 +163,8 @@
                 actionCommandStatus->unk_4E--;
                 break;
             }
-<<<<<<< HEAD
-            hud_element_set_script(actionCommandStatus->hudElements[0], HudScript_MashAButton);
-            actionCommandStatus->barFillLevel = 0;
-=======
             hud_element_set_script(actionCommandStatus->hudElements[0], &HudScript_MashAButton);
             actionCommandStatus->unk_44 = 0;
->>>>>>> 6815d6b2
             actionCommandStatus->unk_5C = 0;
             D_802A9B00 = 1;
             actionCommandStatus->unk_54 = actionCommandStatus->unk_52;
@@ -309,7 +296,7 @@
     ActionCommandStatus* actionCommandStatus = &gActionCommandStatus;
     s32 y;
     s32 x;
-    s32 hudElement;
+    s32 id;
     s32 temp_a1;
     s32 temp_v0;
 
@@ -319,11 +306,11 @@
     hud_element_set_render_pos(actionCommandStatus->hudElements[4], actionCommandStatus->hudElementX - temp_a1, actionCommandStatus->hudElementY + 17);
     hud_element_draw_clipped(actionCommandStatus->hudElements[0]);
 
-    hudElement = actionCommandStatus->hudElements[1];
-    hud_element_draw_clipped(hudElement);
-    hud_element_get_render_pos(hudElement, &x, &y);
+    id = actionCommandStatus->hudElements[1];
+    hud_element_draw_clipped(id);
+    hud_element_get_render_pos(id, &x, &y);
     // Redundant call, but needed to match.
-    hud_element_get_render_pos(hudElement, &x, &y);
+    hud_element_get_render_pos(id, &x, &y);
 
     if (D_802A9B00 == 0) {
         func_80268798(x, y, actionCommandStatus->barFillLevel / 100, 1);
@@ -332,8 +319,8 @@
     } else {
         func_80268834(x, y, actionCommandStatus->barFillLevel / 100, 4);
     }
-    hudElement = actionCommandStatus->hudElements[3];
-    hud_element_draw_clipped(hudElement);
+    id = actionCommandStatus->hudElements[3];
+    hud_element_draw_clipped(id);
 }
 
 void N(free_hud_elements)(void) {
