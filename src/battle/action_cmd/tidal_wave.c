#include "common.h"
#include "hud_element.h"

#define NAMESPACE action_command_tidal_wave

<<<<<<< HEAD
extern HudScript HudScript_BlueMeter[];
extern HudScript HudScript_PressAButton[];
extern HudScript HudScript_PressBButton[];
extern HudScript HudScript_BButtonHeld[];
extern HudScript HudScript_8029265C[];
extern HudScript HudScript_PressCDownButton[];
extern HudScript HudScript_AButton[];
extern HudScript HudScript_AButtonDown[];
=======
extern HudScript HudScript_BlueMeter;
extern HudScript HudScript_AButton;
>>>>>>> 6815d6b2
extern s32 D_802944A0;

HudScript* D_802A97C0_42CEB0[3] = { HudScript_PressAButton, HudScript_PressBButton, HudScript_PressCDownButton };
HudScript* D_802A97CC_42CEBC[3] = { HudScript_AButtonDown, HudScript_BButtonHeld, HudScript_8029265C };

ApiStatus N(CreateHudElements)(Evt* script, s32 isInitialCall) {
    ActionCommandStatus* actionCommandStatus = &gActionCommandStatus;
    BattleStatus* battleStatus = &gBattleStatus;
    s32 hudElement;
    s32 i;

    battleStatus->unk_82 = 5;
    battleStatus->unk_434 = &D_802944A0;

    if (battleStatus->unk_83 == 0) {
        battleStatus->actionSuccess = 0;
        return ApiStatus_DONE2;
    } else {
        func_80268858();
        actionCommandStatus->actionCommandID = ACTION_COMMAND_TIDAL_WAVE;
        actionCommandStatus->state = 0;
        actionCommandStatus->unk_60 = 0;
        actionCommandStatus->barFillLevel = 0;
        actionCommandStatus->unk_48 = 0;
        battleStatus->unk_84 = 0;
        actionCommandStatus->hudElementX = -48;
        actionCommandStatus->hudElementY = 80;

        hudElement = hud_element_create(&HudScript_BlueMeter);
        actionCommandStatus->hudElements[0] = hudElement;
        hud_element_set_render_pos(hudElement, actionCommandStatus->hudElementX, actionCommandStatus->hudElementY + 28);
        hud_element_set_render_depth(hudElement, 0);
        hud_element_set_flags(hudElement, HUD_ELEMENT_FLAGS_80 | HUD_ELEMENT_FLAGS_DISABLED);

        for (i = 1; i < ARRAY_COUNT(actionCommandStatus->hudElements); i++) {
            hudElement = hud_element_create(&HudScript_AButton);
            actionCommandStatus->hudElements[i] = hudElement;
            hud_element_set_render_pos(hudElement, actionCommandStatus->hudElementX, actionCommandStatus->hudElementY);
            hud_element_set_render_depth(hudElement, 0);
            hud_element_set_flags(hudElement, HUD_ELEMENT_FLAGS_80 | HUD_ELEMENT_FLAGS_DISABLED);
        }

        return ApiStatus_DONE2;
    }
}

ApiStatus func_802A9138_42C828(Evt* script, s32 isInitialCall) {
    ActionCommandStatus* actionCommandStatus = &gActionCommandStatus;
    BattleStatus* battleStatus = &gBattleStatus;
    Bytecode* args = script->ptrReadPos;

    if (battleStatus->unk_83 == 0) {
        battleStatus->actionSuccess = 0;
        return ApiStatus_DONE2;
    }

    func_80268858();
    actionCommandStatus->unk_4E = evt_get_variable(script, *args++);
    actionCommandStatus->unk_52 = evt_get_variable(script, *args++);
    actionCommandStatus->unk_50 = evt_get_variable(script, *args++);
    actionCommandStatus->unk_50 = func_80268224(actionCommandStatus->unk_50);
    actionCommandStatus->unk_60 = 0;
    actionCommandStatus->barFillLevel = 0;
    actionCommandStatus->unk_48 = 0;
    battleStatus->actionSuccess = 0;
    battleStatus->unk_84 = 0;
    battleStatus->unk_86 = 0;
    actionCommandStatus->state = 10;
    battleStatus->flags1 &= ~0x8000;
    func_80269118();
    return ApiStatus_DONE2;
}

void N(update)(void) {
    ActionCommandStatus* actionCommandStatus = &gActionCommandStatus;
    BattleStatus* battleStatus = &gBattleStatus;
    s32 hudElement;
    s8 oldButton;
    s8 newButton;
    s32 numLookbackFrames;
    s32 bufferPos;
    s32 buttonsPressed;
    s32 success;
    s32 i;

    switch (actionCommandStatus->state) {
        case 0:
            btl_set_popup_duration(99);
            hudElement = actionCommandStatus->hudElements[0];
            if (actionCommandStatus->unk_61 != 0) {
                hud_element_clear_flags(hudElement, HUD_ELEMENT_FLAGS_DISABLED);
            }
            hud_element_set_alpha(hudElement, 0xFF);
            actionCommandStatus->state = 1;
            break;
        case 1:
            btl_set_popup_duration(99);
            actionCommandStatus->hudElementX += 20;
            if (actionCommandStatus->hudElementX > 50) {
                actionCommandStatus->hudElementX = 50;
            }
            hud_element_set_render_pos(
                actionCommandStatus->hudElements[0],
                actionCommandStatus->hudElementX + 21,
                actionCommandStatus->hudElementY + 28);
            break;
        case 10:
            btl_set_popup_duration(99);
            if (actionCommandStatus->unk_4E != 0) {
                actionCommandStatus->unk_4E--;
                break;
            }
            actionCommandStatus->unk_5D = 1;
            actionCommandStatus->unk_54 = actionCommandStatus->unk_52;
            actionCommandStatus->unk_5C = rand_int(2);
            actionCommandStatus->state = 11;
            actionCommandStatus->unk_72 = 0;
            // fallthrough
        case 11:
            btl_set_popup_duration(99);

            // Pick a new button that doesn't match the old one.
            oldButton = actionCommandStatus->unk_5C;
            do {
                newButton = rand_int(2);
                actionCommandStatus->unk_5C = newButton;
            } while (oldButton == newButton);

            hudElement = actionCommandStatus->hudElements[actionCommandStatus->unk_5D];
            hud_element_set_script(
                hudElement, D_802A97C0_42CEB0[newButton]);
            hud_element_set_render_pos(
                hudElement,
                actionCommandStatus->hudElementX + ((actionCommandStatus->unk_5D - 1) * 20) + 16,
                actionCommandStatus->hudElementY);
            hud_element_clear_flags(hudElement, HUD_ELEMENT_FLAGS_DISABLED);
            sfx_play_sound(0x233);
            actionCommandStatus->unk_70 = 1;
            actionCommandStatus->state = 12;
            // fallthrough
        case 12:
            btl_set_popup_duration(99);
            if (--actionCommandStatus->unk_54 == 0) {
                actionCommandStatus->state = 13;
                break;
            }

            // Stops checking for input if on the 15th button.
            if (actionCommandStatus->unk_5D == 15) {
                break;
            }

            // Number of frames until input possible (if negative, used to look backward;
            // allows correct presses to be buffered after an incorrect press).
            actionCommandStatus->unk_70--;
            // Wrong-input lockout frame counter
            actionCommandStatus->unk_72--;

            if (actionCommandStatus->unk_70 <= 0) {
                // Determine number of frames to look back in input buffer (up to 20).
                numLookbackFrames = abs(actionCommandStatus->unk_70);
                if (numLookbackFrames > 20) {
                    numLookbackFrames = 20;
                }

                // Determine starting point in input buffer.
                bufferPos = battleStatus->inputBufferPos - numLookbackFrames;
                if (bufferPos < 0) {
                    bufferPos += ARRAY_COUNT(battleStatus->pushInputBuffer);
                }

                // If determined that 0 frames should be searched, search a minimum of 1.
                if (numLookbackFrames == 0) {
                    numLookbackFrames = 1;
                }

                // Check buffer for past N frames' worth of button presses.
                for (i = 0; i < numLookbackFrames; i++) {
                    if (bufferPos >= ARRAY_COUNT(battleStatus->pushInputBuffer)) {
                        bufferPos -= ARRAY_COUNT(battleStatus->pushInputBuffer);
                    }

                    // If not locked out from previous wrong press...
                    if (actionCommandStatus->unk_72 > 0) {
                        break;
                    };

                    success = FALSE;
                    actionCommandStatus->unk_60 = FALSE;

                    // Check for presses of the current button.
                    switch (actionCommandStatus->unk_5C) {
                        case 0:
                            if (actionCommandStatus->autoSucceed) {
                                success = TRUE;
                            } else {
                                buttonsPressed = battleStatus->pushInputBuffer[bufferPos];
                                if (buttonsPressed != 0) {
                                    if (buttonsPressed & ~BUTTON_A) {
                                        actionCommandStatus->unk_60 = TRUE;
                                    } else {
                                        success = TRUE;
                                    }
                                }
                            }
                            break;
                        case 1:
                            if (actionCommandStatus->autoSucceed) {
                                success = TRUE;
                            } else {
                                buttonsPressed = battleStatus->pushInputBuffer[bufferPos];
                                if (buttonsPressed != 0) {
                                    if (buttonsPressed & ~BUTTON_B) {
                                        actionCommandStatus->unk_60 = TRUE;
                                    } else {
                                        success = TRUE;
                                    }
                                }
                            }
                            break;
                        case 2:
                            if (actionCommandStatus->autoSucceed) {
                                success = TRUE;
                            } else {
                                buttonsPressed = battleStatus->pushInputBuffer[bufferPos];
                                if (buttonsPressed != 0) {
                                    if (buttonsPressed & ~BUTTON_C_DOWN) {
                                        actionCommandStatus->unk_60 = TRUE;
                                    } else {
                                        success = TRUE;
                                    }
                                }
                            }
                            break;
                    }

                    if (actionCommandStatus->unk_60) {
                        // Wrong; prevent successful inputs for 10 frames.
                        actionCommandStatus->unk_72 = 10;
                        sfx_play_sound(SOUND_MENU_ERROR);
                        actionCommandStatus->unk_70 = 0;
                    }

                    if (success) {
                        // Correct; shrink button, set up next button press, etc.
                        hudElement = actionCommandStatus->hudElements[actionCommandStatus->unk_5D];
                        hud_element_set_script(hudElement, D_802A97CC_42CEBC[actionCommandStatus->unk_5C]);
                        hud_element_set_scale(hudElement, 0.5f);
                        hud_element_set_render_pos(
                            hudElement,
                            actionCommandStatus->hudElementX + ((actionCommandStatus->unk_5D - 1) * 20),
                            actionCommandStatus->hudElementY + 7);
                        actionCommandStatus->unk_5D++;
                        actionCommandStatus->barFillLevel +=
                            battleStatus->unk_434[actionCommandStatus->unk_50] * 0x12;
                        if (actionCommandStatus->barFillLevel > 10000) {
                            actionCommandStatus->barFillLevel = 10000;
                        }
                        actionCommandStatus->state = 11;
                        battleStatus->unk_84++;
                        sfx_play_sound(SOUND_21C);
                        return;
                    }

                    bufferPos++;
                }
            }
            break;
        case 13:
            if (battleStatus->unk_84 == 0) {
                battleStatus->actionSuccess = -1;
            } else {
                battleStatus->actionSuccess = battleStatus->unk_84;
            }
            battleStatus->unk_86 = 1;
            if (battleStatus->actionSuccess >= 10) {
                func_80269160();
            }
            btl_set_popup_duration(0);
            actionCommandStatus->unk_54 = 5;
            actionCommandStatus->state = 14;
            break;
        case 14:
            if (actionCommandStatus->unk_54 != 0) {
                actionCommandStatus->unk_54--;
            } else {
                func_80268C9C();
            }
            break;
    }
}

void N(draw_hud_elements)(void) {
    s32 i;

    for (i = 1; i < 15; i++) {
        hud_element_draw_clipped(gActionCommandStatus.hudElements[i]);
    }
}

void N(free_hud_elements)(void) {
    s32 i;

    hud_element_free(gActionCommandStatus.hudElements[0]);

    for (i = 1; i < 15; i++) {
        hud_element_free(gActionCommandStatus.hudElements[i]);
    }
}<|MERGE_RESOLUTION|>--- conflicted
+++ resolved
@@ -3,28 +3,23 @@
 
 #define NAMESPACE action_command_tidal_wave
 
-<<<<<<< HEAD
-extern HudScript HudScript_BlueMeter[];
-extern HudScript HudScript_PressAButton[];
-extern HudScript HudScript_PressBButton[];
-extern HudScript HudScript_BButtonHeld[];
-extern HudScript HudScript_8029265C[];
-extern HudScript HudScript_PressCDownButton[];
-extern HudScript HudScript_AButton[];
-extern HudScript HudScript_AButtonDown[];
-=======
 extern HudScript HudScript_BlueMeter;
+extern HudScript HudScript_PressAButton;
+extern HudScript HudScript_PressBButton;
+extern HudScript HudScript_BButtonHeld;
+extern HudScript HudScript_8029265C;
+extern HudScript HudScript_PressCDownButton;
 extern HudScript HudScript_AButton;
->>>>>>> 6815d6b2
+extern HudScript HudScript_AButtonDown;
 extern s32 D_802944A0;
 
-HudScript* D_802A97C0_42CEB0[3] = { HudScript_PressAButton, HudScript_PressBButton, HudScript_PressCDownButton };
-HudScript* D_802A97CC_42CEBC[3] = { HudScript_AButtonDown, HudScript_BButtonHeld, HudScript_8029265C };
+HudScript* D_802A97C0_42CEB0[3] = { &HudScript_PressAButton, &HudScript_PressBButton, &HudScript_PressCDownButton };
+HudScript* D_802A97CC_42CEBC[3] = { &HudScript_AButtonDown, &HudScript_BButtonHeld, &HudScript_8029265C };
 
 ApiStatus N(CreateHudElements)(Evt* script, s32 isInitialCall) {
     ActionCommandStatus* actionCommandStatus = &gActionCommandStatus;
     BattleStatus* battleStatus = &gBattleStatus;
-    s32 hudElement;
+    s32 id;
     s32 i;
 
     battleStatus->unk_82 = 5;
@@ -44,18 +39,18 @@
         actionCommandStatus->hudElementX = -48;
         actionCommandStatus->hudElementY = 80;
 
-        hudElement = hud_element_create(&HudScript_BlueMeter);
-        actionCommandStatus->hudElements[0] = hudElement;
-        hud_element_set_render_pos(hudElement, actionCommandStatus->hudElementX, actionCommandStatus->hudElementY + 28);
-        hud_element_set_render_depth(hudElement, 0);
-        hud_element_set_flags(hudElement, HUD_ELEMENT_FLAGS_80 | HUD_ELEMENT_FLAGS_DISABLED);
+        id = hud_element_create(&HudScript_BlueMeter);
+        actionCommandStatus->hudElements[0] = id;
+        hud_element_set_render_pos(id, actionCommandStatus->hudElementX, actionCommandStatus->hudElementY + 28);
+        hud_element_set_render_depth(id, 0);
+        hud_element_set_flags(id, HUD_ELEMENT_FLAGS_80 | HUD_ELEMENT_FLAGS_DISABLED);
 
         for (i = 1; i < ARRAY_COUNT(actionCommandStatus->hudElements); i++) {
-            hudElement = hud_element_create(&HudScript_AButton);
-            actionCommandStatus->hudElements[i] = hudElement;
-            hud_element_set_render_pos(hudElement, actionCommandStatus->hudElementX, actionCommandStatus->hudElementY);
-            hud_element_set_render_depth(hudElement, 0);
-            hud_element_set_flags(hudElement, HUD_ELEMENT_FLAGS_80 | HUD_ELEMENT_FLAGS_DISABLED);
+            id = hud_element_create(&HudScript_AButton);
+            actionCommandStatus->hudElements[i] = id;
+            hud_element_set_render_pos(id, actionCommandStatus->hudElementX, actionCommandStatus->hudElementY);
+            hud_element_set_render_depth(id, 0);
+            hud_element_set_flags(id, HUD_ELEMENT_FLAGS_80 | HUD_ELEMENT_FLAGS_DISABLED);
         }
 
         return ApiStatus_DONE2;
@@ -92,7 +87,7 @@
 void N(update)(void) {
     ActionCommandStatus* actionCommandStatus = &gActionCommandStatus;
     BattleStatus* battleStatus = &gBattleStatus;
-    s32 hudElement;
+    s32 id;
     s8 oldButton;
     s8 newButton;
     s32 numLookbackFrames;
@@ -104,11 +99,11 @@
     switch (actionCommandStatus->state) {
         case 0:
             btl_set_popup_duration(99);
-            hudElement = actionCommandStatus->hudElements[0];
+            id = actionCommandStatus->hudElements[0];
             if (actionCommandStatus->unk_61 != 0) {
-                hud_element_clear_flags(hudElement, HUD_ELEMENT_FLAGS_DISABLED);
-            }
-            hud_element_set_alpha(hudElement, 0xFF);
+                hud_element_clear_flags(id, HUD_ELEMENT_FLAGS_DISABLED);
+            }
+            hud_element_set_alpha(id, 255);
             actionCommandStatus->state = 1;
             break;
         case 1:
@@ -144,14 +139,14 @@
                 actionCommandStatus->unk_5C = newButton;
             } while (oldButton == newButton);
 
-            hudElement = actionCommandStatus->hudElements[actionCommandStatus->unk_5D];
+            id = actionCommandStatus->hudElements[actionCommandStatus->unk_5D];
             hud_element_set_script(
-                hudElement, D_802A97C0_42CEB0[newButton]);
+                id, D_802A97C0_42CEB0[newButton]);
             hud_element_set_render_pos(
-                hudElement,
+                id,
                 actionCommandStatus->hudElementX + ((actionCommandStatus->unk_5D - 1) * 20) + 16,
                 actionCommandStatus->hudElementY);
-            hud_element_clear_flags(hudElement, HUD_ELEMENT_FLAGS_DISABLED);
+            hud_element_clear_flags(id, HUD_ELEMENT_FLAGS_DISABLED);
             sfx_play_sound(0x233);
             actionCommandStatus->unk_70 = 1;
             actionCommandStatus->state = 12;
@@ -261,11 +256,11 @@
 
                     if (success) {
                         // Correct; shrink button, set up next button press, etc.
-                        hudElement = actionCommandStatus->hudElements[actionCommandStatus->unk_5D];
-                        hud_element_set_script(hudElement, D_802A97CC_42CEBC[actionCommandStatus->unk_5C]);
-                        hud_element_set_scale(hudElement, 0.5f);
+                        id = actionCommandStatus->hudElements[actionCommandStatus->unk_5D];
+                        hud_element_set_script(id, D_802A97CC_42CEBC[actionCommandStatus->unk_5C]);
+                        hud_element_set_scale(id, 0.5f);
                         hud_element_set_render_pos(
-                            hudElement,
+                            id,
                             actionCommandStatus->hudElementX + ((actionCommandStatus->unk_5D - 1) * 20),
                             actionCommandStatus->hudElementY + 7);
                         actionCommandStatus->unk_5D++;
