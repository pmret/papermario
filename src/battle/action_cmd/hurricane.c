#include "common.h"
#include "hud_element.h"

#define NAMESPACE action_command_hurricane

extern s32 D_80294420;
<<<<<<< HEAD
extern HudScript HudScript_BlueMeter[];
extern HudScript HudScript_AButton[];
extern HudScript HudScript_MashAButton[];
extern HudScript HudScript_BButton[];
extern HudScript HudScript_MashBButton1[];
extern HudScript HudScript_100pct[];
=======
extern HudScript HudScript_BlueMeter;
extern HudScript HudScript_AButton;
extern HudScript HudScript_BButton;
extern HudScript HudScript_100pct;
>>>>>>> 6815d6b2

s32 D_802A98E0_42FFC0[8] = { 0, 25, 50, 75, 75, 0, 0, 0 };

ApiStatus func_802A9000_42F6E0(void) {
    ActionCommandStatus* actionCommandStatus = &gActionCommandStatus;
    BattleStatus* battleStatus = &gBattleStatus;
    s32 hudElement;

    battleStatus->unk_82 = 5;
    battleStatus->unk_434 = &D_80294420;
    if (battleStatus->unk_83 == 0) {
        battleStatus->actionSuccess = 0;
        return ApiStatus_DONE2;
    }

    func_80268858();

    actionCommandStatus->actionCommandID = 20;
    actionCommandStatus->unk_6C = 30;
    actionCommandStatus->hudElementX = -48;
    actionCommandStatus->state = 0;
    actionCommandStatus->unk_60 = 0;
    actionCommandStatus->barFillLevel = 0;
    actionCommandStatus->unk_48 = 0;
    actionCommandStatus->unk_68 = 0;
    actionCommandStatus->hudElementY = 80;

    hudElement = hud_element_create(&HudScript_AButton);
    actionCommandStatus->hudElements[0] = hudElement;
    hud_element_set_flags(hudElement, HUD_ELEMENT_FLAGS_80 | HUD_ELEMENT_FLAGS_DISABLED);
    hud_element_set_render_pos(hudElement, actionCommandStatus->hudElementX, actionCommandStatus->hudElementY);
    hud_element_set_render_depth(hudElement, 0);

    hudElement = hud_element_create(&HudScript_BButton);
    actionCommandStatus->hudElements[2] = hudElement;
    hud_element_set_flags(hudElement, HUD_ELEMENT_FLAGS_80 | HUD_ELEMENT_FLAGS_DISABLED);
    hud_element_set_render_pos(hudElement, actionCommandStatus->hudElementX, actionCommandStatus->hudElementY);
    hud_element_set_render_depth(hudElement, 0);

    hudElement = hud_element_create(&HudScript_BlueMeter);
    actionCommandStatus->hudElements[1] = hudElement;
    hud_element_set_render_pos(hudElement, actionCommandStatus->hudElementX, actionCommandStatus->hudElementY + 28);
    hud_element_set_render_depth(hudElement, 0);
    hud_element_set_flags(hudElement, HUD_ELEMENT_FLAGS_80 | HUD_ELEMENT_FLAGS_DISABLED);

    hudElement = hud_element_create(&HudScript_100pct);
    actionCommandStatus->hudElements[4] = hudElement;
    hud_element_set_render_pos(hudElement, actionCommandStatus->hudElementX, actionCommandStatus->hudElementY + 28);
    hud_element_set_render_depth(hudElement, 0);
    hud_element_set_flags(hudElement, HUD_ELEMENT_FLAGS_80 | HUD_ELEMENT_FLAGS_DISABLED);

    return ApiStatus_DONE2;
}

ApiStatus func_802A91A0_42F880(Evt* script, s32 isInitialCall) {
    ActionCommandStatus* actionCommandStatus = &gActionCommandStatus;
    BattleStatus* battleStatus = &gBattleStatus;
    s32* args = script->ptrReadPos;

    if (battleStatus->unk_83 == 0) {
        battleStatus->actionSuccess = 0;
        return ApiStatus_DONE2;
    }

    func_80268858();

    actionCommandStatus->unk_4E = evt_get_variable(script, *args++);
    actionCommandStatus->unk_52 = evt_get_variable(script, *args++);
    actionCommandStatus->unk_50 = evt_get_variable(script, *args++);
    actionCommandStatus->unk_50 = func_80268224(actionCommandStatus->unk_50);
    actionCommandStatus->unk_64 = evt_get_variable(script, *args++);

    actionCommandStatus->unk_60 = 0;
    actionCommandStatus->barFillLevel = 0;
    actionCommandStatus->unk_48 = 0;
    battleStatus->actionSuccess = 0;
    battleStatus->unk_86 = 0;
    actionCommandStatus->state = 10;
    battleStatus->flags1 &= ~0x8000;

    func_80269118();

    return ApiStatus_DONE2;
}

// Almost identical to func_802A92A0_42DCB0 (mega_shock)
void func_802A92A0_42F980(void) {
    ActionCommandStatus* actionCommandStatus = &gActionCommandStatus;
    BattleStatus* battleStatus = &gBattleStatus;

    s32 buttonsPushed;
    s32 frameCount;
    s32 buttonsAB;
    s32 bufferPos;
    s32 hudElement;
    s32 mashMeterIndex;
    s32 mashMeterCutoff;
    s8 adjustedFillLevel;

    switch (actionCommandStatus->state) {
        case 0:
            btl_set_popup_duration(99);

            hudElement = actionCommandStatus->hudElements[0];
            if (actionCommandStatus->unk_61 != 0) {
                hud_element_clear_flags(hudElement, HUD_ELEMENT_FLAGS_DISABLED);
            }
            hud_element_set_alpha(hudElement, 255);

            hudElement = actionCommandStatus->hudElements[2];
            if (actionCommandStatus->unk_61 != 0) {
                hud_element_clear_flags(hudElement, HUD_ELEMENT_FLAGS_DISABLED);
            }
            hud_element_set_alpha(hudElement, 255);

            hudElement = actionCommandStatus->hudElements[1];
            hud_element_set_alpha(hudElement, 255);
            if (actionCommandStatus->unk_61 != 0) {
                hud_element_clear_flags(hudElement, HUD_ELEMENT_FLAGS_DISABLED);
            }

            actionCommandStatus->state = 1;
            break;
        case 1:
            btl_set_popup_duration(99);
            if (actionCommandStatus->unk_6C != 0) {
                actionCommandStatus->unk_6C--;
                break;
            }

            actionCommandStatus->hudElementX += 20;
            if (actionCommandStatus->hudElementX > 50) {
                actionCommandStatus->hudElementX = 50;
            }

            hud_element_set_render_pos(actionCommandStatus->hudElements[0], actionCommandStatus->hudElementX - 17,
                actionCommandStatus->hudElementY);
            hud_element_set_render_pos(actionCommandStatus->hudElements[2], actionCommandStatus->hudElementX + 23,
                actionCommandStatus->hudElementY);
            hud_element_set_render_pos(actionCommandStatus->hudElements[1], actionCommandStatus->hudElementX,
                actionCommandStatus->hudElementY + 28);
            break;
        case 10:
            btl_set_popup_duration(99);
            if (actionCommandStatus->unk_4E != 0) {
                actionCommandStatus->unk_4E--;
                break;
            }
            hud_element_set_script(actionCommandStatus->hudElements[0], HudScript_MashAButton);
            hud_element_set_script(actionCommandStatus->hudElements[2], HudScript_MashBButton1);
            actionCommandStatus->barFillLevel = 0;
            actionCommandStatus->unk_5C = 0;
            actionCommandStatus->unk_54 = actionCommandStatus->unk_52;
            actionCommandStatus->state = 11;
        case 11:
            btl_set_popup_duration(99);
            if (actionCommandStatus->unk_68 == 0) {
                s16 newFillLevel;

                if (actionCommandStatus->unk_64 != 0) {
                    s8 mashMeterIntervals = actionCommandStatus->mashMeterIntervals;
                    s16* mashMeterCutoffs = actionCommandStatus->mashMeterCutoffs;
                    s32 index;

                    mashMeterCutoff = mashMeterCutoffs[mashMeterIntervals];
                    index = actionCommandStatus->barFillLevel / mashMeterCutoff / 20;
                    newFillLevel = actionCommandStatus->barFillLevel - D_802A98E0_42FFC0[index];
                } else {
                    newFillLevel = actionCommandStatus->barFillLevel - 10;
                }

                actionCommandStatus->barFillLevel = newFillLevel;
                if (actionCommandStatus->barFillLevel < 0) {
                    actionCommandStatus->barFillLevel = 0;
                }
            }

            bufferPos = battleStatus->inputBufferPos;
            bufferPos -= 2;
            if (bufferPos < 0) {
                bufferPos += ARRAY_COUNT(battleStatus->pushInputBuffer);
            }

            buttonsPushed = 0;
            frameCount = 1;

            while(frameCount >= 0) {
                if (bufferPos >= ARRAY_COUNT(battleStatus->pushInputBuffer)) {
                    bufferPos -= ARRAY_COUNT(battleStatus->pushInputBuffer);
                }

                buttonsPushed |= battleStatus->pushInputBuffer[bufferPos++];
                frameCount--;
            }

            buttonsAB = BUTTON_A | BUTTON_B;
            if ((buttonsPushed & buttonsAB) == buttonsAB) {
                if (actionCommandStatus->unk_64 != 0) {
                    s32 fillLevel;

                    fillLevel = actionCommandStatus->unk_64 * 650;
                    fillLevel = fillLevel / 100 * battleStatus->unk_434[actionCommandStatus->unk_50];

                    // Perplexing reuse of buttonsPushed here, but it fixes register allocation. Likely another
                    // subexpression from above can be put into a variable and reused instead.
                    //
                    // TODO: Find a way to avoid reusing buttonsPushed.
                    buttonsPushed = fillLevel / 100;

                    actionCommandStatus->barFillLevel += buttonsPushed;
                } else {
                    actionCommandStatus->barFillLevel += 100;

                    if (actionCommandStatus->barFillLevel >= 500) {
                        actionCommandStatus->barFillLevel = 500;
                    }
                }

                bufferPos = battleStatus->inputBufferPos;
                bufferPos -= 2;
                if (bufferPos < 0) {
                    bufferPos += ARRAY_COUNT(battleStatus->pushInputBuffer);
                }

                frameCount = 1;
                while (frameCount >= 0) {
                    if (bufferPos >= ARRAY_COUNT(battleStatus->pushInputBuffer)) {
                        bufferPos -= ARRAY_COUNT(battleStatus->pushInputBuffer);
                    }

                    battleStatus->pushInputBuffer[bufferPos++] = 0;
                    frameCount--;
                }
            }

            if (actionCommandStatus->barFillLevel > 10000) {
                hudElement = actionCommandStatus->hudElements[4];
                actionCommandStatus->barFillLevel = 10000;
                actionCommandStatus->unk_68 = 1;
                hud_element_set_render_pos(hudElement, actionCommandStatus->hudElementX + 50,
                    actionCommandStatus->hudElementY + 28);
                hud_element_clear_flags(hudElement, HUD_ELEMENT_FLAGS_DISABLED);
            }

            adjustedFillLevel = actionCommandStatus->barFillLevel / 100;

            battleStatus->unk_84 = adjustedFillLevel;

            if (actionCommandStatus->unk_54 == 0) {
                s16 threshold;

                // Again, reusing buttonsPushed specifically for reg-alloc. See above.
                //
                // TODO: Find a way to avoid reusing buttonsPushed.
                buttonsPushed = actionCommandStatus->barFillLevel;
                if (actionCommandStatus->unk_64 == 0) {
                    buttonsPushed = 0;
                }

                if (buttonsPushed == 0) {
                    battleStatus->actionSuccess = -1;
                } else {
                    battleStatus->actionSuccess = buttonsPushed / 100;
                }

                mashMeterIndex = actionCommandStatus->mashMeterIntervals - 1;
                mashMeterCutoff = actionCommandStatus->mashMeterCutoffs[mashMeterIndex];
                threshold = mashMeterCutoff / 2;

                if (battleStatus->unk_84 <= threshold) {
                    battleStatus->unk_86 = -4;
                } else {
                    battleStatus->unk_86 = 1;
                }

                if (battleStatus->actionSuccess == 100) {
                    func_80269160();
                }

                btl_set_popup_duration(0);
                actionCommandStatus->unk_54 = 5;
                actionCommandStatus->state = 12;
            } else {
                actionCommandStatus->unk_54 -= 1;
            }
            break;
        case 12:
            if (actionCommandStatus->unk_64 == 0) {
                actionCommandStatus->barFillLevel -= 100;
                if (actionCommandStatus->barFillLevel < 0) {
                    actionCommandStatus->barFillLevel = 0;
                }
            }

            if (actionCommandStatus->unk_54 != 0) {
                actionCommandStatus->unk_54 -= 1;
            } else {
                func_80268C9C();
            }
            break;
    }
}

void func_802A97AC_42FE8C(void) {
    ActionCommandStatus* actionCommandStatus = &gActionCommandStatus;
    s32 hudY;
    s32 hudX;
    s32 hudElement;

    hud_element_draw_clipped(actionCommandStatus->hudElements[0]);
    hud_element_draw_clipped(actionCommandStatus->hudElements[2]);

    hudElement = actionCommandStatus->hudElements[1];
    hud_element_draw_clipped(hudElement);
    hud_element_get_render_pos(hudElement, &hudX, &hudY);

    if (actionCommandStatus->unk_68 == 0) {
        func_80268770(hudX, hudY, actionCommandStatus->barFillLevel / 100);
    } else {
        func_8026880C(hudX, hudY, actionCommandStatus->barFillLevel / 100);
    }

    hud_element_draw_clipped(actionCommandStatus->hudElements[4]);
}

void func_802A9894_42FF74(void) {
    hud_element_free(gActionCommandStatus.hudElements[0]);
    hud_element_free(gActionCommandStatus.hudElements[1]);
    hud_element_free(gActionCommandStatus.hudElements[2]);
    hud_element_free(gActionCommandStatus.hudElements[4]);
}<|MERGE_RESOLUTION|>--- conflicted
+++ resolved
@@ -4,26 +4,19 @@
 #define NAMESPACE action_command_hurricane
 
 extern s32 D_80294420;
-<<<<<<< HEAD
-extern HudScript HudScript_BlueMeter[];
-extern HudScript HudScript_AButton[];
-extern HudScript HudScript_MashAButton[];
-extern HudScript HudScript_BButton[];
-extern HudScript HudScript_MashBButton1[];
-extern HudScript HudScript_100pct[];
-=======
 extern HudScript HudScript_BlueMeter;
 extern HudScript HudScript_AButton;
+extern HudScript HudScript_MashAButton;
 extern HudScript HudScript_BButton;
+extern HudScript HudScript_MashBButton1;
 extern HudScript HudScript_100pct;
->>>>>>> 6815d6b2
 
 s32 D_802A98E0_42FFC0[8] = { 0, 25, 50, 75, 75, 0, 0, 0 };
 
 ApiStatus func_802A9000_42F6E0(void) {
     ActionCommandStatus* actionCommandStatus = &gActionCommandStatus;
     BattleStatus* battleStatus = &gBattleStatus;
-    s32 hudElement;
+    s32 id;
 
     battleStatus->unk_82 = 5;
     battleStatus->unk_434 = &D_80294420;
@@ -44,29 +37,29 @@
     actionCommandStatus->unk_68 = 0;
     actionCommandStatus->hudElementY = 80;
 
-    hudElement = hud_element_create(&HudScript_AButton);
-    actionCommandStatus->hudElements[0] = hudElement;
-    hud_element_set_flags(hudElement, HUD_ELEMENT_FLAGS_80 | HUD_ELEMENT_FLAGS_DISABLED);
-    hud_element_set_render_pos(hudElement, actionCommandStatus->hudElementX, actionCommandStatus->hudElementY);
-    hud_element_set_render_depth(hudElement, 0);
-
-    hudElement = hud_element_create(&HudScript_BButton);
-    actionCommandStatus->hudElements[2] = hudElement;
-    hud_element_set_flags(hudElement, HUD_ELEMENT_FLAGS_80 | HUD_ELEMENT_FLAGS_DISABLED);
-    hud_element_set_render_pos(hudElement, actionCommandStatus->hudElementX, actionCommandStatus->hudElementY);
-    hud_element_set_render_depth(hudElement, 0);
-
-    hudElement = hud_element_create(&HudScript_BlueMeter);
-    actionCommandStatus->hudElements[1] = hudElement;
-    hud_element_set_render_pos(hudElement, actionCommandStatus->hudElementX, actionCommandStatus->hudElementY + 28);
-    hud_element_set_render_depth(hudElement, 0);
-    hud_element_set_flags(hudElement, HUD_ELEMENT_FLAGS_80 | HUD_ELEMENT_FLAGS_DISABLED);
-
-    hudElement = hud_element_create(&HudScript_100pct);
-    actionCommandStatus->hudElements[4] = hudElement;
-    hud_element_set_render_pos(hudElement, actionCommandStatus->hudElementX, actionCommandStatus->hudElementY + 28);
-    hud_element_set_render_depth(hudElement, 0);
-    hud_element_set_flags(hudElement, HUD_ELEMENT_FLAGS_80 | HUD_ELEMENT_FLAGS_DISABLED);
+    id = hud_element_create(&HudScript_AButton);
+    actionCommandStatus->hudElements[0] = id;
+    hud_element_set_flags(id, HUD_ELEMENT_FLAGS_80 | HUD_ELEMENT_FLAGS_DISABLED);
+    hud_element_set_render_pos(id, actionCommandStatus->hudElementX, actionCommandStatus->hudElementY);
+    hud_element_set_render_depth(id, 0);
+
+    id = hud_element_create(&HudScript_BButton);
+    actionCommandStatus->hudElements[2] = id;
+    hud_element_set_flags(id, HUD_ELEMENT_FLAGS_80 | HUD_ELEMENT_FLAGS_DISABLED);
+    hud_element_set_render_pos(id, actionCommandStatus->hudElementX, actionCommandStatus->hudElementY);
+    hud_element_set_render_depth(id, 0);
+
+    id = hud_element_create(&HudScript_BlueMeter);
+    actionCommandStatus->hudElements[1] = id;
+    hud_element_set_render_pos(id, actionCommandStatus->hudElementX, actionCommandStatus->hudElementY + 28);
+    hud_element_set_render_depth(id, 0);
+    hud_element_set_flags(id, HUD_ELEMENT_FLAGS_80 | HUD_ELEMENT_FLAGS_DISABLED);
+
+    id = hud_element_create(&HudScript_100pct);
+    actionCommandStatus->hudElements[4] = id;
+    hud_element_set_render_pos(id, actionCommandStatus->hudElementX, actionCommandStatus->hudElementY + 28);
+    hud_element_set_render_depth(id, 0);
+    hud_element_set_flags(id, HUD_ELEMENT_FLAGS_80 | HUD_ELEMENT_FLAGS_DISABLED);
 
     return ApiStatus_DONE2;
 }
@@ -74,7 +67,7 @@
 ApiStatus func_802A91A0_42F880(Evt* script, s32 isInitialCall) {
     ActionCommandStatus* actionCommandStatus = &gActionCommandStatus;
     BattleStatus* battleStatus = &gBattleStatus;
-    s32* args = script->ptrReadPos;
+    Bytecode* args = script->ptrReadPos;
 
     if (battleStatus->unk_83 == 0) {
         battleStatus->actionSuccess = 0;
@@ -165,8 +158,8 @@
                 actionCommandStatus->unk_4E--;
                 break;
             }
-            hud_element_set_script(actionCommandStatus->hudElements[0], HudScript_MashAButton);
-            hud_element_set_script(actionCommandStatus->hudElements[2], HudScript_MashBButton1);
+            hud_element_set_script(actionCommandStatus->hudElements[0], &HudScript_MashAButton);
+            hud_element_set_script(actionCommandStatus->hudElements[2], &HudScript_MashBButton1);
             actionCommandStatus->barFillLevel = 0;
             actionCommandStatus->unk_5C = 0;
             actionCommandStatus->unk_54 = actionCommandStatus->unk_52;
@@ -324,14 +317,14 @@
     ActionCommandStatus* actionCommandStatus = &gActionCommandStatus;
     s32 hudY;
     s32 hudX;
-    s32 hudElement;
+    s32 id;
 
     hud_element_draw_clipped(actionCommandStatus->hudElements[0]);
     hud_element_draw_clipped(actionCommandStatus->hudElements[2]);
 
-    hudElement = actionCommandStatus->hudElements[1];
-    hud_element_draw_clipped(hudElement);
-    hud_element_get_render_pos(hudElement, &hudX, &hudY);
+    id = actionCommandStatus->hudElements[1];
+    hud_element_draw_clipped(id);
+    hud_element_get_render_pos(id, &hudX, &hudY);
 
     if (actionCommandStatus->unk_68 == 0) {
         func_80268770(hudX, hudY, actionCommandStatus->barFillLevel / 100);
