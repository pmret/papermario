#include "coconut.h"
#include "battle/item/coconut/coconut.png.h"

/// 32x32 square.
Vtx N(coconutModel)[] = {
    { .v = { -16, -16, 0, FALSE, 0,    0,    0, 0, 0, 255 } },
    { .v = { 15,  -16, 0, FALSE, 1024, 0,    0, 0, 0, 255 } },
    { .v = { 15,  15,  0, FALSE, 1024, 1024, 0, 0, 0, 255 } },
    { .v = { -16, 15,  0, FALSE, 0,    1024, 0, 0, 0, 255 } },
};

Gfx N(coconutDL)[] = {
    gsDPPipeSync(),
    gsSPTexture(-1, -1, 0, G_TX_RENDERTILE, G_ON),
    gsDPSetCombineMode(G_CC_DECALRGBA, G_CC_DECALRGBA),
    gsDPSetTexturePersp(G_TP_PERSP),
    gsDPSetTextureDetail(G_TD_CLAMP),
    gsDPSetTextureLOD(G_TL_TILE),
    gsDPSetTextureLUT(G_TT_NONE),
    gsDPSetTextureFilter(G_TF_AVERAGE),
    gsDPSetTextureConvert(G_TC_FILT),
    gsDPSetTextureLUT(G_TT_RGBA16),
    gsDPLoadTLUT_pal16(0, &battle_item_coconut_coconut_pal_png),
    gsDPLoadTextureTile_4b(&battle_item_coconut_coconut_png, G_IM_FMT_CI, battle_item_coconut_coconut_png_width, battle_item_coconut_coconut_png_height, 0, 0, battle_item_coconut_coconut_png_width - 1, battle_item_coconut_coconut_png_height - 1, 0, G_TX_NOMIRROR | G_TX_WRAP, G_TX_NOMIRROR | G_TX_WRAP, G_TX_NOMASK, G_TX_NOMASK, G_TX_NOLOD, G_TX_NOLOD),
    gsSPClearGeometryMode(G_LIGHTING),
    gsSPClearGeometryMode(G_SHADING_SMOOTH),
    gsSPVertex(&N(coconutModel), ARRAY_COUNT(N(coconutModel)), 0),
    gsSP1Triangle(0, 1, 2, 0),
    gsSP1Triangle(0, 2, 3, 0),
    gsDPPipeSync(),
    gsSPEndDisplayList(),
};

<<<<<<< HEAD
s32 N(coconutEntity)[] = {
=======
s32 N(coconutItemModelCommandList)[] = {
>>>>>>> 064963ac
    0x00000004, 0x0000000D, 0x00000001, sizeof(N(coconutDL)) / sizeof(s32), &N(coconutDL), 0x00000002, 0x00000000,
};

Script N(main) = SCRIPT({
    SI_VAR(10) =c ItemId_COCONUT;

    await N(UseItemWithEffect);

    UseCamPreset(3);
    MoveBattleCamOver(15);

    SetAnimation(ActorID_PLAYER, 0, PlayerAnim_THROW);
    PlaySound(SoundId_THROW);
    sleep 3;

<<<<<<< HEAD
    func_802D3474(SI_VAR(10), N(coconutEntity));
=======
    func_802D3474(SI_VAR(10), N(coconutItemModelCommandList));
>>>>>>> 064963ac

    $x = 1.0;
    MultiplyByActorScale($x);
    func_802D38EC(SI_VAR(10), $x, $x, $x);

    GetActorPos(ActorID_PLAYER, $x, $y, $z);
    SI_VAR(3) = 20;
    SI_VAR(4) = 42;
    SI_VAR(5) = 5;
    MultiplyVec3ByActorScale(SI_VAR(3), SI_VAR(4), SI_VAR(5));
    $x += SI_VAR(3);
    $y += SI_VAR(4);
    $z += SI_VAR(5);
    func_802D36E0(SI_VAR(10), $x, $y, $z);

    InitTargetIterator();
    SetGoalToTarget(ActorID_SELF);
    GetGoalPos(ActorID_SELF, $x, $y, $z);

    spawn {
        $x = 0;
        loop 18 {
            $x += -60;
            func_802D3840(SI_VAR(10), 0, 0, $x);
            sleep 1;
        }
    }

    func_802D39FC(SI_VAR(10), 0.8);
    $z += 5;
    func_802D3C58(SI_VAR(10), $x, $y, $z, 18);

    GetItemPower(ItemId_COCONUT, $damage, SI_VAR(4));
    ApplyShrinkFromOwner($damage);
    ItemDamageEnemy(SI_VAR(9), 0x18000000, 0, $damage, 32);

    // Bounce off
    $x += 60;
    $y += 0;
    func_802D3C58(SI_VAR(10), $x, $y, $z, 16);

    func_802D3624(SI_VAR(10));

    await N(PlayerGoHome);
});<|MERGE_RESOLUTION|>--- conflicted
+++ resolved
@@ -31,11 +31,7 @@
     gsSPEndDisplayList(),
 };
 
-<<<<<<< HEAD
-s32 N(coconutEntity)[] = {
-=======
 s32 N(coconutItemModelCommandList)[] = {
->>>>>>> 064963ac
     0x00000004, 0x0000000D, 0x00000001, sizeof(N(coconutDL)) / sizeof(s32), &N(coconutDL), 0x00000002, 0x00000000,
 };
 
@@ -51,11 +47,7 @@
     PlaySound(SoundId_THROW);
     sleep 3;
 
-<<<<<<< HEAD
-    func_802D3474(SI_VAR(10), N(coconutEntity));
-=======
     func_802D3474(SI_VAR(10), N(coconutItemModelCommandList));
->>>>>>> 064963ac
 
     $x = 1.0;
     MultiplyByActorScale($x);
