--- conflicted
+++ resolved
@@ -31,19 +31,11 @@
         partner->koDuration = 0;
     }
     if (partner->koDuration > 0) {
-<<<<<<< HEAD
-        ((s32*)partner->ptrDefuffIcon->data)[0xF] = partner->koDuration;
+        ((s32*)partner->debuffIcon->data)[0xF] = partner->koDuration;
     } else {
         partner->koStatus = 0;
         dispatch_event_partner(0x34);
-        ((s32*)partner->ptrDefuffIcon->data)[0xF] = 0;
-=======
-        partner->debuffIcon->ptrPropertyList[0xF] = partner->koDuration;
-    } else {
-        partner->koStatus = 0;
-        dispatch_event_partner(0x34);
-        partner->debuffIcon->ptrPropertyList[0xF] = 0;
->>>>>>> 55a849a5
+        ((s32*)partner->debuffIcon->data)[0xF] = 0;
     }
 
     return ApiStatus_DONE2;
