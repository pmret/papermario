#include "food.h"

static HudElement* D_802A24D0;

ApiStatus N(GiveRefund)(ScriptInstance* script, s32 isInitialCall) {
    BattleStatus* battleStatus = &gBattleStatus;
    Actor* player = battleStatus->playerActor;
    s32 sellValue = gItemTable[battleStatus->selectedItemID].sellValue;
    f32 facingAngleSign = 0.0f;
    s32 sleepTime = 0;
    f32 posX, posY, posZ;
    posY = player->currentPos.y + player->size.y;

    if (heroes_is_ability_active(player, ABILITY_REFUND) && sellValue > 0) {
        s32 i;
        s32 iconPosX, iconPosY, iconPosZ;

        sellValue = (sellValue * 75 + 99) / 100;

        for (i = 0; i < sellValue; i++) {
            posX = player->currentPos.x;
            posZ = player->currentPos.z;

            make_item_entity(ITEM_COIN, posX, posY, posZ, 0x17, (i * 3) + 1, facingAngleSign, 0);
            add_coins(1);
            facingAngleSign += 30.0f;
        }

        sleepTime = (i * 3) + 30;

        posX = player->currentPos.x;
        posY = player->currentPos.y;
        posZ = player->currentPos.z;
        get_screen_coords(gCurrentCameraID, posX, posY, posZ, &iconPosX, &iconPosY, &iconPosZ);
        D_802A24D0 = create_icon(&D_80108A64);
        set_icon_render_pos(D_802A24D0, iconPosX + 36, iconPosY - 63);
    }

    script->varTable[0].s = sleepTime;

    return ApiStatus_DONE2;
}

ApiStatus N(GiveRefundCleanup)(ScriptInstance* script, s32 isInitialCall) {
    BattleStatus* battleStatus = &gBattleStatus;
    Actor* player = battleStatus->playerActor;
    s32 sellValue = gItemTable[battleStatus->selectedItemID].sellValue;

    if (heroes_is_ability_active(player, ABILITY_REFUND) && sellValue > 0) {
        free_icon(D_802A24D0);
    }

    return ApiStatus_DONE2;
}

ApiStatus N(func_802A123C_73330C)(ScriptInstance* script, s32 isInitialCall) {
    Bytecode* args = script->ptrReadPos;
    s32 a = get_variable(script, *args++);
    s32 b = get_variable(script, *args++);
    s32 c = get_variable(script, *args++);
    ItemEntity* item = get_item_entity(script->varTable[14].s);

    item->position.x = a;
    item->position.y = b;
    item->position.z = c;

    return ApiStatus_DONE2;
}

ApiStatus N(func_802A12EC_7333BC)(ScriptInstance* script, s32 isInitialCall) {
    BattleStatus* battleStatus = &gBattleStatus;
    Actor* partner = battleStatus->partnerActor;
    Bytecode* args = script->ptrReadPos;

    if (partner->koDuration == 0) {
        return ApiStatus_DONE2;
    }

    partner->koDuration -= get_variable(script, *args++);
    if (partner->koDuration < 0) {
        partner->koDuration = 0;
    }
    if (partner->koDuration > 0) {
        partner->ptrDefuffIcon->ptrPropertyList[0xF] = partner->koDuration;
    } else {
        partner->koStatus = 0;
        dispatch_event_partner(0x34);
        partner->ptrDefuffIcon->ptrPropertyList[0xF] = 0;
    }

    return ApiStatus_DONE2;
}

ApiStatus N(func_802A1378_733448)(ScriptInstance* script, s32 isInitialCall) {
    Bytecode* args = script->ptrReadPos;
    s32 a = get_variable(script, *args++);
    s32 b = get_variable(script, *args++);
    s32 c = get_variable(script, *args++);
    s32 d = get_variable(script, *args++);

    func_80071090(0, a, b, c, d);

    return ApiStatus_DONE2;
}

ApiStatus N(func_802A1438_733508)(ScriptInstance* script, s32 isInitialCall) {
    Bytecode* args = script->ptrReadPos;
    s32 a = get_variable(script, *args++);
    s32 b = get_variable(script, *args++);
    s32 c = get_variable(script, *args++);
    s32 d = get_variable(script, *args++);

    func_80071090(1, a, b, c, d);

    return ApiStatus_DONE2;
}

#include "common/AddHP.inc.c"

#include "common/AddFP.inc.c"

ApiStatus N(func_802A15A0_733670)(ScriptInstance* script, s32 isInitialCall) {
    Bytecode* args = script->ptrReadPos;
    s32 itemIdx = get_variable(script, *args++);
    StaticItem* item = &gItemTable[itemIdx];
    s32 temp;

    script->varTable[11].s = item->potencyA;
    script->varTable[12].s = item->potencyB;
    script->varTable[13].s = 0;

    if (item->typeFlags & 0x100) {
        script->varTable[13].s = 1;
    }

    temp = 0;
<<<<<<< HEAD
    if((script->varTable[11].s < 0) || (script->varTable[11].s <= 0 && script->varTable[12].s < 0)) {
=======
    if ((script->varTable[11] < 0) || (script->varTable[11] <= 0 && script->varTable[12] < 0)) {
>>>>>>> e61e67ea
        temp = 1;
    }

    script->varTable[15].s = temp;

    return ApiStatus_DONE2;
}

Script N(UseItemWithEffect) = SCRIPT({
    if (SI_VAR(1) == 0) {
        UseCamPreset(69);
        sleep 10;

        PlaySoundAtActor(ACTOR_PLAYER, SOUND_UNKNOWN_208D);
        SetAnimation(ACTOR_PLAYER, 0, ANIM_GOT_ITEM);
        GetActorPos(ACTOR_PLAYER, $x, $y, $z);
        $x += 18;
        SetActorSpeed(ACTOR_PLAYER, 4.0);
        SetGoalPos(ACTOR_PLAYER, $x, $y, $z);
        PlayerRunToGoal(ACTOR_PLAYER);

        $y += 45;
        $effectY = $y;
        $effectY += 10;
        $effectY += 2;
        PlayEffect(0x33, 1, $x, $effectY, $z, 1.0, 30, 0, 0, 0, 0, 0, 0, 0);
        MakeItemEntity(SI_VAR(10), $x, $y, $z, 1, 0);
        SI_VAR(10) = $x;

        N(GiveRefund)();
        sleep $x;

        sleep 15;

        N(GiveRefundCleanup)();
        RemoveItemEntity(SI_VAR(10));
    } else {
        GetActorPos(ACTOR_PLAYER, $x, $y, $z);
        PlaySoundAtActor(ACTOR_PLAYER, SOUND_UNKNOWN_208D);
        SetAnimation(ACTOR_PLAYER, 0, ANIM_GOT_ITEM);
        sleep 4;

        $y += 45;
        $effectY = $y;
        $effectY += 10;
        $effectY += 2;
        PlayEffect(0x33, 1, $x, $effectY, $z, 1.0, 30, 0, 0, 0, 0, 0, 0, 0);
        MakeItemEntity(SI_VAR(10), $x, $y, $z, 1, 0);
        SI_VAR(10) = $x;

        sleep 15;
        RemoveItemEntity(SI_VAR(10));
    }
});

Script N(UseItem) = SCRIPT({
    UseCamPreset(19);
    SetBattleCamTarget(-85, 1, 0);
    SetBattleCamOffsetZ(41);
    SetBattleCamZoom(248);
    MoveBattleCamOver(30);
    sleep 10;

    SetAnimation(ACTOR_PLAYER, 0, ANIM_GOT_ITEM);
    GetActorPos(ACTOR_PLAYER, $x, $y, $z);
    $y += 45;
    MakeItemEntity(SI_VAR(10), $x, $y, $z, 1, 0);
    SI_VAR(14) = $x;

    N(GiveRefund)();
    sleep $x;

    sleep 15;

    N(GiveRefundCleanup)();
    RemoveItemEntity(SI_VAR(14));
});

Script N(PlayerGoHome) = SCRIPT({
    UseIdleAnimation(ACTOR_PLAYER, 0);
    SetGoalToHome(ACTOR_PLAYER);
    SetActorSpeed(ACTOR_PLAYER, 8.0);
    SetAnimation(ACTOR_PLAYER, 0, ANIM_RUNNING);
    PlayerRunToGoal(ACTOR_PLAYER);

    SetAnimation(ACTOR_PLAYER, 0, ANIM_10002);
    UseIdleAnimation(ACTOR_PLAYER, 1);
});

Script N(EatItem) = SCRIPT({
    spawn {
        loop 4 {
            PlaySoundAtActor(ACTOR_PLAYER, SOUND_UNKNOWN_2095);
            sleep 10;
        }
    }
    SetAnimation(ACTOR_PLAYER, 0, ANIM_EAT);
    sleep 45;
});

Script N(DrinkItem) = SCRIPT({
    spawn {
        loop 4 {
            PlaySoundAtActor(ACTOR_PLAYER, SOUND_UNKNOWN_2095);
            sleep 10;
        }
    }
    SetAnimation(ACTOR_PLAYER, 0, ANIM_DRINK);
    sleep 45;
});<|MERGE_RESOLUTION|>--- conflicted
+++ resolved
@@ -134,11 +134,7 @@
     }
 
     temp = 0;
-<<<<<<< HEAD
-    if((script->varTable[11].s < 0) || (script->varTable[11].s <= 0 && script->varTable[12].s < 0)) {
-=======
-    if ((script->varTable[11] < 0) || (script->varTable[11] <= 0 && script->varTable[12] < 0)) {
->>>>>>> e61e67ea
+    if ((script->varTable[11].s < 0) || (script->varTable[11].s <= 0 && script->varTable[12].s < 0)) {
         temp = 1;
     }
 
