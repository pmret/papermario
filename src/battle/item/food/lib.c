--- conflicted
+++ resolved
@@ -125,10 +125,7 @@
     Bytecode* args = script->ptrReadPos;
     s32 itemIdx = get_variable(script, *args++);
     StaticItem* item = &gItemTable[itemIdx];
-<<<<<<< HEAD
-=======
     s32 temp;
->>>>>>> 1c0d26e6
 
     script->varTable[11] = item->potencyA;
     script->varTable[12] = item->potencyB;
@@ -138,17 +135,12 @@
         script->varTable[13] = 1;
     }
 
-<<<<<<< HEAD
-    script->varTable[15] = (script->varTable[11] < 0) ||
-                           (script->varTable[11] <= 0 && script->varTable[12] < 0);
-=======
     temp = 0;
     if((script->varTable[11] < 0) || (script->varTable[11] <= 0 && script->varTable[12] < 0)) {
         temp = 1;
     }
 
     script->varTable[15] = temp;
->>>>>>> 1c0d26e6
 
     return ApiStatus_DONE2;
 }
