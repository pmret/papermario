#include "battle/battle.h"
#include "hud_element.h"
#include "battle/action_cmd.h"
#include "sprite/player.h"

#include "sprite/npc/Goompa.h"
#include "sprite/npc/BattleGoombario.h"
#include "sprite/npc/BattleKooper.h"
#include "sprite/npc/BattleBombette.h"
#include "sprite/npc/BattleParakarry.h"
#include "sprite/npc/BattleBow.h"
#include "sprite/npc/BattleWatt.h"
#include "sprite/npc/BattleSushie.h"
#include "sprite/npc/BattleLakilester.h"
#include "sprite/npc/Twink.h"

extern HudScript HES_YellowArrow;

extern HudScript HES_MenuFlee;
extern HudScript HES_MenuFleeDisabled;
extern HudScript HES_MenuDefend;
extern HudScript HES_MenuDefendDisabled;
extern HudScript HES_MenuStrategies;
extern HudScript HES_MenuStrategiesDisabled;
extern HudScript HES_MenuPouch;
extern HudScript HES_MenuPouchDisabled;
extern HudScript HES_MenuDoNothing;
extern HudScript HES_MenuDoNothingDisabled;

extern HudScript HES_Kooper;
extern HudScript HES_Bombette;
extern HudScript HES_Partner0;
extern HudScript HES_Partner0Disabled;
extern HudScript HES_Goombario;
extern HudScript HES_GoombarioDisabled;
extern HudScript HES_KooperDisabled;
extern HudScript HES_BombetteDisabled;
extern HudScript HES_Parakarry;
extern HudScript HES_ParakarryDisabled;
extern HudScript HES_Bow;
extern HudScript HES_BowDisabled;
extern HudScript HES_Watt;
extern HudScript HES_WattDisabled;
extern HudScript HES_Sushie;
extern HudScript HES_SushieDisabled;
extern HudScript HES_Lakilester;
extern HudScript HES_LakilesterDisabled;
extern HudScript HES_PartnerA;
extern HudScript HES_PartnerADisabled;

extern HudScript HES_MenuBoots1;
extern HudScript HES_MenuBoots1Disabled;
extern HudScript HES_MenuBoots2;
extern HudScript HES_MenuBoots2Disabled;
extern HudScript HES_MenuBoots3;
extern HudScript HES_MenuBoots3Disabled;

extern HudScript HES_MenuHammer1;
extern HudScript HES_MenuHammer1Disabled;
extern HudScript HES_MenuHammer2;
extern HudScript HES_MenuHammer2Disabled;
extern HudScript HES_MenuHammer3;
extern HudScript HES_MenuHammer3Disabled;

extern HudScript HES_MenuItem;
extern HudScript HES_MenuItemDisabled;

extern HudScript HES_MenuStarPower;
extern HudScript HES_MenuStarPowerDisabled;

extern HudScript HES_Eldstar;
extern HudScript HES_EldstarDisabled;
extern HudScript HES_Mamar;
extern HudScript HES_MamarDisabled;
extern HudScript HES_Skolar;
extern HudScript HES_SkolarDisabled;
extern HudScript HES_Muskular;
extern HudScript HES_MuskularDisabled;
extern HudScript HES_Misstar;
extern HudScript HES_MisstarDisabled;
extern HudScript HES_Klevar;
extern HudScript HES_KlevarDisabled;
extern HudScript HES_Kalmar;
extern HudScript HES_KalmarDisabled;
extern HudScript HES_StarBeam;
extern HudScript HES_StarBeamDisabled;
extern HudScript HES_PeachBeam;
extern HudScript HES_PeachBeamDisabled;

extern HudScript HES_MoveDiamond;
extern HudScript HES_MoveDiamond_disabled;
extern HudScript HES_MoveBlueOrb;
extern HudScript HES_MoveBlueOrbDisabled;
extern HudScript HES_MoveGreenOrb;
extern HudScript HES_MoveGreenOrbDisabled;
extern HudScript HES_MoveRedOrb;
extern HudScript HES_MoveRedOrbDisabled;

extern HudScript HES_GreenArrowDown;
extern HudScript HES_GreenArrowUp;
extern HudScript HES_HandPointer;
extern HudScript HES_HandPointDownLoop;
extern HudScript HES_HandPointLeftLoop;

extern HudScript HES_FPCost;
extern HudScript HES_FPCostReduced;
extern HudScript HES_FPCostReducedTwice;
extern HudScript HES_POWCost;
extern HudScript HES_POWCostReduced;
extern HudScript HES_POWCostReducedTwice;
extern HudScript HES_StatusFlower;
extern HudScript HES_NotEnoughFP;
extern HudScript HES_NotEnoughPOW;
extern HudScript HES_ProjectorBeam;
extern HudScript HES_ProjectorReel;
extern HudScript HES_ProjectorSpot;
extern HudScript HES_SwapArrowLeft;
extern HudScript HES_SwapArrowRight;
extern HudScript HES_SwapBackground;
extern HudScript HES_SwapZ;

extern IconHudScriptPair gItemHudScripts[];

#if !VERSION_JP
s16 D_802AB340[] = { 28, 40 };

s16 D_802AB344[] = { 0, -2 };
#endif

IconHudScriptPair battle_menu_JumpHudScripts[] = {
    { &HES_MenuBoots1Disabled, &HES_MenuBoots1Disabled },
    { &HES_MenuBoots1, &HES_MenuBoots1Disabled },
    { &HES_MenuBoots2, &HES_MenuBoots2Disabled },
    { &HES_MenuBoots3, &HES_MenuBoots3Disabled },
};

IconHudScriptPair battle_menu_HammerHudScripts[] = {
    { &HES_MenuHammer1Disabled, &HES_MenuHammer1Disabled },
    { &HES_MenuHammer1, &HES_MenuHammer1Disabled },
    { &HES_MenuHammer2, &HES_MenuHammer2Disabled },
    { &HES_MenuHammer3, &HES_MenuHammer3Disabled  },
};

IconHudScriptPair battle_menu_ItemHudScripts = { &HES_MenuItem, &HES_MenuItemDisabled };

IconHudScriptPair battle_menu_StarPowerHudScripts = { &HES_MenuStarPower, &HES_MenuStarPowerDisabled };

//TODO retype to IconHudScriptPair[]
HudScript* battle_menu_StarPowerMovesHudScripts[] = {
    &HES_MenuStarPower, &HES_MenuStarPowerDisabled,
    &HES_Eldstar, &HES_EldstarDisabled,
    &HES_Mamar, &HES_MamarDisabled,
    &HES_Skolar, &HES_SkolarDisabled,
    &HES_Muskular, &HES_MuskularDisabled,
    &HES_Misstar, &HES_MisstarDisabled,
    &HES_Klevar, &HES_KlevarDisabled,
    &HES_Kalmar, &HES_KalmarDisabled,
    &HES_StarBeam, &HES_StarBeamDisabled,
    &HES_PeachBeam, &HES_PeachBeamDisabled,
    &HES_MenuStarPower, &HES_MenuStarPowerDisabled,
    &HES_MenuStarPower, &HES_MenuStarPowerDisabled,
};

HudScript* battle_menu_PartnerHudScripts[] = {
    &HES_Partner0, &HES_Goombario, &HES_Kooper, &HES_Bombette,
    &HES_Parakarry, &HES_Partner0, &HES_Watt, &HES_Sushie,
    &HES_Lakilester, &HES_Bow, &HES_PartnerA, &HES_PartnerA,
    &HES_PartnerA, &HES_PartnerA, &HES_PartnerA, &HES_PartnerA
};

HudScript* battle_menu_DisabledPartnerHudScripts[] = {
    &HES_Partner0Disabled, &HES_GoombarioDisabled, &HES_KooperDisabled, &HES_BombetteDisabled,
    &HES_ParakarryDisabled, &HES_Partner0Disabled, &HES_WattDisabled, &HES_SushieDisabled,
    &HES_LakilesterDisabled, &HES_BowDisabled, &HES_PartnerADisabled, &HES_PartnerADisabled,
    &HES_PartnerADisabled, &HES_PartnerADisabled, &HES_PartnerADisabled, &HES_PartnerADisabled
};

IconHudScriptPair battle_menu_StrategiesHudScript = { &HES_MenuStrategies, &HES_MenuStrategiesDisabled };

IconHudScriptPair battle_menu_DoNothingHudScripts = { &HES_MenuDoNothing, &HES_MenuDoNothingDisabled };

IconHudScriptPair battle_menu_FleeHudScripts = { &HES_MenuFlee, &HES_MenuFleeDisabled };

#if VERSION_JP
IconHudScriptPair battle_menu_PouchHudScripts = { &HES_MenuPouch, &HES_MenuPouchDisabled };
#endif

s32 BattleMenu_LeftJustMessages[] = {
#if VERSION_JP
    MSG_Menus_JP_0049,
    MSG_Menus_JP_0048,
    MSG_Menus_JP_004F,
#else
    MSG_Menus_Jump,
    MSG_Menus_Hammer,
    MSG_Menus_Items,
#endif
    MSG_Menus_RunAway,
    MSG_Menus_Defense,
    MSG_Menus_ChangeMember,
    MSG_Menus_Abilities,
    MSG_Menus_Strategies,
    MSG_Menus_StarSpirits,
    MSG_Menus_DoNothing,
    MSG_Menus_ActLater,
    MSG_Menus_Focus,
};

s32 BattleMenu_CenteredMessages[] = {
    MSG_Menus_Jump_Centered,
    MSG_Menus_Hammer_Centered,
    MSG_Menus_Items_Centered,
    MSG_Menus_RunAway_Centered,
    MSG_Menus_Defense_Centered,
    MSG_Menus_ChangeMember_Centered,
    MSG_Menus_Abilities_Centered,
    MSG_Menus_Strategies_Centered,
    MSG_Menus_StarSpirits_Centered,
    MSG_Menus_DoNothing_Centered,
    MSG_Menus_ActLater_Centered,
    MSG_Menus_Focus_Centered,
};

s32 BattleMenu_CategoryForSubmenu[] = {
    [BTL_MENU_TYPE_JUMP]            MOVE_TYPE_JUMP,
    [BTL_MENU_TYPE_SMASH]           MOVE_TYPE_HAMMER,
    [BTL_MENU_TYPE_ITEMS]           MOVE_TYPE_ITEMS,
    [BTL_MENU_TYPE_RUN_AWAY]        MOVE_TYPE_6,
    [BTL_MENU_TYPE_DEFEND]          MOVE_TYPE_3,
    [BTL_MENU_TYPE_CHANGE_PARTNER]  MOVE_TYPE_SWITCH,
    [BTL_MENU_TYPE_ABILITY]         0x1A,
    [BTL_MENU_TYPE_STRATEGIES]      MOVE_TYPE_3,
    [BTL_MENU_TYPE_STAR_POWERS]     0x34,
    [BTL_MENU_TYPE_DO_NOTHING]      0x39,
    [BTL_MENU_TYPE_ACT_LATER]       0x31,
    [BTL_MENU_TYPE_PARTNER_FOCUS]   0x37
};

AnimID BattleMenu_PartnerThinkAnims[] = {
    [PARTNER_GOOMBARIO]  ANIM_BattleGoombario_Think,
    [PARTNER_KOOPER]     ANIM_BattleKooper_Think,
    [PARTNER_BOMBETTE]   ANIM_BattleBombette_Think,
    [PARTNER_PARAKARRY]  ANIM_BattleParakarry_Think,
    [PARTNER_GOOMPA]     ANIM_Goompa_Idle,
    [PARTNER_WATT]       ANIM_BattleWatt_Think,
    [PARTNER_SUSHIE]     ANIM_BattleSushie_Think,
    [PARTNER_LAKILESTER] ANIM_BattleLakilester_Run,
    [PARTNER_BOW]        ANIM_BattleBow_Still,
    [PARTNER_GOOMBARIA]  0,
    [PARTNER_TWINK]      0,
    0x00000000,
    0x00000000
};

AnimID BattleMenu_PartnerIdleAnims[] = {
    [PARTNER_GOOMBARIO]  ANIM_BattleGoombario_Walk,
    [PARTNER_KOOPER]     ANIM_BattleKooper_Walk,
    [PARTNER_BOMBETTE]   ANIM_BattleBombette_Walk,
    [PARTNER_PARAKARRY]  ANIM_BattleParakarry_Walk,
    [PARTNER_GOOMPA]     ANIM_Goompa_Walk,
    [PARTNER_WATT]       ANIM_BattleWatt_Walk,
    [PARTNER_SUSHIE]     ANIM_BattleSushie_Walk,
    [PARTNER_LAKILESTER] ANIM_BattleLakilester_Walk,
    [PARTNER_BOW]        ANIM_BattleBow_Walk,
    [PARTNER_GOOMBARIA]  0,
    [PARTNER_TWINK]      0,
    0x00000000,
    0x00000000
};

HudScript* battle_menu_PartnerMoveHudScripts[10][10] = {
    [PARTNER_GOOMBARIO]  { &HES_Goombario, &HES_GoombarioDisabled, &HES_MoveDiamond, &HES_MoveDiamond_disabled, &HES_MoveBlueOrb, &HES_MoveBlueOrbDisabled, &HES_MoveGreenOrb, &HES_MoveGreenOrbDisabled, &HES_MoveRedOrb, &HES_MoveRedOrbDisabled },
    [PARTNER_KOOPER]     { &HES_Kooper, &HES_KooperDisabled, &HES_MoveDiamond, &HES_MoveDiamond_disabled, &HES_MoveBlueOrb, &HES_MoveBlueOrbDisabled, &HES_MoveGreenOrb, &HES_MoveGreenOrbDisabled, &HES_MoveRedOrb, &HES_MoveRedOrbDisabled },
    [PARTNER_BOMBETTE]   { &HES_Bombette, &HES_BombetteDisabled, &HES_MoveDiamond, &HES_MoveDiamond_disabled, &HES_MoveBlueOrb, &HES_MoveBlueOrbDisabled, &HES_MoveGreenOrb, &HES_MoveGreenOrbDisabled, &HES_MoveRedOrb, &HES_MoveRedOrbDisabled },
    [PARTNER_PARAKARRY]  { &HES_Parakarry, &HES_ParakarryDisabled, &HES_MoveDiamond, &HES_MoveDiamond_disabled, &HES_MoveBlueOrb, &HES_MoveBlueOrbDisabled, &HES_MoveGreenOrb, &HES_MoveGreenOrbDisabled, &HES_MoveRedOrb, &HES_MoveRedOrbDisabled },
    [PARTNER_GOOMPA]     { &HES_Partner0, &HES_Partner0Disabled, &HES_MoveDiamond, &HES_MoveDiamond_disabled, &HES_MoveBlueOrb, &HES_MoveBlueOrbDisabled, &HES_MoveGreenOrb, &HES_MoveGreenOrbDisabled, &HES_MoveRedOrb, &HES_MoveRedOrbDisabled },
    [PARTNER_WATT]       { &HES_Watt, &HES_WattDisabled, &HES_MoveDiamond, &HES_MoveDiamond_disabled, &HES_MoveBlueOrb, &HES_MoveBlueOrbDisabled, &HES_MoveGreenOrb, &HES_MoveGreenOrbDisabled, &HES_MoveRedOrb, &HES_MoveRedOrbDisabled },
    [PARTNER_SUSHIE]     { &HES_Sushie, &HES_SushieDisabled, &HES_MoveDiamond, &HES_MoveDiamond_disabled, &HES_MoveBlueOrb, &HES_MoveBlueOrbDisabled, &HES_MoveGreenOrb, &HES_MoveGreenOrbDisabled, &HES_MoveRedOrb, &HES_MoveRedOrbDisabled },
    [PARTNER_LAKILESTER] { &HES_Lakilester, &HES_LakilesterDisabled, &HES_MoveDiamond, &HES_MoveDiamond_disabled, &HES_MoveBlueOrb, &HES_MoveBlueOrbDisabled, &HES_MoveGreenOrb, &HES_MoveGreenOrbDisabled, &HES_MoveRedOrb, &HES_MoveRedOrbDisabled },
    [PARTNER_BOW]        { &HES_Bow, &HES_BowDisabled, &HES_MoveDiamond, &HES_MoveDiamond_disabled, &HES_MoveBlueOrb, &HES_MoveBlueOrbDisabled, &HES_MoveGreenOrb, &HES_MoveGreenOrbDisabled, &HES_MoveRedOrb, &HES_MoveRedOrbDisabled },
};

IconHudScriptPair battle_menu_PeachStarPowerHudScripts = { &HES_MenuStarPower, &HES_MenuStarPowerDisabled };

s32 D_802AB728[] = {
    MSG_Menus_Focus_Centered,
};

IconHudScriptPair battle_menu_TwinkStarPowerHudScripts = { &HES_MenuStarPower, &HES_MenuStarPowerDisabled };

s32 D_802AB734[] = {
    MSG_Menus_Dash_Centered,
};

s32 PartnerNameMessages[] = {
    MSG_NONE,
    MSG_Menus_Party_Goombario,
    MSG_Menus_Party_Kooper,
    MSG_Menus_Party_Bombette,
    MSG_Menus_Party_Parakarry,
    MSG_Menus_Party_Goompa,
    MSG_Menus_Party_Watt,
    MSG_Menus_Party_Sushie,
    MSG_Menus_Party_Lakilester,
    MSG_Menus_Party_Bow,
    MSG_Menus_Party_Goombaria,
    MSG_Menus_Party_Twink,
    MSG_Menus_Party_Peach,
    MSG_NONE
};

BSS s32 D_802ACC60;
BSS s32 BattleMenu_TargetPointerAlpha;
BSS s32 BattleMenu_TargetNameOffsetX; // used to animate the position of the target name box
BSS s32 BattleMenu_SwapDelay; // delay before the player and partner can swap after the main menu is opened
BSS s32 BattleMenu_TargetHudElems[MAX_ENEMY_ACTORS];
BSS PopupMenu D_802ACCD0;
BSS s8 BattleMenuState;
BSS s8 D_802AD001;
BSS s8 BattleMenu_CurPos;
BSS s8 BattleMenu_PrevPos;
BSS s8 D_802AD004;
BSS s16 D_802AD006;
BSS s16 BattleMenuAlpha;
BSS s16 D_802AD00A;
#if !VERSION_IQUE
BSS s16 D_802AD00C; // unused?
#endif
BSS s32 D_802AD010[6];
BSS s32 D_802AD028[6];
BSS s32 D_802AD040;
BSS s32 D_802AD044;
BSS s32 D_802AD048;
BSS s32 D_802AD04C;
BSS s32 D_802AD050;
BSS s32 D_802AD054;
BSS s32 D_802AD058;
BSS s32 D_802AD05C;
BSS s32 BattleMenu_BasePosX;
BSS s32 BattleMenu_BasePosY;
BSS s8 BattleMenuDisableMsg;
BSS s8 BattleMenu_MinIdx;
BSS s8 BattleMenu_MaxIdx;
BSS s8 BattleMenu_HomePos;
BSS f32 BattleMenu_WheelAngle;
BSS f32 D_802AD070;
#if !VERSION_IQUE
BSS s32 D_802AD074; // unused?
#endif
BSS HudScript* BattleMenu_HudScripts[6];
BSS s32 BattleMenu_TitleMessages[6];
BSS s32 D_802AD0A8;
BSS s32 BattleMenu_NumOptions;
BSS s32 D_802AD0B0;
#if !VERSION_IQUE
BSS s32 D_802AD0B4; // unused?
#endif
BSS s32 battle_menu_submenuIDs[6];
BSS s32 BattleMenu_OptionEnabled[6];
BSS s32 battle_menu_isMessageDisabled[6];
BSS s32 D_802AD100;
BSS s32 BattleMenu_ShowSwapIcons;
BSS s8 battle_menu_moveState;
BSS s8 battle_menu_moveCursorPos;
BSS s8 D_802AD10A;
BSS s8 D_802AD10B;
BSS s8 battle_menu_moveScrollLine;
BSS s8 D_802AD10D;
BSS s8 D_802AD10E;
BSS s8 D_802AD10F;
BSS s16 battle_menu_moveScrollOffset;
BSS s16 D_802AD112;
BSS s16 BattleMenu_Moves_TextColor;
BSS s16 BattleMenu_Moves_TextAlpha;
BSS HudElemID BattleMenu_Moves_CursorID;
BSS HudElemID BattleMenu_Moves_UpArrowID;
BSS HudElemID BattleMenu_Moves_DownArrowID;
#if !VERSION_IQUE
BSS s32 D_802AD124; // unused?
#endif
BSS HudElemID BattleMenu_Moves_OptionIDs[24];
BSS HudElemID BattleMenu_Moves_TitleID;
#if !VERSION_IQUE
BSS s32 D_802AD18C; // unused?
#endif
BSS HudElemID BattleMenu_Moves_OptionCostUnitIDs[24];
BSS s16 BattleMenu_Moves_PosX;
BSS s16 BattleMenu_Moves_PosY;
#if !VERSION_IQUE
BSS s32 D_802AD1F4; // unused?
#endif
BSS s32 BattleMenu_Moves_OptionIndexMap[24];
BSS s32 D_802AD258;
#if !VERSION_IQUE
BSS s32 D_802AD25C; // unused?
#endif
BSS HudScript* battle_menu_moveOptionIconScripts[24];
BSS s32 battle_menu_moveOptionNames[24];
BSS s32 battle_menu_moveOptionDisplayCosts[24];
BSS s32 battle_menu_moveOptionDisplayCostReductions[24];
BSS s32 battle_menu_moveOptionDisplayCostReductionColors[24];
BSS s32 battle_menu_moveOptionBPCosts[24];
BSS s32 BattleMenu_UsingSpiritsSubmenu;
BSS s32 BattleMenu_Moves_OptionCount;
BSS s32 D_802AD4A8;
#if !VERSION_IQUE
BSS s32 D_802AD4AC; // unused?
#endif
BSS s32 BattleMenu_Moves_OptionIndices[24];
BSS s32 BattleMenu_Moves_OptionEnabled[24];
BSS s32 BattleMenu_Moves_OptionDescMessages[24];
BSS s8 BattleMenu_Moves_OptionSortPriority[24];
BSS s8 BattleMenu_Moves_OptionCantUseMessages[24];
BSS s32 battle_menu_moveOptionActive;
BSS s8 BattleSubmenuStratsState;
BSS s8 StratsMenuPos;
BSS s8 OldStratsMenuPos;
BSS s8 ShowingErrorMessage;
BSS s8 D_802AD608;
BSS s8 D_802AD609;
BSS s8 StratsMenuLines;
BSS s8 D_802AD60B;
BSS s16 D_802AD60C;
BSS s16 D_802AD60E;
BSS s16 D_802AD610;
BSS s16 D_802AD612;
BSS s8 D_802AD614;
BSS s32 D_802AD618;
BSS HudElemID HID_GreenArrowUp;
BSS HudElemID HID_GreenArrowDown;
BSS s32 D_802AD624;

#if VERSION_IQUE
#define TABMAX 5
#else
#define TABMAX 6
#endif

BSS s32 D_802AD628[5];
BSS s16 D_802AD63C;
BSS s16 D_802AD63E;
BSS HudScript* D_802AD640[TABMAX];
BSS s32 D_802AD658[5]; // msg IDs
BSS s32 D_802AD66C;
BSS s32 StratsMenuLastPos;

#if !VERSION_IQUE
BSS s32 D_802AD674; // unused?
#endif
BSS s32 D_802AD678[TABMAX];
BSS s32 D_802AD690[TABMAX]; // strats options enabled
BSS s32 D_802AD6A8[TABMAX];
BSS s32 D_802AD6C0[5];
BSS s32 D_802AD6D4;

void create_battle_popup_menu(PopupMenu* popup);

s32 get_player_anim_for_status(s32 animID);
void btl_menu_moves_draw_content(void* data, s32 x, s32 y);
void btl_menu_moves_show_title(void* data, s32 x, s32 y);
void btl_menu_moves_show_icon(void* data, s32 x, s32 y);
void btl_menu_moves_show_desc(void* data, s32 x, s32 y);
void btl_menu_moves_show_error(void* data, s32 x, s32 y);
void btl_menu_strats_draw_content(void* data, s32 x, s32 y);
void btl_menu_strats_show_title(void* data, s32 x, s32 y);
void btl_menu_strats_show_desc(void* data, s32 x, s32 y);
void btl_menu_strats_show_error(void* data, s32 x, s32 y);

void func_80263300(void);
void func_80263268(void);
void btl_init_menu_partner(void);
void func_800F52BC(void);
void func_800F16CC(void);

void btl_init_menu_boots(void);
void btl_init_menu_hammer(void);

void btl_main_menu_init(void) {
    D_802AD006 = 255;
    BattleMenuAlpha = 255;
    BattleMenuState = BTL_MENU_STATE_CREATE;
    BattleMenuDisableMsg = -1;
}

// btl_main_menu_hide? (after begin targeting)
void func_802A1030(void) {
    D_802AD001 = 3;
    BattleMenuState = BTL_MENU_STATE_UNK_A;
}

// (after submenu closed/cancelled)
void func_802A1050(void) {
    BattleMenuState = BTL_MENU_STATE_ACCEPT_INPUT;
    D_802AD006 = 255;
    BattleMenuAlpha = 255;
}

// btl_main_menu_show? (canceling targeting -> main menu)
void func_802A1078(void) {
    BattleMenuAlpha = 255;
    BattleMenuState = BTL_MENU_STATE_UNK_14;
}

// btl_main_menu_show? (canceling targeting -> submenu)
void func_802A1098(void) {
    BattleMenuAlpha = 100;
    BattleMenuState = BTL_MENU_STATE_UNK_1E;
}

void btl_main_menu_destroy(void) {
    s32 i;

    for (i = 0; i < BattleMenu_NumOptions; i++) {
        s32* icons1 = D_802AD010;
        s32* icons2 = D_802AD028;

        hud_element_free(icons1[i]);
        hud_element_free(icons2[i]);
    }

    hud_element_free(D_802AD040);
    hud_element_free(D_802AD044);
    hud_element_free(D_802AD048);
    hud_element_free(D_802AD04C);
    hud_element_free(D_802AD05C);
    hud_element_free(D_802AD050);
    hud_element_free(D_802AD054);
    hud_element_free(D_802AD058);
}

s32 btl_main_menu_update(void) {
    BattleStatus* battleStatus = &gBattleStatus;
    f32 theta;
    HudElemID hid;
    s32 i;
    f32 x, y;
    s32 l, t;

    switch (BattleMenuState) {
        case BTL_MENU_STATE_CREATE:
            BattleMenu_BasePosX = 54;
            BattleMenu_BasePosY = 173;
            D_802AD070 = 0.3f;
            D_802AD004 = 0;
            BattleMenu_HomePos = D_802AD0B0;
            BattleMenu_MinIdx = 0;
            BattleMenu_MinIdx -= D_802AD0B0;
            BattleMenu_MaxIdx = BattleMenu_NumOptions - 1;
            BattleMenu_MaxIdx -= D_802AD0B0;

            for (i = 0; i < BattleMenu_NumOptions; i++) {
                D_802AD010[i] = hid = hud_element_create(BattleMenu_HudScripts[i]);
                hud_element_set_render_depth(hid, 5);
                hud_element_set_flags(hid, HUD_ELEMENT_FLAG_FILTER_TEX);
                hud_element_set_flags(hid, HUD_ELEMENT_FLAG_80);
                hud_element_set_flags(hid, HUD_ELEMENT_FLAG_DISABLED);
                hud_element_set_scale(hid, 0.75f);

                D_802AD028[i] = hid = hud_element_create(&HES_ProjectorSpot);
                hud_element_create_transform_B(hid);
                hud_element_set_render_depth(hid, 10);
                hud_element_set_flags(hid, HUD_ELEMENT_FLAG_80);
                hud_element_set_flags(hid, HUD_ELEMENT_FLAG_FILTER_TEX);
                hud_element_set_flags(hid, HUD_ELEMENT_FLAG_DISABLED);
            }

            D_802AD040 = hid = hud_element_create(&HES_ProjectorSpot);
            hud_element_create_transform_B(hid);
            hud_element_set_render_depth(hid, 7);
            hud_element_set_flags(hid, HUD_ELEMENT_FLAG_80);
            hud_element_set_flags(hid, HUD_ELEMENT_FLAG_FILTER_TEX);
            hud_element_set_flags(hid, HUD_ELEMENT_FLAG_DISABLED);

            D_802AD044 = hid = hud_element_create(&HES_ProjectorReel);
            hud_element_create_transform_B(hid);
            hud_element_set_render_depth(hid, 0);
            hud_element_set_render_pos(hid, 40, 212);
            hud_element_set_tint(hid, 0, 91, 127);
            hud_element_set_transform_rotation_pivot(hid, 16, -16);
            hud_element_set_flags(hid, HUD_ELEMENT_FLAG_80);
            hud_element_clear_flags(hid, HUD_ELEMENT_FLAG_FILTER_TEX);
            hud_element_set_alpha(hid, 240);

            D_802AD048 = hid = hud_element_create(&HES_ProjectorReel);
            hud_element_create_transform_B(hid);
            hud_element_set_render_depth(hid, 2);
            hud_element_set_render_pos(hid, 39, 212);
            hud_element_set_tint(hid, 0, 91, 127);
            hud_element_set_transform_rotation_pivot(hid, 16, -16);
            hud_element_set_flags(hid, HUD_ELEMENT_FLAG_80);
            hud_element_clear_flags(hid, HUD_ELEMENT_FLAG_FILTER_TEX);
            hud_element_set_alpha(hid, 240);

            D_802AD04C = hid = hud_element_create(&HES_ProjectorBeam);
            hud_element_create_transform_B(hid);
            hud_element_set_render_depth(hid, 20);
            hud_element_set_render_pos(hid, 78, 178);
            hud_element_set_tint(hid, 255, 255, 255);
            hud_element_set_transform_rotation_pivot(hid, 0, 0);
            hud_element_set_transform_rotation(hid, 0.0f, 0.0f, -45.0f);
            hud_element_set_alpha(hid, 200);
            hud_element_set_flags(hid, HUD_ELEMENT_FLAG_80);
            hud_element_set_flags(hid, HUD_ELEMENT_FLAG_FILTER_TEX);
            hud_element_set_flags(hid, HUD_ELEMENT_FLAG_DISABLED);

            D_802AD05C = hid = hud_element_create(&HES_SwapBackground);
            hud_element_set_render_depth(hid, 0);
            hud_element_set_render_pos(hid, 97, 208);
            hud_element_set_tint(hid, 255, 255, 255);
            hud_element_set_flags(hid, HUD_ELEMENT_FLAG_80);
            hud_element_clear_flags(hid, HUD_ELEMENT_FLAG_FILTER_TEX);
            hud_element_set_alpha(hid, 230);

            D_802AD050 = hid = hud_element_create(&HES_SwapZ);
            hud_element_set_render_depth(hid, 5);
            hud_element_clear_flags(hid, HUD_ELEMENT_FLAG_FILTER_TEX);
            hud_element_set_flags(hid, HUD_ELEMENT_FLAG_80);
            hud_element_set_render_pos(hid, 94, 209);

            D_802AD054 = hid = hud_element_create(&HES_SwapArrowLeft);
            hud_element_set_render_depth(hid, 5);
            hud_element_clear_flags(hid, HUD_ELEMENT_FLAG_FILTER_TEX);
            hud_element_set_flags(hid, HUD_ELEMENT_FLAG_80);
            hud_element_set_render_pos(hid, 81, 210);

            D_802AD058 = hid = hud_element_create(&HES_SwapArrowRight);
            hud_element_set_render_depth(hid, 5);
            hud_element_clear_flags(hid, HUD_ELEMENT_FLAG_FILTER_TEX);
            hud_element_set_flags(hid, HUD_ELEMENT_FLAG_80);
            hud_element_set_render_pos(hid, 102, 210);
            D_802AD00A = 100;
            D_802AD001 = 3;
            BattleMenuState = BTL_MENU_STATE_UNK_1;
            BattleMenu_WheelAngle = theta = D_802AD100 * 28;
            break;
        case BTL_MENU_STATE_UNK_1:
            D_802AD00A = (D_802AD001 * 100) / 3;

            switch (D_802AD001) {
                case 1:
                    if (D_802AD001 == 1) {
                        hid = D_802AD04C;
                        hud_element_clear_flags(hid, HUD_ELEMENT_FLAG_DISABLED);
                    }
                default:
                    D_802AD001--;
                    break;
                case 0:
                    BattleMenu_CurPos = 0;
                    BattleMenu_PrevPos = 0;
                    BattleMenu_WheelAngle = theta = D_802AD100 * 28;
                    for (i = 0; i < BattleMenu_NumOptions; i++, theta += 28.0f) {
                        x = 0.0f;
                        y = 0.0f;
                        add_vec2D_polar(&x, &y, 87.0f, theta);

                        l = BattleMenu_BasePosX + x;
                        t = BattleMenu_BasePosY + y;
                        hid = D_802AD010[i];
                        hud_element_set_render_pos(hid, l, t);
                        hud_element_clear_flags(hid, HUD_ELEMENT_FLAG_DISABLED);

                        hid = D_802AD028[i];
                        hud_element_set_render_pos(hid, l, t);
                        hud_element_set_alpha(hid, 100);
                        hud_element_clear_flags(hid, HUD_ELEMENT_FLAG_DISABLED);
                    }

                    x = 0.0f;
                    y = 0.0f;
                    theta = D_802AD100 * 28;
                    add_vec2D_polar(&x, &y, 87.0f, theta);

                    l = BattleMenu_BasePosX + x;
                    t = BattleMenu_BasePosY + y;
                    hid = D_802AD040;
                    hud_element_set_render_pos(hid, l, t);
                    hud_element_set_alpha(hid, 180);
                    hud_element_set_scale(hid, 0.85f);
                    hud_element_clear_flags(hid, HUD_ELEMENT_FLAG_DISABLED);
                    BattleMenuState = BTL_MENU_STATE_ACCEPT_INPUT;
                    break;
            }
            break;
        case BTL_MENU_STATE_ACCEPT_INPUT:
            if (battleStatus->curButtonsPressed & BUTTON_A) {
                if (BattleMenu_OptionEnabled[BattleMenu_CurPos + BattleMenu_HomePos] == TRUE) {
                    sfx_play_sound(SOUND_MENU_NEXT);
                    BattleMenuState = BTL_MENU_STATE_OPENED_SUBMENU;
                } else {
                    sfx_play_sound(SOUND_MENU_ERROR);
                    BattleMenuDisableMsg = battle_menu_isMessageDisabled[BattleMenu_CurPos + BattleMenu_HomePos];
                    BattleMenuState = BTL_MENU_STATE_SHOW_DISABLED_POPUP;
                }
            } else {
                BattleMenu_PrevPos = BattleMenu_CurPos;
                if (D_802AD004 == 0) {
                    if ((battleStatus->curButtonsHeld & (BUTTON_STICK_LEFT | BUTTON_STICK_UP)) &&
                        BattleMenu_MinIdx < BattleMenu_CurPos)
                    {
                        BattleMenu_CurPos--;
                    }
                    if ((battleStatus->curButtonsHeld & (BUTTON_STICK_RIGHT | BUTTON_STICK_DOWN)) &&
                        BattleMenu_CurPos < BattleMenu_MaxIdx)
                    {
                        BattleMenu_CurPos++;
                    }
                }

                if (BattleMenu_PrevPos != BattleMenu_CurPos) {
                    D_802AD004 = 1;
                    sfx_play_sound(SOUND_MENU_CHANGE_TAB);
                }
            }
            break;
        case BTL_MENU_STATE_OPENED_SUBMENU:
            BattleMenuAlpha = 100;
            return BattleMenu_CurPos + BattleMenu_HomePos + 1;
        case BTL_MENU_STATE_UNK_A:
            D_802AD001 = 0;
            D_802AD006 = 0;
            BattleMenuState = BTL_MENU_STATE_UNK_B;
            return BattleMenu_CurPos + BattleMenu_HomePos + 1;
        case BTL_MENU_STATE_UNK_B:
            return BattleMenu_CurPos + BattleMenu_HomePos + 1;
        case BTL_MENU_STATE_UNK_14:
            D_802AD001 = 3;
            D_802AD006 = 255;
            BattleMenuState = BTL_MENU_STATE_ACCEPT_INPUT;
            return BattleMenu_CurPos + BattleMenu_HomePos + 1;
        case BTL_MENU_STATE_UNK_1E:
            D_802AD001 = 3;
            D_802AD006 = 255;
            BattleMenuState = BTL_MENU_STATE_OPENED_SUBMENU;
            break;
        case BTL_MENU_STATE_SHOW_DISABLED_POPUP:
            btl_show_battle_message(BattleMenuDisableMsg, 90);
            BattleMenuState = BTL_MENU_STATE_AWAIT_DISABLED_POPUP;
            break;
        case BTL_MENU_STATE_AWAIT_DISABLED_POPUP:
            if (btl_is_popup_displayed()) {
                break;
            }
            BattleMenuDisableMsg = -1;
            BattleMenuState = BTL_MENU_STATE_ACCEPT_INPUT;
            break;
    }
    return 0;
}

#if VERSION_JP
#define BASE_X 40
#else
#define BASE_X 3940
#endif

void btl_main_menu_draw(void) {
    s32 id;
    s32 opacity;
    f32 theta;
    s32 cond;
    f32 x, y;
    f32 scale;
    s32 i;
    s32 l, t;

    switch (BattleMenuState) {
        case BTL_MENU_STATE_UNK_1:
            func_80144218(-1);
            id = D_802AD048;
            hud_element_set_transform_rotation(id, 0.0f, 0.0f, 0.0f);
            hud_element_set_alpha(id, (D_802AD006 * 254) / 255);
            hud_element_set_render_pos(id, BASE_X - D_802AD00A, D_802AD00A + 212);
            func_80144238(id);
            id = D_802AD044;
            hud_element_set_alpha(id, (D_802AD006 * 254) / 255);
            hud_element_set_render_pos(id, 40 - D_802AD00A, D_802AD00A + 212);
            func_80144238(id);
            break;
        case BTL_MENU_STATE_OPENED_SUBMENU:
        case BTL_MENU_STATE_ACCEPT_INPUT:
        case BTL_MENU_STATE_UNK_A:
        case BTL_MENU_STATE_UNK_14:
        case BTL_MENU_STATE_UNK_1E:
            opacity = (D_802AD006 * BattleMenuAlpha) / 255;
            func_80144218(-1);
            theta = (D_802AD100 - BattleMenu_CurPos) * 28;

            cond = FALSE;
            if (BattleMenu_WheelAngle > theta) {
                BattleMenu_WheelAngle -= D_802AD070;
                if (BattleMenu_WheelAngle < theta) {
                    BattleMenu_WheelAngle = theta;
                    cond = TRUE;
                }
            } else if (BattleMenu_WheelAngle < theta) {
                BattleMenu_WheelAngle += D_802AD070;
                if (BattleMenu_WheelAngle > theta) {
                    BattleMenu_WheelAngle = theta;
                    cond = TRUE;
                }
            } else {
                cond = TRUE;
            }

            if (!cond) {
                D_802AD070 = (D_802AD070 * (D_802AD070 + 1.0) * (D_802AD070 + 1.0));
            } else {
                D_802AD004 = 0;
                D_802AD070 = 0.3f;
            }

            theta = BattleMenu_WheelAngle;
            for (i = 0; i < BattleMenu_NumOptions; i++, theta += 28.0f) {
                x = 0.0f;
                y = 0.0f;
                add_vec2D_polar(&x, &y, 87.0f, theta);
                id = D_802AD028[i];
                x = BattleMenu_BasePosX + x;
                y = BattleMenu_BasePosY + y;
                hud_element_set_transform_pos(id, x, -y, 0.0f);
                hud_element_set_render_pos(id, 0, 0);
                hud_element_set_alpha(id, (opacity * 150) / 255);

                if (theta == 56.0f && cond == TRUE) {
                    hud_element_set_scale(id, 1.6f);
                } else {
                    hud_element_set_scale(id, 1.0f);
                }

                func_80144238(id);
                if (i == BattleMenu_HomePos + BattleMenu_CurPos) {
                    x = 0.0f;
                    y = 0.0f;
                    add_vec2D_polar(&x, &y, 87.0f, 56.0f);
                    x = BattleMenu_BasePosX + x;
                    y = BattleMenu_BasePosY + y;
                    id = D_802AD040;
                    hud_element_set_transform_pos(id, x, -y, 0.0f);
                    hud_element_set_render_pos(id, 0, 0);
                    hud_element_set_alpha(id, (opacity * 180) / 255);
                    hud_element_set_scale(id, 1.2f);
                    if (!cond) {
                        hud_element_set_flags(id, HUD_ELEMENT_FLAG_DISABLED);
                    } else {
                        hud_element_clear_flags(id, HUD_ELEMENT_FLAG_DISABLED);
                    }
                    func_80144238(id);
                }
            }
            theta = (D_802AD100 - BattleMenu_CurPos) * 28;
            scale = (fabsf(fabsf((BattleMenu_WheelAngle - theta) * (45.0 / 28.0)) - 22.5) / 22.5) + 0.01;
            if (cond) {
                scale = 1.0f;
            }

            id = D_802AD04C;
            hud_element_set_transform_rotation_pivot(id, 0, 0);
            hud_element_set_transform_rotation(id, 0.0f, 0.0f, -43.0f);
            hud_element_set_scale(id, scale);
            hud_element_set_transform_scale(id, 1.0f, 1.8f, 1.0f);
            hud_element_set_alpha(id, (opacity * 200) / 255);
            hud_element_set_render_pos(id, 79, 176);
            func_80144238(id);

            id = D_802AD048;
            theta = (D_802AD100 - BattleMenu_CurPos) * 28;
            scale = (BattleMenu_WheelAngle - theta) * (45.0 / 28.0);
            hud_element_set_transform_rotation(id, 0.0f, 0.0f, -scale);
            hud_element_set_transform_rotation_pivot(id, 18, -20);
            hud_element_set_scale(id, 0.95f);
            hud_element_set_alpha(id, (opacity * 254) / 255);
            hud_element_set_render_pos(id, 40 - D_802AD00A, D_802AD00A + 212);
            func_80144238(id);

            id = D_802AD044;
            hud_element_set_alpha(id, (opacity * 254) / 255);
            hud_element_set_render_pos(id, 40 - D_802AD00A, D_802AD00A + 212);
            hud_element_set_scale(id, 1.0f);
            func_80144238(id);

            theta = BattleMenu_WheelAngle;
            for (i = 0; i < BattleMenu_NumOptions; i++, theta += 28.0f) {
                x = 0.0f;
                y = 0.0f;
                add_vec2D_polar(&x, &y, 87.0f, theta);
                l = x = BattleMenu_BasePosX + x;
                t = y = BattleMenu_BasePosY + y;
                btl_draw_prim_quad(0, 0, 0, 0, l - 12, t - 12, 24, 24);
                id = D_802AD010[i];
                hud_element_set_render_pos(id, l, t);
                hud_element_set_alpha(id, (opacity * 180) / 255);
                if (i == BattleMenu_HomePos + BattleMenu_CurPos) {
                    hud_element_set_alpha(id, opacity);
                }
                hud_element_draw_clipped(id);
            }

            if (cond) {
                l = BattleMenu_BasePosX + 20;
                t = BattleMenu_BasePosY - 34;
                btl_draw_prim_quad(0, 0, 0, 0, l + 26, t, 48, 16);
                draw_msg(BattleMenu_TitleMessages[BattleMenu_CurPos + BattleMenu_HomePos], l, t, opacity, MSG_PAL_35, 0);
            }

            if ((gBattleStatus.flags1 & BS_FLAGS1_TUTORIAL_BATTLE) || (gBattleStatus.flags2 & BS_FLAGS2_PEACH_BATTLE)) {
                BattleMenu_ShowSwapIcons = FALSE;
            }

            if (BattleMenu_ShowSwapIcons) {
                id = D_802AD05C;
                hud_element_set_alpha(id, (opacity * 200) / 255);
                hud_element_draw_clipped(id);
                id = D_802AD050;
                hud_element_set_alpha(id, opacity);
                hud_element_draw_clipped(id);
                id = D_802AD054;
                hud_element_set_alpha(id, opacity);
                hud_element_draw_clipped(id);
                id = D_802AD058;
                hud_element_set_alpha(id, opacity);
                hud_element_draw_clipped(id);
            }
            break;
    }
}

// Very similar to func_802A45D8 - maybe can be used to reduce fake matches there
void func_802A2684(void) {
    if (D_802AD4A8 >= BattleMenu_Moves_OptionCount) {
        D_802AD4A8 = BattleMenu_Moves_OptionCount - 1;
    }

    battle_menu_moveState = BTL_SUBMENU_MOVES_STATE_UNK_0;
    battle_menu_moveScrollLine = 0;
    battle_menu_moveCursorPos = D_802AD4A8;
    D_802AD10A = D_802AD4A8;
    D_802AD10E = BattleMenu_Moves_OptionCount;

    if (D_802AD10E > 6) {
        D_802AD10E = 6;
    }

    D_802AD10D = 6;
    if (BattleMenu_Moves_OptionCount < 6) {
        D_802AD10D = BattleMenu_Moves_OptionCount;
    }

    BattleMenu_Moves_TextAlpha = 255;
    D_802AD10F = 1;

    if (D_802AD10A < 0) {
        battle_menu_moveScrollLine = D_802AD10A;
    }
    if (D_802AD10A >= D_802AD10D) {
        battle_menu_moveScrollLine = D_802AD10A + 1 - D_802AD10E;
    }

    D_802AD10D = battle_menu_moveScrollLine + 6;
    if (D_802AD10D > BattleMenu_Moves_OptionCount) {
        D_802AD10D = BattleMenu_Moves_OptionCount;
    }

    battle_menu_moveScrollOffset = -battle_menu_moveScrollLine * 13;
    D_802AD112 = (D_802AD10A - battle_menu_moveScrollLine) * 13;
    battle_menu_moveOptionActive = 0;
}

void func_802A27D0(void) {
    battle_menu_moveState = BTL_SUBMENU_MOVES_STATE_UNK_A;
}

void func_802A27E4(void) {
    s32 i;

    set_window_update(WIN_BTL_MOVES_MENU, WINDOW_UPDATE_HIDE);

    if (!BattleMenu_UsingSpiritsSubmenu) {
        set_window_update(WIN_BTL_MOVES_TITLE, WINDOW_UPDATE_HIDE);
        set_window_update(WIN_BTL_MOVES_ICON, WINDOW_UPDATE_HIDE);
    } else {
        set_window_update(WIN_BTL_SPIRITS_TITLE, WINDOW_UPDATE_HIDE);
        set_window_update(WIN_BTL_SPIRITS_ICON, WINDOW_UPDATE_HIDE);
    }

    set_window_update(WIN_BTL_DESC_BOX, WINDOW_UPDATE_HIDE);

    for (i = 0; i < BattleMenu_Moves_OptionCount; i++) {
        hud_element_free(BattleMenu_Moves_OptionIDs[i]);
    }

    hud_element_free(BattleMenu_Moves_CursorID);
    hud_element_free(BattleMenu_Moves_UpArrowID);
    hud_element_free(BattleMenu_Moves_DownArrowID);
    hud_element_free(BattleMenu_Moves_TitleID);

    for (i = 0; i < BattleMenu_Moves_OptionCount; i++) {
        hud_element_free(BattleMenu_Moves_OptionCostUnitIDs[i]);
    }
}

void func_802A2910(void) {
    s32* moveOptionIconIDs;
    s32* moveOptionCostUnitIconIDs;
    s32 i;

    moveOptionIconIDs = BattleMenu_Moves_OptionIDs;

    for (i = 0; i < BattleMenu_Moves_OptionCount; i++) {
        hud_element_set_tint(moveOptionIconIDs[i], 255, 255, 255);
    }

    hud_element_set_tint(BattleMenu_Moves_CursorID, 255, 255, 255);
    hud_element_set_tint(BattleMenu_Moves_UpArrowID, 255, 255, 255);
    hud_element_set_tint(BattleMenu_Moves_DownArrowID, 255, 255, 255);
    hud_element_set_tint(BattleMenu_Moves_TitleID, 255, 255, 255);

    moveOptionCostUnitIconIDs = BattleMenu_Moves_OptionCostUnitIDs;

    for (i = 0; i < BattleMenu_Moves_OptionCount; i++) {
        hud_element_set_tint(moveOptionCostUnitIconIDs[i], 255, 255, 255);
    }

    hud_element_set_script(BattleMenu_Moves_CursorID, &HES_AnimatedHandPointer);
    set_window_update(WIN_BTL_MOVES_MENU, WINDOW_UPDATE_TRANSPARENT);

    if (!BattleMenu_UsingSpiritsSubmenu) {
        set_window_update(WIN_BTL_MOVES_TITLE, WINDOW_UPDATE_TRANSPARENT);
        set_window_update(WIN_BTL_MOVES_ICON, WINDOW_UPDATE_TRANSPARENT);
    } else {
        set_window_update(WIN_BTL_SPIRITS_TITLE, WINDOW_UPDATE_TRANSPARENT);
        set_window_update(WIN_BTL_SPIRITS_ICON, WINDOW_UPDATE_TRANSPARENT);
    }

    set_window_update(WIN_BTL_DESC_BOX, WINDOW_UPDATE_SHOW);
    BattleMenu_Moves_TextColor = MSG_PAL_STANDARD;
    D_802AD10F = 1;
    BattleMenu_Moves_TextAlpha = 255;
    battle_menu_moveState = BTL_SUBMENU_MOVES_STATE_UNK_1;
}

void func_802A2AB8(void) {
    s32* moveOptionIconIDs;
    s32* moveOptionCostUnitIconIDs;
    s32 i;

    set_window_update(WIN_BTL_MOVES_MENU, WINDOW_UPDATE_TRANSPARENT);

    if (!BattleMenu_UsingSpiritsSubmenu) {
        set_window_update(WIN_BTL_MOVES_TITLE, WINDOW_UPDATE_TRANSPARENT);
        set_window_update(WIN_BTL_MOVES_ICON, WINDOW_UPDATE_TRANSPARENT);
    } else {
        set_window_update(WIN_BTL_SPIRITS_TITLE, WINDOW_UPDATE_TRANSPARENT);
        set_window_update(WIN_BTL_SPIRITS_ICON, WINDOW_UPDATE_TRANSPARENT);
    }
    set_window_update(WIN_BTL_DESC_BOX, WINDOW_UPDATE_SHOW);

    moveOptionIconIDs = BattleMenu_Moves_OptionIDs;

    for (i = 0; i < BattleMenu_Moves_OptionCount; i++) {
        hud_element_set_tint(moveOptionIconIDs[i], 255, 255, 255);
    }

    hud_element_set_tint(BattleMenu_Moves_CursorID, 255, 255, 255);
    hud_element_set_tint(BattleMenu_Moves_UpArrowID, 255, 255, 255);
    hud_element_set_tint(BattleMenu_Moves_DownArrowID, 255, 255, 255);
    hud_element_set_tint(BattleMenu_Moves_TitleID, 255, 255, 255);

    moveOptionCostUnitIconIDs = BattleMenu_Moves_OptionCostUnitIDs;

    for (i = 0; i < BattleMenu_Moves_OptionCount; i++) {
        hud_element_set_tint(moveOptionCostUnitIconIDs[i], 255, 255, 255);
    }

    hud_element_set_script(BattleMenu_Moves_CursorID, &HES_AnimatedHandPointer);
    BattleMenu_Moves_TextColor = MSG_PAL_STANDARD;
    D_802AD10F = 1;
    battle_menu_moveState = BTL_SUBMENU_MOVES_STATE_UNK_14;
}

void func_802A2C58(void) {
    set_window_update(WIN_BTL_DESC_BOX, WINDOW_UPDATE_SHOW);
    battle_menu_moveState = BTL_SUBMENU_MOVES_STATE_UNK_1E;
}

#if VERSION_JP
#define POS_X 32
#define OFFSET_X_1 10
#define OFFSET_X_2 104
#define OFFSET_X_3 104
#define MOVE_X 32
#define WIDTH_1 80
#define WIDTH_2 80
#define WIDTH_3 242
#else
#define POS_X 20
#define OFFSET_X_1 16
#define OFFSET_X_2 114
#define OFFSET_X_3 110
#define MOVE_X 20
#define WIDTH_1 90
#define WIDTH_2 100
#define WIDTH_3 280
#endif

s32 btl_submenu_moves_update(void) {
    BattleStatus* battleStatus = &gBattleStatus;
    s8 temp_v0_14;
    s32 moveX;
    s32 moveY;
    s32 msgWidth;
    s32 msgX;
    s32 msgID;
    s32 cond;
    HudElemID hid;
    s32 i;
    s32 j;

    switch (battle_menu_moveState) {
        case BTL_SUBMENU_MOVES_STATE_UNK_0:
            battle_menu_moveScrollOffset = -battle_menu_moveScrollLine * 13;
            D_802AD112 = (battle_menu_moveCursorPos - battle_menu_moveScrollLine) * 13;
            BattleMenu_Moves_PosX = POS_X;
            BattleMenu_Moves_PosY = 68;

            for (i = 0; i < BattleMenu_Moves_OptionCount; i++) {
                BattleMenu_Moves_OptionIndexMap[i] = i;
            }

            if (!BattleMenu_UsingSpiritsSubmenu) {
                for (i = 0; i < (BattleMenu_Moves_OptionCount - 1); i++) {
                    for (j = i + 1; j < BattleMenu_Moves_OptionCount; j++) {
                        do {
                            s32 temp1 = BattleMenu_Moves_OptionIndexMap[i];
                            s32 temp2 = BattleMenu_Moves_OptionIndexMap[j];

                            if (BattleMenu_Moves_OptionSortPriority[temp1] < BattleMenu_Moves_OptionSortPriority[temp2]) {
                                continue;
                            }

                            if (
                                BattleMenu_Moves_OptionSortPriority[temp1] != BattleMenu_Moves_OptionSortPriority[temp2] ||
                                (battle_menu_moveOptionDisplayCosts[temp1] >= battle_menu_moveOptionDisplayCosts[temp2]) &&
                                (battle_menu_moveOptionDisplayCosts[temp1] != battle_menu_moveOptionDisplayCosts[temp2] ||
                                    battle_menu_moveOptionBPCosts[temp1] >= battle_menu_moveOptionBPCosts[temp2])
                            )
                            {
                                s32 swapTmp = BattleMenu_Moves_OptionIndexMap[i];
                                BattleMenu_Moves_OptionIndexMap[i] = BattleMenu_Moves_OptionIndexMap[j];
                                BattleMenu_Moves_OptionIndexMap[j] = swapTmp;
                            }
                        } while (0);
                    }
                }
            }

            for (i = 0; i < BattleMenu_Moves_OptionCount; i++) {
                hid = hud_element_create(battle_menu_moveOptionIconScripts[BattleMenu_Moves_OptionIndexMap[i]]);
                BattleMenu_Moves_OptionIDs[i] = hid;
                hud_element_set_scale(hid, 0.45f);
                hud_element_set_flags(hid, HUD_ELEMENT_FLAG_FILTER_TEX | HUD_ELEMENT_FLAG_80);
            }

            hid = hud_element_create(&HES_AnimatedHandPointer);
            BattleMenu_Moves_CursorID = hid;
            hud_element_set_flags(hid, HUD_ELEMENT_FLAG_DROP_SHADOW | HUD_ELEMENT_FLAG_80);
            hud_element_set_render_pos(hid, BattleMenu_Moves_PosX, BattleMenu_Moves_PosY);

            hid = hud_element_create(&HES_GreenArrowUp);
            BattleMenu_Moves_UpArrowID = hid;
            hud_element_set_flags(hid, HUD_ELEMENT_FLAG_DROP_SHADOW | HUD_ELEMENT_FLAG_80);
            hud_element_set_render_pos(hid, BattleMenu_Moves_PosX + 39, BattleMenu_Moves_PosY - 7);

            hid = hud_element_create(&HES_GreenArrowDown);
            BattleMenu_Moves_DownArrowID = hid;
            hud_element_set_flags(hid, HUD_ELEMENT_FLAG_DROP_SHADOW | HUD_ELEMENT_FLAG_80);
            hud_element_set_render_pos(hid, BattleMenu_Moves_PosX + 39, BattleMenu_Moves_PosY + 78);

            if (!BattleMenu_UsingSpiritsSubmenu) {
                hid = hud_element_create(&HES_StatusFlower);
                BattleMenu_Moves_TitleID = hid;
                hud_element_set_flags(hid, HUD_ELEMENT_FLAG_80);
            } else {
                hid = hud_element_create(&HES_MenuStarPower);
                BattleMenu_Moves_TitleID = hid;
                hud_element_set_scale(hid, 0.75f);
                hud_element_set_flags(hid, HUD_ELEMENT_FLAG_80);
            }
            hud_element_set_render_pos(hid, BattleMenu_Moves_PosX + 56, BattleMenu_Moves_PosY);

            for (i = 0; i < BattleMenu_Moves_OptionCount; i++) {
                if (!BattleMenu_UsingSpiritsSubmenu) {
                    switch (battle_menu_moveOptionDisplayCostReductionColors[i]) {
                        case 0:
                            hid = hud_element_create(&HES_FPCost);
                            BattleMenu_Moves_OptionCostUnitIDs[i] = hid;
                            break;
                        case 1:
                            hid = hud_element_create(&HES_FPCostReduced);
                            BattleMenu_Moves_OptionCostUnitIDs[i] = hid;
                            break;
                        default:
                            hid = hud_element_create(&HES_FPCostReducedTwice);
                            BattleMenu_Moves_OptionCostUnitIDs[i] = hid;
                            break;
                    }
                } else {
                    switch (battle_menu_moveOptionDisplayCostReductionColors[i]) {
                        case 0:
                            hid = hud_element_create(&HES_POWCost);
                            BattleMenu_Moves_OptionCostUnitIDs[i] = hid;
                            break;
                        case 1:
                            hid = hud_element_create(&HES_POWCostReduced);
                            BattleMenu_Moves_OptionCostUnitIDs[i] = hid;
                            break;
                        default:
                            hid = hud_element_create(&HES_POWCostReducedTwice);
                            BattleMenu_Moves_OptionCostUnitIDs[i] = hid;
                            break;
                    }
                }
                hud_element_set_flags(hid, HUD_ELEMENT_FLAG_80);
                hud_element_set_render_pos(hid, BattleMenu_Moves_PosX + 56, BattleMenu_Moves_PosY);
            }

            BattleMenu_Moves_TextColor = MSG_PAL_STANDARD;

            moveX = BattleMenu_Moves_PosX;
            moveY = BattleMenu_Moves_PosY;
#if VERSION_JP
            set_window_properties(1, moveX, moveY, 140, (D_802AD10E * 13) + 28, 0, func_802A3C98, NULL, -1);
#endif
            if (!BattleMenu_UsingSpiritsSubmenu) {
<<<<<<< HEAD
#if !VERSION_JP
                set_window_properties(1, moveX, moveY, 150, (D_802AD10E * 13) + 28, 0, func_802A3C98, NULL, -1);
#endif
                set_window_properties(2, moveX + OFFSET_X_1, moveY - 6, WIDTH_1, 16, 1, func_802A43DC, NULL, -1);
                set_window_properties(3, moveX + OFFSET_X_2, moveY - 12, 32, 32, 1, func_802A4448, NULL, -1);
            } else {
                s16 new_var;

#if !VERSION_JP
                set_window_properties(1, moveX, moveY, 144, (D_802AD10E * 13) + 28, 0, func_802A3C98, NULL, -1);
#endif
                new_var = moveY; // todo required to match
                set_window_properties(4, moveX + 10, new_var - 6, WIDTH_2, 16, 1, func_802A43DC, 0, -1);
                set_window_properties(5, moveX + OFFSET_X_3, new_var - 12, 32, 35, 1, func_802A4448, 0, -1);
=======
                set_window_properties(WIN_BTL_MOVES_MENU, moveX, moveY, 150, (D_802AD10E * 13) + 28, 0, btl_menu_moves_draw_content, NULL, -1);
                set_window_properties(WIN_BTL_MOVES_TITLE, moveX + 16, moveY - 6, 90, 16, 1, btl_menu_moves_show_title, NULL, -1);
                set_window_properties(WIN_BTL_MOVES_ICON, moveX + 114, moveY - 12, 32, 32, 1, btl_menu_moves_show_icon, NULL, -1);
            } else {
                s16 new_var;

                set_window_properties(WIN_BTL_MOVES_MENU, moveX, moveY, 144, (D_802AD10E * 13) + 28, 0, btl_menu_moves_draw_content, NULL, -1);
                new_var = moveY; // todo required to match
                set_window_properties(WIN_BTL_SPIRITS_TITLE, moveX + 10, new_var - 6, 100, 16, 1, btl_menu_moves_show_title, 0, -1);
                set_window_properties(WIN_BTL_SPIRITS_ICON, moveX + 110, new_var - 12, 32, 35, 1, btl_menu_moves_show_icon, 0, -1);
>>>>>>> b1ca4bd0
            }

            moveX = MOVE_X;
            moveY = BattleMenu_Moves_PosY;
<<<<<<< HEAD
            set_window_properties(8, moveX, 186, WIDTH_3, 32, WINDOW_PRIORITY_20, func_802A4494, NULL, -1);

            set_window_update(WINDOW_ID_1, WINDOW_UPDATE_SHOW);
=======
            set_window_properties(WIN_BTL_DESC_BOX, moveX, 186, 280, 32, WINDOW_PRIORITY_20, btl_menu_moves_show_desc, NULL, -1);
            set_window_update(WIN_BTL_MOVES_MENU, WINDOW_UPDATE_SHOW);
>>>>>>> b1ca4bd0
            if (!BattleMenu_UsingSpiritsSubmenu) {
                set_window_update(WIN_BTL_MOVES_TITLE, WINDOW_UPDATE_SHOW);
                set_window_update(WIN_BTL_MOVES_ICON, WINDOW_UPDATE_SHOW);
            } else {
                set_window_update(WIN_BTL_SPIRITS_TITLE, WINDOW_UPDATE_SHOW);
                set_window_update(WIN_BTL_SPIRITS_ICON, WINDOW_UPDATE_SHOW);
            }
            set_window_update(WIN_BTL_DESC_BOX, WINDOW_UPDATE_SHOW);

            do {
                cond = FALSE;
                if (battle_menu_moveCursorPos >= (battle_menu_moveScrollLine + D_802AD10D) - 1) {
                    battle_menu_moveScrollLine++;
                    if (battle_menu_moveScrollLine > BattleMenu_Moves_OptionCount - 6) {
                        battle_menu_moveScrollLine = BattleMenu_Moves_OptionCount - 6;
                        if (battle_menu_moveScrollLine < 0) {
                            battle_menu_moveScrollLine = 0;
                        }
                    } else {
                        cond = TRUE;
                    }
                }
            } while (cond);

            battle_menu_moveState = BTL_SUBMENU_MOVES_STATE_UNK_1;
            D_802AD10D = battle_menu_moveScrollLine + 6;
            battle_menu_moveScrollOffset = -battle_menu_moveScrollLine * 13;
            D_802AD112 = (battle_menu_moveCursorPos - battle_menu_moveScrollLine) * 13;
            break;
        case BTL_SUBMENU_MOVES_STATE_UNK_1:
            D_802AD10A = battle_menu_moveCursorPos;
            if (battleStatus->curButtonsHeld & (BUTTON_STICK_UP | BUTTON_Z)) {
                if (battle_menu_moveCursorPos > 0) {
                    battle_menu_moveCursorPos--;
                } else if (battleStatus->curButtonsPressed & (BUTTON_STICK_UP | BUTTON_Z)) {
                    battle_menu_moveCursorPos--;
                }
            }

            if (battleStatus->curButtonsHeld & (BUTTON_STICK_DOWN | BUTTON_R)) {
                if (battle_menu_moveCursorPos < BattleMenu_Moves_OptionCount - 1) {
                    battle_menu_moveCursorPos++;
                } else if (battleStatus->curButtonsPressed & (BUTTON_STICK_DOWN | BUTTON_R)) {
                    battle_menu_moveCursorPos++;
                }
            }

            if (battle_menu_moveCursorPos < 0) {
                battle_menu_moveCursorPos = BattleMenu_Moves_OptionCount - 1;
            }

            if (BattleMenu_Moves_OptionCount - 1 < battle_menu_moveCursorPos) {
                battle_menu_moveCursorPos = 0;
            }

            if (D_802AD10A != battle_menu_moveCursorPos) {
                hud_element_set_scale(BattleMenu_Moves_OptionIDs[D_802AD10A], 0.45f);
                sfx_play_sound(SOUND_MENU_CHANGE_SELECTION);
            }

            if (battle_menu_moveCursorPos < battle_menu_moveScrollLine + 1) {
                battle_menu_moveScrollLine--;
                if (battle_menu_moveScrollLine < 0) {
                    battle_menu_moveScrollLine = 0;
                }
            }

            if (battle_menu_moveCursorPos >= (D_802AD10D - 1)) {
                battle_menu_moveScrollLine++;
                if (battle_menu_moveScrollLine > BattleMenu_Moves_OptionCount - 6) {
                    battle_menu_moveScrollLine = BattleMenu_Moves_OptionCount - 6;
                    if (battle_menu_moveScrollLine < 0) {
                        battle_menu_moveScrollLine = 0;
                    }
                }
            }

            D_802AD10D = battle_menu_moveScrollLine + 6;
            if (battleStatus->curButtonsPressed & BUTTON_A) {
                if (BattleMenu_Moves_OptionEnabled[BattleMenu_Moves_OptionIndexMap[battle_menu_moveCursorPos]] == 1) {
                    sfx_play_sound(SOUND_MENU_NEXT);
                    battle_menu_moveState = BTL_SUBMENU_MOVES_STATE_UNK_NEGATIVE_ONE;
                } else {
                    sfx_play_sound(SOUND_MENU_ERROR);
                    D_802AD258 = 0;
                    temp_v0_14 = BattleMenu_Moves_OptionCantUseMessages[BattleMenu_Moves_OptionIndexMap[battle_menu_moveCursorPos]];
                    if (temp_v0_14 != 0) {
                        D_802AD258 = temp_v0_14;
                    }
                    battle_menu_moveState = BTL_SUBMENU_MOVES_STATE_UNK_28;
                }
                break;
            }

            if (battleStatus->curButtonsPressed & BUTTON_B) {
                sfx_play_sound(SOUND_MENU_BACK);
                func_802A27E4();
                battle_menu_moveState = BTL_SUBMENU_MOVES_STATE_UNK_NEGATIVE_TWO;
            }
            break;
        case BTL_SUBMENU_MOVES_STATE_UNK_NEGATIVE_ONE:
            for (i = 0; i < BattleMenu_Moves_OptionCount; i++) {
                hid = BattleMenu_Moves_OptionIDs[i];
                hud_element_set_tint(hid, 160, 160, 160);
            }
            hud_element_set_tint(BattleMenu_Moves_CursorID, 160, 160, 160);
            hud_element_set_tint(BattleMenu_Moves_UpArrowID, 160, 160, 160);
            hud_element_set_tint(BattleMenu_Moves_DownArrowID, 160, 160, 160);
            hud_element_set_tint(BattleMenu_Moves_TitleID, 160, 160, 160);

            for (i = 0; i < BattleMenu_Moves_OptionCount; i++) {
                hid = BattleMenu_Moves_OptionCostUnitIDs[i];
                hud_element_set_tint(hid, 160, 160, 160);
            }

            hud_element_set_script(BattleMenu_Moves_CursorID, &HES_HandPointer);
            BattleMenu_Moves_TextColor = MSG_PAL_0D;
            set_window_update(WIN_BTL_MOVES_MENU, WINDOW_UPDATE_DARKENED);
            if (!BattleMenu_UsingSpiritsSubmenu) {
                set_window_update(WIN_BTL_MOVES_TITLE, WINDOW_UPDATE_DARKENED);
                set_window_update(WIN_BTL_MOVES_ICON, WINDOW_UPDATE_DARKENED);
            } else {
                set_window_update(WIN_BTL_SPIRITS_TITLE, WINDOW_UPDATE_DARKENED);
                set_window_update(WIN_BTL_SPIRITS_ICON, WINDOW_UPDATE_DARKENED);
            }
            set_window_update(WIN_BTL_DESC_BOX, WINDOW_UPDATE_HIDE);
            if (!BattleMenu_UsingSpiritsSubmenu) {
                status_bar_stop_blinking_fp();
            } else {
                status_bar_stop_blinking_sp();
            }
            battle_menu_moveOptionActive = battle_menu_moveCursorPos;
            return BattleMenu_Moves_OptionIndexMap[battle_menu_moveCursorPos] + 1;
        case BTL_SUBMENU_MOVES_STATE_UNK_NEGATIVE_TWO:
            if (!BattleMenu_UsingSpiritsSubmenu) {
                status_bar_stop_blinking_fp();
            } else {
                status_bar_stop_blinking_sp();
            }
            return 255;
        case BTL_SUBMENU_MOVES_STATE_UNK_A:
            set_window_update(WIN_BTL_MOVES_MENU, WINDOW_UPDATE_HIDE);
            if (!BattleMenu_UsingSpiritsSubmenu) {
                set_window_update(WIN_BTL_MOVES_TITLE, WINDOW_UPDATE_HIDE);
                set_window_update(WIN_BTL_MOVES_ICON, WINDOW_UPDATE_HIDE);
            } else {
                set_window_update(WIN_BTL_SPIRITS_TITLE, WINDOW_UPDATE_HIDE);
                set_window_update(WIN_BTL_SPIRITS_ICON, WINDOW_UPDATE_HIDE);
            }
            set_window_update(WIN_BTL_DESC_BOX, WINDOW_UPDATE_HIDE);
            if (!BattleMenu_UsingSpiritsSubmenu) {
                status_bar_stop_blinking_fp();
            } else {
                status_bar_stop_blinking_sp();
            }
            battle_menu_moveState = BTL_SUBMENU_MOVES_STATE_UNK_B;
            battle_menu_moveOptionActive = battle_menu_moveCursorPos;
            return BattleMenu_Moves_OptionIndexMap[battle_menu_moveCursorPos] + 1;
        case BTL_SUBMENU_MOVES_STATE_UNK_B:
            battle_menu_moveOptionActive = battle_menu_moveCursorPos;
            return BattleMenu_Moves_OptionIndexMap[battle_menu_moveCursorPos] + 1;
        case BTL_SUBMENU_MOVES_STATE_UNK_14:
            set_window_update(WIN_BTL_MOVES_MENU, WINDOW_UPDATE_SHOW);
            if (!BattleMenu_UsingSpiritsSubmenu) {
                set_window_update(WIN_BTL_MOVES_TITLE, WINDOW_UPDATE_SHOW);
                set_window_update(WIN_BTL_MOVES_ICON, WINDOW_UPDATE_SHOW);
            } else {
                set_window_update(WIN_BTL_SPIRITS_TITLE, WINDOW_UPDATE_SHOW);
                set_window_update(WIN_BTL_SPIRITS_ICON, WINDOW_UPDATE_SHOW);
            }
            set_window_update(WIN_BTL_DESC_BOX, WINDOW_UPDATE_SHOW);
            battle_menu_moveState = BTL_SUBMENU_MOVES_STATE_UNK_1;
            battle_menu_moveOptionActive = battle_menu_moveCursorPos;
            return BattleMenu_Moves_OptionIndexMap[battle_menu_moveCursorPos] + 1;
        case BTL_SUBMENU_MOVES_STATE_UNK_1E:
            set_window_update(WIN_BTL_MOVES_MENU, WINDOW_UPDATE_9);
            if (!BattleMenu_UsingSpiritsSubmenu) {
                set_window_update(WIN_BTL_MOVES_TITLE, WINDOW_UPDATE_9);
                set_window_update(WIN_BTL_MOVES_ICON, WINDOW_UPDATE_9);
            } else {
                set_window_update(WIN_BTL_SPIRITS_TITLE, WINDOW_UPDATE_9);
                set_window_update(WIN_BTL_SPIRITS_ICON, WINDOW_UPDATE_9);
            }
            set_window_update(WIN_BTL_DESC_BOX, WINDOW_UPDATE_HIDE);
            battle_menu_moveState = BTL_SUBMENU_MOVES_STATE_UNK_NEGATIVE_ONE;
            break;
        case BTL_SUBMENU_MOVES_STATE_UNK_28:
            battle_menu_moveOptionActive = -1;
            battle_menu_moveState = BTL_SUBMENU_MOVES_STATE_UNK_29;
            return -1;
        case BTL_SUBMENU_MOVES_STATE_UNK_29:
            set_window_update(WIN_BTL_MOVES_MENU, WINDOW_UPDATE_HIDE);
            if (!BattleMenu_UsingSpiritsSubmenu) {
                set_window_update(WIN_BTL_MOVES_TITLE, WINDOW_UPDATE_HIDE);
                set_window_update(WIN_BTL_MOVES_ICON, WINDOW_UPDATE_HIDE);
            } else {
                set_window_update(WIN_BTL_SPIRITS_TITLE, WINDOW_UPDATE_HIDE);
                set_window_update(WIN_BTL_SPIRITS_ICON, WINDOW_UPDATE_HIDE);
            }
            set_window_update(WIN_BTL_DESC_BOX, WINDOW_UPDATE_HIDE);

            msgID = MSG_Menus_Battle_CantSelectNow;
            if (D_802AD258 == 0) {
                if (!BattleMenu_UsingSpiritsSubmenu) {
                    msgID = MSG_Menus_NotEnoughFP;
                } else {
                    msgID = MSG_Menus_NotEnoughStarPower;
                }
            }

            msgWidth = get_msg_width(msgID, 0) + 23;
            moveX = (SCREEN_WIDTH / 2) - (msgWidth / 2);
<<<<<<< HEAD
#if VERSION_JP
            set_window_properties(9, moveX, 80, msgWidth, 28, 20, func_802A4534, NULL, -1);
#else
            set_window_properties(9, moveX, 80, msgWidth, D_802AB340[get_msg_lines(msgID) - 1], 20, func_802A4534, NULL, -1);
#endif
            set_window_update(WINDOW_ID_BATTLE_POPUP, WINDOW_UPDATE_SHOW);
=======
            set_window_properties(WIN_BTL_POPUP, moveX, 80, msgWidth, D_802AB340[get_msg_lines(msgID) - 1], 20, btl_menu_moves_show_error, NULL, -1);
            set_window_update(WIN_BTL_POPUP, WINDOW_UPDATE_SHOW);
>>>>>>> b1ca4bd0
            D_802AD10B = 60;
            battle_menu_moveState = BTL_SUBMENU_MOVES_STATE_UNK_2A;
            return -1;
        case BTL_SUBMENU_MOVES_STATE_UNK_2A:
            if (gGameStatusPtr->pressedButtons[0] & (BUTTON_A | BUTTON_B)) {
                D_802AD10B = 0;
            }
            if (D_802AD10B != 0) {
                D_802AD10B--;
                return -1;
            }
            set_window_update(WIN_BTL_POPUP, WINDOW_UPDATE_HIDE);
            set_window_update(WIN_BTL_MOVES_MENU, WINDOW_UPDATE_SHOW);
            if (!BattleMenu_UsingSpiritsSubmenu) {
                set_window_update(WIN_BTL_MOVES_TITLE, WINDOW_UPDATE_SHOW);
                set_window_update(WIN_BTL_MOVES_ICON, WINDOW_UPDATE_SHOW);
            } else {
                set_window_update(WIN_BTL_SPIRITS_TITLE, WINDOW_UPDATE_SHOW);
                set_window_update(WIN_BTL_SPIRITS_ICON, WINDOW_UPDATE_SHOW);
            }
            set_window_update(WIN_BTL_DESC_BOX, WINDOW_UPDATE_SHOW);
            battle_menu_moveState = BTL_SUBMENU_MOVES_STATE_UNK_1;
            break;
    }
    return 0;
}

#if VERSION_IQUE
#define Y_VAR1 2
#define X_VAR254 153
#define X_VAR255 31
#define X_VAR1 104
#define X_VAR2 89
#define X_VAR3 24
#elif VERSION_JP
#define Y_VAR1 0
#define X_VAR254 139
#define X_VAR255 35
#define X_VAR3 26
#else
#define Y_VAR1 0
#define X_VAR254 153
#define X_VAR255 31
#define X_VAR1 108
#define X_VAR2 93
#define X_VAR3 24
#endif

void btl_menu_moves_draw_content(void* data, s32 x, s32 y) {
    s32 var_t0;
    s32 temp_f6;
    s32 xPos, yPos;
    s32 yRenderPos;
    s32 palette;
    s32 num;
    s32 v0;
    s32 a0;
    s32 idx;
    s32 id;
    s32 i;

    switch (battle_menu_moveState) {
        case -1:
        case 1:
        case 10:
        case 20:
        case 30:
        case 40:
        case 41:
            yPos = -battle_menu_moveScrollLine * 13;
            var_t0 = battle_menu_moveScrollOffset;
            temp_f6 = (yPos - var_t0) * 0.5;
            if (temp_f6 == 0) {
                var_t0 = yPos;
            } else {
                var_t0 += temp_f6;
            }
            battle_menu_moveScrollOffset = var_t0;

            xPos = x + 2;
            yPos = y + 18;
            var_t0 = yPos + 1 + (D_802AD10E * 13);
            gDPSetScissor(
                gMainGfxPos++, G_SC_NON_INTERLACE,
                xPos,
                yPos,
                x + X_VAR254,
                var_t0
            );

            xPos = x + X_VAR255;
            yPos = y + 19 + battle_menu_moveScrollOffset;

            idx = 0;
            for (i = 0; i < BattleMenu_Moves_OptionCount; i++, idx++) {
                if (i >= battle_menu_moveScrollLine - 1 && battle_menu_moveScrollLine + D_802AD10E >= i) {
                    palette = BattleMenu_Moves_TextColor;

                    if (BattleMenu_Moves_OptionEnabled[BattleMenu_Moves_OptionIndexMap[idx]] <= 0) {
                        palette = MSG_PAL_0B;
                    }

                    if (battle_menu_moveOptionNames[BattleMenu_Moves_OptionIndexMap[idx]] >= 0) {
                        draw_msg(
                            battle_menu_moveOptionNames[BattleMenu_Moves_OptionIndexMap[idx]],
                            xPos, yPos - Y_VAR1, BattleMenu_Moves_TextAlpha, palette, 1
                        );
                    }

#if VERSION_JP
                    a0 = battle_menu_moveOptionDisplayCostReductions[BattleMenu_Moves_OptionIndexMap[idx]];
                    if (BattleMenu_Moves_OptionEnabled[BattleMenu_Moves_OptionIndexMap[idx]] <= 0) {
                        v0 = battle_menu_moveOptionDisplayCosts[BattleMenu_Moves_OptionIndexMap[idx]];
                    } else {
                        v0 = battle_menu_moveOptionDisplayCosts[BattleMenu_Moves_OptionIndexMap[idx]];
                    }
#else
                    if (BattleMenu_Moves_OptionEnabled[BattleMenu_Moves_OptionIndexMap[idx]] <= 0) {
                        a0 = battle_menu_moveOptionDisplayCostReductions[BattleMenu_Moves_OptionIndexMap[idx]];
                        do {} while (0);
                        v0 = battle_menu_moveOptionDisplayCosts[BattleMenu_Moves_OptionIndexMap[idx]];
                    } else {
                        a0 = battle_menu_moveOptionDisplayCostReductions[BattleMenu_Moves_OptionIndexMap[idx]];
                        do {} while (0);
                        v0 = battle_menu_moveOptionDisplayCosts[BattleMenu_Moves_OptionIndexMap[idx]];
                    }
#endif
                    num = v0 - a0;

                    if (v0 != 0 && num <= 0) {
                        num = 1;
                    }

                    if (!BattleMenu_UsingSpiritsSubmenu ) {
                        if (i == battle_menu_moveCursorPos) {
                            if (num == 0 || BattleMenu_Moves_OptionEnabled[BattleMenu_Moves_OptionIndexMap[idx]] <= 0) {
                                status_bar_stop_blinking_fp();
                            } else {
                                status_bar_start_blinking_fp();
                            }
                        }
                    } else {
                        if (i == battle_menu_moveCursorPos) {
                            if (num == 0 || BattleMenu_Moves_OptionEnabled[BattleMenu_Moves_OptionIndexMap[idx]] <= 0) {
                                status_bar_stop_blinking_sp();
                            } else {
                                a0 = battle_menu_moveOptionDisplayCosts[BattleMenu_Moves_OptionIndexMap[idx]];
                                status_bar_start_blinking_sp_bars(
                                    battle_menu_moveOptionDisplayCosts[BattleMenu_Moves_OptionIndexMap[idx]]
                                );
                            }
                        }
                    }

                    switch (battle_menu_moveOptionDisplayCostReductionColors[i]) {
                        case 0:
                            palette = MSG_PAL_STANDARD;
                            break;
                        case 1:
                            palette = MSG_PAL_37;
                            break;
                        default:
                            palette = MSG_PAL_38;
                            break;
                    }

                    if (BattleMenu_Moves_OptionEnabled[BattleMenu_Moves_OptionIndexMap[idx]] <= 0) {
                        palette = MSG_PAL_0B;
                    }

                    if (battle_menu_moveOptionDisplayCosts[BattleMenu_Moves_OptionIndexMap[idx]] != 0) {
#if VERSION_JP
                        draw_number(
                            num, xPos + 91, yPos, DRAW_NUMBER_CHARSET_THIN, palette, BattleMenu_Moves_TextAlpha,
                            DRAW_NUMBER_STYLE_MONOSPACE | DRAW_NUMBER_STYLE_ALIGN_RIGHT
                        );

                        id = BattleMenu_Moves_OptionCostUnitIDs[idx];
                        if (BattleMenu_Moves_OptionEnabled[BattleMenu_Moves_OptionIndexMap[idx]] <= 0) {
                            if (!BattleMenu_UsingSpiritsSubmenu) {
                                hud_element_set_script(id, &HES_NotEnoughFP);
                            } else {
                                hud_element_set_script(id, &HES_NotEnoughPOW);
                            }
                        }
                        yRenderPos = yPos + 7;
                        hud_element_set_render_pos(id, xPos + 100, yRenderPos);
#else
                        id = BattleMenu_Moves_OptionCostUnitIDs[idx];

                        if (!BattleMenu_UsingSpiritsSubmenu) {
                            draw_number(
                                num, xPos + X_VAR1, yPos, DRAW_NUMBER_CHARSET_THIN, palette, BattleMenu_Moves_TextAlpha,
                                DRAW_NUMBER_STYLE_MONOSPACE | DRAW_NUMBER_STYLE_ALIGN_RIGHT
                            );
                            if (BattleMenu_Moves_OptionEnabled[BattleMenu_Moves_OptionIndexMap[idx]] <= 0) {
                                hud_element_set_script(id, &HES_NotEnoughFP);
                            }
                            yRenderPos = yPos + 7;
                            hud_element_set_render_pos(id, xPos + 116, yRenderPos);
                        } else {
                            draw_number(
                                num, xPos + X_VAR2, yPos, DRAW_NUMBER_CHARSET_THIN, palette, BattleMenu_Moves_TextAlpha,
                                DRAW_NUMBER_STYLE_MONOSPACE | DRAW_NUMBER_STYLE_ALIGN_RIGHT
                            );
                            if (BattleMenu_Moves_OptionEnabled[BattleMenu_Moves_OptionIndexMap[idx]] <= 0) {
                                hud_element_set_script(id, &HES_NotEnoughPOW);
                            }
                            yRenderPos = yPos + 7;
                            hud_element_set_render_pos(id, xPos + 102, yRenderPos);
                        }
#endif
                        hud_element_set_alpha(id, BattleMenu_Moves_TextAlpha);
                        hud_element_draw_without_clipping(id);
                    }
                }
                yPos += 13;
            }

            xPos = x + X_VAR3;
            yPos = battle_menu_moveScrollOffset + y + 24;

            idx = 0;
            for (i = 0; i < BattleMenu_Moves_OptionCount; i++, idx++) {
                if (i < battle_menu_moveScrollLine - 1) {
                    yPos += 13;
                } else if (battle_menu_moveScrollLine + D_802AD10E < i) {
                    yPos += 13;
                } else {
                    id = BattleMenu_Moves_OptionIDs[idx];
                    hud_element_set_render_pos(id, xPos, yPos);
                    hud_element_set_alpha(id, BattleMenu_Moves_TextAlpha);
                    hud_element_draw_without_clipping(id);
                    yPos += 13;
                }
            }

            yPos = (battle_menu_moveCursorPos - battle_menu_moveScrollLine) * 13;
            var_t0 = D_802AD112;
            temp_f6 = (yPos - D_802AD112) * 1.0;
            xPos = x + 10;
            if (temp_f6 != 0) {
                var_t0 += temp_f6;
            } else {
                var_t0 = yPos;
            }
            D_802AD112 = var_t0;
            yPos =  y + 26 + D_802AD112;

            id = BattleMenu_Moves_CursorID;
            hud_element_set_render_pos(id, xPos, yPos);
            hud_element_set_alpha(id, BattleMenu_Moves_TextAlpha);
            hud_element_draw_without_clipping(id);

            if (battle_menu_moveScrollLine > 0) {
                id = BattleMenu_Moves_UpArrowID;
                hud_element_set_render_pos(id, x + 72, y + 15);
                hud_element_set_alpha(id, BattleMenu_Moves_TextAlpha);
                hud_element_draw_clipped(id);
            }

            if (D_802AD10D < BattleMenu_Moves_OptionCount) {
                id = BattleMenu_Moves_DownArrowID;
                hud_element_set_render_pos(id, x + 72, y + 100);
                hud_element_set_alpha(id, BattleMenu_Moves_TextAlpha);
                hud_element_draw_clipped(id);
            }

            if (battle_menu_moveState == -1) {
                if (!BattleMenu_UsingSpiritsSubmenu) {
                    status_bar_stop_blinking_fp();
                } else {
                    status_bar_stop_blinking_sp();
                }
            }
            break;
    }
}

<<<<<<< HEAD
#if VERSION_JP
#define X_VAR4 28
#define X_VAR5 24
#else
#define X_VAR4 16
#define X_VAR5 6
#endif

void func_802A43DC(void* data, s32 x, s32 y) {
=======
void btl_menu_moves_show_title(void* data, s32 x, s32 y) {
>>>>>>> b1ca4bd0
    s32 msgID;
    s32 posX;
    s32 posY;
    s32 opacity;
    s32 palette;

    if (!BattleMenu_UsingSpiritsSubmenu) {
        msgID = MSG_Menus_Abilities;
        posX = x + X_VAR4;
        posY = y + 2;
        opacity = BattleMenu_Moves_TextAlpha;
        palette = MSG_PAL_30;
    } else {
        msgID = MSG_Menus_StarSpirits;
        posX = x + X_VAR5;
        posY = y + 2;
        opacity = BattleMenu_Moves_TextAlpha;
        palette = MSG_PAL_31;
    }
    draw_msg(msgID, posX, posY, opacity, palette, DRAW_MSG_STYLE_MENU);
}

void btl_menu_moves_show_icon(void* data, s32 x, s32 y) {
    s32 icon = BattleMenu_Moves_TitleID;

    hud_element_set_render_pos(icon, x + 16, y + 15);
    hud_element_set_alpha(icon, BattleMenu_Moves_TextAlpha);
    hud_element_draw_clipped(icon);
}

void btl_menu_moves_show_desc(void* data, s32 x, s32 y) {
    switch (battle_menu_moveState) {
        case BTL_SUBMENU_MOVES_STATE_UNK_NEGATIVE_ONE:
        case BTL_SUBMENU_MOVES_STATE_UNK_1:
        case BTL_SUBMENU_MOVES_STATE_UNK_A:
        case BTL_SUBMENU_MOVES_STATE_UNK_14:
        case BTL_SUBMENU_MOVES_STATE_UNK_1E:
            if (D_802AD10F != 0) {
                draw_msg(BattleMenu_Moves_OptionDescMessages[BattleMenu_Moves_OptionIndexMap[battle_menu_moveCursorPos]],
                            x + 8, y, BattleMenu_Moves_TextAlpha, BattleMenu_Moves_TextColor, 0);
            }
            break;
    }
}

<<<<<<< HEAD
void func_802A4534(void* data, s32 x, s32 y) {
#if VERSION_JP
    s32 posX = x + 11;
    s32 posY = y + 6;

    if (D_802AD258 != 0) {
        draw_msg(MSG_Menus_Battle_CantSelectNow, posX, posY, 255, MSG_PAL_0F, 0);
    } else if (!BattleMenu_UsingSpiritsSubmenu) {
        draw_msg(MSG_Menus_NotEnoughFP, posX, posY, 255, MSG_PAL_0F, 0);
    } else {
        draw_msg(MSG_Menus_NotEnoughStarPower, posX, posY, 255, MSG_PAL_0F, 0);
    }
#else
=======
void btl_menu_moves_show_error(void* data, s32 x, s32 y) {
>>>>>>> b1ca4bd0
    s32 posY = y;
    s32 posX;
    s32 msgID;

    posY += 6;
    posX = x + 11;

    if (D_802AD258 != 0) {
        msgID = MSG_Menus_Battle_CantSelectNow;
    } else if (!BattleMenu_UsingSpiritsSubmenu) {
        msgID = MSG_Menus_NotEnoughFP;
    } else {
        msgID = MSG_Menus_NotEnoughStarPower;
    }
    draw_msg(msgID, posX, posY + D_802AB344[get_msg_lines(msgID) - 1], 255, MSG_PAL_0F, 0);
#endif
}

void func_802A45D8(void) {
    s32 sixTemp;
    s8 temp802AD673;

    BattleSubmenuStratsState = BTL_SUBMENU_STRATS_STATE_INIT;
    StratsMenuPos = StratsMenuLastPos;
    OldStratsMenuPos = StratsMenuLastPos;
    D_802AD608 = 0;
    StratsMenuLines = D_802AD66C;

    if (StratsMenuLines > 6) {
        StratsMenuLines = 6;
    }

    D_802AD609 = sixTemp = 6;

    if (D_802AD609 > D_802AD66C) {
        D_802AD609 = D_802AD66C;
    }

    D_802AD624 = 255;
    D_802AD60B = 1;
    temp802AD673 = StratsMenuLastPos;

    if ((s8) StratsMenuLastPos < 0) {
        D_802AD608 = StratsMenuLastPos;
    }
    if ((s8) StratsMenuLastPos >= D_802AD609) {
        D_802AD608 = (temp802AD673 + 1 - StratsMenuLines);
    }

    D_802AD609 = D_802AD608 + sixTemp;
    if (D_802AD609 > D_802AD66C) {
        D_802AD609 = D_802AD66C;
    }

    D_802AD60C = -D_802AD608 * 13;
    D_802AD60E = ((s8) StratsMenuLastPos - D_802AD608) * 13;
    ShowingErrorMessage = FALSE;
    D_802AD6D4 = 0;
}

void func_802A4718(void) {
    BattleSubmenuStratsState = BTL_SUBMENU_STRATS_STATE_UNK_10;
}

void func_802A472C(void) {
    s32 i;

    set_window_update(WIN_BTL_STRATS_MENU, WINDOW_UPDATE_HIDE);
    set_window_update(WIN_BTL_STRATS_TITLE, WINDOW_UPDATE_HIDE);
    set_window_update(WIN_BTL_DESC_BOX, WINDOW_UPDATE_HIDE);

    for (i = 0; i < D_802AD66C; i++) {
        hud_element_free(D_802AD628[i]);
    }

    hud_element_free(D_802AD618);
    hud_element_free(HID_GreenArrowUp);
    hud_element_free(HID_GreenArrowDown);
}

void func_802A47E0(void) {
    s32 i;

    for (i = 0; i < D_802AD66C; i++) {
        hud_element_set_tint(D_802AD628[i], 255, 255, 255);
    }

    hud_element_set_tint(D_802AD618, 255, 255, 255);
    hud_element_set_tint(HID_GreenArrowUp, 255, 255, 255);
    hud_element_set_tint(HID_GreenArrowDown, 255, 255, 255);
    hud_element_set_script(D_802AD618, &HES_AnimatedHandPointer);
    set_window_update(WIN_BTL_STRATS_MENU, WINDOW_UPDATE_TRANSPARENT);
    set_window_update(WIN_BTL_STRATS_TITLE, WINDOW_UPDATE_TRANSPARENT);
    set_window_update(WIN_BTL_DESC_BOX, WINDOW_UPDATE_SHOW);
    D_802AD614 = MSG_PAL_STANDARD;
    D_802AD60B = 1;
    D_802AD624 = 255;
    BattleSubmenuStratsState = BTL_SUBMENU_STRATS_STATE_CHOOSE;
}

void func_802A48FC(void) {
    s32 i;

    set_window_update(WIN_BTL_STRATS_MENU, WINDOW_UPDATE_TRANSPARENT);
    set_window_update(WIN_BTL_STRATS_TITLE, WINDOW_UPDATE_TRANSPARENT);
    set_window_update(WIN_BTL_DESC_BOX, WINDOW_UPDATE_SHOW);

    for (i = 0; i < D_802AD66C; i++) {
        hud_element_set_tint(D_802AD628[i], 255, 255, 255);
    }

    hud_element_set_tint(D_802AD618, 255, 255, 255);
    hud_element_set_tint(HID_GreenArrowUp, 255, 255, 255);
    hud_element_set_tint(HID_GreenArrowDown, 255, 255, 255);
    hud_element_set_script(D_802AD618, &HES_AnimatedHandPointer);
    D_802AD614 = MSG_PAL_STANDARD;
    D_802AD60B = 1;
    BattleSubmenuStratsState = BTL_SUBMENU_STRATS_STATE_UNK_20;
}

void func_802A4A10(void) {
    set_window_update(WIN_BTL_STRATS_MENU, WINDOW_UPDATE_TRANSPARENT);
    set_window_update(WIN_BTL_STRATS_TITLE, WINDOW_UPDATE_TRANSPARENT);
    set_window_update(WIN_BTL_DESC_BOX, WINDOW_UPDATE_SHOW);
    BattleSubmenuStratsState = BTL_SUBMENU_STRATS_STATE_UNK_30;
}

#if VERSION_JP
#define X_VAR6 10
#define X_VAR7 32
#define W_VAR1 108
#define W_VAR2 88
#define W_VAR3 242
#else
#define X_VAR6 18
#define X_VAR7 20
#define W_VAR1 144
#define W_VAR2 108
#define W_VAR3 280
#endif

s32 btl_update_strats_menu(void) {
    BattleStatus* battleStatus = &gBattleStatus;
    HudElemID hid;
    s32 x, y;
    s32 width;
    s32 msgID;
    s32 i;

    switch (BattleSubmenuStratsState) {
        case BTL_SUBMENU_STRATS_STATE_INIT:
#if VERSION_JP
            D_802AD63C = 32;
#else
            D_802AD63C = 20;
#endif
            D_802AD63E = 68;
            D_802AD60C = -D_802AD608 * 13;
            D_802AD60E = (StratsMenuPos - D_802AD608) * 13;

            for (i = 0; i < D_802AD66C; i++) {
                D_802AD628[i] = hid = hud_element_create(D_802AD640[i]);
                hud_element_set_scale(hid, 0.45f);
                hud_element_set_flags(hid, HUD_ELEMENT_FLAG_FILTER_TEX | HUD_ELEMENT_FLAG_80);
            }

            D_802AD618 = hid = hud_element_create(&HES_AnimatedHandPointer);
            hud_element_set_flags(hid, HUD_ELEMENT_FLAG_DROP_SHADOW | HUD_ELEMENT_FLAG_80);
            hud_element_set_render_pos(hid, D_802AD63C, D_802AD63E);

            HID_GreenArrowUp = hid = hud_element_create(&HES_GreenArrowUp);
            hud_element_set_flags(hid, HUD_ELEMENT_FLAG_DROP_SHADOW | HUD_ELEMENT_FLAG_80);
            hud_element_set_render_pos(hid, D_802AD63C + 39, D_802AD63E - 7);

            HID_GreenArrowDown = hid = hud_element_create(&HES_GreenArrowDown);
            hud_element_set_flags(hid, HUD_ELEMENT_FLAG_DROP_SHADOW | HUD_ELEMENT_FLAG_80);
            hud_element_set_render_pos(hid, D_802AD63C + 39, D_802AD63E + 78);

            D_802AD614 = MSG_PAL_STANDARD;
            x = D_802AD63C;
            y = D_802AD63E;
<<<<<<< HEAD
            set_window_properties(WINDOW_ID_6, x, y, W_VAR1, (StratsMenuLines * 13) + 26, 0, btl_menu_strats_draw_content, NULL, -1);
            set_window_properties(WINDOW_ID_7, x + X_VAR6, y - 6, W_VAR2, 16, 1, btl_menu_strats_show_title, NULL, -1);
            x = X_VAR7;
            y = 186;
            set_window_properties(WINDOW_ID_8, x, y, W_VAR3, 32, WINDOW_PRIORITY_20, btl_menu_strats_show_desc, NULL, -1);
            set_window_update(WINDOW_ID_6, WINDOW_UPDATE_SHOW);
            set_window_update(WINDOW_ID_7, WINDOW_UPDATE_SHOW);
            set_window_update(WINDOW_ID_8, WINDOW_UPDATE_SHOW);
=======
            set_window_properties(WIN_BTL_STRATS_MENU, x, y, 144, (StratsMenuLines * 13) + 26, 0, btl_menu_strats_draw_content, NULL, -1);
            set_window_properties(WIN_BTL_STRATS_TITLE, x + 18, y - 6, 108, 16, 1, btl_menu_strats_show_title, NULL, -1);
            x = 20;
            y = 186;
            set_window_properties(WIN_BTL_DESC_BOX, x, y, 280, 32, WINDOW_PRIORITY_20, btl_menu_strats_show_desc, NULL, -1);
            set_window_update(WIN_BTL_STRATS_MENU, WINDOW_UPDATE_SHOW);
            set_window_update(WIN_BTL_STRATS_TITLE, WINDOW_UPDATE_SHOW);
            set_window_update(WIN_BTL_DESC_BOX, WINDOW_UPDATE_SHOW);
>>>>>>> b1ca4bd0
            BattleSubmenuStratsState = BTL_SUBMENU_STRATS_STATE_CHOOSE;
            return 0;
        case BTL_SUBMENU_STRATS_STATE_CHOOSE:
            if (!ShowingErrorMessage) {
                OldStratsMenuPos = StratsMenuPos;

                // only wrap selection on stick press, not when held
                if (battleStatus->curButtonsHeld & BUTTON_STICK_UP) {
                    if (StratsMenuPos > 0) {
                        StratsMenuPos--;
                    } else if (battleStatus->curButtonsPressed & BUTTON_STICK_UP) {
                        StratsMenuPos--;
                    }
                }

                if (battleStatus->curButtonsHeld & BUTTON_STICK_DOWN) {
                    if (StratsMenuPos < D_802AD66C - 1) {
                        StratsMenuPos++;
                    } else if (battleStatus->curButtonsPressed & BUTTON_STICK_DOWN) {
                        StratsMenuPos++;
                    }
                }

                // wrap the selected index
                if (StratsMenuPos < 0) {
                    StratsMenuPos = D_802AD66C - 1;
                }
                if (D_802AD66C - 1 < StratsMenuPos) {
                    StratsMenuPos = 0;
                }

                if (OldStratsMenuPos != StratsMenuPos) {
                    hud_element_set_scale(D_802AD628[OldStratsMenuPos], 0.45f);
                    sfx_play_sound(SOUND_MENU_CHANGE_SELECTION);
                }

                if (StratsMenuPos < D_802AD608) {
                    D_802AD608 = StratsMenuPos;
                }
                if (StratsMenuPos >= D_802AD609) {
                    D_802AD608 = StratsMenuPos + 1 - StratsMenuLines;
                }
                D_802AD609 = D_802AD608 + 6;
                if (D_802AD609 > D_802AD66C) {
                    D_802AD609 = D_802AD66C;
                }

                if (battleStatus->curButtonsPressed & BUTTON_A) {
                    if (D_802AD690[StratsMenuPos] == 1) {
                        sfx_play_sound(SOUND_MENU_NEXT);
                        BattleSubmenuStratsState = BTL_SUBMENU_STRATS_STATE_SELECT;
                    } else {
                        sfx_play_sound(SOUND_MENU_ERROR);
                        BattleSubmenuStratsState = BTL_SUBMENU_STRATS_STATE_ERROR_INIT;
                        D_802AD610 = D_802AD6A8[StratsMenuPos];
                    }
                } else if (battleStatus->curButtonsPressed & BUTTON_B) {
                    sfx_play_sound(SOUND_MENU_BACK);
                    func_802A472C();
                    BattleSubmenuStratsState = BTL_SUBMENU_STRATS_STATE_CANCEL;
                }
            }
            return 0;
        case BTL_SUBMENU_STRATS_STATE_SELECT:
            for (i = 0; i < D_802AD66C; i++) {
                hud_element_set_tint(D_802AD628[i], 160, 160, 160);
            }
            hud_element_set_tint(D_802AD618, 160, 160, 160);
            hud_element_set_tint(HID_GreenArrowUp, 160, 160, 160);
            hud_element_set_tint(HID_GreenArrowDown, 160, 160, 160);
            hud_element_set_script(D_802AD618, &HES_HandPointer);
            D_802AD614 = MSG_PAL_0D;
            set_window_update(WIN_BTL_STRATS_MENU, WINDOW_UPDATE_DARKENED);
            set_window_update(WIN_BTL_STRATS_TITLE, WINDOW_UPDATE_DARKENED);
            set_window_update(WIN_BTL_DESC_BOX, WINDOW_UPDATE_HIDE);
            return StratsMenuPos + 1;
        case BTL_SUBMENU_STRATS_STATE_CANCEL:
            return 255;
        case 10:
            set_window_update(WIN_BTL_STRATS_MENU, WINDOW_UPDATE_HIDE);
            set_window_update(WIN_BTL_STRATS_TITLE, WINDOW_UPDATE_HIDE);
            set_window_update(WIN_BTL_DESC_BOX, WINDOW_UPDATE_HIDE);
            BattleSubmenuStratsState = BTL_SUBMENU_STRATS_STATE_UNK_11;
            return StratsMenuPos + 1;
        case 11:
            return StratsMenuPos + 1;
        case 20:
            set_window_update(WIN_BTL_STRATS_MENU, WINDOW_UPDATE_SHOW);
            set_window_update(WIN_BTL_STRATS_TITLE, WINDOW_UPDATE_SHOW);
            set_window_update(WIN_BTL_DESC_BOX, WINDOW_UPDATE_SHOW);
            BattleSubmenuStratsState = BTL_SUBMENU_STRATS_STATE_CHOOSE;
            return StratsMenuPos + 1;
        case 30:
            set_window_update(WIN_BTL_STRATS_MENU, WINDOW_UPDATE_SHOW);
            set_window_update(WIN_BTL_STRATS_TITLE, WINDOW_UPDATE_SHOW);
            set_window_update(WIN_BTL_DESC_BOX, WINDOW_UPDATE_SHOW);
            BattleSubmenuStratsState = BTL_SUBMENU_STRATS_STATE_SELECT;
            return 0;
        case BTL_SUBMENU_STRATS_STATE_ERROR_INIT:
            D_802AD6D4 = -1;
            BattleSubmenuStratsState = BTL_SUBMENU_STRATS_STATE_ERROR_SHOW;
            return -1;
        case BTL_SUBMENU_STRATS_STATE_ERROR_SHOW:
            set_window_update(WIN_BTL_STRATS_MENU, WINDOW_UPDATE_HIDE);
            set_window_update(WIN_BTL_STRATS_TITLE, WINDOW_UPDATE_HIDE);
            set_window_update(WIN_BTL_DESC_BOX, WINDOW_UPDATE_HIDE);
            switch (D_802AD610) {
                case 0:
                    msgID = MSG_Menus_Battle_CantSwitch2;
                    break;
                case 1:
                    msgID = MSG_Menus_Battle_CantRunAway;
                    break;
                default:
                    msgID = MSG_Menus_Battle_CantRunAway;
                    break;
            }
            width = get_msg_width(msgID, 0) + 23;
            set_window_properties(WIN_BTL_POPUP, (SCREEN_WIDTH / 2) - (width / 2), 80, width, 28, 20, btl_menu_strats_show_error, NULL, -1);
            set_window_update(WIN_BTL_POPUP, WINDOW_UPDATE_SHOW);
            D_802AD612 = 60;
            BattleSubmenuStratsState = BTL_SUBMENU_STRATS_STATE_ERROR_DONE;
            return -1;
        case BTL_SUBMENU_STRATS_STATE_ERROR_DONE:
            if (gGameStatusPtr->pressedButtons[0] & (BUTTON_A | BUTTON_B)) {
                D_802AD612 = 0;
            }
            if (D_802AD612 != 0) {
                D_802AD612--;
                return -1;
            }
            set_window_update(WIN_BTL_POPUP, WINDOW_UPDATE_HIDE);
            set_window_update(WIN_BTL_STRATS_MENU, WINDOW_UPDATE_SHOW);
            set_window_update(WIN_BTL_STRATS_TITLE, WINDOW_UPDATE_SHOW);
            set_window_update(WIN_BTL_DESC_BOX, WINDOW_UPDATE_SHOW);
            BattleSubmenuStratsState = BTL_SUBMENU_STRATS_STATE_CHOOSE;
            return 0;
    }
    return 0;
}

#if VERSION_IQUE
#define X_VAR8 142
#define Y_VAR2 3
#elif VERSION_JP
#define X_VAR8 106
#define Y_VAR2 0
#else
#define X_VAR8 142
#define Y_VAR2 0
#endif

void btl_menu_strats_draw_content(void* data, s32 x, s32 y) {
    s32 var_t0;
    s32 temp_f6;
    s32 xPos, yPos;
    s32 idx;
    s32 id;
    s32 i;

    switch (BattleSubmenuStratsState) {
        case BTL_SUBMENU_STRATS_STATE_SELECT:
        case BTL_SUBMENU_STRATS_STATE_CHOOSE:
        case BTL_SUBMENU_STRATS_STATE_UNK_10:
        case BTL_SUBMENU_STRATS_STATE_UNK_20:
        case BTL_SUBMENU_STRATS_STATE_UNK_30:
        case BTL_SUBMENU_STRATS_STATE_ERROR_INIT:
        case BTL_SUBMENU_STRATS_STATE_ERROR_SHOW:
            yPos = -D_802AD608 * 13;
            var_t0 = D_802AD60C;
            temp_f6 = (yPos - var_t0) * 0.5;
            if (temp_f6 != 0) {
                var_t0 += temp_f6;
            } else {
                var_t0 = yPos;
            }
            D_802AD60C = var_t0;

            xPos = x + 4;
            yPos = y + 18;
            var_t0 = yPos + 1 + (StratsMenuLines * 13);
            gDPSetScissor(gMainGfxPos++, G_SC_NON_INTERLACE, xPos, yPos, x + X_VAR8, var_t0);

            xPos = x + 33;
            yPos = y + 19 + D_802AD60C;

            idx = 0;
            for (i = 0; i < D_802AD66C; i++, idx++) {
                s32 palette = D_802AD614;

                if (D_802AD678[i] == 5 && is_ability_active(ABILITY_QUICK_CHANGE)) {
                    palette = MSG_PAL_37;
                }
                if (D_802AD690[idx] == 0) {
                    palette = MSG_PAL_0B;
                }
                draw_msg(D_802AD658[idx], xPos, yPos - Y_VAR2, D_802AD624, palette, DRAW_MSG_STYLE_MENU);
                yPos += 13;
            }

            xPos = x + 24;
            yPos = D_802AD60C + y + 24;

            idx = 0;
            for (i = 0; i < D_802AD66C; i++, idx++) {
                id = D_802AD628[idx];
                hud_element_set_render_pos(id, xPos, yPos);
                hud_element_set_alpha(id, D_802AD624);
                hud_element_draw_without_clipping(id);
                yPos += 13;
            }

            yPos = (StratsMenuPos - D_802AD608) * 13;
            var_t0 = D_802AD60E;
            temp_f6 = (yPos - var_t0) * 1.0;
            xPos = x + 10;
            if (temp_f6 != 0) {
                var_t0 += temp_f6;
            } else {
                var_t0 = yPos;
            }
            D_802AD60E = var_t0;
            yPos = y + 26 + D_802AD60E;

            id = D_802AD618;
            hud_element_set_render_pos(id, xPos, yPos);
            hud_element_set_alpha(id, D_802AD624);
            hud_element_draw_clipped(id);

            if (D_802AD608 > 0) {
                id = HID_GreenArrowUp;
                hud_element_set_render_pos(id, x + 67, y + 16);
                hud_element_set_alpha(id, D_802AD624);
                hud_element_draw_clipped(id);
            }
            if (D_802AD609 < D_802AD66C) {
                id = HID_GreenArrowDown;
                hud_element_set_render_pos(id, x + 67, y + 100);
                hud_element_set_alpha(id, D_802AD624);
                hud_element_draw_clipped(id);
            }
            break;
    }
}

#if VERSION_JP
#define X_VAR9 27
#else
#define X_VAR9 15
#endif

void btl_menu_strats_show_title(void* data, s32 x, s32 y) {
    draw_msg(MSG_Menus_Strategies, x + X_VAR9, y + 2, D_802AD624, MSG_PAL_33, DRAW_MSG_STYLE_MENU);
}

void btl_menu_strats_show_desc(void* data, s32 x, s32 y) {
    switch (BattleSubmenuStratsState) {
        case BTL_SUBMENU_STRATS_STATE_SELECT:
        case BTL_SUBMENU_STRATS_STATE_CHOOSE:
        case BTL_SUBMENU_STRATS_STATE_UNK_10:
        case BTL_SUBMENU_STRATS_STATE_UNK_20:
        case BTL_SUBMENU_STRATS_STATE_UNK_30:
            if (D_802AD60B != 0) {
                draw_msg(D_802AD6C0[StratsMenuPos], x + 8, y, D_802AD624, D_802AD614, 0);
            }
            break;
    }
}

void btl_menu_strats_show_error(void* data, s32 x, s32 y) {
    s32 msgID;
    x += 11;
    y += 6;

    switch (D_802AD610) {
        case 0:
            msgID = MSG_Menus_Battle_CantSwitch2;
            break;
        case 1:
            msgID = MSG_Menus_Battle_CantRunAway;
            break;
        default:
            msgID = MSG_Menus_Battle_CantRunAway;
            break;
    }
    draw_msg(msgID, x, y, 255, MSG_PAL_0F, 0);
}

s32 can_switch_to_player(void) {
    BattleStatus* battleStatus = &gBattleStatus;
    Actor* player = battleStatus->playerActor;

    if (battleStatus->flags2 & BS_FLAGS2_PLAYER_TURN_USED) {
        return FALSE;
    } else {
        s8 debuff = player->debuff;
        s32 playerCantMove = FALSE;

        if (player->koStatus == STATUS_KEY_DAZE) {
            playerCantMove = TRUE;
        }
        if (debuff == STATUS_KEY_POISON) {
            playerCantMove = FALSE;
        }
        if (debuff == STATUS_KEY_SHRINK) {
            playerCantMove = FALSE;
        }
        if (debuff == STATUS_KEY_SLEEP) {
            playerCantMove = TRUE;
        }
        if (debuff == STATUS_KEY_FEAR) {
            playerCantMove = TRUE;
        }
        if (debuff == STATUS_KEY_DIZZY) {
            playerCantMove = TRUE;
        }
        if (debuff == STATUS_KEY_PARALYZE) {
            playerCantMove = TRUE;
        }
        if (debuff == STATUS_KEY_FROZEN) {
            playerCantMove = TRUE;
        }
        if (debuff == STATUS_KEY_STOP) {
            playerCantMove = TRUE;
        }
        if (player->stoneStatus == STATUS_KEY_STONE) {
            playerCantMove = TRUE;
        }
        if (battleStatus->outtaSightActive) {
            playerCantMove = TRUE;
        }
        return !playerCantMove;
    }
}

#if VERSION_JP
s32 btl_menu_can_player_move(void) {
    BattleStatus* battleStatus = &gBattleStatus;
    Actor* player = battleStatus->playerActor;
    s8 debuff = player->debuff;
    s32 playerCantMove = FALSE;

    if (player->koStatus == STATUS_KEY_DAZE) {
        playerCantMove = TRUE;
    }
    if (debuff == STATUS_KEY_POISON) {
        playerCantMove = FALSE;
    }
    if (debuff == STATUS_KEY_SHRINK) {
        playerCantMove = FALSE;
    }
    if (debuff == STATUS_KEY_SLEEP) {
        playerCantMove = TRUE;
    }
    if (debuff == STATUS_KEY_FEAR) {
        playerCantMove = TRUE;
    }
    if (debuff == STATUS_KEY_DIZZY) {
        playerCantMove = TRUE;
    }
    if (debuff == STATUS_KEY_PARALYZE) {
        playerCantMove = TRUE;
    }
    if (debuff == STATUS_KEY_FROZEN) {
        playerCantMove = TRUE;
    }
    if (debuff == STATUS_KEY_STOP) {
        playerCantMove = TRUE;
    }
    if (player->stoneStatus == STATUS_KEY_STONE) {
        playerCantMove = TRUE;
    }
    if (battleStatus->outtaSightActive) {
        playerCantMove = TRUE;
    }
    return !playerCantMove;
}
#endif

extern s32 MenuIndexFromPartnerID[]; // TODO MOVE

s32 can_switch_to_partner(void) {
    BattleStatus* battleStatus = &gBattleStatus;
    Actor* partner = battleStatus->partnerActor;
    s8 partnerDebuff;
    s32 partnerCantMove;

    if (battleStatus->flags2 & BS_FLAGS2_PARTNER_TURN_USED || partner == PARTNER_NONE || partner->flags & ACTOR_FLAG_NO_ATTACK) {
        return FALSE;
    }

    partnerDebuff = partner->debuff;
    partnerCantMove = FALSE;

    if (partner->koStatus == STATUS_KEY_DAZE) {
        partnerCantMove = TRUE;
    }
    if (partnerDebuff == STATUS_KEY_POISON) {
        partnerCantMove = FALSE;
    }
    if (partnerDebuff == STATUS_KEY_SHRINK) {
        partnerCantMove = FALSE;
    }
    if (partnerDebuff == STATUS_KEY_SLEEP) {
        partnerCantMove = TRUE;
    }
    if (partnerDebuff == STATUS_KEY_FEAR) {
        partnerCantMove = TRUE;
    }
    if (partnerDebuff == STATUS_KEY_PARALYZE) {
        partnerCantMove = TRUE;
    }
    if (partnerDebuff == STATUS_KEY_FROZEN) {
        partnerCantMove = TRUE;
    }
    if (partnerDebuff == STATUS_KEY_STOP) {
        partnerCantMove = TRUE;
    }
    if (partner->stoneStatus == STATUS_KEY_STONE) {
        partnerCantMove = TRUE;
    }
    return !partnerCantMove;
}

void btl_state_update_player_menu(void) {
    BattleStatus* battleStatus = &gBattleStatus;
    PlayerData* playerData = &gPlayerData;
    Actor* playerActor = battleStatus->playerActor;
    Actor* partnerActor = battleStatus->partnerActor;
    PopupMenu* popup = &D_802ACCD0;
    MoveData* moveData;
    s32 entryIdx, initialPos;
    s32 i;
    s32 submenuResult;
    s32 jumpTargetCount, hammerTargetCount, jumpChance;
    ItemData* itemData;
    s32 starBeamLevel;
    s32 currentSubmenu;
    s32 currentSubmenu2;
    IconHudScriptPair* hudScriptPair;
    PartnerPopupProperties* prop;

    switch (gBattleSubState) {
        case BTL_SUBSTATE_PLAYER_MENU_INIT:
            battleStatus->moveCategory = BTL_MENU_TYPE_INVALID;
            battleStatus->selectedMoveID = 0;
            battleStatus->curAttackElement = 0;
            if (!can_switch_to_player()) {
                btl_set_state(BATTLE_STATE_END_PLAYER_TURN);
                return;
            }
            btl_cam_use_preset(BTL_CAM_DEFAULT);
            btl_cam_move(10);
            if (!(battleStatus->flags1 & BS_FLAGS1_PLAYER_IN_BACK)) {
                gBattleSubState = BTL_SUBSTATE_PLAYER_MENU_CREATE_MAIN_MENU;
            } else {
                gBattleSubState = BTL_SUBSTATE_PLAYER_MENU_PERFORM_SWAP;
                partnerActor->state.curPos.x = partnerActor->homePos.x;
                partnerActor->state.curPos.z = partnerActor->homePos.z;
                partnerActor->state.goalPos.x = playerActor->homePos.x;
                partnerActor->state.goalPos.z = playerActor->homePos.z;
                partnerActor->state.moveTime = 4;
                partnerActor->state.angle = 0.0f;
            }
            break;
        case BTL_SUBSTATE_PLAYER_MENU_PERFORM_SWAP:
            if (partnerActor->state.moveTime != 0) {
                partnerActor->curPos.x += (partnerActor->state.goalPos.x - partnerActor->curPos.x) / partnerActor->state.moveTime;
                partnerActor->curPos.z += (partnerActor->state.goalPos.z - partnerActor->curPos.z) / partnerActor->state.moveTime;
                playerActor->curPos.x += (partnerActor->state.curPos.x - playerActor->curPos.x) / partnerActor->state.moveTime;
                playerActor->curPos.z += (partnerActor->state.curPos.z - playerActor->curPos.z) / partnerActor->state.moveTime;
            }
            partnerActor->curPos.z -= sin_rad(DEG_TO_RAD(partnerActor->state.angle)) * 16.0f;
            partnerActor->yaw = clamp_angle(-partnerActor->state.angle);
            playerActor->curPos.z += sin_rad(DEG_TO_RAD(partnerActor->state.angle)) * 16.0f;
            playerActor->yaw = clamp_angle(-partnerActor->state.angle);
            partnerActor->state.angle += 90.0f;
            if (partnerActor->state.moveTime != 0) {
                partnerActor->state.moveTime--;
            } else {
                partnerActor->curPos.x = partnerActor->state.goalPos.x;
                partnerActor->curPos.z = partnerActor->state.goalPos.z;
                playerActor->curPos.x = partnerActor->state.curPos.x;
                playerActor->curPos.z = partnerActor->state.curPos.z;
                partnerActor->homePos.x = partnerActor->curPos.x;
                partnerActor->homePos.z = partnerActor->curPos.z;
                playerActor->homePos.x = playerActor->curPos.x;
                playerActor->homePos.z = playerActor->curPos.z;
                gBattleSubState = BTL_SUBSTATE_PLAYER_MENU_CREATE_MAIN_MENU;
                battleStatus->flags1 &= ~BS_FLAGS1_PLAYER_IN_BACK;
            }
            break;
    }

    switch (gBattleSubState) {
        case BTL_SUBSTATE_PLAYER_MENU_CREATE_MAIN_MENU:
            gBattleStatus.flags1 |= BS_FLAGS1_MENU_OPEN;
            playerActor->flags &= ~ACTOR_FLAG_USING_IDLE_ANIM;
            playerActor->flags |= ACTOR_FLAG_SHOW_STATUS_ICONS;
            if (partnerActor != NULL) {
                partnerActor->flags |= ACTOR_FLAG_USING_IDLE_ANIM;
                partnerActor->flags |= ACTOR_FLAG_SHOW_STATUS_ICONS;
            }
            func_80263268();
            func_80263300();
            btl_init_menu_boots();
            btl_init_menu_hammer();
            if (player_team_is_ability_active(playerActor, ABILITY_BERSERKER)) {
                gBattleSubState = BTL_SUBSTATE_PLAYER_MENU_BERSERKER_CHOOSE;
                break;
            }

            entryIdx = 0;
            initialPos = 2;
            if (battleStatus->lastPlayerMenuSelection[BTL_MENU_IDX_MAIN] < 0) {
                battleStatus->lastPlayerMenuSelection[BTL_MENU_IDX_MAIN] = 0;
            }

            // strategies menu category
            battle_menu_submenuIDs[entryIdx] = BTL_MENU_TYPE_STRATEGIES;
            BattleMenu_OptionEnabled[entryIdx] = TRUE;
            BattleMenu_HudScripts[entryIdx] = battle_menu_StrategiesHudScript.enabled;
            BattleMenu_TitleMessages[entryIdx] = BattleMenu_CenteredMessages[BTL_MENU_TYPE_STRATEGIES];
            if (battleStatus->actionCommandMode == AC_MODE_TUTORIAL || gBattleStatus.flags1 & BS_FLAGS1_TUTORIAL_BATTLE) {
                BattleMenu_TitleMessages[entryIdx] = MSG_Menus_EndTraining_Centered;
            }
            battle_menu_isMessageDisabled[entryIdx] = 0;
            if (!(battleStatus->enabledMenusFlags & BTL_MENU_ENABLED_STRATEGIES)) {
                BattleMenu_HudScripts[entryIdx] = battle_menu_StrategiesHudScript.disabled;
                BattleMenu_OptionEnabled[entryIdx] = FALSE;
                battle_menu_isMessageDisabled[entryIdx] = BTL_MSG_CANT_SELECT_NOW;
            }
            if (battleStatus->lastPlayerMenuSelection[BTL_MENU_IDX_MAIN] == BTL_MENU_TYPE_STRATEGIES) {
                initialPos = entryIdx;
            }
            entryIdx++;

            // items menu category
            if (battleStatus->menuStatus[0] >= 0) {
                BattleMenu_HudScripts[entryIdx] = battle_menu_ItemHudScripts.enabled;
                battle_menu_submenuIDs[entryIdx] = BTL_MENU_TYPE_ITEMS;
                BattleMenu_OptionEnabled[entryIdx] = TRUE;
                BattleMenu_TitleMessages[entryIdx] = BattleMenu_CenteredMessages[BTL_MENU_TYPE_ITEMS];

                if(battleStatus->menuStatus[0] == 0) {
                    BattleMenu_HudScripts[entryIdx] = battle_menu_ItemHudScripts.disabled;
                    BattleMenu_OptionEnabled[entryIdx] = FALSE;
                    battle_menu_isMessageDisabled[entryIdx] = BTL_MSG_NO_ITEM_TARGET;
                }

                if (!(battleStatus->enabledMenusFlags & BTL_MENU_ENABLED_ITEMS)) {
                    BattleMenu_HudScripts[entryIdx] = battle_menu_ItemHudScripts.disabled;
                    BattleMenu_OptionEnabled[entryIdx] = FALSE;
                    battle_menu_isMessageDisabled[entryIdx] = BTL_MSG_CANT_SELECT_NOW;
                }

                if (battleStatus->itemLossTurns >= 0) {
                    BattleMenu_HudScripts[entryIdx] = battle_menu_ItemHudScripts.disabled;
                    BattleMenu_OptionEnabled[entryIdx] = FALSE;
                    battle_menu_isMessageDisabled[entryIdx] = BTL_MSG_CANT_SELECT_NOW;
                }

                if (battleStatus->lastPlayerMenuSelection[BTL_MENU_IDX_MAIN] == BTL_MENU_TYPE_ITEMS) {
                    initialPos = entryIdx;
                }

                entryIdx++;
            }

            // jump menu category
            BattleMenu_HudScripts[entryIdx] = battle_menu_JumpHudScripts[playerData->bootsLevel + 1].enabled;
            battle_menu_submenuIDs[entryIdx] = BTL_MENU_TYPE_JUMP;
            BattleMenu_OptionEnabled[entryIdx] = TRUE;
            BattleMenu_TitleMessages[entryIdx] = BattleMenu_CenteredMessages[BTL_MENU_TYPE_JUMP];

            if (battleStatus->menuStatus[1] <= 0) {
                BattleMenu_HudScripts[entryIdx] = battle_menu_JumpHudScripts[0].enabled;
                BattleMenu_OptionEnabled[entryIdx] = FALSE;
                battle_menu_isMessageDisabled[entryIdx] = BTL_MSG_NO_JUMP_TARGET;
            }
            if (!(battleStatus->enabledMenusFlags & BTL_MENU_ENABLED_JUMP)) {
                BattleMenu_HudScripts[entryIdx] = battle_menu_JumpHudScripts[0].disabled;
                BattleMenu_OptionEnabled[entryIdx] = FALSE;
                battle_menu_isMessageDisabled[entryIdx] = BTL_MSG_CANT_SELECT_NOW;
            }
            if (battleStatus->jumpLossTurns >= 0) {
                BattleMenu_HudScripts[entryIdx] = battle_menu_JumpHudScripts[0].disabled;
                BattleMenu_OptionEnabled[entryIdx] = FALSE;
                battle_menu_isMessageDisabled[entryIdx] = BTL_MSG_CANT_SELECT_NOW;
            }
            if (battleStatus->lastPlayerMenuSelection[BTL_MENU_IDX_MAIN] == BTL_MENU_TYPE_JUMP) {
                initialPos = entryIdx;
            }
            entryIdx++;

            // hammer menu category
            if (playerData->hammerLevel >= 0) {
                BattleMenu_HudScripts[entryIdx] = battle_menu_HammerHudScripts[playerData->hammerLevel + 1].enabled;
                battle_menu_submenuIDs[entryIdx] = BTL_MENU_TYPE_SMASH;
                BattleMenu_OptionEnabled[entryIdx] = TRUE;
                BattleMenu_TitleMessages[entryIdx] = BattleMenu_CenteredMessages[BTL_MENU_TYPE_SMASH];
                if (battleStatus->menuStatus[2] <= 0) {
                    BattleMenu_HudScripts[entryIdx] = battle_menu_HammerHudScripts[0].enabled;
                    BattleMenu_OptionEnabled[entryIdx] = FALSE;
                    battle_menu_isMessageDisabled[entryIdx] = BTL_MSG_NO_HAMMER_TARGET;
                }
                if (!(battleStatus->enabledMenusFlags & BTL_MENU_ENABLED_SMASH)) {
                    BattleMenu_HudScripts[entryIdx] = battle_menu_HammerHudScripts[0].disabled;
                    BattleMenu_OptionEnabled[entryIdx] = FALSE;
                    battle_menu_isMessageDisabled[entryIdx] = BTL_MSG_CANT_SELECT_NOW;
                }
                if (battleStatus->hammerLossTurns >= 0) {
                    BattleMenu_HudScripts[entryIdx] = battle_menu_HammerHudScripts[0].disabled;
                    BattleMenu_OptionEnabled[entryIdx] = FALSE;
                    battle_menu_isMessageDisabled[entryIdx] = BTL_MSG_CANT_SELECT_NOW;
                }
                if (battleStatus->lastPlayerMenuSelection[BTL_MENU_IDX_MAIN] == BTL_MENU_TYPE_SMASH) {
                    initialPos = entryIdx;
                }
                entryIdx++;
            }

            // star powers menu category
            if (playerData->maxStarPower != 0) {
                BattleMenu_HudScripts[entryIdx] = battle_menu_StarPowerHudScripts.enabled;
                battle_menu_submenuIDs[entryIdx] = BTL_MENU_TYPE_STAR_POWERS;
                BattleMenu_OptionEnabled[entryIdx] = TRUE;
                BattleMenu_TitleMessages[entryIdx] = BattleMenu_CenteredMessages[BTL_MENU_TYPE_STAR_POWERS];
                battle_menu_isMessageDisabled[entryIdx] = 0;
                if (!(battleStatus->enabledMenusFlags & BTL_MENU_ENABLED_STAR_POWERS)) {
                    BattleMenu_HudScripts[entryIdx] = battle_menu_StarPowerHudScripts.disabled;
                    BattleMenu_OptionEnabled[entryIdx] = FALSE;
                    battle_menu_isMessageDisabled[entryIdx] = BTL_MSG_CANT_SELECT_NOW;
                }
                if (battleStatus->lastPlayerMenuSelection[BTL_MENU_IDX_MAIN] == BTL_MENU_TYPE_STAR_POWERS) {
                    initialPos = entryIdx;
                }
                entryIdx++;
            }

            BattleMenu_NumOptions = entryIdx;
            D_802AD0A8 = 0;
            D_802AD0B0 = initialPos;
            D_802AD100 = 2 - initialPos;
            if (can_switch_to_partner()) {
                BattleMenu_ShowSwapIcons = TRUE;
            } else {
                BattleMenu_ShowSwapIcons = FALSE;
            }
            btl_main_menu_init();
            D_802ACC60 = 8;
            BattleMenu_SwapDelay = 0;
            gBattleSubState = BTL_SUBSTATE_PLAYER_MENU_CHOOSE_CATEGORY;
            break;
        case BTL_SUBSTATE_PLAYER_MENU_CHOOSE_CATEGORY:
            if (battleStatus->hustleTurns != 0) {
                set_actor_anim(ACTOR_PLAYER, 0, ANIM_Mario1_ThinkingRun);
            } else {
                set_actor_anim(ACTOR_PLAYER, 0, get_player_anim_for_status(STATUS_KEY_THINKING));
            }
            submenuResult = btl_main_menu_update();
            if (BattleMenu_SwapDelay != 0) {
                BattleMenu_SwapDelay--;
            } else if (!(gBattleStatus.flags1 & BS_FLAGS1_TUTORIAL_BATTLE) && (gGameStatusPtr->pressedButtons[0] & BUTTON_Z)) {
                if (can_switch_to_partner() && battleStatus->hustleTurns != 1) {
                    sfx_play_sound(SOUND_PARTNER_SWAP_BATTLE_POS);
                    battleStatus->lastPlayerMenuSelection[BTL_MENU_IDX_MAIN] = battle_menu_submenuIDs[BattleMenu_CurPos + BattleMenu_HomePos];
                    btl_main_menu_destroy();
                    btl_set_state(BATTLE_STATE_SWITCH_TO_PARTNER);
                } else if (partnerActor != NULL && !(partnerActor->flags & BS_FLAGS1_YIELD_TURN) && battleStatus->hustleTurns != 1) {
                    sfx_play_sound(SOUND_MENU_ERROR);
                    gBattleSubState = BTL_SUBSTATE_PLAYER_MENU_MAIN_SHOW_CANT_SWAP;
                }
                break;
            }

            if (D_802ACC60 != 0) {
                D_802ACC60--;
                break;
            }

            if (submenuResult == 0) {
                break;
            }

            set_actor_anim(ACTOR_PLAYER, 0, ANIM_Mario1_Walk);
            battleStatus->lastPlayerMenuSelection[BTL_MENU_IDX_MAIN] = battleStatus->curSubmenu = battle_menu_submenuIDs[submenuResult - 1];
            for (i = 0; i < ARRAY_COUNT(battleStatus->submenuMoves); i++) {
                battleStatus->submenuMoves[i] = 0;
                battleStatus->submenuIcons[0] = 0; /// @bug ?
                battleStatus->submenuStatus[i] = 0;
            }

            switch (battleStatus->curSubmenu) {
                case BTL_MENU_TYPE_ITEMS:
                    battleStatus->submenuMoves[0] = BattleMenu_CategoryForSubmenu[BTL_MENU_TYPE_STAR_POWERS]; // ???
                    battleStatus->submenuIcons[0] = ITEM_PARTNER_ATTACK;
                    battleStatus->submenuStatus[0] = 1;
                    for (i = 0; i < ARRAY_COUNT(playerData->invItems); i++) {
                        if (playerData->invItems[i] == ITEM_NONE) {
                            continue;
                        }
                        itemData = &gItemTable[playerData->invItems[i]];

                        battleStatus->moveCategory = BTL_MENU_TYPE_ITEMS;
                        battleStatus->moveArgument = playerData->invItems[i];
                        battleStatus->curTargetListFlags = itemData->targetFlags;
                        create_current_pos_target_list(playerActor);
                    }
                    entryIdx = 1;
                    for (i = 0; i < ARRAY_COUNT(playerData->equippedBadges); i++) {
                        if (playerData->equippedBadges[i] != 0) {
                            s32 moveID = gItemTable[playerData->equippedBadges[i]].moveID;
                            moveData = &gMoveTable[moveID];
                            if (moveData->category == BattleMenu_CategoryForSubmenu[battleStatus->curSubmenu]) {
                                battleStatus->submenuMoves[entryIdx] = moveID;
                                battleStatus->submenuIcons[entryIdx] = playerData->equippedBadges[i];
                                battleStatus->submenuStatus[entryIdx] = 1;
                                if (playerData->curFP < moveData->costFP) {
                                    battleStatus->submenuStatus[entryIdx] = 0;
                                }
                                entryIdx++;
                            }
                        }
                    }
                    battleStatus->submenuMoveCount = entryIdx;
                    if (entryIdx == 1) {
                        battleStatus->submenuMoveCount = 0;
                    }
                    break;
                    do { // required to match
                case BTL_MENU_TYPE_SMASH:
                    btl_init_menu_hammer();
                    if (battleStatus->submenuMoveCount == 1) {
                        battleStatus->submenuMoveCount = 0;
                    }
                    if (battleStatus->actionCommandMode == AC_MODE_TUTORIAL) {
                        battleStatus->submenuMoveCount = 0;
                    }
                    break;
                case BTL_MENU_TYPE_JUMP:
                    btl_init_menu_boots();
                    if (battleStatus->submenuMoveCount == 1) {
                        battleStatus->submenuMoveCount = 0;
                    }
                    if (battleStatus->actionCommandMode == AC_MODE_TUTORIAL) {
                        battleStatus->submenuMoveCount = 0;
                    }
                    break;
                case BTL_MENU_TYPE_STAR_POWERS:
                    battleStatus->submenuMoves[0] = MOVE_FOCUS;
                    battleStatus->submenuIcons[0] = ITEM_PARTNER_ATTACK;
                    battleStatus->submenuStatus[0] = 1;
                    entryIdx = 1;
                    initialPos = 8;
                    for (i = 0; i < playerData->maxStarPower; i++) {
                        moveData = &gMoveTable[MOVE_REFRESH + i];
                        battleStatus->submenuMoves[entryIdx] = MOVE_REFRESH + i;
                        battleStatus->submenuIcons[entryIdx] = 0;
                        battleStatus->moveCategory = BTL_MENU_TYPE_STAR_POWERS;
                        battleStatus->moveArgument = MOVE_REFRESH + i;
                        battleStatus->curTargetListFlags = moveData->flags;
                        create_current_pos_target_list(playerActor);
                        battleStatus->submenuStatus[entryIdx] = 1;
                        if (playerActor->targetListLength == 0) {
                            battleStatus->submenuStatus[entryIdx] = -2;
                        }
                        if (playerData->starPower / SP_PER_BAR < moveData->costFP) {
                            battleStatus->submenuStatus[entryIdx] = 0;
                        }
                        if (gBattleStatus.flags2 & BS_FLAGS2_NO_TARGET_AVAILABLE) {
                            battleStatus->submenuStatus[entryIdx] = -1;
                        }
                        entryIdx++;
                    }
                    starBeamLevel = playerData->starBeamLevel;
                    if (starBeamLevel == 1) {
                        do {
                            moveData = &gMoveTable[MOVE_STAR_BEAM];
                            battleStatus->submenuMoves[entryIdx] = MOVE_STAR_BEAM;
                            battleStatus->submenuIcons[entryIdx] = 0;
                            battleStatus->moveCategory = BTL_MENU_TYPE_STAR_POWERS;
                            battleStatus->moveArgument = MOVE_REFRESH + i;
                            battleStatus->curTargetListFlags = moveData->flags;
                            create_current_pos_target_list(playerActor);
                            battleStatus->submenuStatus[entryIdx] = starBeamLevel;
                            if (playerActor->targetListLength == 0) {
                                battleStatus->submenuStatus[entryIdx] = -2;
                            }
                            if (playerData->starPower / SP_PER_BAR < moveData->costFP) {
                                battleStatus->submenuStatus[entryIdx] = 0;
                            }
                            if (gBattleStatus.flags2 & BS_FLAGS2_NO_TARGET_AVAILABLE) {
                                battleStatus->submenuStatus[entryIdx] = -1;
                            }
                            entryIdx++;
                        } while (0);
                    }
                    if (playerData->starBeamLevel == 2) {
                        do {
                            do {
                                moveData = &gMoveTable[MOVE_PEACH_BEAM];
                                battleStatus->submenuMoves[entryIdx] = MOVE_PEACH_BEAM;
                                battleStatus->submenuIcons[entryIdx] = 0;
                                battleStatus->moveCategory = BTL_MENU_TYPE_STAR_POWERS;
                                battleStatus->moveArgument = MOVE_REFRESH + i;
                                battleStatus->curTargetListFlags = moveData->flags;
                                create_current_pos_target_list(playerActor);
                                battleStatus->submenuStatus[entryIdx] = 1;
                                if (playerActor->targetListLength == 0) {
                                    battleStatus->submenuStatus[entryIdx] = -2;
                                }
                                if (playerData->starPower / SP_PER_BAR < moveData->costFP) {
                                    battleStatus->submenuStatus[entryIdx] = 0;
                                }
                                if (gBattleStatus.flags2 & BS_FLAGS2_NO_TARGET_AVAILABLE) {
                                    battleStatus->submenuStatus[entryIdx] = -1;
                                }
                                entryIdx++;
                            } while (0); // TODO required to match
                        } while (0); // TODO required to match
                    }
                    battleStatus->submenuMoveCount = entryIdx;
                    break;
                } while (0); // TODO required to match
            }

            currentSubmenu = battleStatus->curSubmenu;
            if (currentSubmenu == BTL_MENU_TYPE_STAR_POWERS) {
                gBattleSubState = BTL_SUBSTATE_PLAYER_MENU_STAR_SPIRITS_1;
                btl_state_update_player_menu();
                btl_state_update_player_menu();
                break;
            } else if (currentSubmenu == BTL_MENU_TYPE_STRATEGIES) {
                if (battleStatus->actionCommandMode != AC_MODE_TUTORIAL && !(gBattleStatus.flags1 & BS_FLAGS1_TUTORIAL_BATTLE)) {
                    gBattleSubState = BTL_SUBSTATE_PLAYER_MENU_BUILD_STRATEGIES;
                    btl_state_update_player_menu();
                    btl_state_update_player_menu();
                    break;
                } else {
                    btl_main_menu_destroy();
                    battleStatus->moveCategory = currentSubmenu;
                    battleStatus->moveArgument = 0;
                    battleStatus->selectedMoveID = 0;
                    btl_set_state(BATTLE_STATE_PLAYER_MOVE);
                    break;
                }
            } else {
                if (battleStatus->submenuMoveCount == 0) {
                    if (currentSubmenu != BTL_MENU_TYPE_ITEMS) {
                        gBattleSubState = BTL_SUBSTATE_PLAYER_MENU_MAIN_MENU_10;
                        break;
                    } else {
                        gBattleSubState = BTL_SUBSTATE_PLAYER_MENU_ITEMS_1;
                        btl_state_update_player_menu();
                        btl_state_update_player_menu();
                        break;
                    }
                }

                initialPos = 0;
                if (currentSubmenu == BTL_MENU_TYPE_JUMP) {
                    if (battleStatus->lastPlayerMenuSelection[BTL_MENU_IDX_JUMP] < 0) {
                        battleStatus->lastPlayerMenuSelection[BTL_MENU_IDX_JUMP] = 0;
                    }
                    initialPos = battleStatus->lastPlayerMenuSelection[BTL_MENU_IDX_JUMP];
                }
                if (battleStatus->curSubmenu == BTL_MENU_TYPE_SMASH) {
                    if (battleStatus->lastPlayerMenuSelection[BTL_MENU_IDX_SMASH] < 0) {
                        battleStatus->lastPlayerMenuSelection[BTL_MENU_IDX_SMASH] = 0;
                    }
                    initialPos = battleStatus->lastPlayerMenuSelection[BTL_MENU_IDX_SMASH];
                }
                if (battleStatus->curSubmenu == BTL_MENU_TYPE_ITEMS) {
                    if (battleStatus->lastPlayerMenuSelection[BTL_MENU_IDX_ITEMS] < 0) {
                        battleStatus->lastPlayerMenuSelection[BTL_MENU_IDX_ITEMS] = 0;
                    }
                    initialPos = battleStatus->lastPlayerMenuSelection[BTL_MENU_IDX_ITEMS];
                }

                for (i = 0; i < battleStatus->submenuMoveCount; i++) {
                    moveData = &gMoveTable[battleStatus->submenuMoves[i]];
                    itemData = &gItemTable[battleStatus->submenuIcons[i]];
                    hudScriptPair = &gItemHudScripts[itemData->hudElemID];

                    BattleMenu_Moves_OptionCantUseMessages[i] = 0;
                    if (battleStatus->submenuStatus[i] == 0) {
                        BattleMenu_Moves_OptionCantUseMessages[i] = 0;
                    }
                    if (battleStatus->submenuStatus[i] == -1) {
                        battleStatus->submenuStatus[i] = 0;
                        BattleMenu_Moves_OptionCantUseMessages[i] = BTL_MSG_CANT_SELECT_NOW;
                    }
                    if (battleStatus->submenuStatus[i] == -2) {
                        battleStatus->submenuStatus[i] = 0;
                        BattleMenu_Moves_OptionCantUseMessages[i] = BTL_MSG_CANT_SELECT_NOW;
                    }
                    if (battleStatus->submenuStatus[i] == -3) {
                        battleStatus->submenuStatus[i] = 0;
                        BattleMenu_Moves_OptionCantUseMessages[i] = BTL_MSG_CANT_SELECT_NOW_ALT;
                    }
                    battle_menu_moveOptionIconScripts[i] = hudScriptPair->enabled;
                    if (battleStatus->submenuStatus[i] == 0) {
                        battle_menu_moveOptionIconScripts[i] = hudScriptPair->disabled;
                    }

                    battle_menu_moveOptionDisplayCosts[i] = moveData->costFP;
                    battle_menu_moveOptionBPCosts[i] = moveData->costBP;
                    BattleMenu_Moves_OptionSortPriority[i] = 0;
                    battle_menu_moveOptionDisplayCostReductions[i] = 0;
                    battle_menu_moveOptionDisplayCostReductionColors[i] = 0;

                    if (player_team_is_ability_active(playerActor, ABILITY_FLOWER_SAVER)) {
                        battle_menu_moveOptionDisplayCostReductions[i] += player_team_is_ability_active(playerActor, ABILITY_FLOWER_SAVER);
                        battle_menu_moveOptionDisplayCostReductionColors[i] = 1;
                    }
                    if (player_team_is_ability_active(playerActor, ABILITY_FLOWER_FANATIC)) {
                        battle_menu_moveOptionDisplayCostReductions[i] += 2 * player_team_is_ability_active(playerActor, ABILITY_FLOWER_FANATIC);
                        battle_menu_moveOptionDisplayCostReductionColors[i] = 2;
                    }

                    BattleMenu_Moves_OptionIndices[i] = i;
                    BattleMenu_Moves_OptionEnabled[i] = battleStatus->submenuStatus[i];
                    battle_menu_moveOptionNames[i] = moveData->nameMsg;
                    BattleMenu_Moves_OptionDescMessages[i] = moveData->shortDescMsg;

                }
                BattleMenu_UsingSpiritsSubmenu = FALSE;
                D_802AD4A8 = initialPos;
                BattleMenu_Moves_OptionCount = battleStatus->submenuMoveCount;
                func_802A2684();
                gBattleSubState = BTL_SUBSTATE_PLAYER_MENU_MAIN_MENU_2;
                break;
            }
            break;
        case BTL_SUBSTATE_PLAYER_MENU_MAIN_MENU_2:
            submenuResult = btl_submenu_moves_update();
            if (submenuResult == -1) {
                gBattleSubState = BTL_SUBSTATE_PLAYER_MENU_MAIN_MENU_7;
            } else if (submenuResult == 0) {
            } else if (submenuResult == 255) {
                func_802A1050();
                D_802ACC60 = 8;
                BattleMenu_SwapDelay = 4;
                gBattleSubState = BTL_SUBSTATE_PLAYER_MENU_CHOOSE_CATEGORY;
                btl_state_update_player_menu();
                btl_state_update_player_menu();
            } else {
                battleStatus->unk_49 = BattleMenu_Moves_OptionIndices[submenuResult - 1];
                battleStatus->selectedMoveID = battleStatus->submenuMoves[battleStatus->unk_49];
                if (battleStatus->curSubmenu == BTL_MENU_TYPE_JUMP) {
                    battleStatus->lastPlayerMenuSelection[BTL_MENU_IDX_JUMP] = battle_menu_moveOptionActive;
                }
                if (battleStatus->curSubmenu == BTL_MENU_TYPE_SMASH) {
                    battleStatus->lastPlayerMenuSelection[BTL_MENU_IDX_SMASH] = battle_menu_moveOptionActive;
                }
                currentSubmenu2 = battleStatus->curSubmenu;
                if (battleStatus->curSubmenu == BTL_MENU_TYPE_ITEMS) {
                    battleStatus->lastPlayerMenuSelection[BTL_MENU_IDX_ITEMS] = battle_menu_moveOptionActive;
                    if (battleStatus->curSubmenu == currentSubmenu2) {
                        gBattleSubState = BTL_SUBSTATE_PLAYER_MENU_UNKNOWN_1;
                        btl_state_update_player_menu();
                        btl_state_update_player_menu();
                        break;
                    }
                }
                func_802A27D0();
                func_802A1030();
                gBattleSubState = BTL_SUBSTATE_PLAYER_MENU_MOVE_CHOOSE_TARGET;
            }
            break;
        case BTL_SUBSTATE_PLAYER_MENU_MOVE_CHOOSE_TARGET:
            submenuResult = btl_submenu_moves_update();
            if ((battleStatus->curButtonsPressed & BUTTON_B) && submenuResult == 0) {
                func_802A2AB8();
                func_802A1098();
                gBattleSubState = BTL_SUBSTATE_PLAYER_MENU_MAIN_MENU_4;
                break;
            }
            if (btl_main_menu_update() == 0) {
                break;
            }
            battleStatus->cancelTargetMenuSubstate = BTL_SUBSTATE_PLAYER_MENU_MOVE_TARGET_CANCEL;
            battleStatus->acceptTargetMenuSubstate = BTL_SUBSTATE_PLAYER_MENU_MOVE_TARGET_CHOSEN;
            battleStatus->selectedMoveID = battleStatus->submenuMoves[battleStatus->unk_49];
            battleStatus->curTargetListFlags = gMoveTable[battleStatus->submenuMoves[battleStatus->unk_49]].flags;
            currentSubmenu = battleStatus->curSubmenu;
            switch (currentSubmenu) {
                case BTL_MENU_TYPE_JUMP:
                    battleStatus->moveCategory = BTL_MENU_TYPE_JUMP;
                    battleStatus->moveArgument = playerData->bootsLevel;
                    btl_set_state(BATTLE_STATE_SELECT_TARGET);
                    break;
                case BTL_MENU_TYPE_SMASH:
                    battleStatus->moveCategory = BTL_MENU_TYPE_SMASH;
                    battleStatus->moveArgument = playerData->hammerLevel;
                    btl_set_state(BATTLE_STATE_SELECT_TARGET);
                    break;
                case BTL_MENU_TYPE_DEFEND:
                    gBattleSubState = battleStatus->acceptTargetMenuSubstate;
                    btl_state_update_player_menu();
                    battleStatus->moveCategory = BTL_MENU_TYPE_DEFEND;
                    btl_set_state(BATTLE_STATE_DEFEND);
                    break;
            }
            break;
        case BTL_SUBSTATE_PLAYER_MENU_MAIN_MENU_4:
            btl_submenu_moves_update();
            if (btl_main_menu_update() == 0) {
                break;
            }
            gBattleSubState = BTL_SUBSTATE_PLAYER_MENU_MAIN_MENU_2;
            break;
        case BTL_SUBSTATE_PLAYER_MENU_MOVE_TARGET_CANCEL:
            func_802A2AB8();
            func_802A1098();
            gBattleSubState = BTL_SUBSTATE_PLAYER_MENU_MAIN_MENU_4;
            break;
        case BTL_SUBSTATE_PLAYER_MENU_MOVE_TARGET_CHOSEN:
            func_802A27E4();
            btl_main_menu_destroy();
            break;
        case BTL_SUBSTATE_PLAYER_MENU_MAIN_MENU_7:
            if (btl_submenu_moves_update() != -1) {
                gBattleSubState = BTL_SUBSTATE_PLAYER_MENU_MAIN_MENU_2;
            }
            break;
        case BTL_SUBSTATE_PLAYER_MENU_MAIN_SHOW_CANT_SWAP:
            if (gBattleStatus.flags2 & BS_FLAGS2_PARTNER_TURN_USED) {
                btl_show_variable_battle_message(BTL_MSG_CANT_SWITCH, 60, 0);
            } else {
                btl_show_variable_battle_message(BTL_MSG_CANT_MOVE, 60, playerData->curPartner);
            }
            ShowingErrorMessage = TRUE;
            gBattleSubState = BTL_SUBSTATE_PLAYER_MENU_MAIN_AWAIT_CANT_SWAP;
            break;
        case BTL_SUBSTATE_PLAYER_MENU_MAIN_AWAIT_CANT_SWAP:
            if (btl_is_popup_displayed()) {
                break;
            }
            ShowingErrorMessage = FALSE;
            D_802ACC60 = 0;
            BattleMenu_SwapDelay = 4;
            gBattleSubState = BTL_SUBSTATE_PLAYER_MENU_CHOOSE_CATEGORY;
            break;
        case BTL_SUBSTATE_PLAYER_MENU_MAIN_MENU_10:
            func_802A1030();
            gBattleSubState = BTL_SUBSTATE_PLAYER_MENU_MAIN_MENU_11;
            break;
        case BTL_SUBSTATE_PLAYER_MENU_MAIN_MENU_11:
            submenuResult = btl_main_menu_update();
            if ((battleStatus->curButtonsPressed & BUTTON_B) && submenuResult == 0) {
                func_802A1078();
                gBattleSubState = BTL_SUBSTATE_PLAYER_MENU_MAIN_MENU_12;
            } else if (submenuResult != 0) {
                battleStatus->cancelTargetMenuSubstate = BTL_SUBSTATE_PLAYER_MENU_MAIN_MENU_13;
                battleStatus->acceptTargetMenuSubstate = BTL_SUBSTATE_PLAYER_MENU_MAIN_MENU_14;
                switch (battleStatus->curSubmenu) {
                    case BTL_MENU_TYPE_JUMP:
                        battleStatus->moveCategory = BTL_MENU_TYPE_JUMP;
                        battleStatus->moveArgument = playerData->bootsLevel;
                        battleStatus->selectedMoveID = playerData->bootsLevel + MOVE_JUMP1;
                        battleStatus->curTargetListFlags = gMoveTable[battleStatus->selectedMoveID].flags;
                        btl_set_state(BATTLE_STATE_SELECT_TARGET);
                        break;
                    case BTL_MENU_TYPE_SMASH:
                        battleStatus->moveCategory = BTL_MENU_TYPE_SMASH;
                        battleStatus->moveArgument = playerData->hammerLevel;
                        battleStatus->selectedMoveID = playerData->hammerLevel + MOVE_HAMMER1;
                        battleStatus->curTargetListFlags = gMoveTable[battleStatus->selectedMoveID].flags;
                        btl_set_state(BATTLE_STATE_SELECT_TARGET);
                        break;
                    default:
                        goto CASE_C; // TODO find better match
                }
            }
            break;
        CASE_C:
        case BTL_SUBSTATE_PLAYER_MENU_MAIN_MENU_12:
            if (btl_main_menu_update() == 0) {
                break;
            }
            D_802ACC60 = 8;
            BattleMenu_SwapDelay = 4;
            gBattleSubState = BTL_SUBSTATE_PLAYER_MENU_CHOOSE_CATEGORY;
            break;
        case BTL_SUBSTATE_PLAYER_MENU_MAIN_MENU_13:
            func_802A1078();
            gBattleSubState = BTL_SUBSTATE_PLAYER_MENU_MAIN_MENU_12;
            break;
        case BTL_SUBSTATE_PLAYER_MENU_MAIN_MENU_14:
            btl_main_menu_destroy();
            break;
        case BTL_SUBSTATE_PLAYER_MENU_UNKNOWN_1:
            if (battleStatus->selectedMoveID == MOVE_DOUBLE_DIP) {
                battleStatus->itemUsesLeft = 2;
            }
            if (battleStatus->selectedMoveID == MOVE_TRIPLE_DIP) {
                battleStatus->itemUsesLeft = 3;
            }
            entryIdx = 0;
            for (i = 0; i < ARRAY_COUNT(playerData->invItems); i++) {
                if (playerData->invItems[i] == ITEM_NONE) {
                    continue;
                }
                itemData = &gItemTable[playerData->invItems[i]];
                hudScriptPair = &gItemHudScripts[itemData->hudElemID];
                if (!(itemData->typeFlags & ITEM_TYPE_FLAG_BATTLE_USABLE)) {
                    continue;
                }
                battleStatus->moveCategory = BTL_MENU_TYPE_ITEMS;
                battleStatus->moveArgument = playerData->invItems[i];
                battleStatus->curTargetListFlags = itemData->targetFlags;
                create_current_pos_target_list(playerActor);
                popup->ptrIcon[entryIdx] = hudScriptPair->enabled;
                popup->userIndex[entryIdx] = playerData->invItems[i];
                popup->enabled[entryIdx] = TRUE;
                popup->nameMsg[entryIdx] = itemData->nameMsg;
                popup->descMsg[entryIdx] = itemData->shortDescMsg;
                if (playerActor->targetListLength == 0) {
                    popup->ptrIcon[entryIdx] = hudScriptPair->disabled;
                    popup->enabled[entryIdx] = 0;
                }
                entryIdx++;
            }
            popup->dipMode = 0;
            popup->titleNumber = 0;
            if (battleStatus->selectedMoveID == MOVE_DOUBLE_DIP) {
                popup->dipMode = 1;
                popup->titleNumber = battleStatus->itemUsesLeft;
            }
            if (battleStatus->selectedMoveID == MOVE_TRIPLE_DIP) {
                popup->dipMode = 2;
                popup->titleNumber = battleStatus->itemUsesLeft;
            }
            if (battleStatus->lastPlayerMenuSelection[BTL_MENU_IDX_DIP] < 0) {
                battleStatus->lastPlayerMenuSelection[BTL_MENU_IDX_DIP] = 0;
            }
            popup->popupType = POPUP_MENU_USE_ITEM;
            popup->numEntries = entryIdx;
            initialPos = battleStatus->lastPlayerMenuSelection[BTL_MENU_IDX_DIP];
            popup->initialPos = initialPos;
            create_battle_popup_menu(popup);
            func_800F52BC();
            gBattleSubState = BTL_SUBSTATE_PLAYER_MENU_DIPPING_CHOOSE_TARGET;
            break;
        case BTL_SUBSTATE_PLAYER_MENU_DIPPING_CHOOSE_TARGET:
            if (popup->result != POPUP_RESULT_CHOOSING) {
                if (popup->result == POPUP_RESULT_CANCEL) {
                    func_802A2910();
                    battleStatus->selectedMoveID = 0;
                    battleStatus->itemUsesLeft = 0;
                    gBattleSubState = BTL_SUBSTATE_PLAYER_MENU_MAIN_MENU_2;
                    btl_state_update_player_menu();
                    btl_state_update_player_menu();
                } else {
                    battleStatus->cancelTargetMenuSubstate = BTL_SUBSTATE_PLAYER_MENU_DIPPING_TARGET_CANCEL;
                    battleStatus->acceptTargetMenuSubstate = BTL_SUBSTATE_PLAYER_MENU_DIPPING_TARGET_CHOSEN;
                    battleStatus->unk_1AA = popup->userIndex[popup->result - 1];
                    battleStatus->moveCategory = BTL_MENU_TYPE_ITEMS;
                    battleStatus->moveArgument = battleStatus->unk_1AA;
                    battleStatus->curTargetListFlags = gItemTable[battleStatus->moveArgument].targetFlags | TARGET_FLAG_PRIMARY_ONLY;
                    battleStatus->curAttackElement = 0;
                    battleStatus->lastPlayerMenuSelection[BTL_MENU_IDX_DIP] = popup->result - 1;
                    hide_popup_menu();
                    func_802A27D0();
                    func_802A1030();
                    gBattleSubState = BTL_SUBSTATE_PLAYER_MENU_UNKNOWN_3;
                }
            }
            break;
        case BTL_SUBSTATE_PLAYER_MENU_UNKNOWN_3:
            if ((battleStatus->curButtonsPressed & BUTTON_B) && popup->result == POPUP_RESULT_CHOOSING) {
                func_800F16CC();
                func_802A2C58();
                func_802A1098();
                battleStatus->selectedMoveID = 0;
                gBattleSubState = BTL_SUBSTATE_PLAYER_MENU_UNKNOWN_4;
            } else {
                btl_submenu_moves_update();
                if (btl_main_menu_update()) {
                    btl_set_state(BATTLE_STATE_SELECT_TARGET);
                }
            }
            break;
        case BTL_SUBSTATE_PLAYER_MENU_UNKNOWN_4:
            btl_submenu_moves_update();
            if (btl_main_menu_update() != 0) {
                gBattleSubState = BTL_SUBSTATE_PLAYER_MENU_DIPPING_CHOOSE_TARGET;
            }
            break;
        case BTL_SUBSTATE_PLAYER_MENU_DIPPING_TARGET_CANCEL:
            func_800F16CC();
            func_802A2C58();
            func_802A1098();
            btl_submenu_moves_update();
            gBattleSubState = BTL_SUBSTATE_PLAYER_MENU_UNKNOWN_4;
            break;
        case BTL_SUBSTATE_PLAYER_MENU_DIPPING_TARGET_CHOSEN:
            destroy_popup_menu();
            func_802A27E4();
            btl_main_menu_destroy();
            break;
        case BTL_SUBSTATE_PLAYER_MENU_ITEMS_1:
            entryIdx = 0;
            for (i = 0; i < ARRAY_COUNT(playerData->invItems); i++) {
                if (playerData->invItems[i] == ITEM_NONE) {
                    continue;
                }
                itemData = &gItemTable[playerData->invItems[i]];
                hudScriptPair = &gItemHudScripts[itemData->hudElemID];
                if (!(itemData->typeFlags & ITEM_TYPE_FLAG_BATTLE_USABLE)) {
                    continue;
                }
                battleStatus->moveCategory = BTL_MENU_TYPE_ITEMS;
                battleStatus->moveArgument = playerData->invItems[i];
                battleStatus->curTargetListFlags = itemData->targetFlags;
                create_current_pos_target_list(playerActor);
                popup->ptrIcon[entryIdx] = hudScriptPair->enabled;

                popup->userIndex[entryIdx] = playerData->invItems[i];
                popup->enabled[entryIdx] = 1;
                popup->nameMsg[entryIdx] = itemData->nameMsg;
                popup->descMsg[entryIdx] = itemData->shortDescMsg;
                if (playerActor->targetListLength == 0) {
                    popup->ptrIcon[entryIdx] = hudScriptPair->disabled;
                    popup->enabled[entryIdx] = 0;
                }
                entryIdx++;
            }
            if (battleStatus->lastPlayerMenuSelection[BTL_MENU_IDX_DIP] < 0) {
                battleStatus->lastPlayerMenuSelection[BTL_MENU_IDX_DIP] = 0;
            }
            initialPos = battleStatus->lastPlayerMenuSelection[BTL_MENU_IDX_DIP];
            popup->popupType = POPUP_MENU_USE_ITEM;
            popup->numEntries = entryIdx;
            popup->dipMode = 0;
            popup->titleNumber = 0;
            popup->initialPos = initialPos;
            create_battle_popup_menu(popup);
            func_800F52BC();
            gBattleSubState = BTL_SUBSTATE_PLAYER_MENU_ITEMS_2;
            break;
        case BTL_SUBSTATE_PLAYER_MENU_ITEMS_2:
            if (popup->result != POPUP_RESULT_CHOOSING) {
                if (popup->result == POPUP_RESULT_CANCEL) {
                    func_802A1050();
                    D_802ACC60 = 8;
                    BattleMenu_SwapDelay = 4;
                    gBattleSubState = BTL_SUBSTATE_PLAYER_MENU_CHOOSE_CATEGORY;
                    btl_state_update_player_menu();
                    btl_state_update_player_menu();
                } else {
                    battleStatus->cancelTargetMenuSubstate = BTL_SUBSTATE_PLAYER_MENU_ITEMS_5;
                    battleStatus->acceptTargetMenuSubstate = BTL_SUBSTATE_PLAYER_MENU_ITEMS_6;
                    battleStatus->unk_1AA = popup->userIndex[popup->result - 1];
                    battleStatus->moveCategory = BTL_MENU_TYPE_ITEMS;
                    battleStatus->moveArgument = battleStatus->unk_1AA;
                    battleStatus->selectedMoveID = MOVE_ITEMS;
                    battleStatus->curTargetListFlags = gItemTable[battleStatus->moveArgument].targetFlags | TARGET_FLAG_PRIMARY_ONLY;
                    battleStatus->curAttackElement = 0;
                    battleStatus->lastPlayerMenuSelection[BTL_MENU_IDX_DIP] = popup->result - 1;
                    hide_popup_menu();
                    func_802A1030();
                    gBattleSubState = BTL_SUBSTATE_PLAYER_MENU_ITEMS_3;
                }
            }
            break;
        case BTL_SUBSTATE_PLAYER_MENU_ITEMS_3:
            if ((battleStatus->curButtonsPressed & BUTTON_B) && popup->result == POPUP_RESULT_CHOOSING) {
                func_800F16CC();
                func_802A1098();
                gBattleSubState = BTL_SUBSTATE_PLAYER_MENU_ITEMS_4;
            } else {
                if (btl_main_menu_update() != 0) {
                    btl_set_state(BATTLE_STATE_SELECT_TARGET);
                }
            }
            break;
        case BTL_SUBSTATE_PLAYER_MENU_ITEMS_4:
            if (btl_main_menu_update() != 0) {
                gBattleSubState = BTL_SUBSTATE_PLAYER_MENU_ITEMS_2;
            }
            break;
        case BTL_SUBSTATE_PLAYER_MENU_ITEMS_5:
            func_800F16CC();
            func_802A1098();
            gBattleSubState = BTL_SUBSTATE_PLAYER_MENU_ITEMS_4;
            break;
        case BTL_SUBSTATE_PLAYER_MENU_ITEMS_6:
            destroy_popup_menu();
            btl_main_menu_destroy();
            break;
        case BTL_SUBSTATE_PLAYER_MENU_STAR_SPIRITS_1:
            for (i = 0; i < battleStatus->submenuMoveCount; i++) {
                moveData = &gMoveTable[battleStatus->submenuMoves[i]];
                BattleMenu_Moves_OptionCantUseMessages[i] = 0;

                if (battleStatus->submenuStatus[i] == 0) {
                    BattleMenu_Moves_OptionCantUseMessages[i] = 0;
                }

                if (battleStatus->submenuStatus[i] == -1) {
                    battleStatus->submenuStatus[i] = 0;
                    BattleMenu_Moves_OptionCantUseMessages[i] = BTL_MSG_CANT_SELECT_NOW;
                }
                if (battleStatus->submenuStatus[i] == -2) {
                    battleStatus->submenuStatus[i] = 0;
                    BattleMenu_Moves_OptionCantUseMessages[i] = BTL_MSG_CANT_SELECT_NOW;
                }
                if (!(battleStatus->enabledStarPowersFlags & (1 << i))) {
                    battleStatus->submenuStatus[i] = 0;
                    BattleMenu_Moves_OptionCantUseMessages[i] = BTL_MSG_CANT_SELECT_NOW;
                }

                battle_menu_moveOptionIconScripts[i] = battle_menu_StarPowerMovesHudScripts[2 * STAR_POWER_INDEX(battleStatus->submenuMoves[i]) + 0];
                if (battleStatus->submenuStatus[i] == 0) {
                    battle_menu_moveOptionIconScripts[i] = battle_menu_StarPowerMovesHudScripts[2 * STAR_POWER_INDEX(battleStatus->submenuMoves[i]) + 1];
                }
                battle_menu_moveOptionDisplayCosts[i] = moveData->costFP;
                battle_menu_moveOptionBPCosts[i] = moveData->costBP;
                BattleMenu_Moves_OptionSortPriority[i] = 0;
                BattleMenu_Moves_OptionIndices[i] = i;
                BattleMenu_Moves_OptionEnabled[i] = battleStatus->submenuStatus[i];
                battle_menu_moveOptionNames[i] = moveData->nameMsg;
                BattleMenu_Moves_OptionDescMessages[i] = moveData->shortDescMsg;
                battle_menu_moveOptionDisplayCostReductions[i] = 0;
                battle_menu_moveOptionDisplayCostReductionColors[i] = 0;
            }
            if (battleStatus->lastPlayerMenuSelection[BTL_MENU_IDX_STAR_POWER] < 0) {
                battleStatus->lastPlayerMenuSelection[BTL_MENU_IDX_STAR_POWER] = 0;
            }
            initialPos = battleStatus->lastPlayerMenuSelection[BTL_MENU_IDX_STAR_POWER];
            BattleMenu_Moves_OptionCount = battleStatus->submenuMoveCount;
            D_802AD4A8 = initialPos;
            BattleMenu_UsingSpiritsSubmenu = TRUE;
            func_802A2684();
            gBattleSubState = BTL_SUBSTATE_PLAYER_MENU_STAR_SPIRITS_2;
            break;
        case BTL_SUBSTATE_PLAYER_MENU_STAR_SPIRITS_2:
            submenuResult = btl_submenu_moves_update();
            if (submenuResult == -1) {
                gBattleSubState = BTL_SUBSTATE_PLAYER_MENU_STAR_SPIRITS_7;
            } else if (submenuResult == 0) {
            } else if (submenuResult == 255) {
                func_802A1050();
                D_802ACC60 = 8;
                BattleMenu_SwapDelay = 4;
                gBattleSubState = BTL_SUBSTATE_PLAYER_MENU_CHOOSE_CATEGORY;
                btl_state_update_player_menu();
                btl_state_update_player_menu();
            } else {
                battleStatus->unk_49 = BattleMenu_Moves_OptionIndices[submenuResult - 1];
                battleStatus->lastPlayerMenuSelection[BTL_MENU_IDX_STAR_POWER] = battle_menu_moveOptionActive;
                func_802A27D0();
                func_802A1030();
                gBattleSubState = BTL_SUBSTATE_PLAYER_MENU_STAR_SPIRITS_3;
            }
            break;
        case BTL_SUBSTATE_PLAYER_MENU_STAR_SPIRITS_3:
            submenuResult = btl_submenu_moves_update();
            if ((battleStatus->curButtonsPressed & BUTTON_B) && submenuResult == 0) {
                func_802A2AB8();
                func_802A1098();
                gBattleSubState = BTL_SUBSTATE_PLAYER_MENU_STAR_SPIRITS_4;
            } else if (btl_main_menu_update() != 0) {
                battleStatus->cancelTargetMenuSubstate = BTL_SUBSTATE_PLAYER_MENU_STAR_SPIRITS_5;
                battleStatus->acceptTargetMenuSubstate = BTL_SUBSTATE_PLAYER_MENU_STAR_SPIRITS_6;
                battleStatus->moveCategory = BTL_MENU_TYPE_STAR_POWERS;
                battleStatus->selectedMoveID = battleStatus->submenuMoves[battleStatus->unk_49];
                battleStatus->curTargetListFlags = gMoveTable[battleStatus->submenuMoves[battleStatus->unk_49]].flags;
                battleStatus->moveArgument = battleStatus->unk_49;
                if (playerData->starBeamLevel == 2 && battleStatus->moveArgument == 8) {
                    battleStatus->moveArgument++;
                }
                btl_set_state(BATTLE_STATE_SELECT_TARGET);
            }
            break;
        case BTL_SUBSTATE_PLAYER_MENU_STAR_SPIRITS_4:
            btl_submenu_moves_update();
            if (btl_main_menu_update() != 0) {
                gBattleSubState = BTL_SUBSTATE_PLAYER_MENU_STAR_SPIRITS_2;
            }
            break;
        case BTL_SUBSTATE_PLAYER_MENU_STAR_SPIRITS_5:
            func_802A2AB8();
            func_802A1098();
            gBattleSubState = BTL_SUBSTATE_PLAYER_MENU_STAR_SPIRITS_4;
            break;
        case BTL_SUBSTATE_PLAYER_MENU_STAR_SPIRITS_6:
            func_802A27E4();
            btl_main_menu_destroy();
            break;
        case BTL_SUBSTATE_PLAYER_MENU_STAR_SPIRITS_7:
            if (btl_submenu_moves_update() != -1) {
                gBattleSubState = BTL_SUBSTATE_PLAYER_MENU_STAR_SPIRITS_2;
            }
            break;
        case BTL_SUBSTATE_PLAYER_MENU_DIPPING_1:
            if (!can_switch_to_player()) {
                battleStatus->itemUsesLeft = 1;
                btl_set_state(BATTLE_STATE_END_PLAYER_TURN);
            } else {
                entryIdx = 0;
                for (i = 0; i < ARRAY_COUNT(playerData->invItems); i++) {
                    if (playerData->invItems[i] == ITEM_NONE) {
                        continue;
                    }
                    itemData = &gItemTable[playerData->invItems[i]];
                    hudScriptPair = &gItemHudScripts[itemData->hudElemID];
                    if (!(itemData->typeFlags & ITEM_TYPE_FLAG_BATTLE_USABLE)) {
                        continue;
                    }

                    battleStatus->moveCategory = BTL_MENU_TYPE_ITEMS;
                    battleStatus->moveArgument = playerData->invItems[i];
                    battleStatus->curTargetListFlags = itemData->targetFlags;
                    create_current_pos_target_list(playerActor);
                    popup->ptrIcon[entryIdx] = hudScriptPair->enabled;
                    popup->userIndex[entryIdx] = playerData->invItems[i];
                    popup->enabled[entryIdx] = TRUE;
                    popup->nameMsg[entryIdx] = itemData->nameMsg;
                    popup->descMsg[entryIdx] = itemData->shortDescMsg;
                    if (playerActor->targetListLength == 0) {
                        popup->ptrIcon[entryIdx] = hudScriptPair->disabled;
                        popup->enabled[entryIdx] = FALSE;
                    }
                    entryIdx++;
                }
                if (entryIdx == 0) {
                    battleStatus->itemUsesLeft = 1;
                    btl_set_state(BATTLE_STATE_END_PLAYER_TURN);
                } else {
                    popup->popupType = POPUP_MENU_USE_ITEM;
                    if (battleStatus->selectedMoveID == MOVE_DOUBLE_DIP) {
                        popup->popupType += POPUP_MENU_DOUBLE_DIP;
                        popup->dipMode = 1;
                        popup->titleNumber = battleStatus->itemUsesLeft;
                    }
                    if (battleStatus->selectedMoveID == MOVE_TRIPLE_DIP) {
                        popup->popupType += POPUP_MENU_TRIPLE_DIP;
                        popup->dipMode = 2;
                        popup->titleNumber = battleStatus->itemUsesLeft;
                    }
                    if (battleStatus->lastPlayerMenuSelection[BTL_MENU_IDX_DIP] < 0) {
                        battleStatus->lastPlayerMenuSelection[BTL_MENU_IDX_DIP] = 0;
                    }
                    popup->numEntries = entryIdx;
                    initialPos = battleStatus->lastPlayerMenuSelection[BTL_MENU_IDX_DIP];
                    popup->initialPos = initialPos;
                    create_battle_popup_menu(popup);
                    func_800F52BC();
                    gBattleSubState = BTL_SUBSTATE_PLAYER_MENU_DIPPING_2;
                }
            }
            break;
        case BTL_SUBSTATE_PLAYER_MENU_DIPPING_2:
            if (popup->result != POPUP_RESULT_CHOOSING) {
                if (popup->result == POPUP_RESULT_CANCEL) {
                    battleStatus->itemUsesLeft = 1;
                    btl_set_state(BATTLE_STATE_END_PLAYER_TURN);
                } else {
                    battleStatus->cancelTargetMenuSubstate = BTL_SUBSTATE_PLAYER_MENU_DIPPING_5;
                    battleStatus->acceptTargetMenuSubstate = BTL_SUBSTATE_PLAYER_MENU_DIPPING_6;
                    battleStatus->unk_1AA = popup->userIndex[popup->result - 1];
                    battleStatus->moveCategory = BTL_MENU_TYPE_ITEMS;
                    battleStatus->moveArgument = battleStatus->unk_1AA;
                    battleStatus->curTargetListFlags = gItemTable[battleStatus->moveArgument].targetFlags | TARGET_FLAG_PRIMARY_ONLY;
                    battleStatus->curAttackElement = 0;
                    battleStatus->lastPlayerMenuSelection[BTL_MENU_IDX_DIP] = popup->result - 1;
                    hide_popup_menu();
                    D_802ACC60 = 5;
                    gBattleSubState = BTL_SUBSTATE_PLAYER_MENU_DIPPING_3;
                }
            }
            break;
        case BTL_SUBSTATE_PLAYER_MENU_DIPPING_3:
            if (D_802ACC60 != 0) {
                D_802ACC60--;
            } else {
                btl_set_state(BATTLE_STATE_SELECT_TARGET);
            }
            break;
        case BTL_SUBSTATE_PLAYER_MENU_DIPPING_4:
            if (D_802ACC60 != 0) {
                D_802ACC60--;
            } else {
                gBattleSubState = BTL_SUBSTATE_PLAYER_MENU_DIPPING_2;
            }
            break;
        case BTL_SUBSTATE_PLAYER_MENU_DIPPING_5:
            func_800F16CC();
            D_802ACC60 = 5;
            gBattleSubState = BTL_SUBSTATE_PLAYER_MENU_DIPPING_4;
            break;
        case BTL_SUBSTATE_PLAYER_MENU_DIPPING_6:
            destroy_popup_menu();
            break;
        case BTL_SUBSTATE_PLAYER_MENU_BERSERKER_CHOOSE:
            if (playerData->bootsLevel >= 0) {
                battleStatus->curTargetListFlags = gMoveTable[MOVE_BERSERKER_JUMP].flags;
                create_current_pos_target_list(playerActor);
                jumpTargetCount = playerActor->targetListLength;
            } else {
                jumpTargetCount = 0;
            }

            if (playerData->hammerLevel >= 0) {
                battleStatus->curTargetListFlags = gMoveTable[MOVE_BERSERKER_HAMMER].flags;
                create_current_pos_target_list(playerActor);
                hammerTargetCount = playerActor->targetListLength;
            } else {
                hammerTargetCount = 0;
            }

            if (jumpTargetCount <= 0 && hammerTargetCount <= 0) {
                battleStatus->moveCategory = BTL_MENU_TYPE_DO_NOTHING;
                battleStatus->waitForState = BATTLE_STATE_0;
                btl_set_state(BATTLE_STATE_END_PLAYER_TURN);
            } else {
                jumpChance = 50;
                if (jumpTargetCount <= 0) {
                    jumpChance = 0;
                }
                if (hammerTargetCount <= 0) {
                    jumpChance = 101;
                }
                if (rand_int(100) < jumpChance) {
                    battleStatus->selectedMoveID = MOVE_BERSERKER_JUMP;
                    battleStatus->moveCategory = BTL_MENU_TYPE_JUMP;
                    battleStatus->curTargetListFlags = gMoveTable[MOVE_BERSERKER_JUMP].flags;
                    battleStatus->moveArgument = playerData->bootsLevel;
                    create_current_pos_target_list(playerActor);
                } else {
                    battleStatus->selectedMoveID = MOVE_BERSERKER_HAMMER;
                    battleStatus->moveCategory = BTL_MENU_TYPE_SMASH;
                    battleStatus->curTargetListFlags = gMoveTable[MOVE_BERSERKER_HAMMER].flags;
                    battleStatus->moveArgument = playerData->hammerLevel;
                    create_current_pos_target_list(playerActor);
                }
                btl_set_state(BATTLE_STATE_PLAYER_MOVE);
            }
            break;
        case BTL_SUBSTATE_PLAYER_MENU_BUILD_STRATEGIES:
            entryIdx = 0;
            func_80263268();

            // add 'Change Member' command
            if (battleStatus->changePartnerAllowed >= 0) {
                D_802AD678[entryIdx] = BTL_MENU_TYPE_CHANGE_PARTNER;
                D_802AD658[entryIdx] = BattleMenu_LeftJustMessages[BTL_MENU_TYPE_CHANGE_PARTNER];
                D_802AD640[entryIdx] = battle_menu_PartnerHudScripts[playerData->curPartner];
                D_802AD690[entryIdx] = 1;
                D_802AD6C0[entryIdx] = MSG_Menus_Action_ChangePartner;
                if (battleStatus->changePartnerAllowed <= 0) {
                    D_802AD640[entryIdx] = battle_menu_DisabledPartnerHudScripts[playerData->curPartner];
                    D_802AD690[entryIdx] = 0;
                    D_802AD6A8[entryIdx] = 0;
                }
                entryIdx++;
            }

            // add 'Do Nothing' command
            D_802AD640[entryIdx] = battle_menu_DoNothingHudScripts.enabled;
            D_802AD678[entryIdx] = BTL_MENU_TYPE_DO_NOTHING;
            D_802AD690[entryIdx] = 1;
            D_802AD658[entryIdx] = BattleMenu_LeftJustMessages[BTL_MENU_TYPE_DO_NOTHING];
            D_802AD6C0[entryIdx] = MSG_Menus_Action_DoNothing;
            entryIdx++;

            // add 'Run Away' command
            D_802AD640[entryIdx] = battle_menu_FleeHudScripts.enabled;
            D_802AD678[entryIdx] = BTL_MENU_TYPE_RUN_AWAY;
            D_802AD690[entryIdx] = 1;
            D_802AD658[entryIdx] = BattleMenu_LeftJustMessages[BTL_MENU_TYPE_RUN_AWAY];
            D_802AD6C0[entryIdx] = MSG_Menus_Action_RunAway;
            if (!(gBattleStatus.flags2 & BS_FLAGS2_CANT_FLEE)) {
                D_802AD640[entryIdx] = battle_menu_FleeHudScripts.disabled;
                D_802AD690[entryIdx] = 0;
                D_802AD6A8[entryIdx] = 1;
            }
            entryIdx++;

            if (battleStatus->lastPlayerMenuSelection[BTL_MENU_IDX_STRATEGY] < 0) {
                battleStatus->lastPlayerMenuSelection[BTL_MENU_IDX_STRATEGY] = 0;
            }
            initialPos = battleStatus->lastPlayerMenuSelection[BTL_MENU_IDX_STRATEGY];
            D_802AD66C = entryIdx;
            StratsMenuLastPos = initialPos;
            func_802A45D8();
            gBattleSubState = BTL_SUBSTATE_PLAYER_MENU_STRATEGIES_2;
            break;
        case BTL_SUBSTATE_PLAYER_MENU_STRATEGIES_2:
            submenuResult = btl_update_strats_menu();
            if (submenuResult == -1) {
                gBattleSubState = BTL_SUBSTATE_PLAYER_MENU_STRATEGIES_8;
            } else if (submenuResult == 0) {
            } else if (submenuResult == 255) {
                func_802A1050();
                D_802ACC60 = 8;
                BattleMenu_SwapDelay = 4;
                gBattleSubState = BTL_SUBSTATE_PLAYER_MENU_CHOOSE_CATEGORY;
                btl_state_update_player_menu();
                btl_state_update_player_menu();
            } else {
                battleStatus->curSubmenu = D_802AD678[submenuResult - 1];
                battleStatus->lastPlayerMenuSelection[BTL_MENU_IDX_STRATEGY] = submenuResult - 1;
                if (battleStatus->curSubmenu == 5) { // change partner
                    gBattleSubState = BTL_SUBSTATE_PLAYER_MENU_CHANGE_MEMBER_1;
                    btl_state_update_player_menu();
                    btl_state_update_player_menu();
                } else {
                    func_802A4718();
                    func_802A1030();
                    gBattleSubState = BTL_SUBSTATE_PLAYER_MENU_STRATEGIES_3;
                }
            }
            break;
        case BTL_SUBSTATE_PLAYER_MENU_STRATEGIES_3:
            submenuResult = btl_update_strats_menu();
            if ((battleStatus->curButtonsPressed & BUTTON_B) && submenuResult == 0) {
                func_802A48FC();
                func_802A1098();
                gBattleSubState = BTL_SUBSTATE_PLAYER_MENU_STRATEGIES_4;
            } else if (btl_main_menu_update() != 0) {
                battleStatus->cancelTargetMenuSubstate = BTL_SUBSTATE_PLAYER_MENU_STRATEGIES_5;
                battleStatus->acceptTargetMenuSubstate = BTL_SUBSTATE_PLAYER_MENU_STRATEGIES_6;
                switch (battleStatus->curSubmenu) {
                    case 3:
                        gBattleSubState = BTL_SUBSTATE_PLAYER_MENU_STRATEGIES_6;
                        btl_state_update_player_menu();
                        battleStatus->moveCategory = BTL_MENU_TYPE_RUN_AWAY;
                        battleStatus->selectedMoveID = MOVE_UNUSED_39;
                        btl_set_state(BATTLE_STATE_RUN_AWAY);
                        break;
                    case 9:
                        battleStatus->hustleTurns = 0;
                        gBattleStatus.flags1 &= ~BS_FLAGS1_HUSTLED;
                        gBattleSubState = battleStatus->acceptTargetMenuSubstate;
                        btl_state_update_player_menu();
                        btl_set_state(BATTLE_STATE_END_PLAYER_TURN);
                        break;
                    case 4:
                        gBattleSubState = BTL_SUBSTATE_PLAYER_MENU_STRATEGIES_6;
                        btl_state_update_player_menu();
                        battleStatus->selectedMoveID = MOVE_UNUSED_DEFEND_PLUS;
                        battleStatus->moveCategory = BTL_MENU_TYPE_DEFEND;
                        btl_set_state(BATTLE_STATE_DEFEND);
                        break;
                    case 10:
                        gBattleSubState = BTL_SUBSTATE_PLAYER_MENU_STRATEGIES_6;
                        btl_state_update_player_menu();
                        btl_set_state(BATTLE_STATE_SWITCH_TO_PARTNER);
                        break;
                }
            }
            break;
        case BTL_SUBSTATE_PLAYER_MENU_STRATEGIES_4:
            btl_update_strats_menu();
            if (btl_main_menu_update() != 0) {
                D_802ACC60 = 8;
                BattleMenu_SwapDelay = 4;
                gBattleSubState = BTL_SUBSTATE_PLAYER_MENU_CHOOSE_CATEGORY;
            }
            break;
        case BTL_SUBSTATE_PLAYER_MENU_STRATEGIES_5:
            func_802A48FC();
            func_802A1098();
            gBattleSubState = BTL_SUBSTATE_PLAYER_MENU_STRATEGIES_4;
            break;
        case BTL_SUBSTATE_PLAYER_MENU_STRATEGIES_6:
            func_802A472C();
            btl_main_menu_destroy();
            break;
        case BTL_SUBSTATE_PLAYER_MENU_STRATEGIES_8:
            if (btl_update_strats_menu() != -1) {
                gBattleSubState = BTL_SUBSTATE_PLAYER_MENU_STRATEGIES_2;
            }
            break;
        case BTL_SUBSTATE_PLAYER_MENU_CHANGE_MEMBER_1:
            entryIdx = 0;
            for (i = 1; i < ARRAY_COUNT(playerData->partners); i++) {
                s32 partnerId = PartnerIDFromMenuIndex[i];
                if (playerData->partners[partnerId].enabled) {
                    prop = &gPartnerPopupProperties[partnerId];
                    popup->ptrIcon[entryIdx] = battle_menu_PartnerHudScripts[partnerId];
                    popup->userIndex[entryIdx] = partnerId;
                    popup->enabled[entryIdx] = 1;
                    popup->nameMsg[entryIdx] = prop->nameMsg;
                    popup->descMsg[entryIdx] = prop->battleDescMsg;
                    popup->value[entryIdx] = playerData->partners[partnerId].level;
                    if (playerData->curPartner == partnerId) {
                        popup->enabled[entryIdx] = 0;
                        popup->ptrIcon[entryIdx] = battle_menu_DisabledPartnerHudScripts[partnerId];
                    }
                    entryIdx++;
                }
            }
            if (battleStatus->lastPlayerMenuSelection[BTL_MENU_IDX_PARTNER] < 0) {
                battleStatus->lastPlayerMenuSelection[BTL_MENU_IDX_PARTNER] = 0;
            }
            popup->popupType = POPUP_MENU_SWITCH_PARTNER;
            popup->numEntries = entryIdx;
            popup->initialPos = MenuIndexFromPartnerID[playerData->curPartner] - 1;
            popup->dipMode = 0;
            popup->titleNumber = 0;
            create_battle_popup_menu(popup);
            func_800F52BC();
            gBattleSubState = BTL_SUBSTATE_PLAYER_MENU_CHANGE_MEMBER_2;
            break;
        case BTL_SUBSTATE_PLAYER_MENU_CHANGE_MEMBER_2:
            if (popup->result == POPUP_RESULT_INVALID) {
                gBattleSubState = BTL_SUBSTATE_PLAYER_MENU_CHANGE_MEMBER_7;
            } else if (popup->result != POPUP_RESULT_CHOOSING) {
                if (popup->result == POPUP_RESULT_CANCEL) {
                    func_802A47E0();
                    gBattleSubState = BTL_SUBSTATE_PLAYER_MENU_STRATEGIES_2;
                    btl_state_update_player_menu();
                    btl_state_update_player_menu();
                } else {
                    battleStatus->cancelTargetMenuSubstate = BTL_SUBSTATE_PLAYER_MENU_CHANGE_MEMBER_5;
                    battleStatus->acceptTargetMenuSubstate = BTL_SUBSTATE_PLAYER_MENU_CHANGE_MEMBER_6;
                    battleStatus->unk_1AC = popup->userIndex[popup->result - 1];
                    battleStatus->moveCategory = BTL_MENU_TYPE_CHANGE_PARTNER;
                    battleStatus->selectedMoveID = MOVE_UNUSED_37;
                    battleStatus->curTargetListFlags = TARGET_FLAG_2;
                    battleStatus->moveArgument = battleStatus->unk_1AC;
                    battleStatus->lastPlayerMenuSelection[BTL_MENU_IDX_PARTNER] = popup->result - 1;
                    hide_popup_menu();
                    func_802A4718();
                    func_802A1030();
                    gBattleSubState = BTL_SUBSTATE_PLAYER_MENU_CHANGE_MEMBER_3;
                }
            }
            break;
        case BTL_SUBSTATE_PLAYER_MENU_CHANGE_MEMBER_3:
            if ((battleStatus->curButtonsPressed & BUTTON_B) && popup->result == POPUP_RESULT_CHOOSING) {
                func_800F16CC();
                func_802A4A10();
                func_802A1098();
                gBattleSubState = BTL_SUBSTATE_PLAYER_MENU_CHANGE_MEMBER_4;
            } else {
                btl_update_strats_menu();
                if (btl_main_menu_update() != 0) {
                    gBattleSubState = battleStatus->acceptTargetMenuSubstate;
                    btl_state_update_player_menu();
                    btl_set_state(BATTLE_STATE_CHANGE_PARTNER);
                }
            }
            break;
        case BTL_SUBSTATE_PLAYER_MENU_CHANGE_MEMBER_4:
            btl_update_strats_menu();
            if (btl_main_menu_update() != 0) {
                gBattleSubState = BTL_SUBSTATE_PLAYER_MENU_CHANGE_MEMBER_2;
            }
            break;
        case BTL_SUBSTATE_PLAYER_MENU_CHANGE_MEMBER_5:
            func_800F16CC();
            func_802A4A10();
            func_802A1098();
            gBattleSubState = BTL_SUBSTATE_PLAYER_MENU_CHANGE_MEMBER_4;
            break;
        case BTL_SUBSTATE_PLAYER_MENU_CHANGE_MEMBER_6:
            destroy_popup_menu();
            func_802A472C();
            btl_main_menu_destroy();
            break;
        case BTL_SUBSTATE_PLAYER_MENU_CHANGE_MEMBER_7:
            set_window_update(WIN_BTL_STRATS_MENU, WINDOW_UPDATE_HIDE);
            set_window_update(WIN_BTL_STRATS_TITLE, WINDOW_UPDATE_HIDE);
            if (popup->result != POPUP_RESULT_INVALID) {
                set_window_update(WIN_BTL_STRATS_MENU, WINDOW_UPDATE_9);
                set_window_update(WIN_BTL_STRATS_TITLE, WINDOW_UPDATE_9);
                gBattleSubState = BTL_SUBSTATE_PLAYER_MENU_CHANGE_MEMBER_2;
            }
            break;
    }
}

void btl_state_draw_player_menu(void) {
    switch (gBattleSubState) {
        case BTL_SUBSTATE_PLAYER_MENU_CHOOSE_CATEGORY:
            btl_main_menu_draw();
            break;
        case BTL_SUBSTATE_PLAYER_MENU_MAIN_MENU_2:
        case BTL_SUBSTATE_PLAYER_MENU_MOVE_CHOOSE_TARGET:
        case BTL_SUBSTATE_PLAYER_MENU_MAIN_MENU_4:
        case BTL_SUBSTATE_PLAYER_MENU_MOVE_TARGET_CANCEL:
        case BTL_SUBSTATE_PLAYER_MENU_MAIN_MENU_10:
        case BTL_SUBSTATE_PLAYER_MENU_MAIN_MENU_11:
        case BTL_SUBSTATE_PLAYER_MENU_MAIN_MENU_12:
        case BTL_SUBSTATE_PLAYER_MENU_MAIN_MENU_13:
        case BTL_SUBSTATE_PLAYER_MENU_UNKNOWN_1:
        case BTL_SUBSTATE_PLAYER_MENU_DIPPING_CHOOSE_TARGET:
        case BTL_SUBSTATE_PLAYER_MENU_UNKNOWN_3:
        case BTL_SUBSTATE_PLAYER_MENU_UNKNOWN_4:
        case BTL_SUBSTATE_PLAYER_MENU_DIPPING_TARGET_CANCEL:
        case BTL_SUBSTATE_PLAYER_MENU_CHANGE_MEMBER_1:
        case BTL_SUBSTATE_PLAYER_MENU_CHANGE_MEMBER_2:
        case BTL_SUBSTATE_PLAYER_MENU_CHANGE_MEMBER_3:
        case BTL_SUBSTATE_PLAYER_MENU_CHANGE_MEMBER_4:
        case BTL_SUBSTATE_PLAYER_MENU_CHANGE_MEMBER_5:
        case BTL_SUBSTATE_PLAYER_MENU_ITEMS_1:
        case BTL_SUBSTATE_PLAYER_MENU_ITEMS_2:
        case BTL_SUBSTATE_PLAYER_MENU_ITEMS_3:
        case BTL_SUBSTATE_PLAYER_MENU_ITEMS_4:
        case BTL_SUBSTATE_PLAYER_MENU_ITEMS_5:
        case BTL_SUBSTATE_PLAYER_MENU_STAR_SPIRITS_2:
        case BTL_SUBSTATE_PLAYER_MENU_STAR_SPIRITS_3:
        case BTL_SUBSTATE_PLAYER_MENU_STAR_SPIRITS_4:
            btl_main_menu_draw();
            break;
        case BTL_SUBSTATE_PLAYER_MENU_STAR_SPIRITS_5:
        case BTL_SUBSTATE_PLAYER_MENU_STAR_SPIRITS_6:
        case BTL_SUBSTATE_PLAYER_MENU_BUILD_STRATEGIES:
        case BTL_SUBSTATE_PLAYER_MENU_STRATEGIES_2:
            btl_main_menu_draw();
            break;
        case BTL_SUBSTATE_PLAYER_MENU_STRATEGIES_3:
            btl_main_menu_draw();
            break;
        case BTL_SUBSTATE_PLAYER_MENU_STRATEGIES_4:
            btl_main_menu_draw();
            break;
        case BTL_SUBSTATE_PLAYER_MENU_STRATEGIES_5:
            btl_main_menu_draw();
            break;
        case BTL_SUBSTATE_PLAYER_MENU_STRATEGIES_6:
            btl_main_menu_draw();
            break;
    }
}

void btl_state_update_partner_menu(void) {
    BattleStatus* battleStatus = &gBattleStatus;
    PlayerData* playerData = &gPlayerData;
    Actor* playerActor = battleStatus->playerActor;
    Actor* partnerActor = battleStatus->partnerActor;
    PopupMenu* popupMenu = &D_802ACCD0;
    s32 entryIdx;
    s32 i;
    s32 popupIndex;
    s32 initialPos;
    MoveData* moveData;
    PartnerPopupProperties* popupProps;

    if (gBattleSubState == BTL_SUBSTATE_PARTNER_MENU_NONE) {
        battleStatus->moveCategory = BTL_MENU_TYPE_INVALID;
        battleStatus->selectedMoveID = MOVE_NONE;
        battleStatus->curAttackElement = 0;
        if (!can_switch_to_partner()) {
            btl_set_state(BATTLE_STATE_9);
        } else {
            btl_cam_use_preset(BTL_CAM_DEFAULT);
            battleStatus->flags1 |= BS_FLAGS1_MENU_OPEN;
            playerActor->flags &= ~(ACTOR_FLAG_USING_IDLE_ANIM | ACTOR_FLAG_SHOW_STATUS_ICONS);
            partnerActor->flags &= ~(ACTOR_FLAG_USING_IDLE_ANIM | ACTOR_FLAG_SHOW_STATUS_ICONS);
            if (battleStatus->flags1 & BS_FLAGS1_PLAYER_IN_BACK) {
                gBattleSubState = BTL_SUBSTATE_PARTNER_MENU_INIT_MENU;
            } else {
                gBattleSubState = BTL_SUBSTATE_PARTNER_MENU_12D;
                partnerActor->state.curPos.x = partnerActor->homePos.x;
                partnerActor->state.curPos.z = partnerActor->homePos.z;
                partnerActor->state.goalPos.x = playerActor->homePos.x;
                partnerActor->state.goalPos.z = playerActor->homePos.z;
                partnerActor->state.moveTime = 4;
                partnerActor->state.angle = 0.0f;
            }
        }
    }
    if (gBattleSubState == BTL_SUBSTATE_PARTNER_MENU_12D) {
        if (partnerActor->state.moveTime != 0) {
            partnerActor->curPos.x += (partnerActor->state.goalPos.x - partnerActor->curPos.x) / partnerActor->state.moveTime;
            partnerActor->curPos.z += (partnerActor->state.goalPos.z - partnerActor->curPos.z) / partnerActor->state.moveTime;
            playerActor->curPos.x += (partnerActor->state.curPos.x - playerActor->curPos.x) / partnerActor->state.moveTime;
            playerActor->curPos.z += (partnerActor->state.curPos.z - playerActor->curPos.z) / partnerActor->state.moveTime;
        }
        partnerActor->curPos.z += sin_rad(DEG_TO_RAD(partnerActor->state.angle)) * 16.0f;
        partnerActor->yaw = clamp_angle(-partnerActor->state.angle);
        playerActor->curPos.z -= sin_rad(DEG_TO_RAD(partnerActor->state.angle)) * 16.0f;
        playerActor->yaw = clamp_angle(-partnerActor->state.angle);
        partnerActor->state.angle += 90.0f;
        if (partnerActor->state.moveTime != 0) {
            partnerActor->state.moveTime--;
        } else {
            gBattleSubState = BTL_SUBSTATE_PARTNER_MENU_INIT_MENU;
            partnerActor->curPos.x = partnerActor->state.goalPos.x;
            partnerActor->curPos.z = partnerActor->state.goalPos.z;
            playerActor->curPos.x = partnerActor->state.curPos.x;
            playerActor->curPos.z = partnerActor->state.curPos.z;
            partnerActor->homePos.x = partnerActor->curPos.x;
            partnerActor->homePos.z = partnerActor->curPos.z;
            playerActor->homePos.x = playerActor->curPos.x;
            playerActor->homePos.z = playerActor->curPos.z;
            gBattleStatus.flags1 |= BS_FLAGS1_PLAYER_IN_BACK;
        }
    }
    switch (gBattleSubState) {
        case BTL_SUBSTATE_PARTNER_MENU_INIT_MENU:
            partnerActor->flags |= ACTOR_FLAG_SHOW_STATUS_ICONS;
            partnerActor->flags &= ~ACTOR_FLAG_USING_IDLE_ANIM;
            playerActor->flags |= ACTOR_FLAG_USING_IDLE_ANIM;
            playerActor->flags |= ACTOR_FLAG_SHOW_STATUS_ICONS;
            func_80263300();
            func_80263268();
            entryIdx = 0;
            initialPos = 1;
            if (battleStatus->lastPartnerMenuSelection[BTL_MENU_IDX_MAIN] < 0) {
                battleStatus->lastPartnerMenuSelection[BTL_MENU_IDX_MAIN] = BTL_MENU_TYPE_ABILITY;
            }
            btl_init_menu_partner();
            func_80263268();

            // strategies menu category
            battle_menu_submenuIDs[entryIdx] = BTL_MENU_TYPE_STRATEGIES;
            BattleMenu_OptionEnabled[entryIdx] = TRUE;
            battle_menu_isMessageDisabled[entryIdx] = 0;
            BattleMenu_HudScripts[entryIdx] = battle_menu_StrategiesHudScript.enabled;
            BattleMenu_TitleMessages[entryIdx] = BattleMenu_CenteredMessages[BTL_MENU_TYPE_STRATEGIES];
            if (!(battleStatus->enabledMenusFlags & BTL_MENU_ENABLED_STRATEGIES)) {
                BattleMenu_OptionEnabled[entryIdx] = FALSE;
                battle_menu_isMessageDisabled[entryIdx] = BTL_MSG_CANT_SELECT_NOW;
                BattleMenu_HudScripts[entryIdx] = battle_menu_StrategiesHudScript.disabled;
            }
            if (battleStatus->lastPartnerMenuSelection[entryIdx] == BTL_MENU_TYPE_STRATEGIES) {
                initialPos = entryIdx;
            }
            entryIdx++;

            // abilities menu category
            BattleMenu_HudScripts[entryIdx] = battle_menu_PartnerMoveHudScripts[playerData->curPartner][0];
            battle_menu_submenuIDs[entryIdx] = BTL_MENU_TYPE_ABILITY;
            BattleMenu_OptionEnabled[entryIdx] = TRUE;
            BattleMenu_TitleMessages[entryIdx] = BattleMenu_CenteredMessages[BTL_MENU_TYPE_ABILITY];
            if (battleStatus->menuStatus[3] <= 0) {
                BattleMenu_HudScripts[entryIdx] = battle_menu_PartnerMoveHudScripts[playerData->curPartner][1];
                BattleMenu_OptionEnabled[entryIdx] = FALSE;
                battle_menu_isMessageDisabled[entryIdx] = BTL_MSG_CANT_SELECT_NOW;
            }
            if (!(battleStatus->enabledMenusFlags & BTL_MENU_ENABLED_ABILITIES)) {
                BattleMenu_HudScripts[entryIdx] = battle_menu_PartnerMoveHudScripts[playerData->curPartner][1];
                BattleMenu_OptionEnabled[entryIdx] = FALSE;
                battle_menu_isMessageDisabled[entryIdx] = BTL_MSG_CANT_SELECT_NOW;
            }
            if (battleStatus->lastPartnerMenuSelection[BTL_MENU_IDX_MAIN] == BTL_MENU_TYPE_ABILITY) {
                initialPos = entryIdx;
            }
            entryIdx++;

            // focus menu category
            if (playerData->maxStarPower != 0 && is_ability_active(ABILITY_GROUP_FOCUS)) {
                battle_menu_submenuIDs[entryIdx] = BTL_MENU_TYPE_PARTNER_FOCUS;
                BattleMenu_OptionEnabled[entryIdx] = TRUE;
                battle_menu_isMessageDisabled[entryIdx] = 0;
                BattleMenu_HudScripts[entryIdx] = battle_menu_StarPowerHudScripts.enabled;
                BattleMenu_TitleMessages[entryIdx] = BattleMenu_CenteredMessages[BTL_MENU_TYPE_PARTNER_FOCUS];
                if (!(battleStatus->enabledMenusFlags & BTL_MENU_ENABLED_PARTNER_FOCUS)) {
                    BattleMenu_OptionEnabled[entryIdx] = FALSE;
                    battle_menu_isMessageDisabled[entryIdx] = BTL_MSG_CANT_SELECT_NOW;
                    BattleMenu_HudScripts[entryIdx] = battle_menu_StarPowerHudScripts.disabled;
                }
                if (battleStatus->lastPartnerMenuSelection[BTL_MENU_IDX_MAIN] == BTL_MENU_TYPE_PARTNER_FOCUS) {
                    initialPos = entryIdx;
                }
                entryIdx++;
            }

            BattleMenu_NumOptions = entryIdx;
            D_802AD0A8 = 1;
            D_802AD0B0 = initialPos;
            D_802AD100 = 2 - initialPos;
            if (can_switch_to_player()) {
                BattleMenu_ShowSwapIcons = TRUE;
            } else {
                BattleMenu_ShowSwapIcons = FALSE;
            }
            btl_main_menu_init();
            D_802ACC60 = 8;
            BattleMenu_SwapDelay = 0;
            gBattleSubState = BTL_SUBSTATE_PARTNER_MENU_MAIN_MENU_1;
            return;
        case BTL_SUBSTATE_PARTNER_MENU_MAIN_MENU_1:
            set_actor_anim(ACTOR_PARTNER, 0, BattleMenu_PartnerThinkAnims[playerData->curPartner]);
            gBattleSubState = BTL_SUBSTATE_PARTNER_MENU_MAIN_MENU_2;
        case BTL_SUBSTATE_PARTNER_MENU_MAIN_MENU_2:
            entryIdx = btl_main_menu_update();

            if (BattleMenu_SwapDelay != 0) {
                BattleMenu_SwapDelay--;
            } else if (!(gBattleStatus.flags1 & BS_FLAGS1_TUTORIAL_BATTLE) && (gGameStatusPtr->pressedButtons[0] & BUTTON_Z)) {
                if (can_switch_to_player()) {
                    sfx_play_sound(SOUND_PARTNER_SWAP_BATTLE_POS);
                    battleStatus->lastPartnerMenuSelection[BTL_MENU_IDX_MAIN] = battle_menu_submenuIDs[BattleMenu_CurPos + BattleMenu_HomePos];
                    btl_main_menu_destroy();
                    btl_set_state(BATTLE_STATE_SWITCH_TO_PLAYER);
                } else {
                    sfx_play_sound(SOUND_MENU_ERROR);
                    gBattleSubState = BTL_SUBSTATE_PARTNER_MENU_MAIN_SHOW_CANT_SWAP;
                }
                break;
            }

            if (D_802ACC60 != 0) {
                D_802ACC60--;
            } else if (entryIdx != 0) {
                set_actor_anim(ACTOR_PARTNER, 0, BattleMenu_PartnerIdleAnims[playerData->curPartner]);
                battleStatus->lastPartnerMenuSelection[BTL_MENU_IDX_MAIN] = battleStatus->curPartnerSubmenu = battle_menu_submenuIDs[entryIdx - 1];
                if (battleStatus->curPartnerSubmenu == 7) {
                    gBattleSubState = BTL_SUBSTATE_PARTNER_MENU_STRATEGIES_1;
                    btl_state_update_partner_menu();
                    btl_state_update_partner_menu();
                } else if (battleStatus->curPartnerSubmenu == 6) {
                    gBattleSubState = BTL_SUBSTATE_PARTNER_MENU_ABILITIES_1;
                    btl_state_update_partner_menu();
                    btl_state_update_partner_menu();
                } else if (battleStatus->curPartnerSubmenu == 8) {
                    gBattleSubState = BTL_SUBSTATE_PARTNER_MENU_FOCUS_1;
                    btl_state_update_partner_menu();
                    btl_state_update_partner_menu();
                } else if (battleStatus->curPartnerSubmenu == 2) {
                    gBattleSubState = BTL_SUBSTATE_PARTNER_MENU_ITEMS_1;
                    btl_state_update_partner_menu();
                    btl_state_update_partner_menu();
                } else if (battleStatus->curPartnerSubmenu == 5) {
                    gBattleSubState = BTL_SUBSTATE_PARTNER_MENU_UNUSED_CHANGE_PARTNER_1;
                    btl_state_update_partner_menu();
                    btl_state_update_partner_menu();
                } else {
                    battleStatus->cancelTargetMenuSubstate = BTL_SUBSTATE_PARTNER_MENU_MAIN_MENU_5;
                    battleStatus->acceptTargetMenuSubstate = BTL_SUBSTATE_PARTNER_MENU_MAIN_MENU_6;
                    func_802A1030();
                    gBattleSubState = BTL_SUBSTATE_PARTNER_MENU_MAIN_MENU_3;
                }
            }
            break;
    case BTL_SUBSTATE_PARTNER_MENU_MAIN_MENU_3:
        entryIdx = btl_main_menu_update();
        if ((battleStatus->curButtonsPressed & BUTTON_B) && entryIdx == 0) {
            func_802A1078();
            gBattleSubState = BTL_SUBSTATE_PARTNER_MENU_MAIN_MENU_4;
            return;
        }
        if (entryIdx != 0) {
            battleStatus->moveCategory = BTL_MENU_TYPE_STAR_POWERS;
            battleStatus->selectedMoveID = MOVE_FOCUS;
            battleStatus->moveArgument = 0;
            battleStatus->curTargetListFlags = gMoveTable[MOVE_FOCUS].flags;
            btl_set_state(BATTLE_STATE_SELECT_TARGET);
            return;
        }
        break;
    case BTL_SUBSTATE_PARTNER_MENU_MAIN_MENU_4:
        if (btl_main_menu_update() != 0) {
            D_802ACC60 = 8;
            BattleMenu_SwapDelay = 4;
            gBattleSubState = BTL_SUBSTATE_PARTNER_MENU_MAIN_MENU_1;
        }
        break;
    case BTL_SUBSTATE_PARTNER_MENU_MAIN_MENU_5:
        func_802A1078();
        gBattleSubState = BTL_SUBSTATE_PARTNER_MENU_MAIN_MENU_4;
        break;
    case BTL_SUBSTATE_PARTNER_MENU_MAIN_MENU_6:
        btl_main_menu_destroy();
        break;
    case BTL_SUBSTATE_PARTNER_MENU_MAIN_SHOW_CANT_SWAP:
        if (can_switch_to_player() == 0) {
            btl_show_variable_battle_message(BTL_MSG_CANT_MOVE, 60, 0);
        } else {
            btl_show_variable_battle_message(BTL_MSG_CANT_SWITCH, 60, 0);
        }
        ShowingErrorMessage = TRUE;
        gBattleSubState = BTL_SUBSTATE_PARTNER_MENU_MAIN_AWAIT_CANT_SWAP;
        break;
    case BTL_SUBSTATE_PARTNER_MENU_MAIN_AWAIT_CANT_SWAP:
        if (btl_is_popup_displayed()) {
            break;
        }
        D_802ACC60 = 0;
        ShowingErrorMessage = FALSE;
        BattleMenu_SwapDelay = 4;
        gBattleSubState = BTL_SUBSTATE_PARTNER_MENU_MAIN_MENU_1;
        break;
    case BTL_SUBSTATE_PARTNER_MENU_ABILITIES_1:
        for (i = 0; i < battleStatus->submenuMoveCount; i++) {
            moveData = &gMoveTable[battleStatus->submenuMoves[i]];

            BattleMenu_Moves_OptionCantUseMessages[i] = 0;
            if (battleStatus->submenuStatus[i] == 0) {
                BattleMenu_Moves_OptionCantUseMessages[i] = 0;
            }
            if (battleStatus->submenuStatus[i] == -1) {
                battleStatus->submenuStatus[i] = 0;
                BattleMenu_Moves_OptionCantUseMessages[i] = BTL_MSG_CANT_SELECT_NOW;
            }
            if (battleStatus->submenuStatus[i] == -2) {
                battleStatus->submenuStatus[i] = 0;
                BattleMenu_Moves_OptionCantUseMessages[i] = BTL_MSG_CANT_SELECT_NOW;
            }
            battle_menu_moveOptionIconScripts[i] = battle_menu_PartnerMoveHudScripts[playerData->curPartner][2 * i + 2];
            if (battleStatus->submenuStatus[i] == 0) {
                battle_menu_moveOptionIconScripts[i] = battle_menu_PartnerMoveHudScripts[playerData->curPartner][2 * i + 3];
            }
            BattleMenu_Moves_OptionIndices[i] = battleStatus->submenuMoves[i];
            BattleMenu_Moves_OptionEnabled[i] = battleStatus->submenuStatus[i];
            battle_menu_moveOptionNames[i] = moveData->nameMsg;
            BattleMenu_Moves_OptionDescMessages[i] = moveData->shortDescMsg;
            battle_menu_moveOptionDisplayCosts[i] = moveData->costFP;
            battle_menu_moveOptionBPCosts[i] = moveData->costBP;
            BattleMenu_Moves_OptionSortPriority[i] = i;

            battle_menu_moveOptionDisplayCostReductions[i] = 0;
            battle_menu_moveOptionDisplayCostReductionColors[i] = 0;
            if (player_team_is_ability_active(playerActor, ABILITY_FLOWER_SAVER)) {
                battle_menu_moveOptionDisplayCostReductions[i] += player_team_is_ability_active(playerActor, ABILITY_FLOWER_SAVER);
                battle_menu_moveOptionDisplayCostReductionColors[i] = 1;
            }
            if (player_team_is_ability_active(playerActor, ABILITY_FLOWER_FANATIC)) {
                battle_menu_moveOptionDisplayCostReductions[i] += player_team_is_ability_active(playerActor, ABILITY_FLOWER_FANATIC) * 2;
                battle_menu_moveOptionDisplayCostReductionColors[i] = 2;
            }
        }
        if (battleStatus->lastPartnerMenuSelection[BTL_MENU_IDX_ABILITY] < 0) {
            battleStatus->lastPartnerMenuSelection[BTL_MENU_IDX_ABILITY] = 0;
        }
        BattleMenu_UsingSpiritsSubmenu = FALSE;
        BattleMenu_Moves_OptionCount = battleStatus->submenuMoveCount;
        initialPos = battleStatus->lastPartnerMenuSelection[BTL_MENU_IDX_ABILITY];
        D_802AD4A8 = initialPos;
        func_802A2684();
        gBattleSubState = BTL_SUBSTATE_PARTNER_MENU_ABILITIES_2;
        break;
    case BTL_SUBSTATE_PARTNER_MENU_ABILITIES_2:
        entryIdx = btl_submenu_moves_update();
        if (entryIdx == -1) {
            gBattleSubState = BTL_SUBSTATE_PARTNER_MENU_ABILITIES_7;
        } else if (entryIdx  != 0) {
            if (entryIdx == 255) {
                func_802A1050();
                D_802ACC60 = 8;
                BattleMenu_SwapDelay = 4;
                gBattleSubState = BTL_SUBSTATE_PARTNER_MENU_MAIN_MENU_1;
                btl_state_update_partner_menu();
                btl_state_update_partner_menu();
            } else {
                battleStatus->unk_4B = entryIdx - 1;
                func_802A27D0();
                func_802A1030();
                gBattleSubState = BTL_SUBSTATE_PARTNER_MENU_ABILITIES_3;
            }
        }
        break;
    case BTL_SUBSTATE_PARTNER_MENU_ABILITIES_3:
        entryIdx = btl_submenu_moves_update();
        if ((battleStatus->curButtonsPressed & BUTTON_B) && entryIdx == 0) {
            func_802A2AB8();
            func_802A1098();
            gBattleSubState = BTL_SUBSTATE_PARTNER_MENU_ABILITIES_4;
        } else if (btl_main_menu_update() != 0) {
            battleStatus->moveCategory = BTL_MENU_TYPE_ABILITY;
            battleStatus->selectedMoveID = BattleMenu_Moves_OptionIndices[battleStatus->unk_4B];
            battleStatus->curTargetListFlags = gMoveTable[battleStatus->selectedMoveID].flags;
            battleStatus->lastPartnerMenuSelection[BTL_MENU_IDX_ABILITY] = battle_menu_moveOptionActive;
            battleStatus->cancelTargetMenuSubstate = BTL_SUBSTATE_PARTNER_MENU_ABILITIES_5;
            battleStatus->acceptTargetMenuSubstate = BTL_SUBSTATE_PARTNER_MENU_ABILITIES_6;
            btl_set_state(BATTLE_STATE_SELECT_TARGET);
        }
        break;
    case BTL_SUBSTATE_PARTNER_MENU_ABILITIES_4:
        btl_submenu_moves_update();
        if (btl_main_menu_update() != 0) {
            gBattleSubState = BTL_SUBSTATE_PARTNER_MENU_ABILITIES_2;
        }
        break;
    case BTL_SUBSTATE_PARTNER_MENU_ABILITIES_5:
        func_802A2AB8();
        func_802A1098();
        gBattleSubState = BTL_SUBSTATE_PARTNER_MENU_ABILITIES_4;
        break;
    case BTL_SUBSTATE_PARTNER_MENU_ABILITIES_6:
        func_802A27E4();
        btl_main_menu_destroy();
        break;
    case BTL_SUBSTATE_PARTNER_MENU_ABILITIES_7:
        if (btl_submenu_moves_update() != -1) {
            gBattleSubState = BTL_SUBSTATE_PARTNER_MENU_ABILITIES_2;
        }
        break;
    case BTL_SUBSTATE_PARTNER_MENU_ITEMS_1:
        popupIndex = 0;
        for (i = 0; i < ARRAY_COUNT(playerData->invItems); i++) {
            ItemData* item;
            HudScript** hudScript;
            if (playerData->invItems[i] == ITEM_NONE) {
                continue;
            }
            item = &gItemTable[playerData->invItems[i]];
            hudScript = &gItemHudScripts[item->hudElemID].enabled;

            if (!(item->typeFlags & ITEM_TYPE_FLAG_BATTLE_USABLE)) {
                continue;
            }
            popupMenu->ptrIcon[popupIndex] = hudScript[0];
            popupMenu->userIndex[popupIndex] = playerData->invItems[i];
            popupMenu->enabled[popupIndex] = TRUE;
            popupMenu->nameMsg[popupIndex] = item->nameMsg;
            popupMenu->descMsg[popupIndex] = item->shortDescMsg;
            popupIndex++;
        }
        if (battleStatus->lastPartnerMenuSelection[BTL_MENU_IDX_PARTNER_ITEM] < 0) {
            battleStatus->lastPartnerMenuSelection[BTL_MENU_IDX_PARTNER_ITEM] = 0;
        }
        popupMenu->popupType = POPUP_MENU_USE_ITEM;
        popupMenu->numEntries = popupIndex;
        popupMenu->dipMode = 0;
        popupMenu->titleNumber = 0;
        initialPos = battleStatus->lastPartnerMenuSelection[BTL_MENU_IDX_PARTNER_ITEM];
        popupMenu->initialPos = initialPos;
        create_battle_popup_menu(popupMenu);
        func_800F52BC();
        gBattleSubState = BTL_SUBSTATE_PARTNER_MENU_ITEMS_2;
        break;
    case BTL_SUBSTATE_PARTNER_MENU_ITEMS_2:
        if (popupMenu->result != POPUP_RESULT_CHOOSING) {
            if (popupMenu->result == POPUP_RESULT_CANCEL) {
                func_802A1050();
                D_802ACC60 = 8;
                BattleMenu_SwapDelay = 4;
                gBattleSubState = BTL_SUBSTATE_PARTNER_MENU_MAIN_MENU_1;
                btl_state_update_partner_menu();
                btl_state_update_partner_menu();
            } else {
                battleStatus->cancelTargetMenuSubstate = BTL_SUBSTATE_PARTNER_MENU_ITEMS_5;
                battleStatus->acceptTargetMenuSubstate = BTL_SUBSTATE_PARTNER_MENU_ITEMS_6;
                battleStatus->unk_1AA = popupMenu->userIndex[popupMenu->result - 1];
                battleStatus->moveCategory = BTL_MENU_TYPE_ITEMS;
                battleStatus->moveArgument = battleStatus->unk_1AA;
                battleStatus->curTargetListFlags = gItemTable[battleStatus->moveArgument].targetFlags | TARGET_FLAG_PRIMARY_ONLY;
                battleStatus->curAttackElement = 0;
                battleStatus->lastPartnerMenuSelection[BTL_MENU_IDX_PARTNER_ITEM] = popupMenu->result - 1;
                hide_popup_menu();
                func_802A1030();
                gBattleSubState = BTL_SUBSTATE_PARTNER_MENU_ITEMS_3;
            }
        }
        break;
    case BTL_SUBSTATE_PARTNER_MENU_ITEMS_3:
        if ((battleStatus->curButtonsPressed & BUTTON_B) && popupMenu->result == POPUP_RESULT_CHOOSING) {
            func_800F16CC();
            func_802A1098();
            gBattleSubState = BTL_SUBSTATE_PARTNER_MENU_ITEMS_4;
        } else if (btl_main_menu_update() != 0) {
            btl_set_state(BATTLE_STATE_SELECT_TARGET);
        }
        break;
    case BTL_SUBSTATE_PARTNER_MENU_ITEMS_4:
        if (btl_main_menu_update() != 0) {
            gBattleSubState = BTL_SUBSTATE_PARTNER_MENU_ITEMS_2;
        }
        break;
    case BTL_SUBSTATE_PARTNER_MENU_ITEMS_5:
        func_800F16CC();
        func_802A1098();
        gBattleSubState = BTL_SUBSTATE_PARTNER_MENU_ITEMS_4;
        break;
    case BTL_SUBSTATE_PARTNER_MENU_ITEMS_6:
        destroy_popup_menu();
        btl_main_menu_destroy();
        break;
    case BTL_SUBSTATE_PARTNER_MENU_UNUSED_CHANGE_PARTNER_1:
        popupIndex = 0;
        for (i = 1; i < ARRAY_COUNT(PartnerIDFromMenuIndex); i++) {
            s32 partnerId = PartnerIDFromMenuIndex[i];
            if (playerData->partners[partnerId].enabled) {
                popupProps = &gPartnerPopupProperties[partnerId];
                popupMenu->ptrIcon[popupIndex] = battle_menu_PartnerHudScripts[partnerId];
                popupMenu->userIndex[popupIndex] = partnerId;
                popupMenu->enabled[popupIndex] = 1;
                popupMenu->nameMsg[popupIndex] = popupProps->nameMsg;
                popupMenu->descMsg[popupIndex] = popupProps->battleDescMsg;
                popupMenu->value[popupIndex] = playerData->partners[partnerId].level;
                if (playerData->curPartner == partnerId) {
                    popupMenu->enabled[popupIndex] = 0;
                    popupMenu->ptrIcon[popupIndex] = battle_menu_DisabledPartnerHudScripts[partnerId];
                }
                popupIndex++;
            }
        }
        if (battleStatus->lastPartnerMenuSelection[BTL_MENU_IDX_PARTNER] < 0) {
            battleStatus->lastPartnerMenuSelection[BTL_MENU_IDX_PARTNER] = 0;
        }
        popupMenu->popupType = POPUP_MENU_SWITCH_PARTNER;
        popupMenu->numEntries = popupIndex;
        popupMenu->initialPos = MenuIndexFromPartnerID[playerData->curPartner] - 1;
        popupMenu->dipMode = 0;
        popupMenu->titleNumber = 0;
        create_battle_popup_menu(popupMenu);
        func_800F52BC();
        gBattleSubState = BTL_SUBSTATE_PARTNER_MENU_UNUSED_CHANGE_PARTNER_2;
        break;
    case BTL_SUBSTATE_PARTNER_MENU_UNUSED_CHANGE_PARTNER_2:
        if (popupMenu->result == POPUP_RESULT_INVALID) {
            gBattleSubState = BTL_SUBSTATE_PARTNER_MENU_UNUSED_CHANGE_PARTNER_7;
        } else if (popupMenu->result != POPUP_RESULT_CHOOSING) {
            if (popupMenu->result == POPUP_RESULT_CANCEL) {
                func_802A1050();
                D_802ACC60 = 8;
                BattleMenu_SwapDelay = 4;
                gBattleSubState = BTL_SUBSTATE_PARTNER_MENU_MAIN_MENU_1;
                btl_state_update_partner_menu();
                btl_state_update_partner_menu();
            } else {
                battleStatus->cancelTargetMenuSubstate = BTL_SUBSTATE_PARTNER_MENU_UNUSED_CHANGE_PARTNER_5;
                battleStatus->acceptTargetMenuSubstate = BTL_SUBSTATE_PARTNER_MENU_UNUSED_CHANGE_PARTNER_6;
                battleStatus->unk_1AC = popupMenu->userIndex[popupMenu->result - 1];
                battleStatus->moveCategory = BTL_MENU_TYPE_CHANGE_PARTNER;
                battleStatus->selectedMoveID = MOVE_UNUSED_37;
                battleStatus->curTargetListFlags = TARGET_FLAG_2;
                battleStatus->moveArgument = battleStatus->unk_1AC;
                battleStatus->lastPartnerMenuSelection[BTL_MENU_IDX_PARTNER] = popupMenu->result - 1;
                hide_popup_menu();
                func_802A1030();
                gBattleSubState = BTL_SUBSTATE_PARTNER_MENU_UNUSED_CHANGE_PARTNER_3;
            }
        }
        break;
    case BTL_SUBSTATE_PARTNER_MENU_UNUSED_CHANGE_PARTNER_3:
        if ((battleStatus->curButtonsPressed & BUTTON_B) && (popupMenu->result == POPUP_RESULT_CHOOSING)) {
            func_800F16CC();
            func_802A1098();
            gBattleSubState = BTL_SUBSTATE_PARTNER_MENU_UNUSED_CHANGE_PARTNER_4;
        } else if (btl_main_menu_update() != 0) {
            gBattleSubState = battleStatus->acceptTargetMenuSubstate;
            btl_state_update_partner_menu();
            btl_set_state(BATTLE_STATE_CHANGE_PARTNER);
        }
        break;
    case BTL_SUBSTATE_PARTNER_MENU_UNUSED_CHANGE_PARTNER_4:
        if (btl_main_menu_update() != 0) {
            gBattleSubState = BTL_SUBSTATE_PARTNER_MENU_UNUSED_CHANGE_PARTNER_2;
        }
        break;
    case BTL_SUBSTATE_PARTNER_MENU_UNUSED_CHANGE_PARTNER_5:
        func_800F16CC();
        func_802A1098();
        gBattleSubState = BTL_SUBSTATE_PARTNER_MENU_UNUSED_CHANGE_PARTNER_4;
        break;
    case BTL_SUBSTATE_PARTNER_MENU_UNUSED_CHANGE_PARTNER_6:
        destroy_popup_menu();
        btl_main_menu_destroy();
        break;
    case BTL_SUBSTATE_PARTNER_MENU_UNUSED_CHANGE_PARTNER_7:
        if (popupMenu->result != POPUP_RESULT_INVALID) {
            gBattleSubState = BTL_SUBSTATE_PARTNER_MENU_UNUSED_CHANGE_PARTNER_2;
        }
        break;
    case BTL_SUBSTATE_PARTNER_MENU_FOCUS_1:
        entryIdx = 1;
        battleStatus->submenuMoves[0] = MOVE_FOCUS;
        battleStatus->submenuMoveCount = entryIdx;
        battleStatus->submenuIcons[0] = ITEM_PARTNER_ATTACK;
        battleStatus->submenuStatus[0] = 1;
        for (i = 0; i < battleStatus->submenuMoveCount; i++) {
            moveData = &gMoveTable[battleStatus->submenuMoves[i]];
            battle_menu_moveOptionIconScripts[i] = battle_menu_StarPowerMovesHudScripts[2 * STAR_POWER_INDEX(battleStatus->submenuMoves[i]) + 0];
            if (battleStatus->submenuStatus[i] == 0) {
                battle_menu_moveOptionIconScripts[i] = battle_menu_StarPowerMovesHudScripts[2 * STAR_POWER_INDEX(battleStatus->submenuMoves[i]) + 1];
            }
            battle_menu_moveOptionDisplayCosts[i] = moveData->costFP;
            battle_menu_moveOptionBPCosts[i] = moveData->costBP;
            BattleMenu_Moves_OptionIndices[i] = i;
            BattleMenu_Moves_OptionSortPriority[i] = i;
            BattleMenu_Moves_OptionEnabled[i] = battleStatus->submenuStatus[i];
            battle_menu_moveOptionNames[i] = moveData->nameMsg;
            BattleMenu_Moves_OptionDescMessages[i] = moveData->shortDescMsg;
            battle_menu_moveOptionDisplayCostReductions[i] = 0;
            battle_menu_moveOptionDisplayCostReductionColors[i] = 0;
        }
        if (battleStatus->lastPartnerMenuSelection[BTL_MENU_IDX_STAR_POWER] < 0) {
            battleStatus->lastPartnerMenuSelection[BTL_MENU_IDX_STAR_POWER] = 0;
        }
        BattleMenu_UsingSpiritsSubmenu = TRUE;
        BattleMenu_Moves_OptionCount = battleStatus->submenuMoveCount;
        initialPos = battleStatus->lastPartnerMenuSelection[BTL_MENU_IDX_STAR_POWER];
        D_802AD4A8 = initialPos;
        func_802A2684();
        gBattleSubState = BTL_SUBSTATE_PARTNER_MENU_FOCUS_2;
        break;
    case BTL_SUBSTATE_PARTNER_MENU_FOCUS_2:
        entryIdx = btl_submenu_moves_update();
        if (entryIdx != 0) {
            if (entryIdx == 255) {
                func_802A1050();
                D_802ACC60 = 8;
                BattleMenu_SwapDelay = 4;
                gBattleSubState = BTL_SUBSTATE_PARTNER_MENU_MAIN_MENU_1;
                btl_state_update_partner_menu();
                btl_state_update_partner_menu();
            } else {
                battleStatus->unk_4B = BattleMenu_Moves_OptionIndices[entryIdx - 1];
                func_802A27D0();
                func_802A1030();
                gBattleSubState = BTL_SUBSTATE_PARTNER_MENU_FOCUS_3;
            }
        }
        break;
    case BTL_SUBSTATE_PARTNER_MENU_FOCUS_3:
        entryIdx = btl_submenu_moves_update();
        if ((battleStatus->curButtonsPressed & BUTTON_B) && (entryIdx == 0)) {
            func_802A2AB8();
            func_802A1098();
            gBattleSubState = BTL_SUBSTATE_PARTNER_MENU_FOCUS_4;
        } else if (btl_main_menu_update() != 0) {
            battleStatus->cancelTargetMenuSubstate = BTL_SUBSTATE_PARTNER_MENU_FOCUS_5;
            battleStatus->acceptTargetMenuSubstate = BTL_SUBSTATE_PARTNER_MENU_FOCUS_6;
            battleStatus->moveCategory = BTL_MENU_TYPE_STAR_POWERS;
            battleStatus->selectedMoveID = battleStatus->submenuMoves[battleStatus->unk_4B];
            battleStatus->curTargetListFlags = gMoveTable[battleStatus->submenuMoves[battleStatus->unk_4B]].flags;
            battleStatus->moveArgument = battleStatus->unk_4B;
            battleStatus->lastPartnerMenuSelection[BTL_MENU_IDX_STAR_POWER] = battle_menu_moveOptionActive;
            btl_set_state(BATTLE_STATE_SELECT_TARGET);
        }
        break;
    case BTL_SUBSTATE_PARTNER_MENU_FOCUS_4:
        btl_submenu_moves_update();
        if (btl_main_menu_update() != 0) {
            gBattleSubState = BTL_SUBSTATE_PARTNER_MENU_FOCUS_2;
        }
        break;
    case BTL_SUBSTATE_PARTNER_MENU_FOCUS_5:
        func_802A2AB8();
        func_802A1098();
        gBattleSubState = BTL_SUBSTATE_PARTNER_MENU_FOCUS_4;
        break;
    case BTL_SUBSTATE_PARTNER_MENU_FOCUS_6:
        func_802A27E4();
        btl_main_menu_destroy();
        break;
    case BTL_SUBSTATE_PARTNER_MENU_STRATEGIES_1:
        popupIndex = 0;
        func_80263268();

        // add 'Change Member' command
        if (battleStatus->changePartnerAllowed >= 0) {
            D_802AD678[popupIndex] = BTL_MENU_TYPE_CHANGE_PARTNER;
            D_802AD658[popupIndex] = BattleMenu_LeftJustMessages[BTL_MENU_TYPE_CHANGE_PARTNER];
            D_802AD640[popupIndex] = battle_menu_PartnerHudScripts[playerData->curPartner];
            D_802AD690[popupIndex] = 1;
            D_802AD6C0[popupIndex] = MSG_Menus_Action_ChangePartner;
            if (battleStatus->changePartnerAllowed <= 0) {
                D_802AD640[popupIndex] = battle_menu_DisabledPartnerHudScripts[playerData->curPartner];
                D_802AD690[popupIndex] = 0;
                D_802AD6A8[popupIndex] = 0;
            }
            popupIndex++;
        }

        // add 'Do Nothing' command
        D_802AD640[popupIndex] = battle_menu_DoNothingHudScripts.enabled;
        D_802AD678[popupIndex] = BTL_MENU_TYPE_DO_NOTHING;
        D_802AD690[popupIndex] = 1;
        D_802AD658[popupIndex] = BattleMenu_LeftJustMessages[BTL_MENU_TYPE_DO_NOTHING];
        D_802AD6C0[popupIndex] = MSG_Menus_Action_DoNothing;
        popupIndex++;

        if (battleStatus->lastPartnerMenuSelection[BTL_MENU_IDX_STRATEGY] < 0) {
            battleStatus->lastPartnerMenuSelection[BTL_MENU_IDX_STRATEGY] = 0;
        }
        D_802AD66C = popupIndex;
        initialPos = battleStatus->lastPartnerMenuSelection[BTL_MENU_IDX_STRATEGY];
        StratsMenuLastPos = initialPos;
        func_802A45D8();
        gBattleSubState = BTL_SUBSTATE_PARTNER_MENU_STRATEGIES_2;
        break;
    case BTL_SUBSTATE_PARTNER_MENU_STRATEGIES_2:
        entryIdx = btl_update_strats_menu();
        if (entryIdx == 0) {
        } else if (entryIdx == 255) {
            func_802A1050();
            D_802ACC60 = 8;
            BattleMenu_SwapDelay = 4;
            gBattleSubState = BTL_SUBSTATE_PARTNER_MENU_MAIN_MENU_1;
            btl_state_update_partner_menu();
            btl_state_update_partner_menu();
        } else {
            battleStatus->curPartnerSubmenu = D_802AD678[entryIdx - 1];
            battleStatus->lastPartnerMenuSelection[BTL_MENU_IDX_STRATEGY] = entryIdx - 1;
            if (battleStatus->curPartnerSubmenu == 5) { // change partner
                gBattleSubState = BTL_SUBSTATE_PARTNER_MENU_CHANGE_PARTNER_1;
                btl_state_update_partner_menu();
                btl_state_update_partner_menu();
            } else {
                func_802A4718();
                func_802A1030();
                gBattleSubState = BTL_SUBSTATE_PARTNER_MENU_STRATEGIES_3;
            }
        }
        break;
    case BTL_SUBSTATE_PARTNER_MENU_STRATEGIES_3:
        entryIdx = btl_update_strats_menu();
        if ((battleStatus->curButtonsPressed & BUTTON_B) && entryIdx == 0) {
            func_802A48FC();
            func_802A1098();
            gBattleSubState = BTL_SUBSTATE_PARTNER_MENU_STRATEGIES_4;
        } else if (btl_main_menu_update() != 0) {
            battleStatus->cancelTargetMenuSubstate = BTL_SUBSTATE_PARTNER_MENU_STRATEGIES_5;
            battleStatus->acceptTargetMenuSubstate = BTL_SUBSTATE_PARTNER_MENU_STRATEGIES_6;
            entryIdx = battleStatus->curPartnerSubmenu;
            switch (entryIdx) {
                case 9:
                    gBattleSubState = BTL_SUBSTATE_PARTNER_MENU_STRATEGIES_6;
                    btl_state_update_partner_menu();
                    btl_set_state(BATTLE_STATE_END_PARTNER_TURN);
                    break;
                case 3:
                    gBattleSubState = BTL_SUBSTATE_PARTNER_MENU_STRATEGIES_6;
                    btl_state_update_partner_menu();
                    battleStatus->moveCategory = entryIdx;
                    battleStatus->selectedMoveID = MOVE_UNUSED_39;
                    btl_set_state(BATTLE_STATE_RUN_AWAY);
                    break;
                case 10:
                    gBattleSubState = BTL_SUBSTATE_PARTNER_MENU_STRATEGIES_6;
                    btl_state_update_partner_menu();
                    btl_set_state(BATTLE_STATE_SWITCH_TO_PLAYER);
                    break;
            }
        }
        break;
    case BTL_SUBSTATE_PARTNER_MENU_STRATEGIES_4:
        btl_update_strats_menu();
        if (btl_main_menu_update() != 0) {
            D_802ACC60 = 8;
            BattleMenu_SwapDelay = 4;
            gBattleSubState = BTL_SUBSTATE_PARTNER_MENU_MAIN_MENU_1;
        }
        break;
    case BTL_SUBSTATE_PARTNER_MENU_STRATEGIES_5:
        func_802A48FC();
        func_802A1098();
        gBattleSubState = BTL_SUBSTATE_PARTNER_MENU_STRATEGIES_4;
        break;
    case BTL_SUBSTATE_PARTNER_MENU_STRATEGIES_6:
        func_802A472C();
        btl_main_menu_destroy();
        break;
    case BTL_SUBSTATE_PARTNER_MENU_CHANGE_PARTNER_1:
        popupIndex = 0;
        for (i = 1; i < ARRAY_COUNT(PartnerIDFromMenuIndex); i++) {
            s32 partnerId = PartnerIDFromMenuIndex[i];
            if (playerData->partners[partnerId].enabled) {
                popupProps = &gPartnerPopupProperties[partnerId];
                popupMenu->ptrIcon[popupIndex] = battle_menu_PartnerHudScripts[partnerId];
                popupMenu->userIndex[popupIndex] = partnerId;
                popupMenu->enabled[popupIndex] = 1;
                popupMenu->nameMsg[popupIndex] = popupProps->nameMsg;
                popupMenu->descMsg[popupIndex] = popupProps->battleDescMsg;
                popupMenu->value[popupIndex] = playerData->partners[partnerId].level;
                if (playerData->curPartner == partnerId) {
                    popupMenu->enabled[popupIndex] = 0;
                    popupMenu->ptrIcon[popupIndex] = battle_menu_DisabledPartnerHudScripts[partnerId];
                }
                popupIndex++;
            }
        }
        if (battleStatus->lastPartnerMenuSelection[BTL_MENU_IDX_PARTNER] < 0) {
            battleStatus->lastPartnerMenuSelection[BTL_MENU_IDX_PARTNER] = 0;
        }
        popupMenu->popupType = POPUP_MENU_SWITCH_PARTNER;
        popupMenu->numEntries = popupIndex;
        popupMenu->initialPos = MenuIndexFromPartnerID[playerData->curPartner] - 1;
        popupMenu->dipMode = 0;
        popupMenu->titleNumber = 0;
        create_battle_popup_menu(popupMenu);
        func_800F52BC();
        gBattleSubState = BTL_SUBSTATE_PARTNER_MENU_CHANGE_PARTNER_2;
        break;
    case BTL_SUBSTATE_PARTNER_MENU_CHANGE_PARTNER_2:
        if (popupMenu->result == POPUP_RESULT_INVALID) {
            gBattleSubState = BTL_SUBSTATE_PARTNER_MENU_CHANGE_PARTNER_7;
        } else if (popupMenu->result != POPUP_RESULT_CHOOSING) {
            if (popupMenu->result == POPUP_RESULT_CANCEL) {
                func_802A47E0();
                gBattleSubState = BTL_SUBSTATE_PARTNER_MENU_STRATEGIES_2;
                btl_state_update_partner_menu();
                btl_state_update_partner_menu();
            } else {
                battleStatus->cancelTargetMenuSubstate = BTL_SUBSTATE_PARTNER_MENU_CHANGE_PARTNER_5;
                battleStatus->acceptTargetMenuSubstate = BTL_SUBSTATE_PARTNER_MENU_CHANGE_PARTNER_6;
                battleStatus->unk_1AC = popupMenu->userIndex[popupMenu->result - 1];
                battleStatus->moveCategory = BTL_MENU_TYPE_CHANGE_PARTNER;
                battleStatus->selectedMoveID = MOVE_UNUSED_37;
                battleStatus->curTargetListFlags = TARGET_FLAG_2;
                battleStatus->moveArgument = battleStatus->unk_1AC;
                battleStatus->lastPartnerMenuSelection[BTL_MENU_IDX_PARTNER] = popupMenu->result - 1;
                hide_popup_menu();
                func_802A4718();
                func_802A1030();
                gBattleSubState = BTL_SUBSTATE_PARTNER_MENU_CHANGE_PARTNER_3;
            }
        }
        break;
    case BTL_SUBSTATE_PARTNER_MENU_CHANGE_PARTNER_3:
        if ((battleStatus->curButtonsPressed & BUTTON_B) && popupMenu->result == POPUP_RESULT_CHOOSING) {
            func_800F16CC();
            func_802A4A10();
            func_802A1098();
            gBattleSubState = BTL_SUBSTATE_PARTNER_MENU_CHANGE_PARTNER_4;
        } else {
            btl_update_strats_menu();
            if (btl_main_menu_update() != 0) {
                gBattleSubState = battleStatus->acceptTargetMenuSubstate;
                btl_state_update_partner_menu();
                btl_set_state(BATTLE_STATE_CHANGE_PARTNER);
            }
        }
        break;
    case BTL_SUBSTATE_PARTNER_MENU_CHANGE_PARTNER_4:
        btl_update_strats_menu();
        if (btl_main_menu_update() != 0) {
            gBattleSubState = BTL_SUBSTATE_PARTNER_MENU_CHANGE_PARTNER_2;
        }
        break;
    case BTL_SUBSTATE_PARTNER_MENU_CHANGE_PARTNER_5:
        func_800F16CC();
        func_802A4A10();
        func_802A1098();
        gBattleSubState = BTL_SUBSTATE_PARTNER_MENU_CHANGE_PARTNER_4;
        break;
    case BTL_SUBSTATE_PARTNER_MENU_CHANGE_PARTNER_6:
        destroy_popup_menu();
        func_802A472C();
        btl_main_menu_destroy();
        break;
    case BTL_SUBSTATE_PARTNER_MENU_CHANGE_PARTNER_7:
        set_window_update(WIN_BTL_STRATS_MENU, WINDOW_UPDATE_HIDE);
        set_window_update(WIN_BTL_STRATS_TITLE, WINDOW_UPDATE_HIDE);
        if (popupMenu->result != POPUP_RESULT_INVALID) {
            set_window_update(WIN_BTL_STRATS_MENU, WINDOW_UPDATE_9);
            set_window_update(WIN_BTL_STRATS_TITLE, WINDOW_UPDATE_9);
            gBattleSubState = BTL_SUBSTATE_PARTNER_MENU_CHANGE_PARTNER_2;
        }
        break;
    }
}

void btl_state_draw_partner_menu(void) {
    switch (gBattleSubState) {
        case BTL_SUBSTATE_PARTNER_MENU_MAIN_MENU_1:
            btl_main_menu_draw();
            break;
        case BTL_SUBSTATE_PARTNER_MENU_MAIN_MENU_2:
        case BTL_SUBSTATE_PARTNER_MENU_MAIN_MENU_3:
        case BTL_SUBSTATE_PARTNER_MENU_MAIN_MENU_4:
        case BTL_SUBSTATE_PARTNER_MENU_MAIN_MENU_5:
        case BTL_SUBSTATE_PARTNER_MENU_ABILITIES_1:
        case BTL_SUBSTATE_PARTNER_MENU_ABILITIES_2:
        case BTL_SUBSTATE_PARTNER_MENU_ABILITIES_3:
        case BTL_SUBSTATE_PARTNER_MENU_ABILITIES_4:
        case BTL_SUBSTATE_PARTNER_MENU_ABILITIES_5:
        case BTL_SUBSTATE_PARTNER_MENU_UNKNOWN_1:
        case BTL_SUBSTATE_PARTNER_MENU_UNKNOWN_2:
        case BTL_SUBSTATE_PARTNER_MENU_UNKNOWN_3:
        case BTL_SUBSTATE_PARTNER_MENU_UNKNOWN_4:
        case BTL_SUBSTATE_PARTNER_MENU_UNKNOWN_5:
        case BTL_SUBSTATE_PARTNER_MENU_CHANGE_PARTNER_1:
        case BTL_SUBSTATE_PARTNER_MENU_CHANGE_PARTNER_2:
        case BTL_SUBSTATE_PARTNER_MENU_CHANGE_PARTNER_3:
        case BTL_SUBSTATE_PARTNER_MENU_CHANGE_PARTNER_4:
        case BTL_SUBSTATE_PARTNER_MENU_CHANGE_PARTNER_5:
        case BTL_SUBSTATE_PARTNER_MENU_ITEMS_1:
        case BTL_SUBSTATE_PARTNER_MENU_ITEMS_2:
        case BTL_SUBSTATE_PARTNER_MENU_ITEMS_3:
        case BTL_SUBSTATE_PARTNER_MENU_ITEMS_4:
        case BTL_SUBSTATE_PARTNER_MENU_ITEMS_5:
        case BTL_SUBSTATE_PARTNER_MENU_UNUSED_CHANGE_PARTNER_2:
        case BTL_SUBSTATE_PARTNER_MENU_UNUSED_CHANGE_PARTNER_3:
        case BTL_SUBSTATE_PARTNER_MENU_UNUSED_CHANGE_PARTNER_4:
        case BTL_SUBSTATE_PARTNER_MENU_UNUSED_CHANGE_PARTNER_5:
        case BTL_SUBSTATE_PARTNER_MENU_FOCUS_2:
        case BTL_SUBSTATE_PARTNER_MENU_FOCUS_3:
        case BTL_SUBSTATE_PARTNER_MENU_FOCUS_4:
        case BTL_SUBSTATE_PARTNER_MENU_FOCUS_5:
        case BTL_SUBSTATE_PARTNER_MENU_FOCUS_6:
        case BTL_SUBSTATE_PARTNER_MENU_STRATEGIES_1:
        case BTL_SUBSTATE_PARTNER_MENU_STRATEGIES_2:
            btl_main_menu_draw();
            break;
        case BTL_SUBSTATE_PARTNER_MENU_STRATEGIES_3:
            btl_main_menu_draw();
            break;
        case BTL_SUBSTATE_PARTNER_MENU_STRATEGIES_4:
            btl_main_menu_draw();
            break;
        case BTL_SUBSTATE_PARTNER_MENU_STRATEGIES_5:
            btl_main_menu_draw();
            break;
        case BTL_SUBSTATE_PARTNER_MENU_STRATEGIES_6:
            btl_main_menu_draw();
            break;
    }
}

s32 btl_menu_show_switch_to_twink(void) {
    if (gBattleStatus.flags2 & BS_FLAGS2_PARTNER_TURN_USED) {
        return FALSE;
    }
    return TRUE;
}

void btl_state_update_peach_menu(void) {
    BattleStatus* battleStatus = &gBattleStatus;
    Actor* player = battleStatus->playerActor;
    Actor* partner = battleStatus->partnerActor;
    s32 selectedOption;
    s32 initialPos;
    s32 entryIdx;

    switch (gBattleSubState) {
        case BTL_SUBSTATE_PEACH_MENU_INIT:
            btl_cam_use_preset(BTL_CAM_DEFAULT);
            btl_cam_move(10);
            if (!(gBattleStatus.flags1 & BS_FLAGS1_PLAYER_IN_BACK)) {
                gBattleSubState = BTL_SUBSTATE_PEACH_CREATE_MAIN_MENU;
                break;
            }
            player->state.curPos.x = player->homePos.x;
            player->state.curPos.z = player->homePos.z;
            gBattleSubState = BTL_SUBSTATE_PEACH_MENU_PERFORM_SWAP;
            player->state.goalPos.x = partner->homePos.x;
            player->state.goalPos.z = partner->homePos.z;
            player->state.moveTime = 4;
            player->state.angle = 0.0f;
            break;
        case BTL_SUBSTATE_PEACH_MENU_PERFORM_SWAP:
            if (player->state.moveTime != 0) {
                player->curPos.x += (player->state.goalPos.x - player->curPos.x) / player->state.moveTime;
                player->curPos.z += (player->state.goalPos.z - player->curPos.z) / player->state.moveTime;
                partner->curPos.x += (player->state.curPos.x - partner->curPos.x) / player->state.moveTime;
                partner->curPos.z += (player->state.curPos.z - partner->curPos.z) / player->state.moveTime;
            }

            player->curPos.z -= sin_rad(DEG_TO_RAD(player->state.angle)) * 16.0f;
            player->yaw = clamp_angle(-player->state.angle);
            partner->curPos.z += sin_rad(DEG_TO_RAD(player->state.angle)) * 16.0f;
            partner->yaw = clamp_angle(-player->state.angle);
            player->state.angle += 90.0f;

            if (player->state.moveTime != 0) {
                player->state.moveTime--;
                break;
            }

            player->curPos.x = player->state.goalPos.x;
            player->curPos.z = player->state.goalPos.z;
            partner->curPos.x = player->state.curPos.x;
            partner->curPos.z = player->state.curPos.z;
            player->homePos.x = player->curPos.x;
            player->homePos.z = player->curPos.z;
            partner->homePos.x = partner->curPos.x;
            partner->homePos.z = partner->curPos.z;
            gBattleStatus.flags1 &= ~BS_FLAGS1_PLAYER_IN_BACK;
        case BTL_SUBSTATE_PEACH_CREATE_MAIN_MENU:
            gBattleStatus.flags1 |= BS_FLAGS1_MENU_OPEN;
            player->flags &= ~ACTOR_FLAG_USING_IDLE_ANIM;
            player->flags |= ACTOR_FLAG_SHOW_STATUS_ICONS;
            if (partner != NULL) {
                partner->flags |= ACTOR_FLAG_USING_IDLE_ANIM;
                partner->flags |= ACTOR_FLAG_SHOW_STATUS_ICONS;
            }

            entryIdx = 0;
            battleStatus->selectedMoveID = MOVE_NONE;
            battle_menu_submenuIDs[entryIdx] = BTL_MENU_TYPE_STAR_POWERS;
            BattleMenu_OptionEnabled[entryIdx] = TRUE;
            battle_menu_isMessageDisabled[entryIdx] = 0;
            BattleMenu_HudScripts[entryIdx] = battle_menu_PeachStarPowerHudScripts.enabled;
            BattleMenu_TitleMessages[entryIdx] = D_802AB728[entryIdx];
            if (!(battleStatus->enabledMenusFlags & BTL_MENU_ENABLED_STAR_POWERS)) {
                BattleMenu_OptionEnabled[entryIdx] = FALSE;
                battle_menu_isMessageDisabled[entryIdx] = BTL_MSG_CANT_SELECT_NOW;
                BattleMenu_HudScripts[entryIdx] = battle_menu_PeachStarPowerHudScripts.disabled;
            }

            initialPos = 0;
            entryIdx++;

            if (btl_menu_show_switch_to_twink()) {
                BattleMenu_ShowSwapIcons = TRUE;
            } else {
                BattleMenu_ShowSwapIcons = FALSE;
            }
            BattleMenu_NumOptions = entryIdx;
            D_802AD0A8 = 0;
            D_802AD0B0 = initialPos;
            D_802AD100 = 2 - initialPos;

            btl_main_menu_init();
            D_802ACC60 = 8;
            gBattleSubState = BTL_SUBSTATE_PEACH_MENU_CHOOSE_CATEGORY;
            break;
        case BTL_SUBSTATE_PEACH_MENU_CHOOSE_CATEGORY:
            set_actor_anim(ACTOR_PLAYER, 0, ANIM_Peach2_Delighted);
            selectedOption = btl_main_menu_update();
            if (D_802ACC60 != 0) {
                D_802ACC60--;
                break;
            }
            if (selectedOption != 0) {
                set_actor_anim(ACTOR_PLAYER, 0, ANIM_Peach1_Walk);
                battleStatus->curSubmenu = battle_menu_submenuIDs[selectedOption - 1];
                func_802A1030();
                D_802ACC60 = 8;
                BattleMenu_SwapDelay = 4;
                gBattleSubState = BTL_SUBSTATE_PEACH_MENU_CHOOSE_TARGET;
            }
            break;
        case BTL_SUBSTATE_PEACH_MENU_CHOOSE_TARGET:
            if (btl_main_menu_update() != 0) {
                battleStatus->cancelTargetMenuSubstate = BTL_SUBSTATE_PEACH_MENU_TARGET_CANCEL;
                battleStatus->acceptTargetMenuSubstate = BTL_SUBSTATE_PEACH_MENU_TARGET_CHOSEN;
                battleStatus->curTargetListFlags = gMoveTable[MOVE_PEACH_FOCUS].flags;
                battleStatus->moveCategory = BTL_MENU_TYPE_STAR_POWERS;
                battleStatus->selectedMoveID = MOVE_PEACH_FOCUS;
                battleStatus->moveArgument = STAR_POWER_INDEX(MOVE_PEACH_FOCUS);
                btl_set_state(BATTLE_STATE_SELECT_TARGET);
            }
            break;
        case BTL_SUBSTATE_PEACH_MENU_TARGET_CANCEL:
            func_802A1050();
            gBattleSubState = BTL_SUBSTATE_PEACH_MENU_CHOOSE_CATEGORY;
            btl_state_update_peach_menu();
            btl_state_update_peach_menu();
            break;
        case BTL_SUBSTATE_PEACH_MENU_TARGET_CHOSEN:
            btl_main_menu_destroy();
            break;
        case BTL_SUBSTATE_PEACH_MENU_SHOW_CANT_SWITCH:
            btl_show_variable_battle_message(BTL_MSG_CANT_SWITCH, 60, 0);
            ShowingErrorMessage = TRUE;
            gBattleSubState = BTL_SUBSTATE_PEACH_MENU_AWAIT_CANT_SWITCH_POPUP;
            break;
        case BTL_SUBSTATE_PEACH_MENU_AWAIT_CANT_SWITCH_POPUP:
            if (btl_is_popup_displayed()) {
                break;
            }
            ShowingErrorMessage = FALSE;
            D_802ACC60 = 0;
            gBattleSubState = BTL_SUBSTATE_PEACH_MENU_CHOOSE_CATEGORY;
            break;
    }
}

void btl_state_draw_peach_menu(void) {
    switch (gBattleSubState) {
        case BTL_SUBSTATE_PEACH_MENU_CHOOSE_CATEGORY:
            btl_main_menu_draw();
            break;
        case BTL_SUBSTATE_PEACH_MENU_CHOOSE_TARGET:
            btl_main_menu_draw();
            break;
        case BTL_SUBSTATE_PEACH_MENU_UNUSED_3:
            btl_main_menu_draw();
            break;
        case BTL_SUBSTATE_PEACH_MENU_TARGET_CANCEL:
            btl_main_menu_draw();
            break;
        case BTL_SUBSTATE_PEACH_MENU_TARGET_CHOSEN:
            btl_main_menu_draw();
            break;
        case BTL_SUBSTATE_PEACH_MENU_UNUSED_6:
        case BTL_SUBSTATE_PEACH_MENU_UNUSED_7:
        case BTL_SUBSTATE_PEACH_MENU_SHOW_CANT_SWITCH:
        case BTL_SUBSTATE_PEACH_MENU_AWAIT_CANT_SWITCH_POPUP:
            break;
    }
}

s32 btl_menu_show_switch_to_peach(void) {
    if (gBattleStatus.flags2 & BS_FLAGS2_PLAYER_TURN_USED) {
        return FALSE;
    }
    return TRUE;
}

void btl_state_update_twink_menu(void) {
    BattleStatus* battleStatus = &gBattleStatus;
    Actor* player = battleStatus->playerActor;
    Actor* partner = battleStatus->partnerActor;
    s32 s1;
    s32 selection;
    s32 var_v0_2;
    s32 shouldSkipTurn;
    s32 initialPos;
    s32 entryIdx;

    switch (gBattleSubState) {
        case BTL_SUBSTATE_TWINK_MENU_INIT:
            shouldSkipTurn = FALSE;
            if (player->debuff == STATUS_KEY_SLEEP) {
                shouldSkipTurn = TRUE;
            }
            if (player->debuff == STATUS_KEY_FEAR) {
                shouldSkipTurn = TRUE;
            }
            if (player->debuff == STATUS_KEY_DIZZY) {
                shouldSkipTurn = TRUE;
            }
            if (player->debuff == STATUS_KEY_PARALYZE) {
                shouldSkipTurn = TRUE;
            }
            if (player->debuff == STATUS_KEY_FROZEN) {
                shouldSkipTurn = TRUE;
            }
            if (player->debuff == STATUS_KEY_STOP) {
                shouldSkipTurn = TRUE;
            }
            if (player->stoneStatus == STATUS_KEY_STONE) {
                shouldSkipTurn = TRUE;
            }
            if (player->koStatus == STATUS_KEY_DAZE) {
                shouldSkipTurn = TRUE;
            }

            if (shouldSkipTurn) {
                btl_set_state(BATTLE_STATE_END_PLAYER_TURN);
                break;
            }

            btl_cam_use_preset(BTL_CAM_DEFAULT);
            btl_cam_move(10);
            if (!(gBattleStatus.flags1 & BS_FLAGS1_PLAYER_IN_BACK)) {
                player->state.curPos.x = player->homePos.x;
                player->state.curPos.z = player->homePos.z;
                player->state.goalPos.x = partner->homePos.x;
                player->state.goalPos.z = partner->homePos.z;
                gBattleSubState = BTL_SUBSTATE_TWINK_MENU_PERFORM_SWAP;
                player->state.moveTime = 4;
                player->state.angle = 0.0f;
                break;
            }
            gBattleSubState = BTL_SUBSTATE_TWINK_MENU_CREATE_MAIN_MENU;
            break;
        case BTL_SUBSTATE_TWINK_MENU_PERFORM_SWAP:
            if (player->state.moveTime != 0) {
                player->curPos.x += (player->state.goalPos.x - player->curPos.x) / player->state.moveTime;
                player->curPos.z += (player->state.goalPos.z - player->curPos.z) / player->state.moveTime;
                partner->curPos.x += (player->state.curPos.x - partner->curPos.x) / player->state.moveTime;
                partner->curPos.z += (player->state.curPos.z - partner->curPos.z) / player->state.moveTime;
            }
            player->curPos.z += sin_rad(DEG_TO_RAD(player->state.angle)) * 16.0f;
            player->yaw = clamp_angle(-player->state.angle);
            partner->curPos.z -= sin_rad(DEG_TO_RAD(player->state.angle)) * 16.0f;
            partner->yaw = clamp_angle(-player->state.angle);
            player->state.angle += 90.0f;
            if (player->state.moveTime != 0) {
                player->state.moveTime--;
                break;
            }
            player->curPos.x = player->state.goalPos.x;
            player->curPos.z = player->state.goalPos.z;
            partner->curPos.x = player->state.curPos.x;
            partner->curPos.z = player->state.curPos.z;
            player->homePos.x = player->curPos.x;
            player->homePos.z = player->curPos.z;
            partner->homePos.x = partner->curPos.x;
            partner->homePos.z = partner->curPos.z;
            gBattleStatus.flags1 |= BS_FLAGS1_PLAYER_IN_BACK;
        case BTL_SUBSTATE_TWINK_MENU_CREATE_MAIN_MENU:
            gBattleStatus.flags1 |= BS_FLAGS1_MENU_OPEN;
            player->flags &= ~ACTOR_FLAG_USING_IDLE_ANIM;
            player->flags |= ACTOR_FLAG_SHOW_STATUS_ICONS;
            if (partner != NULL) {
                partner->flags |= ACTOR_FLAG_USING_IDLE_ANIM;
                partner->flags |= ACTOR_FLAG_SHOW_STATUS_ICONS;
            }

            entryIdx = 0;
            battleStatus->selectedMoveID = MOVE_NONE;
            battle_menu_submenuIDs[entryIdx] = BTL_MENU_TYPE_STAR_POWERS;
            BattleMenu_OptionEnabled[entryIdx] = TRUE;
            battle_menu_isMessageDisabled[entryIdx] = 0;
            BattleMenu_HudScripts[entryIdx] = battle_menu_TwinkStarPowerHudScripts.enabled;
            BattleMenu_TitleMessages[entryIdx] = D_802AB734[entryIdx];
            if (!(battleStatus->enabledMenusFlags & BTL_MENU_ENABLED_STAR_POWERS)) {
                BattleMenu_OptionEnabled[entryIdx] = FALSE;
                battle_menu_isMessageDisabled[entryIdx] = BTL_MSG_CANT_SELECT_NOW;
                BattleMenu_HudScripts[entryIdx] = battle_menu_TwinkStarPowerHudScripts.disabled;
            }

            initialPos = 0;
            entryIdx++;

            if (btl_menu_show_switch_to_peach()) {
                BattleMenu_ShowSwapIcons = TRUE;
            } else {
                BattleMenu_ShowSwapIcons = FALSE;
            }
            BattleMenu_NumOptions = entryIdx;
            D_802AD0A8 = 0;
            D_802AD0B0 = initialPos;
            D_802AD100 = 2 - initialPos;

            btl_main_menu_init();
            D_802ACC60 = 8;
            gBattleSubState = BTL_SUBSTATE_TWINK_MENU_CHOOSE_CATEGORY;
            break;
        case BTL_SUBSTATE_TWINK_MENU_CHOOSE_CATEGORY:
            set_actor_anim(ACTOR_PARTNER, 0, ANIM_Twink_Idle);
            selection = btl_main_menu_update();
            if (D_802ACC60 != 0) {
                D_802ACC60--;
                break;
            }
            if (selection != 0) {
                set_actor_anim(ACTOR_PARTNER, 0, ANIM_Twink_Angry);
                battleStatus->curSubmenu = battle_menu_submenuIDs[selection - 1];
                func_802A1030();
                D_802ACC60 = 8;
                BattleMenu_SwapDelay = 4;
                gBattleSubState = BTL_SUBSTATE_TWINK_MENU_CHOOSE_TARGET;
            }
            break;
        case BTL_SUBSTATE_TWINK_MENU_CHOOSE_TARGET:
            if (btl_main_menu_update() != 0) {
                battleStatus->cancelTargetMenuSubstate = BTL_SUBSTATE_TWINK_MENU_TARGET_CANCEL;
                battleStatus->acceptTargetMenuSubstate = BTL_SUBSTATE_TWINK_MENU_TARGET_CHOSEN;
                battleStatus->moveCategory = BTL_MENU_TYPE_STAR_POWERS;
                battleStatus->selectedMoveID = MOVE_TWINK_DASH;
                battleStatus->moveArgument = 0;
                battleStatus->curTargetListFlags = gMoveTable[MOVE_TWINK_DASH].flags;
                btl_set_state(BATTLE_STATE_SELECT_TARGET);
            }
            break;
        case BTL_SUBSTATE_TWINK_MENU_TARGET_CANCEL:
            func_802A1050();
            gBattleSubState = BTL_SUBSTATE_TWINK_MENU_CHOOSE_CATEGORY;
            btl_state_update_twink_menu();
            btl_state_update_twink_menu();
            break;
        case BTL_SUBSTATE_TWINK_MENU_TARGET_CHOSEN:
            btl_main_menu_destroy();
            break;
        case BTL_SUBSTATE_TWINK_MENU_SHOW_CANT_SWITCH:
            btl_show_variable_battle_message(BTL_MSG_CANT_SWITCH, 60, 0);
            ShowingErrorMessage = TRUE;
            gBattleSubState = BTL_SUBSTATE_TWINK_MENU_AWAIT_CANT_SWITCH_POPUP;
            break;
        case BTL_SUBSTATE_TWINK_MENU_AWAIT_CANT_SWITCH_POPUP:
            if (btl_is_popup_displayed()) {
                break;
            }
            ShowingErrorMessage = FALSE;
            D_802ACC60 = 0;
            gBattleSubState = BTL_SUBSTATE_TWINK_MENU_CHOOSE_CATEGORY;
            break;
    }
}

void btl_state_draw_twink_menu(void) {
    switch (gBattleSubState) {
        case BTL_SUBSTATE_TWINK_MENU_CHOOSE_CATEGORY:
            btl_main_menu_draw();
            break;
        case BTL_SUBSTATE_TWINK_MENU_CHOOSE_TARGET:
            btl_main_menu_draw();
            break;
        case BTL_SUBSTATE_TWINK_MENU_UNUSED_3:
            btl_main_menu_draw();
            break;
        case BTL_SUBSTATE_TWINK_MENU_TARGET_CANCEL:
            btl_main_menu_draw();
            break;
        case BTL_SUBSTATE_TWINK_MENU_TARGET_CHOSEN:
            btl_main_menu_draw();
            break;
        case BTL_SUBSTATE_TWINK_MENU_UNUSED_6:
        case BTL_SUBSTATE_TWINK_MENU_UNUSED_7:
        case BTL_SUBSTATE_TWINK_MENU_SHOW_CANT_SWITCH:
        case BTL_SUBSTATE_TWINK_MENU_AWAIT_CANT_SWITCH_POPUP:
            break;
    }
}

void btl_state_update_select_target(void) {
    BattleStatus* battleStatus = &gBattleStatus;
    Actor* actor;
    s32 targetListLength;
    s32 selectedTargetIndex;
    HudElemID hid;
    s8* targetIndexList;
    SelectableTarget* target;
    s32 i;

    if (!(gBattleStatus.flags1 & BS_FLAGS1_PARTNER_ACTING)) {
        actor = battleStatus->playerActor;
    } else {
        actor = battleStatus->partnerActor;
    }
    targetListLength = actor->targetListLength;
    selectedTargetIndex = actor->selectedTargetIndex;

    actor->flags &= ~ACTOR_FLAG_SHOW_STATUS_ICONS;
    targetIndexList = actor->targetIndexList;
    switch (gBattleSubState) {
        case BTL_SUBSTATE_SELECT_TARGET_INIT:
            BattleMenu_TargetPointerAlpha = 255;
            BattleMenu_TargetNameOffsetX = -100;
            gBattleStatus.flags1 &= ~BS_FLAGS1_MENU_OPEN;

            // prepare the action command tip for the selected move
            if (!is_ability_active(ABILITY_BERSERKER) || (gBattleStatus.flags1 & BS_FLAGS1_PARTNER_ACTING)) {
                if (battleStatus->selectedMoveID != MOVE_NONE) {
                    s8 actionTip = gMoveTable[battleStatus->selectedMoveID].actionTip;

                    if (actionTip >= 0) {
                        btl_show_battle_message(BTL_MSG_ACTION_TIP_PRESS_BEFORE_LANDING + actionTip, 60);
                    }
                }
            }

            // create the target list
            create_current_pos_target_list(actor);
            targetListLength = actor->targetListLength;
            if (battleStatus->curTargetListFlags & TARGET_FLAG_SELECT_ONE) {
                targetIndexList = actor->targetIndexList;
                for (i = 0; i < targetListLength; i++) {
                    target = &actor->targetData[targetIndexList[i]];
                    if (get_actor_part(get_actor(target->actorID), target->partID)->flags & ACTOR_PART_FLAG_DEFAULT_TARGET) {
                        actor->selectedTargetIndex = i;
                        break;
                    }
                }
            }

            // when TARGET_FLAG_OVERRIDE is set, skip selecting a target and begin executing the move
            if (battleStatus->curTargetListFlags & TARGET_FLAG_OVERRIDE) {
                if (!(gBattleStatus.flags1 & BS_FLAGS1_PARTNER_ACTING)) {
                    gBattleSubState = battleStatus->acceptTargetMenuSubstate;
                    if (gBattleStatus.flags2 & BS_FLAGS2_PEACH_BATTLE) {
                        btl_state_update_player_menu();
                    } else {
                        btl_state_update_player_menu();
                    }
                    btl_set_state(BATTLE_STATE_PLAYER_MOVE);
                } else {
                    gBattleSubState = battleStatus->acceptTargetMenuSubstate;
                    if (gBattleStatus.flags2 & BS_FLAGS2_PEACH_BATTLE) {
                        btl_state_update_twink_menu();
                    } else {
                        btl_state_update_partner_menu();
                    }
                    btl_set_state(BATTLE_STATE_PARTNER_MOVE);
                }
                break;
            }

            // if the target list is empty, skip selecting a target and begin executing the move
            if (targetListLength == 0) {
                if (!(gBattleStatus.flags1 & BS_FLAGS1_PARTNER_ACTING)) {
                    gBattleSubState = battleStatus->acceptTargetMenuSubstate;
                    if (gBattleStatus.flags2 & BS_FLAGS2_PEACH_BATTLE) {
                        btl_state_update_player_menu();
                    } else {
                        btl_state_update_player_menu();
                    }
                    btl_set_state(BATTLE_STATE_PLAYER_MOVE);
                } else {
                    gBattleSubState = battleStatus->acceptTargetMenuSubstate;
                    if (gBattleStatus.flags2 & BS_FLAGS2_PEACH_BATTLE) {
                        btl_state_update_twink_menu();
                    } else {
                        btl_state_update_partner_menu();
                    }
                    btl_set_state(BATTLE_STATE_PARTNER_MOVE);
                }
                break;
            }

            // create the HUD elements for the target pointers
            for (i = 0; i < targetListLength; i++) {
                hid = hud_element_create(&HES_HandPointDownLoop);
                BattleMenu_TargetHudElems[i] = hid;
                hud_element_set_render_depth(hid, 0);
                hud_element_set_render_pos(hid, 0, -100);
            }
            gBattleSubState = BTL_SUBSTATE_SELECT_TARGET_CHOOSE;
            break;
        case BTL_SUBSTATE_SELECT_TARGET_CHOOSE:
            // animate the target name sliding into view
            if (BattleMenu_TargetNameOffsetX < 0) {
                BattleMenu_TargetNameOffsetX += 20;
                if (BattleMenu_TargetNameOffsetX > 0) {
                    BattleMenu_TargetNameOffsetX = 0;
                }
            }

            if (battleStatus->curButtonsPressed & BUTTON_B) {
                sfx_play_sound(SOUND_MENU_BACK);
                gBattleSubState = BTL_SUBSTATE_SELECT_TARGET_CANCEL;
                break;
            }

            if (battleStatus->curButtonsPressed & BUTTON_A) {
                sfx_play_sound(SOUND_MENU_NEXT);
                D_802ACC60 = 8;
                BattleMenu_SwapDelay = 4;
                gBattleSubState = BTL_SUBSTATE_SELECT_TARGET_DONE;
                break;
            }

            gBattleStatus.flags1 |= BS_FLAGS1_MENU_OPEN;
            if (battleStatus->curButtonsDown & (BUTTON_Z | BUTTON_R)) {
                gBattleStatus.flags1 &= ~BS_FLAGS1_MENU_OPEN;
                break;
            }

            if (battleStatus->curTargetListFlags & TARGET_FLAG_SELECT_ONE) {
                s32 oldSelectedTargetIndex = selectedTargetIndex;

                if (battleStatus->curButtonsHeld & BUTTON_STICK_LEFT) {
                    selectedTargetIndex--;
                }
                if (battleStatus->curButtonsHeld & BUTTON_STICK_RIGHT) {
                    selectedTargetIndex++;
                }
                if (selectedTargetIndex < 0) {
                    selectedTargetIndex = targetListLength - 1;
                }
                if (selectedTargetIndex >= targetListLength) {
                    selectedTargetIndex = 0;
                }
                if (selectedTargetIndex != oldSelectedTargetIndex) {
                    s32 actorFlags;

                    target = &actor->targetData[targetIndexList[selectedTargetIndex]];
                    actorFlags = get_actor(target->actorID)->flags;
                    hid = BattleMenu_TargetHudElems[0];

                    if (actorFlags & ACTOR_FLAG_UPSIDE_DOWN) {
                        hud_element_set_script(hid, &HES_HandPointLeftLoop);
                    } else {
                        hud_element_set_script(hid, &HES_HandPointDownLoop);
                    }
                    sfx_play_sound(SOUND_MENU_CHANGE_SELECTION);
                }
                actor->selectedTargetIndex = selectedTargetIndex;
            }
            break;
        case BTL_SUBSTATE_SELECT_TARGET_DONE:
            gBattleStatus.flags1 &= ~BS_FLAGS1_MENU_OPEN;
            target = &actor->targetData[targetIndexList[actor->selectedTargetIndex]];
            actor->targetActorID = target->actorID;
            actor->targetPartID = target->partID;

            // free the HUD elements for the target pointers
            for (i = 0; i < targetListLength; i++) {
                hud_element_free(BattleMenu_TargetHudElems[i]);
            }

            // begin executing the move
            if (!(gBattleStatus.flags1 & BS_FLAGS1_PARTNER_ACTING)) {
                gBattleSubState = battleStatus->acceptTargetMenuSubstate;
                if (gBattleStatus.flags2 & BS_FLAGS2_PEACH_BATTLE) {
                    btl_state_update_peach_menu();
                } else {
                    btl_state_update_player_menu();
                }
                btl_set_state(BATTLE_STATE_PLAYER_MOVE);
            } else {
                gBattleSubState = battleStatus->acceptTargetMenuSubstate;
                if (gBattleStatus.flags2 & BS_FLAGS2_PEACH_BATTLE) {
                    btl_state_update_twink_menu();
                } else {
                    btl_state_update_partner_menu();
                }
                btl_set_state(BATTLE_STATE_PARTNER_MOVE);
            }
            break;
        case BTL_SUBSTATE_SELECT_TARGET_CANCEL:
            // free the HUD elements for the target pointers
            for (i = 0; i < targetListLength; i++) {
                hud_element_free(BattleMenu_TargetHudElems[i]);
            }

            gBattleStatus.flags1 |= BS_FLAGS1_10000 | BS_FLAGS1_MENU_OPEN;
            actor->flags |= ACTOR_FLAG_SHOW_STATUS_ICONS;

            if (battleStatus->itemUsesLeft != 0) {
                btl_set_state(BATTLE_STATE_PLAYER_MENU);
                gBattleSubState = battleStatus->cancelTargetMenuSubstate;
                if (gBattleStatus.flags2 & BS_FLAGS2_PEACH_BATTLE) {
                    btl_state_update_peach_menu();
                } else {
                    btl_state_update_player_menu();
                }
            } else if (!(gBattleStatus.flags1 & BS_FLAGS1_PARTNER_ACTING)) {
                btl_set_state(BATTLE_STATE_PLAYER_MENU);
                gBattleSubState = battleStatus->cancelTargetMenuSubstate;
                if (gBattleStatus.flags2 & BS_FLAGS2_PEACH_BATTLE) {
                    btl_state_update_peach_menu();
                } else {
                    btl_state_update_player_menu();
                }
            } else {
                btl_set_state(BATTLE_STATE_PARTNER_MENU);
                gBattleSubState = battleStatus->cancelTargetMenuSubstate;
                if (gBattleStatus.flags2 & BS_FLAGS2_PEACH_BATTLE) {
                    btl_state_update_twink_menu();
                } else {
                    btl_state_update_partner_menu();
                }
            }
            break;
    }
}

void btl_state_draw_select_target(void) {
    BattleStatus* battleStatus = &gBattleStatus;
    PlayerData* playerData = &gPlayerData;
    s32 msgID;
    s32 msgX;
    s32 msgY;
    s32 targetListLength;
    s32 currentPartner;
    s32 actorID;
    SelectableTarget* target;
    Actor* choosingActor;
    Actor* enemyActor;
    s32 id;
    s32 i;
    s32 nameWidth;
    s32 xOffset, yOffset;
    f32 targetX, targetY, targetZ;
    s32 screenX, screenY, screenZ;
    s32 selectedTargetIndex;
    s8* targetIndexList;
    s32* tmpPtr; // TODO required to match and CURSED

    if (!(gBattleStatus.flags1 & BS_FLAGS1_PARTNER_ACTING)) {
        choosingActor = battleStatus->playerActor;
    } else {
        choosingActor = battleStatus->partnerActor;
    }

    targetListLength = choosingActor->targetListLength;
    target = choosingActor->targetData;
    selectedTargetIndex = choosingActor->selectedTargetIndex;
    targetIndexList = choosingActor->targetIndexList;

    tmpPtr = &BattleMenu_TargetNameOffsetX;

    if (targetListLength == 0) {
        return;
    }

    // draw target pointers
    if (battleStatus->curTargetListFlags & TARGET_FLAG_SELECT_ONE) {
        target = &choosingActor->targetData[targetIndexList[selectedTargetIndex]];
        enemyActor = get_actor(target->actorID);
        id = BattleMenu_TargetHudElems[0];
        targetX = target->truePos.x;
        targetY = target->truePos.y;
        targetZ = target->truePos.z;

        // select target pointer style based on target actor orientation
        if (enemyActor->flags & ACTOR_FLAG_UPSIDE_DOWN) {
            xOffset = 16;
            yOffset = 2;
            if (hud_element_get_script(id) != &HES_HandPointLeftLoop) {
                hud_element_set_script(id, &HES_HandPointLeftLoop);
            }
        } else {
            xOffset = 5;
            yOffset = -11;
            if (hud_element_get_script(id) != &HES_HandPointDownLoop) {
                hud_element_set_script(id, &HES_HandPointDownLoop);
            }
        }

        get_screen_coords(CAM_BATTLE, targetX, targetY, targetZ, &screenX, &screenY, &screenZ);
        hud_element_set_render_pos(id, screenX + xOffset, screenY + yOffset);
        hud_element_set_alpha(id, BattleMenu_TargetPointerAlpha);
    } else {
        for (i = 0; i < targetListLength; i++) {
            target = &choosingActor->targetData[targetIndexList[i]];
            enemyActor = get_actor(target->actorID);
            id = BattleMenu_TargetHudElems[i];
            targetX = target->truePos.x;
            targetY = target->truePos.y;
            targetZ = target->truePos.z;

            // select target pointer style based on target actor orientation
            if (enemyActor->flags & ACTOR_FLAG_UPSIDE_DOWN) {
                xOffset = 16;
                yOffset = 2;
                if (hud_element_get_script(id) != &HES_HandPointLeftLoop) {
                    hud_element_set_script(id, &HES_HandPointLeftLoop);
                }
            } else {
                xOffset = 5;
                yOffset = -11;
                if (hud_element_get_script(id) != &HES_HandPointDownLoop) {
                    hud_element_set_script(id, &HES_HandPointDownLoop);
                }
            }

            get_screen_coords(CAM_BATTLE, targetX, targetY, targetZ, &screenX, &screenY, &screenZ);
            hud_element_set_render_pos(id, screenX + xOffset, screenY + yOffset);
            hud_element_set_alpha(id, BattleMenu_TargetPointerAlpha);
        }
    }

    currentPartner = playerData->curPartner;
    screenX = 52;
    screenY = 64;
    if (gBattleStatus.flags2 & BS_FLAGS2_PEACH_BATTLE) {
        currentPartner = PARTNER_TWINK;
    }

    // get target name width
    if ((battleStatus->curTargetListFlags & TARGET_FLAG_SELECT_ONE) || targetListLength == 1) {
        actorID = target->actorID;
        if (actorID == ACTOR_PLAYER) {
            nameWidth = get_msg_width(MSG_Menus_Battle_TargetMario, 0) + 10;
        } else if (actorID == ACTOR_PARTNER) {
            nameWidth = get_msg_width(PartnerNameMessages[currentPartner], 0) + 10;
        } else {
            target = &choosingActor->targetData[targetIndexList[selectedTargetIndex]];
            enemyActor = get_actor(target->actorID);
            msgID = get_actor_part(enemyActor, target->partID)->staticData->overrideNameMsg;
            if (msgID == MSG_NONE) {
                msgID = bActorNames[enemyActor->actorType];
            }
            nameWidth = get_msg_width(msgID, 0) + 10;
        }
    } else {
        target = &choosingActor->targetData[targetIndexList[selectedTargetIndex]];
        actorID = target->actorID;
        if (actorID == ACTOR_PLAYER) {
            nameWidth = get_msg_width(MSG_Menus_Battle_TargetMario, 0) + 10;
        } else if (actorID == ACTOR_PARTNER) {
            nameWidth = get_msg_width(PartnerNameMessages[currentPartner], 0) + 10;
        } else {
            nameWidth = get_msg_width(MSG_Menus_Battle_TargetAllEnemies, 0) + 10;
        }
    }

    // draw target name box
    draw_box(0, WINDOW_STYLE_4, screenX + BattleMenu_TargetNameOffsetX, screenY, 0, nameWidth, 20, 255, 0,
                0.0f, 0.0f, 0.0f, 0.0f, 0.0f, NULL, NULL, NULL, SCREEN_WIDTH, SCREEN_HEIGHT, NULL);

    // draw target name text
    screenX += 4;
    screenY += 2;
    if ((battleStatus->curTargetListFlags & TARGET_FLAG_SELECT_ONE) || targetListLength == 1) {
        actorID = target->actorID;
        if (actorID == ACTOR_PLAYER) {
            draw_msg(MSG_Menus_Battle_TargetMario, screenX + BattleMenu_TargetNameOffsetX, screenY, 255, MSG_PAL_36, 0);
        } else if (actorID == ACTOR_PARTNER) {
            draw_msg(PartnerNameMessages[currentPartner], screenX + BattleMenu_TargetNameOffsetX, screenY, 255, MSG_PAL_36, 0);
        } else {
            target = &choosingActor->targetData[targetIndexList[selectedTargetIndex]];
            enemyActor = get_actor(target->actorID);
            msgID = get_actor_part(enemyActor, target->partID)->staticData->overrideNameMsg;
            if (msgID == MSG_NONE) {
                msgID = bActorNames[enemyActor->actorType];
            }
            draw_msg(msgID, screenX + *tmpPtr, screenY, 255, MSG_PAL_36, 0); // TODO required to match
        }
    } else {
        target = &choosingActor->targetData[targetIndexList[selectedTargetIndex]];
        actorID = target->actorID;
        if (actorID == ACTOR_PLAYER) {
            draw_msg(MSG_Menus_Battle_TargetMario, screenX + BattleMenu_TargetNameOffsetX, screenY, 255, MSG_PAL_36, 0);
        } else if (actorID == ACTOR_PARTNER) {
            draw_msg(PartnerNameMessages[currentPartner], screenX + BattleMenu_TargetNameOffsetX, screenY, 255, MSG_PAL_36, 0);
        } else {
            draw_msg(MSG_Menus_Battle_TargetAllEnemies, screenX + BattleMenu_TargetNameOffsetX, screenY, 255, MSG_PAL_36, 0);
        }
    }
}

void btl_state_update_22(void) {
}

void btl_state_draw_22(void) {
}<|MERGE_RESOLUTION|>--- conflicted
+++ resolved
@@ -1229,48 +1229,29 @@
             moveX = BattleMenu_Moves_PosX;
             moveY = BattleMenu_Moves_PosY;
 #if VERSION_JP
-            set_window_properties(1, moveX, moveY, 140, (D_802AD10E * 13) + 28, 0, func_802A3C98, NULL, -1);
+            set_window_properties(WIN_BTL_MOVES_MENU, moveX, moveY, 140, (D_802AD10E * 13) + 28, 0, btl_menu_moves_draw_content, NULL, -1);
 #endif
             if (!BattleMenu_UsingSpiritsSubmenu) {
-<<<<<<< HEAD
 #if !VERSION_JP
-                set_window_properties(1, moveX, moveY, 150, (D_802AD10E * 13) + 28, 0, func_802A3C98, NULL, -1);
+                set_window_properties(WIN_BTL_MOVES_MENU, moveX, moveY, 150, (D_802AD10E * 13) + 28, 0, btl_menu_moves_draw_content, NULL, -1);
 #endif
-                set_window_properties(2, moveX + OFFSET_X_1, moveY - 6, WIDTH_1, 16, 1, func_802A43DC, NULL, -1);
-                set_window_properties(3, moveX + OFFSET_X_2, moveY - 12, 32, 32, 1, func_802A4448, NULL, -1);
+                set_window_properties(WIN_BTL_MOVES_TITLE, moveX + OFFSET_X_1, moveY - 6, WIDTH_1, 16, 1, btl_menu_moves_show_title, NULL, -1);
+                set_window_properties(WIN_BTL_MOVES_ICON, moveX + OFFSET_X_2, moveY - 12, 32, 32, 1, btl_menu_moves_show_icon, NULL, -1);
             } else {
                 s16 new_var;
 
 #if !VERSION_JP
-                set_window_properties(1, moveX, moveY, 144, (D_802AD10E * 13) + 28, 0, func_802A3C98, NULL, -1);
+                set_window_properties(WIN_BTL_MOVES_MENU, moveX, moveY, 144, (D_802AD10E * 13) + 28, 0, btl_menu_moves_draw_content, NULL, -1);
 #endif
                 new_var = moveY; // todo required to match
-                set_window_properties(4, moveX + 10, new_var - 6, WIDTH_2, 16, 1, func_802A43DC, 0, -1);
-                set_window_properties(5, moveX + OFFSET_X_3, new_var - 12, 32, 35, 1, func_802A4448, 0, -1);
-=======
-                set_window_properties(WIN_BTL_MOVES_MENU, moveX, moveY, 150, (D_802AD10E * 13) + 28, 0, btl_menu_moves_draw_content, NULL, -1);
-                set_window_properties(WIN_BTL_MOVES_TITLE, moveX + 16, moveY - 6, 90, 16, 1, btl_menu_moves_show_title, NULL, -1);
-                set_window_properties(WIN_BTL_MOVES_ICON, moveX + 114, moveY - 12, 32, 32, 1, btl_menu_moves_show_icon, NULL, -1);
-            } else {
-                s16 new_var;
-
-                set_window_properties(WIN_BTL_MOVES_MENU, moveX, moveY, 144, (D_802AD10E * 13) + 28, 0, btl_menu_moves_draw_content, NULL, -1);
-                new_var = moveY; // todo required to match
-                set_window_properties(WIN_BTL_SPIRITS_TITLE, moveX + 10, new_var - 6, 100, 16, 1, btl_menu_moves_show_title, 0, -1);
-                set_window_properties(WIN_BTL_SPIRITS_ICON, moveX + 110, new_var - 12, 32, 35, 1, btl_menu_moves_show_icon, 0, -1);
->>>>>>> b1ca4bd0
+                set_window_properties(WIN_BTL_SPIRITS_TITLE, moveX + 10, new_var - 6, WIDTH_2, 16, 1, btl_menu_moves_show_title, 0, -1);
+                set_window_properties(WIN_BTL_SPIRITS_ICON, moveX + OFFSET_X_3, new_var - 12, 32, 35, 1, btl_menu_moves_show_icon, 0, -1);
             }
 
             moveX = MOVE_X;
             moveY = BattleMenu_Moves_PosY;
-<<<<<<< HEAD
-            set_window_properties(8, moveX, 186, WIDTH_3, 32, WINDOW_PRIORITY_20, func_802A4494, NULL, -1);
-
-            set_window_update(WINDOW_ID_1, WINDOW_UPDATE_SHOW);
-=======
-            set_window_properties(WIN_BTL_DESC_BOX, moveX, 186, 280, 32, WINDOW_PRIORITY_20, btl_menu_moves_show_desc, NULL, -1);
+            set_window_properties(WIN_BTL_DESC_BOX, moveX, 186, WIDTH_3, 32, WINDOW_PRIORITY_20, btl_menu_moves_show_desc, NULL, -1);
             set_window_update(WIN_BTL_MOVES_MENU, WINDOW_UPDATE_SHOW);
->>>>>>> b1ca4bd0
             if (!BattleMenu_UsingSpiritsSubmenu) {
                 set_window_update(WIN_BTL_MOVES_TITLE, WINDOW_UPDATE_SHOW);
                 set_window_update(WIN_BTL_MOVES_ICON, WINDOW_UPDATE_SHOW);
@@ -1483,17 +1464,12 @@
 
             msgWidth = get_msg_width(msgID, 0) + 23;
             moveX = (SCREEN_WIDTH / 2) - (msgWidth / 2);
-<<<<<<< HEAD
 #if VERSION_JP
-            set_window_properties(9, moveX, 80, msgWidth, 28, 20, func_802A4534, NULL, -1);
+            set_window_properties(WIN_BTL_POPUP, moveX, 80, msgWidth, 28, 20, btl_menu_moves_show_error, NULL, -1);
 #else
-            set_window_properties(9, moveX, 80, msgWidth, D_802AB340[get_msg_lines(msgID) - 1], 20, func_802A4534, NULL, -1);
+            set_window_properties(WIN_BTL_POPUP, moveX, 80, msgWidth, D_802AB340[get_msg_lines(msgID) - 1], 20, btl_menu_moves_show_error, NULL, -1);
 #endif
-            set_window_update(WINDOW_ID_BATTLE_POPUP, WINDOW_UPDATE_SHOW);
-=======
-            set_window_properties(WIN_BTL_POPUP, moveX, 80, msgWidth, D_802AB340[get_msg_lines(msgID) - 1], 20, btl_menu_moves_show_error, NULL, -1);
             set_window_update(WIN_BTL_POPUP, WINDOW_UPDATE_SHOW);
->>>>>>> b1ca4bd0
             D_802AD10B = 60;
             battle_menu_moveState = BTL_SUBMENU_MOVES_STATE_UNK_2A;
             return -1;
@@ -1773,7 +1749,6 @@
     }
 }
 
-<<<<<<< HEAD
 #if VERSION_JP
 #define X_VAR4 28
 #define X_VAR5 24
@@ -1782,10 +1757,7 @@
 #define X_VAR5 6
 #endif
 
-void func_802A43DC(void* data, s32 x, s32 y) {
-=======
 void btl_menu_moves_show_title(void* data, s32 x, s32 y) {
->>>>>>> b1ca4bd0
     s32 msgID;
     s32 posX;
     s32 posY;
@@ -1831,8 +1803,7 @@
     }
 }
 
-<<<<<<< HEAD
-void func_802A4534(void* data, s32 x, s32 y) {
+void btl_menu_moves_show_error(void* data, s32 x, s32 y) {
 #if VERSION_JP
     s32 posX = x + 11;
     s32 posY = y + 6;
@@ -1845,9 +1816,6 @@
         draw_msg(MSG_Menus_NotEnoughStarPower, posX, posY, 255, MSG_PAL_0F, 0);
     }
 #else
-=======
-void btl_menu_moves_show_error(void* data, s32 x, s32 y) {
->>>>>>> b1ca4bd0
     s32 posY = y;
     s32 posX;
     s32 msgID;
@@ -2029,25 +1997,14 @@
             D_802AD614 = MSG_PAL_STANDARD;
             x = D_802AD63C;
             y = D_802AD63E;
-<<<<<<< HEAD
-            set_window_properties(WINDOW_ID_6, x, y, W_VAR1, (StratsMenuLines * 13) + 26, 0, btl_menu_strats_draw_content, NULL, -1);
-            set_window_properties(WINDOW_ID_7, x + X_VAR6, y - 6, W_VAR2, 16, 1, btl_menu_strats_show_title, NULL, -1);
+            set_window_properties(WIN_BTL_STRATS_MENU, x, y, W_VAR1, (StratsMenuLines * 13) + 26, 0, btl_menu_strats_draw_content, NULL, -1);
+            set_window_properties(WIN_BTL_STRATS_TITLE, x + X_VAR6, y - 6, W_VAR2, 16, 1, btl_menu_strats_show_title, NULL, -1);
             x = X_VAR7;
             y = 186;
-            set_window_properties(WINDOW_ID_8, x, y, W_VAR3, 32, WINDOW_PRIORITY_20, btl_menu_strats_show_desc, NULL, -1);
-            set_window_update(WINDOW_ID_6, WINDOW_UPDATE_SHOW);
-            set_window_update(WINDOW_ID_7, WINDOW_UPDATE_SHOW);
-            set_window_update(WINDOW_ID_8, WINDOW_UPDATE_SHOW);
-=======
-            set_window_properties(WIN_BTL_STRATS_MENU, x, y, 144, (StratsMenuLines * 13) + 26, 0, btl_menu_strats_draw_content, NULL, -1);
-            set_window_properties(WIN_BTL_STRATS_TITLE, x + 18, y - 6, 108, 16, 1, btl_menu_strats_show_title, NULL, -1);
-            x = 20;
-            y = 186;
-            set_window_properties(WIN_BTL_DESC_BOX, x, y, 280, 32, WINDOW_PRIORITY_20, btl_menu_strats_show_desc, NULL, -1);
+            set_window_properties(WIN_BTL_DESC_BOX, x, y, W_VAR3, 32, WINDOW_PRIORITY_20, btl_menu_strats_show_desc, NULL, -1);
             set_window_update(WIN_BTL_STRATS_MENU, WINDOW_UPDATE_SHOW);
             set_window_update(WIN_BTL_STRATS_TITLE, WINDOW_UPDATE_SHOW);
             set_window_update(WIN_BTL_DESC_BOX, WINDOW_UPDATE_SHOW);
->>>>>>> b1ca4bd0
             BattleSubmenuStratsState = BTL_SUBMENU_STRATS_STATE_CHOOSE;
             return 0;
         case BTL_SUBMENU_STRATS_STATE_CHOOSE:
