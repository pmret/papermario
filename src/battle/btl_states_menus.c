--- conflicted
+++ resolved
@@ -1160,7 +1160,26 @@
     battle_menu_moveState = BTL_SUBMENU_MOVES_STATE_UNK_1E;
 }
 
-<<<<<<< HEAD
+#if VERSION_JP
+#define POS_X 32
+#define OFFSET_X_1 10
+#define OFFSET_X_2 104
+#define OFFSET_X_3 104
+#define MOVE_X 32
+#define WIDTH_1 80
+#define WIDTH_2 80
+#define WIDTH_3 242
+#else
+#define POS_X 20
+#define OFFSET_X_1 16
+#define OFFSET_X_2 114
+#define OFFSET_X_3 110
+#define MOVE_X 20
+#define WIDTH_1 90
+#define WIDTH_2 100
+#define WIDTH_3 280
+#endif
+
 #if VERSION_PAL
 #define MOVES_OPTIONS_W D_PAL_802AB4E4[gCurrentLanguage]
 #define MOVES_TITLE_X D_PAL_802AB4EC[gCurrentLanguage]
@@ -1179,26 +1198,6 @@
 #define STAR_SPIRITS_TITLE_X 10
 #define STAR_SPIRITS_TITLE_W 100
 #define STAR_SPIRITS_ICON_X 110
-=======
-#if VERSION_JP
-#define POS_X 32
-#define OFFSET_X_1 10
-#define OFFSET_X_2 104
-#define OFFSET_X_3 104
-#define MOVE_X 32
-#define WIDTH_1 80
-#define WIDTH_2 80
-#define WIDTH_3 242
-#else
-#define POS_X 20
-#define OFFSET_X_1 16
-#define OFFSET_X_2 114
-#define OFFSET_X_3 110
-#define MOVE_X 20
-#define WIDTH_1 90
-#define WIDTH_2 100
-#define WIDTH_3 280
->>>>>>> f8c89d20
 #endif
 
 s32 btl_submenu_moves_update(void) {
@@ -1362,33 +1361,30 @@
             set_window_properties(WIN_BTL_MOVES_MENU, moveX, moveY, 140, (D_802AD10E * 13) + 28, 0, btl_menu_moves_draw_content, NULL, -1);
 #endif
             if (!BattleMenu_UsingSpiritsSubmenu) {
-<<<<<<< HEAD
+#if !VERSION_JP
                 set_window_properties(WIN_BTL_MOVES_MENU, moveX, moveY, MOVES_OPTIONS_W, (D_802AD10E * 13) + 28, 0, btl_menu_moves_draw_content, NULL, -1);
+#endif
+#if VERSION_JP
+                set_window_properties(WIN_BTL_MOVES_TITLE, moveX + OFFSET_X_1, moveY - 6, WIDTH_1, 16, 1, btl_menu_moves_show_title, NULL, -1);
+                set_window_properties(WIN_BTL_MOVES_ICON, moveX + OFFSET_X_2, moveY - 12, 32, 32, 1, btl_menu_moves_show_icon, NULL, -1);
+#else
                 set_window_properties(WIN_BTL_MOVES_TITLE, moveX + MOVES_TITLE_X, moveY - 6, MOVES_TITLE_W, 16, 1, btl_menu_moves_show_title, NULL, -1);
                 set_window_properties(WIN_BTL_MOVES_ICON, moveX + MOVES_ICON_X, moveY - 12, 32, 32, 1, btl_menu_moves_show_icon, NULL, -1);
+#endif
             } else {
                 s16 new_var;
 
+#if !VERSION_JP
                 set_window_properties(WIN_BTL_MOVES_MENU, moveX, moveY, STAR_SPIRITS_OPTIONS_W, (D_802AD10E * 13) + 28, 0, btl_menu_moves_draw_content, NULL, -1);
+#endif
                 new_var = moveY; // todo required to match
+#if VERSION_JP
+                set_window_properties(WIN_BTL_SPIRITS_TITLE, moveX + 10, new_var - 6, WIDTH_2, 16, 1, btl_menu_moves_show_title, 0, -1);
+                set_window_properties(WIN_BTL_SPIRITS_ICON, moveX + OFFSET_X_3, new_var - 12, 32, 35, 1, btl_menu_moves_show_icon, 0, -1);
+#else
                 set_window_properties(WIN_BTL_SPIRITS_TITLE, moveX + STAR_SPIRITS_TITLE_X, new_var - 6, STAR_SPIRITS_TITLE_W, 16, 1, btl_menu_moves_show_title, 0, -1);
                 set_window_properties(WIN_BTL_SPIRITS_ICON, moveX + STAR_SPIRITS_ICON_X, new_var - 12, 32, 35, 1, btl_menu_moves_show_icon, 0, -1);
-=======
-#if !VERSION_JP
-                set_window_properties(WIN_BTL_MOVES_MENU, moveX, moveY, 150, (D_802AD10E * 13) + 28, 0, btl_menu_moves_draw_content, NULL, -1);
 #endif
-                set_window_properties(WIN_BTL_MOVES_TITLE, moveX + OFFSET_X_1, moveY - 6, WIDTH_1, 16, 1, btl_menu_moves_show_title, NULL, -1);
-                set_window_properties(WIN_BTL_MOVES_ICON, moveX + OFFSET_X_2, moveY - 12, 32, 32, 1, btl_menu_moves_show_icon, NULL, -1);
-            } else {
-                s16 new_var;
-
-#if !VERSION_JP
-                set_window_properties(WIN_BTL_MOVES_MENU, moveX, moveY, 144, (D_802AD10E * 13) + 28, 0, btl_menu_moves_draw_content, NULL, -1);
-#endif
-                new_var = moveY; // todo required to match
-                set_window_properties(WIN_BTL_SPIRITS_TITLE, moveX + 10, new_var - 6, WIDTH_2, 16, 1, btl_menu_moves_show_title, 0, -1);
-                set_window_properties(WIN_BTL_SPIRITS_ICON, moveX + OFFSET_X_3, new_var - 12, 32, 35, 1, btl_menu_moves_show_icon, 0, -1);
->>>>>>> f8c89d20
             }
 
             moveX = MOVE_X;
@@ -1641,53 +1637,47 @@
 }
 
 #if VERSION_IQUE
-<<<<<<< HEAD
 #define MOVE_TEXT_Y 2
+#define X_VAR254 153
+#define X_VAR255 31
 #define FP_COST_X 104
 #define SP_COST_X 89
-#define W_VAR1 153
 #define HUD_NOT_ENOUGH_FP &HES_NotEnoughFP
 #define HUD_FP_COST_X 116
 #define HUD_NOT_ENOUGH_POW &HES_NotEnoughPOW
 #define HUD_SP_COST_X 102
+#define X_VAR3 24
 #elif VERSION_PAL
 #define MOVE_TEXT_Y 0
+#define X_VAR254 169
+#define X_VAR255 31
 #define FP_COST_X 108 + D_PAL_802AB4E8[gCurrentLanguage]
 #define SP_COST_X 93 + D_PAL_802AB4D0[gCurrentLanguage]
-#define W_VAR1 169
 #define HUD_NOT_ENOUGH_FP D_PAL_802AB52C[gCurrentLanguage]
 #define HUD_FP_COST_X 116 + D_PAL_802AB4E8[gCurrentLanguage]
 #define HUD_NOT_ENOUGH_POW D_PAL_802AB56C[gCurrentLanguage]
 #define HUD_SP_COST_X 102 + D_PAL_802AB4D0[gCurrentLanguage]
-#else
+#define X_VAR3 24
+#elif VERSION_JP
 #define MOVE_TEXT_Y 0
-#define FP_COST_X 108
-#define SP_COST_X 93
-#define W_VAR1 153
+#define W_VAR254 139
+#define X_VAR255 35
 #define HUD_NOT_ENOUGH_FP &HES_NotEnoughFP
 #define HUD_FP_COST_X 116
 #define HUD_NOT_ENOUGH_POW &HES_NotEnoughPOW
 #define HUD_SP_COST_X 102
-=======
-#define Y_VAR1 2
-#define X_VAR254 153
-#define X_VAR255 31
-#define X_VAR1 104
-#define X_VAR2 89
-#define X_VAR3 24
-#elif VERSION_JP
-#define Y_VAR1 0
-#define X_VAR254 139
-#define X_VAR255 35
 #define X_VAR3 26
 #else
-#define Y_VAR1 0
-#define X_VAR254 153
+#define MOVE_TEXT_Y 0
+#define W_VAR254 153
 #define X_VAR255 31
-#define X_VAR1 108
-#define X_VAR2 93
+#define FP_COST_X 108
+#define SP_COST_X 93
+#define HUD_NOT_ENOUGH_FP &HES_NotEnoughFP
+#define HUD_FP_COST_X 116
+#define HUD_NOT_ENOUGH_POW &HES_NotEnoughPOW
+#define HUD_SP_COST_X 102
 #define X_VAR3 24
->>>>>>> f8c89d20
 #endif
 
 void btl_menu_moves_draw_content(void* data, s32 x, s32 y) {
@@ -1728,11 +1718,7 @@
                 gMainGfxPos++, G_SC_NON_INTERLACE,
                 xPos,
                 yPos,
-<<<<<<< HEAD
-                x + W_VAR1,
-=======
                 x + X_VAR254,
->>>>>>> f8c89d20
                 var_t0
             );
 
@@ -1925,50 +1911,23 @@
     }
 }
 
-<<<<<<< HEAD
+
 #if VERSION_PAL
 #define TEXT_ABILITIES_X D_PAL_802AB4F4[gCurrentLanguage]
 #define TEXT_STAR_SPIRITS_X D_PAL_802AB4E0[gCurrentLanguage]
+#elif VERSION_PAL
+#define TEXT_ABILITIES_X 28
+#define TEXT_STAR_SPIRITS_X 24
 #else
 #define TEXT_ABILITIES_X 16
 #define TEXT_STAR_SPIRITS_X 6
 #endif
-=======
-#if VERSION_JP
-#define X_VAR4 28
-#define X_VAR5 24
-#else
-#define X_VAR4 16
-#define X_VAR5 6
-#endif
-
-void btl_menu_moves_show_title(void* data, s32 x, s32 y) {
-    s32 msgID;
-    s32 posX;
-    s32 posY;
-    s32 opacity;
-    s32 palette;
->>>>>>> f8c89d20
 
 void btl_menu_moves_show_title(void* data, s32 x, s32 y) {
     if (!BattleMenu_UsingSpiritsSubmenu) {
-<<<<<<< HEAD
         draw_msg(MSG_Menus_Abilities, x + TEXT_ABILITIES_X, y + 2, BattleMenu_Moves_TextAlpha, MSG_PAL_30, DRAW_MSG_STYLE_MENU);
     } else {
         draw_msg(MSG_Menus_StarSpirits, x + TEXT_STAR_SPIRITS_X, y + 2, BattleMenu_Moves_TextAlpha, MSG_PAL_31, DRAW_MSG_STYLE_MENU);
-=======
-        msgID = MSG_Menus_Abilities;
-        posX = x + X_VAR4;
-        posY = y + 2;
-        opacity = BattleMenu_Moves_TextAlpha;
-        palette = MSG_PAL_30;
-    } else {
-        msgID = MSG_Menus_StarSpirits;
-        posX = x + X_VAR5;
-        posY = y + 2;
-        opacity = BattleMenu_Moves_TextAlpha;
-        palette = MSG_PAL_31;
->>>>>>> f8c89d20
     }
 }
 
@@ -2191,7 +2150,6 @@
             D_802AD614 = MSG_PAL_STANDARD;
             x = D_802AD63C;
             y = D_802AD63E;
-<<<<<<< HEAD
 #if VERSION_PAL
             width = get_msg_width(MSG_Menus_Strategies, 0) + 32;
             set_window_properties(WIN_BTL_STRATS_MENU, x, y, D_PAL_802AB4C8[gCurrentLanguage], (StratsMenuLines * 13) + 26,
@@ -2199,15 +2157,10 @@
             set_window_properties(WIN_BTL_STRATS_TITLE, x + (D_PAL_802AB4C8[gCurrentLanguage] - width) / 2, y - 6, width, 16,
                 1, btl_menu_strats_show_title, NULL, -1);
 #else
-            set_window_properties(WIN_BTL_STRATS_MENU, x, y, 144, (StratsMenuLines * 13) + 26, 0, btl_menu_strats_draw_content, NULL, -1);
-            set_window_properties(WIN_BTL_STRATS_TITLE, x + 18, y - 6, 108, 16, 1, btl_menu_strats_show_title, NULL, -1);
-#endif
-            x = 20;
-=======
             set_window_properties(WIN_BTL_STRATS_MENU, x, y, W_VAR1, (StratsMenuLines * 13) + 26, 0, btl_menu_strats_draw_content, NULL, -1);
             set_window_properties(WIN_BTL_STRATS_TITLE, x + X_VAR6, y - 6, W_VAR2, 16, 1, btl_menu_strats_show_title, NULL, -1);
+#endif
             x = X_VAR7;
->>>>>>> f8c89d20
             y = 186;
             set_window_properties(WIN_BTL_DESC_BOX, x, y, W_VAR3, 32, WINDOW_PRIORITY_20, btl_menu_strats_show_desc, NULL, -1);
             set_window_update(WIN_BTL_STRATS_MENU, WINDOW_UPDATE_SHOW);
@@ -2361,25 +2314,17 @@
 }
 
 #if VERSION_IQUE
-<<<<<<< HEAD
 #define STRATS_OPTION_Y 3
 #define STRATS_SUBMENU_WIDTH 142
 #elif VERSION_PAL
 #define STRATS_OPTION_Y 0
 #define STRATS_SUBMENU_WIDTH 182
+#elif VERSION_JP
+#define STRATS_OPTION_Y 0
+#define STRATS_SUBMENU_WIDTH 106
 #else
 #define STRATS_OPTION_Y 0
 #define STRATS_SUBMENU_WIDTH 142
-=======
-#define X_VAR8 142
-#define Y_VAR2 3
-#elif VERSION_JP
-#define X_VAR8 106
-#define Y_VAR2 0
-#else
-#define X_VAR8 142
-#define Y_VAR2 0
->>>>>>> f8c89d20
 #endif
 
 void btl_menu_strats_draw_content(void* data, s32 x, s32 y) {
@@ -2411,11 +2356,7 @@
             xPos = x + 4;
             yPos = y + 18;
             var_t0 = yPos + 1 + (StratsMenuLines * 13);
-<<<<<<< HEAD
             gDPSetScissor(gMainGfxPos++, G_SC_NON_INTERLACE, xPos, yPos, x + STRATS_SUBMENU_WIDTH, var_t0);
-=======
-            gDPSetScissor(gMainGfxPos++, G_SC_NON_INTERLACE, xPos, yPos, x + X_VAR8, var_t0);
->>>>>>> f8c89d20
 
             xPos = x + 33;
             yPos = y + 19 + D_802AD60C;
