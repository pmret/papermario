#include "common.h"
#include "effects.h"
#include "battle/battle.h"

extern s32 IsGroupHeal;
extern s8 ApplyingBuff;

s32 count_targets(Actor* actor, s32 targetHomeIndex, s32 targetSelectionFlags) {
    BattleStatus* battleStatus = &gBattleStatus;

    battleStatus->sampleTargetHomeIndex = targetHomeIndex;
    battleStatus->curTargetListFlags = targetSelectionFlags;
    create_current_pos_target_list(actor);
    return actor->targetListLength;
}

s32 get_nearest_home_index(f32 x, f32 y, f32 z) {
    s32 row;
    s32 col;

    if (y < 40.0f) {
        row = 0;
    } else if (y < 85.0f) {
        row = 1;
    } else if (y < 100.0f) {
        row = 2;
    } else {
        row = 3;
    }

    if (x < 25.0f) {
        col = 0;
    } else if (x < 65.0f) {
        col = 1;
    } else if (x < 105.0f) {
        col = 2;
    } else {
        col = 3;
    }

    return col | (row << 2);
}

void set_goal_pos_to_part(ActorState* state, s32 actorID, s32 partID) {
    s32 actorClass = actorID & ACTOR_CLASS_MASK;
    Actor* actor = get_actor(actorID);
    ActorPart* part;

    switch (actorClass) {
        case ACTOR_CLASS_PLAYER:
            part = get_actor_part(actor, 0);
            state->goalPos.x = actor->curPos.x + part->partOffset.x * actor->scalingFactor;
            state->goalPos.y = actor->curPos.y + part->partOffset.y * actor->scalingFactor;
            state->goalPos.z = actor->curPos.z + 10.0f;
            if (actor->stoneStatus == STATUS_KEY_STONE) {
                state->goalPos.y -= actor->scalingFactor * 5.0f;
            }
            break;
        case ACTOR_CLASS_PARTNER:
        case ACTOR_CLASS_ENEMY:
            part = get_actor_part(actor, partID);
            if (!(part->flags & ACTOR_PART_FLAG_USE_ABSOLUTE_POSITION)) {
                state->goalPos.x = actor->curPos.x + (part->partOffset.x + part->targetOffset.x) * actor->scalingFactor;
                if (!(actor->flags & ACTOR_FLAG_UPSIDE_DOWN)) {
                    state->goalPos.y = actor->curPos.y + (part->partOffset.y + part->targetOffset.y) * actor->scalingFactor;
                } else {
                    state->goalPos.y = actor->curPos.y + (-part->partOffset.y - part->targetOffset.y) * actor->scalingFactor;
                }
                state->goalPos.z = actor->curPos.z + part->partOffset.z + 10.0f;
            } else {
                state->goalPos.x = part->absolutePos.x + part->targetOffset.x;
                if (!(actor->flags & ACTOR_FLAG_UPSIDE_DOWN)) {
                    state->goalPos.y = part->absolutePos.y + part->targetOffset.y * actor->scalingFactor;
                } else {
                    state->goalPos.y = part->absolutePos.y - part->targetOffset.y * actor->scalingFactor;
                }
                state->goalPos.z = part->absolutePos.z + 10.0f;
            }
            break;
    }
}

void set_part_goal_to_actor_part(ActorPartMovement* movement, s32 actorID, s32 partID) {
    s32 actorClass = actorID & ACTOR_CLASS_MASK;
    Actor* actor = get_actor(actorID);
    ActorPart* part;

    switch (actorClass) {
        case ACTOR_CLASS_PLAYER:
            part = get_actor_part(actor, 0);
            part->movement->goalPos.x = actor->curPos.x + part->partOffset.x * actor->scalingFactor;
            part->movement->goalPos.y = actor->curPos.y + part->partOffset.y * actor->scalingFactor;
            part->movement->goalPos.z = actor->curPos.z;
            break;
        case ACTOR_CLASS_PARTNER:
        case ACTOR_CLASS_ENEMY:
            part = get_actor_part(actor, partID);
            if (!(part->flags & ACTOR_PART_FLAG_USE_ABSOLUTE_POSITION)) {
                part->movement->goalPos.x = actor->curPos.x + (part->partOffset.x + part->targetOffset.x) * actor->scalingFactor;
                if (!(actor->flags & ACTOR_FLAG_UPSIDE_DOWN)) {
                    part->movement->goalPos.y = actor->curPos.y + (part->partOffset.y + part->targetOffset.y) * actor->scalingFactor;
                } else {
                    part->movement->goalPos.y = actor->curPos.y + (-part->partOffset.y - part->targetOffset.y) * actor->scalingFactor;
                }
                part->movement->goalPos.z = actor->curPos.z + part->partOffset.z;
            } else {
                part->movement->goalPos.x = part->absolutePos.x + part->targetOffset.x;
                if (!(actor->flags & ACTOR_FLAG_UPSIDE_DOWN)) {
                    part->movement->goalPos.y = part->absolutePos.y + part->targetOffset.y * actor->scalingFactor;
                } else {
                    part->movement->goalPos.y = part->absolutePos.y - part->targetOffset.y * actor->scalingFactor;
                }
                part->movement->goalPos.z = part->absolutePos.z;
            }
            break;
    }
}

void set_actor_current_position(s32 actorID, f32 x, f32 y, f32 z) {
    Actor* actor = get_actor(actorID);

    actor->curPos.x = x;
    actor->curPos.y = y;
    actor->curPos.z = z;
}

void set_part_absolute_position(s32 actorID, s32 partID, f32 x, f32 y, f32 z) {
    Actor* actor = get_actor(actorID);
    ActorPart* actorPart;

    switch (actorID & ACTOR_CLASS_MASK) {
        case ACTOR_CLASS_PLAYER:
            actor->curPos.x = x;
            actor->curPos.y = y;
            actor->curPos.z = z;
            break;
        case ACTOR_CLASS_PARTNER:
        case ACTOR_CLASS_ENEMY:
            actorPart = get_actor_part(actor, partID);
            actorPart->absolutePos.x = x;
            actorPart->absolutePos.y = y;
            actorPart->absolutePos.z = z;
            break;
    }
}

void set_actor_home_position(s32 actorID, f32 x, f32 y, f32 z) {
    Actor* actor = get_actor(actorID);

    actor->homePos.x = x;
    actor->homePos.y = y;
    actor->homePos.z = z;
}

Actor* get_actor(s32 actorID) {
    Actor* ret = nullptr;
    BattleStatus* battleStatus = &gBattleStatus;
    s32 actorClass = actorID & ACTOR_CLASS_MASK;
    u32 idIdx = (u8)actorID;

    switch (actorClass) {
        case ACTOR_CLASS_PLAYER:
            ret = battleStatus->playerActor;
            break;
        case ACTOR_CLASS_PARTNER:
            ret = battleStatus->partnerActor;
            break;
        case ACTOR_CLASS_ENEMY:
            ret = battleStatus->enemyActors[idIdx];
            break;
    }
    return ret;
}

API_CALLABLE(LoadBattleSection) {
    BattleArea* battleArea = &gBattleAreas[evt_get_variable(script, *script->ptrReadPos)];

    dma_copy(battleArea->dmaStart, battleArea->dmaEnd, battleArea->dmaDest);
    return ApiStatus_DONE1;
}

API_CALLABLE(GetBattlePhase) {
    evt_set_variable(script, *script->ptrReadPos, gBattleStatus.battlePhase);
    return ApiStatus_DONE2;
}

API_CALLABLE(GetLastElement) {
    evt_set_variable(script, *script->ptrReadPos, gBattleStatus.curAttackElement);
    return ApiStatus_DONE2;
}

API_CALLABLE(GetDamageSource) {
    evt_set_variable(script, *script->ptrReadPos, gBattleStatus.curDamageSource);
    return ApiStatus_DONE2;
}

API_CALLABLE(SetDamageSource) {
    s32 damageSource = *script->ptrReadPos;

    gBattleStatus.curDamageSource = damageSource;
    return ApiStatus_DONE2;
}

API_CALLABLE(SetGoalToHome) {
    s32 actorID = evt_get_variable(script, *script->ptrReadPos);
    Actor* actor;

    if (actorID == ACTOR_SELF) {
        actorID = script->owner1.actorID;
    }

    actor = get_actor(actorID);
    actor->state.goalPos.x = actor->homePos.x;
    actor->state.goalPos.y = actor->homePos.y;
    actor->state.goalPos.z = actor->homePos.z;

    return ApiStatus_DONE2;
}

API_CALLABLE(SetIdleGoalToHome) {
    s32 actorID = evt_get_variable(script, *script->ptrReadPos);
    Actor* actor;

    if (actorID == ACTOR_SELF) {
        actorID = script->owner1.actorID;
    }

    actor = get_actor(actorID);
    actor->fly.goalPos.x = actor->homePos.x;
    actor->fly.goalPos.y = actor->homePos.y;
    actor->fly.goalPos.z = actor->homePos.z;

    return ApiStatus_DONE2;
}

API_CALLABLE(SetGoalToIndex) {
    Bytecode* args = script->ptrReadPos;
    s32 actorID = evt_get_variable(script, *args++);
    s32 index = evt_get_variable(script, *args++);
    Actor* actor;

    if (actorID == ACTOR_SELF) {
        actorID = script->owner1.actorID;
    }

    actor = get_actor(actorID);
    actor->state.goalPos.x = StandardActorHomePositions[index].x;
    actor->state.goalPos.y = StandardActorHomePositions[index].y;
    actor->state.goalPos.z = StandardActorHomePositions[index].z;

    return ApiStatus_DONE2;
}

API_CALLABLE(GetIndexFromPos) {
    Bytecode* args = script->ptrReadPos;
    s32 actorID = evt_get_variable(script, *args++);
    s32 outVar = *args++;
    Actor* actor;
    s32 homeIdx;

    if (actorID == ACTOR_SELF) {
        actorID = script->owner1.actorID;
    }

    actor = get_actor(actorID);
    homeIdx = get_nearest_home_index(actor->curPos.x, actor->curPos.y, actor->curPos.z);
    evt_set_variable(script, outVar, homeIdx);

    return ApiStatus_DONE2;
}

API_CALLABLE(GetIndexFromHome) {
    Bytecode* args = script->ptrReadPos;
    s32 actorID = evt_get_variable(script, *args++);
    s32 outVar = *args++;
    Actor* actor;
    s32 homeIdx;

    if (actorID == ACTOR_SELF) {
        actorID = script->owner1.actorID;
    }

    actor = get_actor(actorID);
    homeIdx = get_nearest_home_index(actor->homePos.x, actor->homePos.y, actor->homePos.z);
    evt_set_variable(script, outVar, homeIdx);

    return ApiStatus_DONE2;
}

API_CALLABLE(CountTargets) {
    Bytecode* args = script->ptrReadPos;
    s32 actorID = evt_get_variable(script, *args++);
    s32 targetSelectionFlags = *args++;
    s32 outVar = *args++;
    Actor* actor;
    s32 homeIdx;
    s32 numTargets;

    if (actorID == ACTOR_SELF) {
        actorID = script->owner1.actorID;
    }

    actor = get_actor(actorID);
    homeIdx = get_nearest_home_index(actor->curPos.x, actor->curPos.y, actor->curPos.z);
    numTargets = count_targets(actor, homeIdx, targetSelectionFlags);
    evt_set_variable(script, outVar, numTargets);

    return ApiStatus_DONE2;
}

API_CALLABLE(ForceHomePos) {
    Bytecode* args = script->ptrReadPos;
    s32 actorID = evt_get_variable(script, *args++);
    f32 x, y, z;
    Actor* actor;

    if (actorID == ACTOR_SELF) {
        actorID = script->owner1.actorID;
    }

    x = evt_get_variable(script, *args++);
    y = evt_get_variable(script, *args++);
    z = evt_get_variable(script, *args++);

    actor = get_actor(actorID);
    actor->curPos.x = actor->homePos.x = x;
    actor->curPos.y = actor->homePos.y = y;
    actor->curPos.z = actor->homePos.z = z;

    return ApiStatus_DONE2;
}

API_CALLABLE(SetHomePos) {
    Bytecode* args = script->ptrReadPos;
    s32 actorID = evt_get_variable(script, *args++);
    f32 x, y, z;
    Actor* actor;

    if (actorID == ACTOR_SELF) {
        actorID = script->owner1.actorID;
    }

    x = evt_get_variable(script, *args++);
    y = evt_get_variable(script, *args++);
    z = evt_get_variable(script, *args++);

    actor = get_actor(actorID);
    actor->homePos.x = x;
    actor->homePos.y = y;
    actor->homePos.z = z;

    return ApiStatus_DONE2;
}

API_CALLABLE(SetGoalToTarget) {
    Bytecode* args = script->ptrReadPos;
    s32 actorID = evt_get_variable(script, *args++);
    Actor* actor;

    if (actorID == ACTOR_SELF) {
        actorID = script->owner1.actorID;
    }
    actor = get_actor(actorID);

    set_goal_pos_to_part(&actor->state, actor->targetActorID, actor->targetPartID);

    return ApiStatus_DONE2;
}

API_CALLABLE(SetPartGoalToTarget) {
    Bytecode* args = script->ptrReadPos;
    s32 actorID = evt_get_variable(script, *args++);
    s32 partID = evt_get_variable(script, *args++);
    Actor* actor;

    if (actorID == ACTOR_SELF) {
        actorID = script->owner1.actorID;
    }
    actor = get_actor(actorID);

    set_part_goal_to_actor_part(get_actor_part(actor, partID)->movement, actor->targetActorID, actor->targetPartID);

    return ApiStatus_DONE2;
}

API_CALLABLE(SetGoalToFirstTarget) {
    Bytecode* args = script->ptrReadPos;
    s32 actorID = evt_get_variable(script, *args++);
    Actor* actor;
    SelectableTarget* target;

    if (actorID == ACTOR_SELF) {
        actorID = script->owner1.actorID;
    }
    actor = get_actor(actorID);

    target = &actor->targetData[actor->targetIndexList[0]];
    set_goal_pos_to_part(&actor->state, target->actorID, target->partID);

    return ApiStatus_DONE2;
}

API_CALLABLE(SetGoalPos) {
    Bytecode* args = script->ptrReadPos;
    s32 actorID = evt_get_variable(script, *args++);
    Actor* actor;
    ActorState* walk;
    f32 x, y, z;

    if (actorID == ACTOR_SELF) {
        actorID = script->owner1.actorID;
    }
    actor = get_actor(actorID);
    walk = &actor->state;

    if (*args == ACTOR_API_SKIP_ARG) {
        x = walk->goalPos.x;
    } else {
        x = evt_get_variable(script, *args);
    }

    *args++;
    if (*args == ACTOR_API_SKIP_ARG) {
        y = walk->goalPos.y;
    } else {
        y = evt_get_variable(script, *args);
    }

    *args++;
    if (*args == ACTOR_API_SKIP_ARG) {
        z = walk->goalPos.z;
    } else {
        z = evt_get_variable(script, *args);
    }

    walk->goalPos.x = x;
    walk->goalPos.y = y;
    walk->goalPos.z = z;

    return ApiStatus_DONE2;
}

API_CALLABLE(SetIdleGoal) {
    Bytecode* args = script->ptrReadPos;
    s32 actorID = evt_get_variable(script, *args++);
    Actor* actor;
    ActorMovement* fly;
    f32 x, y, z;

    if (actorID == ACTOR_SELF) {
        actorID = script->owner1.actorID;
    }
    actor = get_actor(actorID);
    fly = &actor->fly;

    if (*args == ACTOR_API_SKIP_ARG) {
        x = actor->fly.goalPos.x;
    } else {
        x = evt_get_variable(script, *args);
    }

    *args++;
    if (*args == ACTOR_API_SKIP_ARG) {
        y = fly->goalPos.y;
    } else {
        y = evt_get_variable(script, *args);
    }

    *args++;
    if (*args == ACTOR_API_SKIP_ARG) {
        z = fly->goalPos.z;
    } else {
        z = evt_get_variable(script, *args);
    }

    fly->goalPos.x = x;
    fly->goalPos.y = y;
    fly->goalPos.z = z;
    return ApiStatus_DONE2;
}

API_CALLABLE(AddGoalPos) {
    Bytecode* args = script->ptrReadPos;
    s32 actorID = evt_get_variable(script, *args++);
    Actor* actor;
    f32 x, y, z;

    if (actorID == ACTOR_SELF) {
        actorID = script->owner1.actorID;
    }

    x = evt_get_float_variable(script, *args++);
    y = evt_get_float_variable(script, *args++);
    z = evt_get_float_variable(script, *args++);

    actor = get_actor(actorID);
    actor->state.goalPos.x += x;
    actor->state.goalPos.y += y;
    actor->state.goalPos.z += z;

    return ApiStatus_DONE2;
}

API_CALLABLE(GetGoalPos) {
    Bytecode* args = script->ptrReadPos;
    s32 actorID = evt_get_variable(script, *args++);
    Actor* actor;
    s32 outX, outY, outZ;
    s32 x, y, z;

    if (actorID == ACTOR_SELF) {
        actorID = script->owner1.actorID;
    }

    actor = get_actor(actorID);

    outX = *args++;
    outY = *args++;
    outZ = *args++;

    x = actor->state.goalPos.x;
    y = actor->state.goalPos.y;
    z = actor->state.goalPos.z;

    evt_set_variable(script, outX, x);
    evt_set_variable(script, outY, y);
    evt_set_variable(script, outZ, z);

    return ApiStatus_DONE2;
}

// should this be renamed to GetFlyGoal ?
API_CALLABLE(GetIdleGoal) {
    Bytecode* args = script->ptrReadPos;
    s32 actorID = evt_get_variable(script, *args++);
    Actor* actor;
    s32 outX, outY, outZ;
    s32 x, y, z;

    if (actorID == ACTOR_SELF) {
        actorID = script->owner1.actorID;
    }

    actor = get_actor(actorID);

    outX = *args++;
    outY = *args++;
    outZ = *args++;

    x = actor->fly.goalPos.x;
    y = actor->fly.goalPos.y;
    z = actor->fly.goalPos.z;

    evt_set_variable(script, outX, x);
    evt_set_variable(script, outY, y);
    evt_set_variable(script, outZ, z);

    return ApiStatus_DONE2;
}

API_CALLABLE(GetPartTarget) {
    Bytecode* args = script->ptrReadPos;
    s32 actorID = evt_get_variable(script, *args++);
    s32 partID = evt_get_variable(script, *args++);
    Actor* actor;
    ActorPart* actorPart;
    s32 outX, outY, outZ;
    s32 x, y, z;

    if (actorID == ACTOR_SELF) {
        actorID = script->owner1.actorID;
    }

    actor = get_actor(actorID);
    actorPart = get_actor_part(actor, partID);

    outX = *args++;
    outY = *args++;
    outZ = *args++;

    x = actorPart->movement->goalPos.x;
    y = actorPart->movement->goalPos.y;
    z = actorPart->movement->goalPos.z;

    evt_set_variable(script, outX, x);
    evt_set_variable(script, outY, y);
    evt_set_variable(script, outZ, z);

    return ApiStatus_DONE2;
}

API_CALLABLE(GetActorPos) {
    Bytecode* args = script->ptrReadPos;
    s32 actorID = evt_get_variable(script, *args++);
    Actor* actor;
    s32 outX, outY, outZ;
    s32 x, y, z;

    if (actorID == ACTOR_SELF) {
        actorID = script->owner1.actorID;
    }

    actor = get_actor(actorID);

    outX = *args++;
    outY = *args++;
    outZ = *args++;

    x = actor->curPos.x;
    y = actor->curPos.y;
    z = actor->curPos.z;

    evt_set_variable(script, outX, x);
    evt_set_variable(script, outY, y);
    evt_set_variable(script, outZ, z);

    return ApiStatus_DONE2;
}

API_CALLABLE(GetPartOffset) {
    Bytecode* args = script->ptrReadPos;
    s32 actorID = evt_get_variable(script, *args++);
    s32 partID;
    ActorPart* actorPart;
    s32 outX, outY, outZ;
    s32 x, y, z;

    if (actorID == ACTOR_SELF) {
        actorID = script->owner1.actorID;
    }

    partID = evt_get_variable(script, *args++);
    actorPart = get_actor_part(get_actor(actorID), partID);

    outX = *args++;
    outY = *args++;
    outZ = *args++;

    if (!(actorPart->flags & ACTOR_PART_FLAG_USE_ABSOLUTE_POSITION)) {
        x = actorPart->partOffset.x;
        y = actorPart->partOffset.y;
        z = actorPart->partOffset.z;
    } else {
        x = actorPart->absolutePos.x;
        y = actorPart->absolutePos.y;
        z = actorPart->absolutePos.z;
    }

    evt_set_variable(script, outX, x);
    evt_set_variable(script, outY, y);
    evt_set_variable(script, outZ, z);

    return ApiStatus_DONE2;
}

API_CALLABLE(GetPartPos) {
    Bytecode* args = script->ptrReadPos;
    s32 actorID = evt_get_variable(script, *args++);
    s32 partID;
    ActorPart* actorPart;
    s32 outX, outY, outZ;
    s32 x, y, z;

    if (actorID == ACTOR_SELF) {
        actorID = script->owner1.actorID;
    }

    partID = evt_get_variable(script, *args++);
    actorPart = get_actor_part(get_actor(actorID), partID);

    outX = *args++;
    outY = *args++;
    outZ = *args++;

    x = actorPart->curPos.x;
    y = actorPart->curPos.y;
    z = actorPart->curPos.z;

    evt_set_variable(script, outX, x);
    evt_set_variable(script, outY, y);
    evt_set_variable(script, outZ, z);

    return ApiStatus_DONE2;
}

API_CALLABLE(GetHomePos) {
    Bytecode* args = script->ptrReadPos;
    s32 actorID = evt_get_variable(script, *args++);
    Actor* actor;
    s32 outX, outY, outZ;
    s32 x, y, z;

    if (actorID == ACTOR_SELF) {
        actorID = script->owner1.actorID;
    }

    actor = get_actor(actorID);

    outX = *args++;
    outY = *args++;
    outZ = *args++;

    x = actor->homePos.x;
    y = actor->homePos.y;
    z = actor->homePos.z;

    evt_set_variable(script, outX, x);
    evt_set_variable(script, outY, y);
    evt_set_variable(script, outZ, z);

    return ApiStatus_DONE2;
}

API_CALLABLE(SetActorPos) {
    Bytecode* args = script->ptrReadPos;
    s32 actorID = evt_get_variable(script, *args++);
    Actor* actor;
    f32 x, y, z;

    if (actorID == ACTOR_SELF) {
        actorID = script->owner1.actorID;
    }

    x = evt_get_variable(script, *args++);
    y = evt_get_variable(script, *args++);
    z = evt_get_variable(script, *args++);

    actor = get_actor(actorID);
    actor->curPos.x = x;
    actor->curPos.y = y;
    actor->curPos.z = z;

    return ApiStatus_DONE2;
}

API_CALLABLE(SetPartPos) {
    Bytecode* args = script->ptrReadPos;
    s32 actorID = evt_get_variable(script, *args++);
    Actor* actor;
    s32 partID;
    f32 x, y, z;
    ActorPart* actorPart;

    if (actorID == ACTOR_SELF) {
        actorID = script->owner1.actorID;
    }

    partID = evt_get_variable(script, *args++);
    x = evt_get_variable(script, *args++);
    y = evt_get_variable(script, *args++);
    z = evt_get_variable(script, *args++);

    actor = get_actor(actorID);

    switch (actorID & ACTOR_CLASS_MASK) {
        case ACTOR_CLASS_PLAYER:
            actor->curPos.x = x;
            actor->curPos.y = y;
            actor->curPos.z = z;
            break;
        case ACTOR_CLASS_PARTNER:
        case ACTOR_CLASS_ENEMY:
            actorPart = get_actor_part(actor, partID);

            if (!(actorPart->flags & ACTOR_PART_FLAG_USE_ABSOLUTE_POSITION)) {
                actorPart->partOffset.x = x;
                actorPart->partOffset.y = y;
                actorPart->partOffset.z = z;
            } else {
                actorPart->absolutePos.x = x;
                actorPart->absolutePos.y = y;
                actorPart->absolutePos.z = z;
            }
            break;
    }

    return ApiStatus_DONE2;
}

API_CALLABLE(SetEnemyTargetOffset) {
    Bytecode* args = script->ptrReadPos;
    s32 actorID = evt_get_variable(script, *args++);
    Actor* actor;
    s32 partID;
    f32 x, y;
    ActorPart* actorPart;

    if (actorID == ACTOR_SELF) {
        actorID = script->owner1.actorID;
    }

    partID = evt_get_variable(script, *args++);
    x = evt_get_variable(script, *args++);
    y = evt_get_variable(script, *args++);

    actor = get_actor(actorID);

    switch (actorID & ACTOR_CLASS_MASK) {
        case ACTOR_CLASS_PLAYER:
            break;
        case ACTOR_CLASS_PARTNER:
        case ACTOR_CLASS_ENEMY:
            actorPart = get_actor_part(actor, partID);
            actorPart->targetOffset.x = x;
            actorPart->targetOffset.y = y;
            break;
    }

    return ApiStatus_DONE2;
}

API_CALLABLE(SetAnimation) {
    Bytecode* args = script->ptrReadPos;
    s32 actorID = evt_get_variable(script, *args++);
    Actor* actor;
    s32 partID;
    AnimID animID;

    if (actorID == ACTOR_SELF) {
        actorID = script->owner1.actorID;
    }

    partID = evt_get_variable(script, *args++);
    animID = evt_get_variable(script, *args++);

    set_actor_anim(actorID, partID, animID);

    return ApiStatus_DONE2;
}

API_CALLABLE(GetAnimation) {
    Bytecode* args = script->ptrReadPos;
    s32 actorID = evt_get_variable(script, *args++);
    s32 partID;
    ActorPart* actorPart;
    s32 outVar;

    if (actorID == ACTOR_SELF) {
        actorID = script->owner1.actorID;
    }
    partID = evt_get_variable(script, *args++);
    outVar = *args++;

    actorPart = get_actor_part(get_actor(actorID), partID);

    if (actorPart != nullptr) {
        evt_set_variable(script, outVar, actorPart->curAnimation);
    }
    return ApiStatus_DONE2;
}

API_CALLABLE(SetAnimationRate) {
    Bytecode* args = script->ptrReadPos;
    s32 actorID = evt_get_variable(script, *args++);
    Actor* actor;
    s32 partID;
    f32 rate;

    if (actorID == ACTOR_SELF) {
        actorID = script->owner1.actorID;
    }

    partID = evt_get_variable(script, *args++);
    rate = evt_get_float_variable(script, *args++);

    set_actor_anim_rate(actorID, partID, rate);

    return ApiStatus_DONE2;
}

API_CALLABLE(SetActorYaw) {
    Bytecode* args = script->ptrReadPos;
    s32 actorID = evt_get_variable(script, *args++);

    if (actorID == ACTOR_SELF) {
        actorID = script->owner1.actorID;
    }

    set_actor_yaw(actorID, evt_get_variable(script, *args++));
    return ApiStatus_DONE2;
}

API_CALLABLE(GetActorYaw) {
    Bytecode* args = script->ptrReadPos;
    s32 actorID = evt_get_variable(script, *args++);
    s32 a1;

    if (actorID == ACTOR_SELF) {
        actorID = script->owner1.actorID;
    }

    a1 = *args++;

    evt_set_variable(script, a1, get_actor(actorID)->yaw);
    return ApiStatus_DONE2;
}

API_CALLABLE(SetPartYaw) {
    Bytecode* args = script->ptrReadPos;
    s32 actorID = evt_get_variable(script, *args++);
    s32 partID;
    s32 yaw;

    if (actorID == ACTOR_SELF) {
        actorID = script->owner1.actorID;
    }

    partID = evt_get_variable(script, *args++);
    yaw = evt_get_variable(script, *args++);

    set_part_yaw(actorID, partID, yaw);
    return ApiStatus_DONE2;
}

API_CALLABLE(GetPartYaw) {
    Bytecode* args = script->ptrReadPos;
    s32 actorID = evt_get_variable(script, *args++);
    s32 partID;
    s32 a1;

    if (actorID == ACTOR_SELF) {
        actorID = script->owner1.actorID;
    }

    partID = evt_get_variable(script, *args++);
    a1 = *args++;

    evt_set_variable(script, a1, get_actor_part(get_actor(actorID), partID)->yaw);
    return ApiStatus_DONE2;
}

API_CALLABLE(SetActorJumpGravity) {
    Bytecode* args = script->ptrReadPos;
    s32 actorID = evt_get_variable(script, *args++);
    f32 jumpAccel;

    if (actorID == ACTOR_SELF) {
        actorID = script->owner1.actorID;
    }

    jumpAccel = evt_get_float_variable(script, *args++);
    get_actor(actorID)->state.acceleration = jumpAccel;
    return ApiStatus_DONE2;
}

API_CALLABLE(SetActorIdleJumpGravity) {
    Bytecode* args = script->ptrReadPos;
    s32 actorID = evt_get_variable(script, *args++);
    f32 flyJumpAccel;

    if (actorID == ACTOR_SELF) {
        actorID = script->owner1.actorID;
    }

    flyJumpAccel = evt_get_float_variable(script, *args++);
    get_actor(actorID)->fly.acceleration = flyJumpAccel;
    return ApiStatus_DONE2;
}

API_CALLABLE(SetActorSpeed) {
    Bytecode* args = script->ptrReadPos;
    s32 actorID = evt_get_variable(script, *args++);
    f32 moveSpeed;

    if (actorID == ACTOR_SELF) {
        actorID = script->owner1.actorID;
    }

    moveSpeed = evt_get_float_variable(script, *args++);
    get_actor(actorID)->state.speed = moveSpeed;
    return ApiStatus_DONE2;
}

// SetActorFlySpeed?
API_CALLABLE(SetActorIdleSpeed) {
    Bytecode* args = script->ptrReadPos;
    s32 actorID = evt_get_variable(script, *args++);
    f32 flySpeed;

    if (actorID == ACTOR_SELF) {
        actorID = script->owner1.actorID;
    }

    flySpeed = evt_get_float_variable(script, *args++);
    get_actor(actorID)->fly.speed = flySpeed;
    return ApiStatus_DONE2;
}

API_CALLABLE(SetPartJumpGravity) {
    Bytecode* args = script->ptrReadPos;
    s32 actorID = evt_get_variable(script, *args++);
    s32 partID;
    f32 jumpScale;

    if (actorID == ACTOR_SELF) {
        actorID = script->owner1.actorID;
    }

    partID = evt_get_variable(script, *args++);
    jumpScale = evt_get_float_variable(script, *args++);

    get_actor_part(get_actor(actorID), partID)->movement->jumpScale = jumpScale;
    return ApiStatus_DONE2;
}

API_CALLABLE(SetPartMoveSpeed) {
    Bytecode* args = script->ptrReadPos;
    s32 actorID = evt_get_variable(script, *args++);
    s32 partID;
    f32 moveSpeed;

    if (actorID == ACTOR_SELF) {
        actorID = script->owner1.actorID;
    }

    partID = evt_get_variable(script, *args++);
    moveSpeed = evt_get_float_variable(script, *args++);

    get_actor_part(get_actor(actorID), partID)->movement->moveSpeed = moveSpeed;
    return ApiStatus_DONE2;
}

API_CALLABLE(SetJumpAnimations) {
    Bytecode* args = script->ptrReadPos;
    s32 actorID = evt_get_variable(script, *args++);
    Actor* actor;
    s32 jumpPartIndex;
    s32 animJumpRise;
    s32 animJumpFall;
    s32 animJumpLand;

    if (actorID == ACTOR_SELF) {
        actorID = script->owner1.actorID;
    }

    jumpPartIndex = evt_get_variable(script, *args++);
    animJumpRise = *args++;
    animJumpFall = *args++;
    animJumpLand = *args++;

    actor = get_actor(actorID);
    actor->state.jumpPartIndex = jumpPartIndex;
    actor->state.animJumpRise = animJumpRise;
    actor->state.animJumpFall = animJumpFall;
    actor->state.animJumpLand = animJumpLand;

    return ApiStatus_DONE2;
}

API_CALLABLE(AddActorPos) {
    Bytecode* args = script->ptrReadPos;
    s32 actorID = evt_get_variable(script, *args++);
    Actor* actor;
    f32 x, y, z;

    if (actorID == ACTOR_SELF) {
        actorID = script->owner1.actorID;
    }

    x = evt_get_float_variable(script, *args++);
    y = evt_get_float_variable(script, *args++);
    z = evt_get_float_variable(script, *args++);

    actor = get_actor(actorID);
    actor->curPos.x += x;
    actor->curPos.y += y;
    actor->curPos.z += z;

    return ApiStatus_DONE2;
}

API_CALLABLE(SetActorDispOffset) {
    Bytecode* args = script->ptrReadPos;
    s32 actorID = evt_get_variable(script, *args++);
    Actor* actor;
    f32 x, y, z;

    if (actorID == ACTOR_SELF) {
        actorID = script->owner1.actorID;
    }

    x = evt_get_float_variable(script, *args++);
    y = evt_get_float_variable(script, *args++);
    z = evt_get_float_variable(script, *args++);

    actor = get_actor(actorID);
    actor->headOffset.x = x;
    actor->headOffset.y = y;
    actor->headOffset.z = z;

    return ApiStatus_DONE2;
}

API_CALLABLE(GetPartDispOffset) {
    Bytecode* args = script->ptrReadPos;
    s32 actorID = evt_get_variable(script, *args++);
    ActorPart* actorPart;
    s32 partID;
    s32 outX, outY, outZ;
    f32 x, y, z;

    if (actorID == ACTOR_SELF) {
        actorID = script->owner1.actorID;
    }

    partID = evt_get_variable(script, *args++);
    outX = *args++;
    outY = *args++;
    outZ = *args++;

    actorPart = get_actor_part(get_actor(actorID), partID);

    if (!(actorPart->flags & ACTOR_PART_FLAG_USE_ABSOLUTE_POSITION)) {
        x = actorPart->partOffset.x;
        y = actorPart->partOffset.y;
        z = actorPart->partOffset.z;
    } else {
        x = actorPart->visualOffset.x;
        y = actorPart->visualOffset.y;
        z = actorPart->visualOffset.z;
    }

    evt_set_variable(script, outX, x);
    evt_set_variable(script, outY, y);
    evt_set_variable(script, outZ, z);

    return ApiStatus_DONE2;
}

API_CALLABLE(SetPartDispOffset) {
    Bytecode* args = script->ptrReadPos;
    s32 actorID = evt_get_variable(script, *args++);
    ActorPart* actorPart;
    s32 partID;
    f32 x, y, z;

    if (actorID == ACTOR_SELF) {
        actorID = script->owner1.actorID;
    }

    partID = evt_get_variable(script, *args++);

    x = evt_get_float_variable(script, *args++);
    y = evt_get_float_variable(script, *args++);
    z = evt_get_float_variable(script, *args++);
    actorPart = get_actor_part(get_actor(actorID), partID);

    if (!(actorPart->flags & ACTOR_PART_FLAG_USE_ABSOLUTE_POSITION)) {
        actorPart->partOffset.x = x;
        actorPart->partOffset.y = y;
        actorPart->partOffset.z = z;
    } else {
        actorPart->visualOffset.x = x;
        actorPart->visualOffset.y = y;
        actorPart->visualOffset.z = z;
    }

    return ApiStatus_DONE2;
}

API_CALLABLE(AddPartDispOffset) {
    Bytecode* args = script->ptrReadPos;
    s32 actorID = evt_get_variable(script, *args++);
    ActorPart* actorPart;
    s32 partID;
    f32 x, y, z;

    if (actorID == ACTOR_SELF) {
        actorID = script->owner1.actorID;
    }

    partID = evt_get_variable(script, *args++);

    x = evt_get_float_variable(script, *args++);
    y = evt_get_float_variable(script, *args++);
    z = evt_get_float_variable(script, *args++);
    actorPart = get_actor_part(get_actor(actorID), partID);

    if (!(actorPart->flags & ACTOR_PART_FLAG_USE_ABSOLUTE_POSITION)) {
        actorPart->partOffset.x += x;
        actorPart->partOffset.y += y;
        actorPart->partOffset.z += z;
    } else {
        actorPart->visualOffset.x += x;
        actorPart->visualOffset.y += y;
        actorPart->visualOffset.z += z;
    }

    return ApiStatus_DONE2;
}

API_CALLABLE(FreezeBattleState) {
    BattleStatus* battleStatus = &gBattleStatus;
    BattleStatus* battleStatus2 = &gBattleStatus;
    Bytecode* args = script->ptrReadPos;
    bool increaseFreeze = evt_get_variable(script, *args++);

    if (increaseFreeze) {
        battleStatus->stateFreezeCount++;
    } else if (battleStatus->stateFreezeCount > 0) {
        battleStatus2->stateFreezeCount--;
    }

    return ApiStatus_DONE2;
}

API_CALLABLE(GetActorVar) {
    Bytecode* args = script->ptrReadPos;
    s32 actorID = evt_get_variable(script, *args++);
    s32 var1;
    s32 a2;

    if (actorID == ACTOR_SELF) {
        actorID = script->owner1.actorID;
    }

    var1 = evt_get_variable(script, *args++);
    a2 = *args++;

    evt_set_variable(script, a2, get_actor(actorID)->state.varTable[var1]);

    return ApiStatus_DONE2;
}

API_CALLABLE(SetActorVar) {
    Bytecode* args = script->ptrReadPos;
    s32 actorID = evt_get_variable(script, *args++);
    s32 index;
    s32 val;

    if (actorID == ACTOR_SELF) {
        actorID = script->owner1.actorID;
    }

    index = evt_get_variable(script, *args++);
    val = evt_get_variable(script, *args++);

    get_actor(actorID)->state.varTable[index] = val;

    return ApiStatus_DONE2;
}

API_CALLABLE(AddActorVar) {
    Bytecode* args = script->ptrReadPos;
    s32 actorID = evt_get_variable(script, *args++);
    s32 index;
    s32 val;
    ActorState* state;

    if (actorID == ACTOR_SELF) {
        actorID = script->owner1.actorID;
    }

    index = evt_get_variable(script, *args++);
    val = evt_get_variable(script, *args++);

    state = &get_actor(actorID)->state;
    state->varTable[index] += val;

    return ApiStatus_DONE2;
}

API_CALLABLE(GetPartMovementVar) {
    Bytecode* args = script->ptrReadPos;
    s32 actorID = evt_get_variable(script, *args++);
    s32 partID;
    s32 tableIndex;
    s32 outVar;

    if (actorID == ACTOR_SELF) {
        actorID = script->owner1.actorID;
    }

    partID = evt_get_variable(script, *args++);
    tableIndex = evt_get_variable(script, *args++);
    outVar = *args++;

    evt_set_variable(script, outVar, get_actor_part(get_actor(actorID), partID)->movement->varTable[tableIndex]);

    return ApiStatus_DONE2;
}

API_CALLABLE(SetPartMovementVar) {
    Bytecode* args = script->ptrReadPos;
    s32 actorID = evt_get_variable(script, *args++);
    s32 partID;
    s32 tableIndex;
    s32 val;

    if (actorID == ACTOR_SELF) {
        actorID = script->owner1.actorID;
    }

    partID = evt_get_variable(script, *args++);
    tableIndex = evt_get_variable(script, *args++);
    val = evt_get_variable(script, *args++);

    get_actor_part(get_actor(actorID), partID)->movement->varTable[tableIndex] = val;

    return ApiStatus_DONE2;
}

API_CALLABLE(AddPartMovementVar) {
    Bytecode* args = script->ptrReadPos;
    s32 actorID = evt_get_variable(script, *args++);
    s32 partID;
    s32 tableIndex;
    s32 val;

    if (actorID == ACTOR_SELF) {
        actorID = script->owner1.actorID;
    }

    partID = evt_get_variable(script, *args++);
    tableIndex = evt_get_variable(script, *args++);
    val = evt_get_variable(script, *args++);

    get_actor_part(get_actor(actorID), partID)->movement->varTable[tableIndex] += val;

    return ApiStatus_DONE2;
}

API_CALLABLE(SetActorRotation) {
    Bytecode* args = script->ptrReadPos;
    s32 actorID = evt_get_variable(script, *args++);
    Actor* actor;
    s32 x, y, z;

    if (actorID == ACTOR_SELF) {
        actorID = script->owner1.actorID;
    }

    x = evt_get_float_variable(script, *args++);
    y = evt_get_float_variable(script, *args++);
    z = evt_get_float_variable(script, *args++);

    actor = get_actor(actorID);

    if (x != EVT_IGNORE_ARG) {
        actor->rot.x = x;
    }

    if (y != EVT_IGNORE_ARG) {
        actor->rot.y = y;
    }

    if (z != EVT_IGNORE_ARG) {
        actor->rot.z = z;
    }

    return ApiStatus_DONE2;
}

API_CALLABLE(SetActorRotationOffset) {
    Bytecode* args = script->ptrReadPos;
    s32 actorID = evt_get_variable(script, *args++);
    Actor* actor;
    s32 x, y, z;

    if (actorID == ACTOR_SELF) {
        actorID = script->owner1.actorID;
    }

    x = evt_get_float_variable(script, *args++);
    y = evt_get_float_variable(script, *args++);
    z = evt_get_float_variable(script, *args++);

    actor = get_actor(actorID);

    actor->rotPivotOffset.x = x;
    actor->rotPivotOffset.y = y;
    actor->rotPivotOffset.z = z;

    return ApiStatus_DONE2;
}

API_CALLABLE(GetActorRotation) {
    Bytecode* args = script->ptrReadPos;
    s32 actorID = evt_get_variable(script, *args++);
    Actor* actor;
    s32 x, y, z;

    if (actorID == ACTOR_SELF) {
        actorID = script->owner1.actorID;
    }

    x = *args++;
    y = *args++;
    z = *args++;

    actor = get_actor(actorID);

    evt_set_variable(script, x, actor->rot.x);
    evt_set_variable(script, y, actor->rot.y);
    evt_set_variable(script, z, actor->rot.z);

    return ApiStatus_DONE2;
}

API_CALLABLE(SetPartRotation) {
    Bytecode* args = script->ptrReadPos;
    s32 actorID = evt_get_variable(script, *args++);
    s32 partID = evt_get_variable(script, *args++);
    ActorPart* actorPart;
    s32 x, y, z;

    if (actorID == ACTOR_SELF) {
        actorID = script->owner1.actorID;
    }

    x = evt_get_float_variable(script, *args++);
    y = evt_get_float_variable(script, *args++);
    z = evt_get_float_variable(script, *args++);

    actorPart = get_actor_part(get_actor(actorID), partID);

    actorPart->rot.x = x;
    actorPart->rot.y = y;
    actorPart->rot.z = z;

    return ApiStatus_DONE2;
}

API_CALLABLE(SetPartRotationOffset) {
    Bytecode* args = script->ptrReadPos;
    s32 actorID = evt_get_variable(script, *args++);
    s32 partID = evt_get_variable(script, *args++);
    ActorPart* actorPart;
    s32 x, y, z;

    if (actorID == ACTOR_SELF) {
        actorID = script->owner1.actorID;
    }

    x = evt_get_float_variable(script, *args++);
    y = evt_get_float_variable(script, *args++);
    z = evt_get_float_variable(script, *args++);

    actorPart = get_actor_part(get_actor(actorID), partID);

    actorPart->rotPivotOffset.x = x;
    actorPart->rotPivotOffset.y = y;
    actorPart->rotPivotOffset.z = z;

    return ApiStatus_DONE2;
}

API_CALLABLE(GetPartRotation) {
    Bytecode* args = script->ptrReadPos;
    s32 actorID = evt_get_variable(script, *args++);
    s32 partID = evt_get_variable(script, *args++);
    ActorPart* actorPart;
    s32 x, y, z;

    if (actorID == ACTOR_SELF) {
        actorID = script->owner1.actorID;
    }

    x = *args++;
    y = *args++;
    z = *args++;

    actorPart = get_actor_part(get_actor(actorID), partID);

    evt_set_float_variable(script, x, actorPart->rot.x);
    evt_set_float_variable(script, y, actorPart->rot.y);
    evt_set_float_variable(script, z, actorPart->rot.z);

    return ApiStatus_DONE2;
}

API_CALLABLE(SetActorScale) {
    Bytecode* args = script->ptrReadPos;
    s32 actorID = evt_get_variable(script, *args++);
    Actor* actor;
    f32 x, y, z;

    if (actorID == ACTOR_SELF) {
        actorID = script->owner1.actorID;
    }

    x = evt_get_float_variable(script, *args++);
    y = evt_get_float_variable(script, *args++);
    z = evt_get_float_variable(script, *args++);

    actor = get_actor(actorID);

    actor->scale.x = x;
    actor->scale.y = y;
    actor->scale.z = z;

    return ApiStatus_DONE2;
}

API_CALLABLE(SetActorScaleModifier) {
    Bytecode* args = script->ptrReadPos;
    s32 actorID = evt_get_variable(script, *args++);
    Actor* actor;
    f32 x, y, z;

    if (actorID == ACTOR_SELF) {
        actorID = script->owner1.actorID;
    }

    x = evt_get_float_variable(script, *args++);
    y = evt_get_float_variable(script, *args++);
    z = evt_get_float_variable(script, *args++);

    actor = get_actor(actorID);

    actor->scaleModifier.x = x;
    actor->scaleModifier.y = y;
    actor->scaleModifier.z = z;

    return ApiStatus_DONE2;
}

API_CALLABLE(GetActorScale) {
    Bytecode* args = script->ptrReadPos;
    s32 actorID = evt_get_variable(script, *args++);
    Actor* actor;
    f32 x, y, z;

    if (actorID == ACTOR_SELF) {
        actorID = script->owner1.actorID;
    }

    x = *args++;
    y = *args++;
    z = *args++;

    actor = get_actor(actorID);

    evt_set_float_variable(script, x, actor->scale.x);
    evt_set_float_variable(script, y, actor->scale.y);
    evt_set_float_variable(script, z, actor->scale.z);

    return ApiStatus_DONE2;
}

API_CALLABLE(SetPartScale) {
    Bytecode* args = script->ptrReadPos;
    s32 actorID = evt_get_variable(script, *args++);
    s32 partID = evt_get_variable(script, *args++);
    ActorPart* actorPart;
    f32 x, y, z;

    if (actorID == ACTOR_SELF) {
        actorID = script->owner1.actorID;
    }

    x = evt_get_float_variable(script, *args++);
    y = evt_get_float_variable(script, *args++);
    z = evt_get_float_variable(script, *args++);

    actorPart = get_actor_part(get_actor(actorID), partID);

    actorPart->scale.x = x;
    actorPart->scale.y = y;
    actorPart->scale.z = z;

    return ApiStatus_DONE2;
}

API_CALLABLE(GetPartScale) {
    Bytecode* args = script->ptrReadPos;
    s32 actorID = evt_get_variable(script, *args++);
    s32 partID = evt_get_variable(script, *args++);
    ActorPart* actorPart;
    s32 x, y, z;

    if (actorID == ACTOR_SELF) {
        actorID = script->owner1.actorID;
    }

    x = *args++;
    y = *args++;
    z = *args++;

    actorPart = get_actor_part(get_actor(actorID), partID);

    evt_set_float_variable(script, x, actorPart->scale.x);
    evt_set_float_variable(script, y, actorPart->scale.y);
    evt_set_float_variable(script, z, actorPart->scale.z);

    return ApiStatus_DONE2;
}

API_CALLABLE(GetBattleFlags) {
    evt_set_variable(script, *script->ptrReadPos, gBattleStatus.flags1);
    return ApiStatus_DONE2;
}

API_CALLABLE(SetBattleFlagBits) {
    Bytecode* args = script->ptrReadPos;
    s32 bits = *args++;
    s32 mode = evt_get_variable(script, *args++);

    if (mode) {
        gBattleStatus.flags1 |= bits;
    } else {
        gBattleStatus.flags1 &= ~bits;
    }

    return ApiStatus_DONE2;
}

API_CALLABLE(GetBattleFlags2) {
    evt_set_variable(script, *script->ptrReadPos, gBattleStatus.flags2);
    return ApiStatus_DONE2;
}

API_CALLABLE(SetBattleFlagBits2) {
    Bytecode* args = script->ptrReadPos;
    s32 bits = *args++;
    s32 mode = evt_get_variable(script, *args++);

    if (mode) {
        gBattleStatus.flags2 |= bits;
    } else {
        gBattleStatus.flags2 &= ~bits;
    }

    return ApiStatus_DONE2;
}

API_CALLABLE(SetActorFlags) {
    Bytecode* args = script->ptrReadPos;
    s32 actorID = evt_get_variable(script, *args++);
    s32 flagBits;

    if (actorID == ACTOR_SELF) {
        actorID = script->owner1.actorID;
    }

    flagBits = *args++;
    get_actor(actorID)->flags = flagBits;

    return ApiStatus_DONE2;
}

API_CALLABLE(SetActorFlagBits) {
    Bytecode* args = script->ptrReadPos;
    s32 actorID = evt_get_variable(script, *args++);
    s32 bits;
    s32 mode;
    Actor* actor;

    if (actorID == ACTOR_SELF) {
        actorID = script->owner1.actorID;
    }

    bits = *args++;
    mode = evt_get_variable(script, *args++);
    actor = get_actor(actorID);

    if (mode) {
        actor->flags |= bits;
    } else {
        actor->flags &= ~bits;
    }

    return ApiStatus_DONE2;
}

API_CALLABLE(GetActorFlags) {
    Bytecode* args = script->ptrReadPos;
    s32 actorID = evt_get_variable(script, *args++);
    s32 outVar;

    if (actorID == ACTOR_SELF) {
        actorID = script->owner1.actorID;
    }

    outVar = *args++;

    evt_set_variable(script, outVar, get_actor(actorID)->flags);

    return ApiStatus_DONE2;
}

API_CALLABLE(SetPartFlags) {
    Bytecode* args = script->ptrReadPos;
    s32 actorID = evt_get_variable(script, *args++);
    s32 flagBits;
    s32 partID;

    if (actorID == ACTOR_SELF) {
        actorID = script->owner1.actorID;
    }

    partID = evt_get_variable(script, *args++);
    flagBits = *args++;

    get_actor_part(get_actor(actorID), partID)->flags = flagBits;

    return ApiStatus_DONE2;
}

API_CALLABLE(SetPartFlagBits) {
    Bytecode* args = script->ptrReadPos;
    s32 actorID = evt_get_variable(script, *args++);
    ActorPart* actorPart;
    s32 bits;
    s32 partID;
    s32 mode;

    if (actorID == ACTOR_SELF) {
        actorID = script->owner1.actorID;
    }

    partID = evt_get_variable(script, *args++);
    bits = *args++;
    mode = evt_get_variable(script, *args++);

    actorPart = get_actor_part(get_actor(actorID), partID);

    if (mode) {
        actorPart->flags |= bits;
    } else {
        actorPart->flags &= ~bits;
    }

    return ApiStatus_DONE2;
}

API_CALLABLE(SetPartTargetFlags) {
    Bytecode* args = script->ptrReadPos;
    s32 actorID = evt_get_variable(script, *args++);
    ActorPart* actorPart;
    s32 flagBits;
    s32 partID;

    if (actorID == ACTOR_SELF) {
        actorID = script->owner1.actorID;
    }

    partID = evt_get_variable(script, *args++);
    flagBits = *args++;

    get_actor_part(get_actor(actorID), partID)->targetFlags = flagBits;

    return ApiStatus_DONE2;
}

API_CALLABLE(SetPartTargetFlagBits) {
    Bytecode* args = script->ptrReadPos;
    s32 actorID = evt_get_variable(script, *args++);
    ActorPart* actorPart;
    s32 partID;
    s32 bits;
    s32 mode;

    if (actorID == ACTOR_SELF) {
        actorID = script->owner1.actorID;
    }

    partID = evt_get_variable(script, *args++);
    bits = *args++;
    mode = evt_get_variable(script, *args++);

    actorPart = get_actor_part(get_actor(actorID), partID);

    if (mode) {
        actorPart->targetFlags |= bits;
    } else {
        actorPart->targetFlags &= ~bits;
    }

    return ApiStatus_DONE2;
}

API_CALLABLE(GetPartFlags) {
    Bytecode* args = script->ptrReadPos;
    s32 actorID = evt_get_variable(script, *args++);
    s32 partID;
    ActorPart* actorPart;
    s32 outVar;

    if (actorID == ACTOR_SELF) {
        actorID = script->owner1.actorID;
    }

    partID = evt_get_variable(script, *args++);
    outVar = *args++;

    evt_set_variable(script, outVar, get_actor_part(get_actor(actorID), partID)->flags);

    return ApiStatus_DONE2;
}

API_CALLABLE(GetPartTargetFlags) {
    Bytecode* args = script->ptrReadPos;
    s32 actorID = evt_get_variable(script, *args++);
    s32 partID;
    ActorPart* actorPart;
    s32 outVar;

    if (actorID == ACTOR_SELF) {
        actorID = script->owner1.actorID;
    }

    partID = evt_get_variable(script, *args++);
    outVar = *args++;

    evt_set_variable(script, outVar, get_actor_part(get_actor(actorID), partID)->targetFlags);

    return ApiStatus_DONE2;
}

API_CALLABLE(SetPartEventFlags) {
    Bytecode* args = script->ptrReadPos;
    s32 actorID = evt_get_variable(script, *args++);
    ActorPart* actorPart;
    s32 flagBits;
    s32 partID;

    if (actorID == ACTOR_SELF) {
        actorID = script->owner1.actorID;
    }

    partID = evt_get_variable(script, *args++);
    flagBits = *args++;

    get_actor_part(get_actor(actorID), partID)->eventFlags = flagBits;

    return ApiStatus_DONE2;
}

API_CALLABLE(SetPartEventBits) {
    Bytecode* args = script->ptrReadPos;
    s32 actorID = evt_get_variable(script, *args++);
    Actor* actor;
    ActorPart* part;
    s32 partID;
    s32 bits;
    s32 mode;

    if (actorID == ACTOR_SELF) {
        actorID = script->owner1.actorID;
    }

    partID = evt_get_variable(script, *args++);
    bits = *args++;
    mode = evt_get_variable(script, *args++);

    actor = get_actor(actorID);
    part = get_actor_part(actor, partID);

    if (mode) {
        part->eventFlags |= bits;
    } else {
        part->eventFlags &= ~bits;
    }

    return ApiStatus_DONE2;
}

API_CALLABLE(GetPartEventFlags) {
    Bytecode* args = script->ptrReadPos;
    s32 actorID = evt_get_variable(script, *args++);
    s32 partID;
    Actor* actor;
    ActorPart* part;
    s32 outVar;

    if (actorID == ACTOR_SELF) {
        actorID = script->owner1.actorID;
    }

    partID = evt_get_variable(script, *args++);
    outVar = *args++;

    actor = get_actor(actorID);
    part = get_actor_part(actor, partID);
    evt_set_variable(script, outVar, part->eventFlags);

    return ApiStatus_DONE2;
}

API_CALLABLE(SetPartImmunityFlags) {
    Bytecode* args = script->ptrReadPos;
    s32 actorID = evt_get_variable(script, *args++);
    ActorPart* actorPart;
    s32 flagBits;
    s32 partID;

    if (actorID == ACTOR_SELF) {
        actorID = script->owner1.actorID;
    }

    partID = evt_get_variable(script, *args++);
    flagBits = *args++;

    get_actor_part(get_actor(actorID), partID)->elementalImmunities = flagBits;

    return ApiStatus_DONE2;
}

API_CALLABLE(SetPartImmunityBits) {
    Bytecode* args = script->ptrReadPos;
    s32 actorID = evt_get_variable(script, *args++);
    Actor* actor;
    ActorPart* part;
    s32 partID;
    s32 bits;
    s32 mode;

    if (actorID == ACTOR_SELF) {
        actorID = script->owner1.actorID;
    }

    partID = evt_get_variable(script, *args++);
    bits = *args++;
    mode = evt_get_variable(script, *args++);

    actor = get_actor(actorID);
    part = get_actor_part(actor, partID);

    if (mode) {
        part->elementalImmunities |= bits;
    } else {
        part->elementalImmunities &= ~bits;
    }

    return ApiStatus_DONE2;
}

API_CALLABLE(HPBarToHome) {
    Bytecode* args = script->ptrReadPos;
    s32 actorID = evt_get_variable(script, *args++);
    Actor* actor;

    if (actorID == ACTOR_SELF) {
        actorID = script->owner1.actorID;
    }

    actor = get_actor(actorID);
    actor->healthBarPos.x = actor->homePos.x + actor->actorBlueprint->healthBarOffset.x;
    actor->healthBarPos.y = actor->homePos.y + actor->actorBlueprint->healthBarOffset.y;
    actor->healthBarPos.z = actor->homePos.z;

    if (actor->flags & ACTOR_FLAG_UPSIDE_DOWN) {
        actor->healthBarPos.y = actor->homePos.y - actor->size.y - actor->actorBlueprint->healthBarOffset.y;
    }

    actor->healthFraction = (actor->curHP * 25) / actor->maxHP;

    return ApiStatus_DONE2;
}

API_CALLABLE(HPBarToCurrent) {
    Bytecode* args = script->ptrReadPos;
    s32 actorID = evt_get_variable(script, *args++);
    Actor* actor;

    if (actorID == ACTOR_SELF) {
        actorID = script->owner1.actorID;
    }

    actor = get_actor(actorID);
    actor->healthBarPos.x = actor->curPos.x + actor->actorBlueprint->healthBarOffset.x;
    actor->healthBarPos.y = actor->curPos.y + actor->actorBlueprint->healthBarOffset.y;
    actor->healthBarPos.z = actor->curPos.z;

    if (actor->flags & ACTOR_FLAG_UPSIDE_DOWN) {
        actor->healthBarPos.y = actor->curPos.y - actor->size.y - actor->actorBlueprint->healthBarOffset.y;
    }

    actor->healthFraction = (actor->curHP * 25) / actor->maxHP;

    return ApiStatus_DONE2;
}

API_CALLABLE(HideHPBar) {
    Bytecode* args = script->ptrReadPos;
    s32 actorID = evt_get_variable(script, *args++);

    if (actorID == ACTOR_SELF) {
        actorID = script->owner1.actorID;
    }

    hide_actor_health_bar(get_actor(actorID));

    return ApiStatus_DONE2;
}

API_CALLABLE(SetHPBarOffset) {
    Bytecode* args = script->ptrReadPos;
    s32 actorID = evt_get_variable(script, *args++);
    Actor* actor;
    s32 x, y;

    if (actorID == ACTOR_SELF) {
        actorID = script->owner1.actorID;
    }

    x = evt_get_variable(script, *args++);
    y = evt_get_variable(script, *args++);

    actor = get_actor(actorID);

    actor->healthBarOffset.x = x;
    actor->healthBarOffset.y = y;
    actor->healthBarPos.x = actor->homePos.x + actor->actorBlueprint->healthBarOffset.x + actor->healthBarOffset.x;
    actor->healthBarPos.y = actor->homePos.y + actor->actorBlueprint->healthBarOffset.y + actor->healthBarOffset.y;
    actor->healthBarPos.z = actor->homePos.z;

    if (actor->flags & ACTOR_FLAG_UPSIDE_DOWN) {
        actor->healthBarPos.y = actor->homePos.y - actor->size.y;
    }

    return ApiStatus_DONE2;
}

API_CALLABLE(SetActorStatusOffsets) {
    Bytecode* args = script->ptrReadPos;
    s32 actorID = evt_get_variable(script, *args++);
    Actor* actor;
    s32 iconX, iconY, textX, textY;

    if (actorID == ACTOR_SELF) {
        actorID = script->owner1.actorID;
    }

    iconX = evt_get_variable(script, *args++);
    iconY = evt_get_variable(script, *args++);
    textX = evt_get_variable(script, *args++);
    textY = evt_get_variable(script, *args++);

    actor = get_actor(actorID);
    actor->statusIconOffset.x = iconX;
    actor->statusIconOffset.y = iconY;
    actor->statusTextOffset.x = textX;
    actor->statusTextOffset.y = textY;

    return ApiStatus_DONE2;
}

API_CALLABLE(SummonEnemy) {
    BattleStatus* battleStatus = &gBattleStatus;
    Bytecode* args = script->ptrReadPos;
    Actor* actor1;
    Actor* actor2;
    s16* enemyIDs;
    s32 numEnemies;
    s32 i, j;
    u16 enemyID1, enemyID2;
    s32 priority1, priority2;
    s32 basePriority;

    if (isInitialCall) {
        script->functionTemp[0] = 0;
    }

    switch (script->functionTemp[0]) {
        case 0:
            script->functionTempPtr[1] = create_actor((FormationRow*)evt_get_variable(script, *args++));
            script->functionTemp[2] = evt_get_variable(script, *args++); // isLowPriority
            script->functionTemp[0] = 1;
            break;
        case 1:
            actor2 = script->functionTempPtr[1];
            if (does_script_exist(actor2->takeTurnScriptID)) {
                break;
            }

            enemyIDs = battleStatus->enemyIDs;
            if (battleStatus->nextEnemyIndex == 0) {
                numEnemies = 0;
                for (i = 0; i < ARRAY_COUNT(battleStatus->enemyActors); i++) {
                    if (battleStatus->enemyActors[i]) {
                        battleStatus->enemyIDs[numEnemies++] = i | ACTOR_CLASS_ENEMY;
                    }
                }
                battleStatus->numEnemyActors = numEnemies;
                if (script->functionTemp[2]) {
                    basePriority = -1000;
                } else {
                    basePriority = 1000;
                }
                enemyIDs = battleStatus->enemyIDs;
                for (i = 0; i < numEnemies - 1; i++) {
                    for (j = i + 1; j < numEnemies; j++) {
                        enemyID1 = enemyIDs[i];
                        actor1 = battleStatus->enemyActors[enemyID1 & 0xFF];
                        priority1 = actor1->turnPriority;
                        if (actor1 == actor2) {
                            priority1 += basePriority;
                        }
                        enemyID2 = enemyIDs[j];
                        actor1 = battleStatus->enemyActors[enemyID2 & 0xFF];
                        priority2 = actor1->turnPriority;
                        if (actor1 == actor2) {
                            priority2 += basePriority;
                        }
                        if (priority1 < priority2) {
                            enemyIDs[i] = enemyID2;
                            enemyIDs[j] = enemyID1;
                        }
                    }
                }
            } else {
                numEnemies = battleStatus->numEnemyActors;
                for (i = 0; i < numEnemies; i++){
                    if (battleStatus->enemyActors[enemyIDs[i] & 0xFF] == actor2) {
                        enemyIDs[i] = -1;
                    }
                }
                if (script->functionTemp[2] == 0) {
                    for (i = numEnemies; i >= battleStatus->nextEnemyIndex; i--) {
                        battleStatus->enemyIDs[i] = battleStatus->enemyIDs[i - 1];
                    }
                    battleStatus->enemyIDs[battleStatus->nextEnemyIndex - 1] = actor2->actorID;
                    battleStatus->numEnemyActors++;
                    battleStatus->nextEnemyIndex++;
                } else {
                    battleStatus->enemyIDs[battleStatus->numEnemyActors] = actor2->actorID;
                    battleStatus->numEnemyActors++;
                }
            }
            script->varTable[0] = actor2->actorID;
            return ApiStatus_DONE2;
    }
    return ApiStatus_BLOCK;
}

API_CALLABLE(GetOwnerID) {
    Bytecode* args = script->ptrReadPos;
    s32 outVar = *args++;

    evt_set_variable(script, outVar, script->owner1.actorID);
    return ApiStatus_DONE2;
}

API_CALLABLE(SetOwnerID) {
    Bytecode* args = script->ptrReadPos;
    s32 actorID = evt_get_variable(script, *args++);

    script->owner1.actorID = actorID;
    return ApiStatus_DONE2;
}

API_CALLABLE(ActorExists) {
    Actor* partner = gBattleStatus.partnerActor;
    Bytecode* args = script->ptrReadPos;
    s32 actorID = evt_get_variable(script, *args++);
    bool exists;

    if (actorID == ACTOR_SELF) {
        actorID = script->owner1.actorID;
    }

<<<<<<< HEAD
    exists = get_actor(actorID) != nullptr;
    if ((actorID == ACTOR_PARTNER) && (partner == nullptr)) {
        exists = FALSE;
=======
    exists = get_actor(actorID) != NULL;
    if ((actorID == ACTOR_PARTNER) && (partner == NULL)) {
        exists = false;
>>>>>>> 3e5df3a4
    }

    evt_set_variable(script, *args++, exists);
    return ApiStatus_DONE2;
}

API_CALLABLE(GetPartAnimInstanceID) {
    Bytecode* args = script->ptrReadPos;
    s32 actorID = evt_get_variable(script, *args++);
    s32 partID = evt_get_variable(script, *args++);
    s32 outVar = *args++;
    Actor* actor;
    ActorPart* part;

    if (actorID == ACTOR_SELF) {
        actorID = script->owner1.actorID;
    }

    actor = get_actor(actorID);
    part = get_actor_part(actor, partID);
    evt_set_variable(script, outVar, part->spriteInstanceID);

    return ApiStatus_DONE2;
}

API_CALLABLE(GetPartAnimNotify) {
    Bytecode* args = script->ptrReadPos;
    s32 actorID = evt_get_variable(script, *args++);
    s32 partID = evt_get_variable(script, *args++);
    s32 outVar = *args++;
    Actor* actor;
    ActorPart* part;

    if (actorID == ACTOR_SELF) {
        actorID = script->owner1.actorID;
    }

    actor = get_actor(actorID);
    part = get_actor_part(actor, partID);
    evt_set_variable(script, outVar, part->animNotifyValue);

    return ApiStatus_DONE2;
}

API_CALLABLE(SetBattleMenuEnabledFlags) {
    Bytecode* args = script->ptrReadPos;
    s32 flagsValue = *args++;

    gBattleStatus.enabledMenusFlags = flagsValue;
    return ApiStatus_DONE2;
}

API_CALLABLE(SetEnabledStarPowers) {
    Bytecode* args = script->ptrReadPos;
    s32 enabled = *args++;

    gBattleStatus.enabledStarPowersFlags = enabled;
    return ApiStatus_DONE2;
}

API_CALLABLE(SetBattleInputMask) {
    Bytecode* args = script->ptrReadPos;
    s32 mask = *args++;

    gBattleStatus.inputBitmask = mask;
    return ApiStatus_DONE2;
}

API_CALLABLE(SetBattleInputButtons) {
    Bytecode* args = script->ptrReadPos;
    BattleStatus* battleStatus = &gBattleStatus;
    s32 currentButtonsDown = *args++;
    s32 currentButtonsPressed = *args++;
    s32 currentButtonsHeld = *args++;

    battleStatus->curButtonsDown = currentButtonsDown;
    battleStatus->curButtonsPressed = currentButtonsPressed;
    battleStatus->curButtonsHeld = currentButtonsHeld;

    return ApiStatus_DONE2;
}

API_CALLABLE(CheckButtonPress) {
    Bytecode* args = script->ptrReadPos;
    Bytecode buttons = *args++;
    Bytecode outVar = *args++;
    s32 buttonsPressed = gBattleStatus.curButtonsPressed;

    evt_set_variable(script, outVar, (buttonsPressed & buttons) != 0);
    return ApiStatus_DONE2;
}

API_CALLABLE(CheckButtonHeld) {
    Bytecode* args = script->ptrReadPos;
    Bytecode buttons = *args++;
    Bytecode outVar = *args++;
    s32 buttonsHeld = gBattleStatus.curButtonsHeld;

    evt_set_variable(script, outVar, (buttonsHeld & buttons) != 0);
    return ApiStatus_DONE2;
}

API_CALLABLE(CheckButtonDown) {
    Bytecode* args = script->ptrReadPos;
    Bytecode buttons = *args++;
    Bytecode outVar = *args++;
    s32 buttonsDown = gBattleStatus.curButtonsDown;

    evt_set_variable(script, outVar, (buttonsDown & buttons) != 0);
    return ApiStatus_DONE2;
}

API_CALLABLE(GetBattleState) {
    Bytecode* args = script->ptrReadPos;
    s32 outVar = *args++;

    evt_set_variable(script, outVar, gBattleState);
    return ApiStatus_DONE2;
}

API_CALLABLE(SetBattleState) {
    Bytecode* args = script->ptrReadPos;
    s32 state = evt_get_variable(script, *args++);

    btl_set_state(state);
    return ApiStatus_DONE2;
}

API_CALLABLE(WaitForState) {
    Bytecode* args = script->ptrReadPos;
    BattleStatus* battleStatus = &gBattleStatus;
    s32 waitForState;

    if (isInitialCall) {
        waitForState = evt_get_variable(script, *args++);
        if (waitForState == BATTLE_STATE_0) {
            battleStatus->waitForState = BATTLE_STATE_0;
            return ApiStatus_DONE2;
        }
        battleStatus->waitForState = waitForState;
    }

    waitForState = battleStatus->waitForState;
    if (waitForState == BATTLE_STATE_0) {
        return ApiStatus_DONE2;
    }

    if (gBattleState == waitForState) {
        return ApiStatus_DONE2;
    } else {
        return ApiStatus_BLOCK;
    }
}

API_CALLABLE(CancelEnemyTurn) {
    Bytecode* args = script->ptrReadPos;
    BattleStatus* battleStatus = &gBattleStatus;
    s32 cancelMode = evt_get_variable(script, *args++);

    switch (cancelMode) {
        case 0:
            battleStatus->unk_94 = 1;
            break;
        case 1:
            battleStatus->unk_94 = -1;
            break;
    }

    return ApiStatus_DONE2;
}

API_CALLABLE(func_8026E260) {
    Bytecode* args = script->ptrReadPos;
    s32 actorID = evt_get_variable(script, *args++);

    evt_get_variable(script, *args++);
    if (actorID == ACTOR_SELF) {
        actorID = script->owner1.actorID;
    }
    get_actor(actorID);

    return ApiStatus_DONE2;
}

API_CALLABLE(CreateCurrentPosTargetList) {
    Bytecode* args = script->ptrReadPos;
    Actor* actor = get_actor(script->owner1.actorID);

    gBattleStatus.curTargetListFlags = *args;
    create_current_pos_target_list(actor);

    return ApiStatus_DONE2;
}

API_CALLABLE(CreateHomeTargetList) {
    Bytecode* args = script->ptrReadPos;
    Actor* actor = get_actor(script->owner1.actorID);

    gBattleStatus.curTargetListFlags = *args;
    create_home_target_list(actor);

    return ApiStatus_DONE2;
}

API_CALLABLE(InitTargetIterator) {
    Bytecode* args = script->ptrReadPos;
    Actor* actor = get_actor(script->owner1.actorID);
    SelectableTarget* selectableTarget = &actor->targetData[actor->targetIndexList[actor->selectedTargetIndex]];

    actor->targetActorID = selectableTarget->actorID;
    actor->targetPartID = selectableTarget->partID;

    return ApiStatus_DONE2;
}

API_CALLABLE(SetOwnerTarget) {
    Bytecode* args = script->ptrReadPos;
    Actor* actor = get_actor(script->owner1.enemyID);
    s16 actorID = evt_get_variable(script, *args++);

    actor->targetPartID = evt_get_variable(script, *args++);
    actor->targetActorID = actorID;

    return ApiStatus_DONE2;
}

API_CALLABLE(ChooseNextTarget) {
    Bytecode* args = script->ptrReadPos;
    Actor* actor = get_actor(script->owner1.actorID);
    s32 mode = evt_get_variable(script, *args++);
    s32 temp = *args++;
    SelectableTarget* target;
    s32 length;
    s32 curIdx;
    s32 retVal;

    if (mode == ITER_FIRST) {
        actor->selectedTargetIndex = 0;
        target = &actor->targetData[actor->targetIndexList[0]];
        actor->targetActorID = target->actorID;
        actor->targetPartID = target->partID;
        return ApiStatus_DONE2;
    }

    if (mode == ITER_LAST) {
        actor->selectedTargetIndex = actor->targetListLength - 1;
        target = &actor->targetData[actor->targetIndexList[actor->selectedTargetIndex]];
        actor->targetActorID = target->actorID;
        actor->targetPartID = target->partID;
        return ApiStatus_DONE2;
    }

    curIdx = actor->selectedTargetIndex;
    length = actor->targetListLength;
    retVal = ITER_HAS_MORE;

    if (mode == ITER_NEXT) {
        curIdx++;
    } else {
        curIdx--;
    }

    if (curIdx < 0) {
        curIdx = length - 1;
        retVal = ITER_NO_MORE;
    }

    if (curIdx >= length) {
        curIdx = 0;
        retVal = ITER_NO_MORE;
    }

    actor->selectedTargetIndex = curIdx;
    target = &actor->targetData[actor->targetIndexList[actor->selectedTargetIndex]];
    actor->targetActorID = target->actorID;
    actor->targetPartID = target->partID;
    evt_set_variable(script, temp, retVal);

    return ApiStatus_DONE2;
}

API_CALLABLE(func_8026E558) {
    Bytecode* args = script->ptrReadPos;
    SelectableTarget* target;
    s32 mode;
    s32 outVar;
    Actor* actor;
    f32 x, y, z;
    s32 outVal;
    s32 row;
    s32 column;
    s32 layer;
    s32 i;

    i = evt_get_variable(script, *args++);
    mode = evt_get_variable(script, *args++);
    outVar = *args++;

    if (i == ACTOR_SELF) {
        i = script->owner1.actorID;
    }

    actor = get_actor(i);
    x = actor->curPos.x;
    y = actor->curPos.y;
    z = actor->curPos.z;

    outVal = -1;

    if (y < 40.0f) {
        row = 0;
    } else if (y < 85.0f) {
        row = 1;
    } else if (y < 100.0f) {
        row = 2;
    } else {
        row = 3;
    }

    if (x < 25.0f) {
        column = 0;
    } else if (x < 65.0f) {
        column = 1;
    } else if (x < 105.0f) {
        column = 2;
    } else {
        column = 3;
    }

    if (z < -30.0f) {
        layer = 0;
    } else {
        layer = 1;
    }

    switch (mode) {
        case 0:
            for (i = 0; i < actor->targetListLength; i++) {
                target = &actor->targetData[actor->targetIndexList[i]];

                if (target->column == column && target->layer == layer && target->row < row) {
                    actor->targetActorID = target->actorID;
                    actor->targetPartID = target->partID;
                    outVal = 0;
                }
            }
            break;
        case 1:
            for (i = 0; i < actor->targetListLength; i++) {
                target = &actor->targetData[actor->targetIndexList[i]];

                if (target->column == column && target->layer == layer && target->row < row) {
                    actor->targetActorID = target->actorID;
                    actor->targetPartID = target->partID;
                    outVal = 0;
                }
            }
            break;
        case -1:
            for (i = 0; i < actor->targetListLength; i++) {
                target = &actor->targetData[actor->targetIndexList[i]];

                if (target->column == column && target->layer == layer && target->row < row) {
                    actor->targetActorID = target->actorID;
                    actor->targetPartID = target->partID;
                    outVal = 0;
                }
            }
            break;
    }
    evt_set_variable(script, outVar, outVal);
    return ApiStatus_DONE2;
}

API_CALLABLE(GetTargetListLength) {
    Bytecode* args = script->ptrReadPos;

    evt_set_variable(script, *args++, get_actor(script->owner1.actorID)->targetListLength);
    return ApiStatus_DONE2;
}

API_CALLABLE(GetOwnerTarget) {
    Bytecode* args = script->ptrReadPos;
    Actor* actor = get_actor(script->owner1.enemyID);
    s32 actorID = *args++;
    s32 partID = *args++;

    evt_set_variable(script, actorID, actor->targetActorID);
    evt_set_variable(script, partID, actor->targetPartID);

    return ApiStatus_DONE2;
}

API_CALLABLE(func_8026E914) {
    Bytecode* args = script->ptrReadPos;
    s32 temp_v0 = *args++;
    s32 temp_s1 = *args++;

    evt_set_variable(script, temp_v0, gBattleStatus.curTargetID2);
    evt_set_variable(script, temp_s1, gBattleStatus.curTargetPart2);

    return ApiStatus_DONE2;
}

API_CALLABLE(GetPlayerActorID) {
    evt_set_variable(script, *script->ptrReadPos, gBattleStatus.attackerActorID);
    return ApiStatus_DONE2;
}

API_CALLABLE(func_8026E9A0) {
    Bytecode* args = script->ptrReadPos;
    s32 actorID;
    s32 partID;

    actorID = evt_get_variable(script, *args++);
    partID = evt_get_variable(script, *args++);

    gBattleStatus.curTargetPart2 = partID;
    gBattleStatus.curTargetID2 = actorID;

    return ApiStatus_DONE2;
}

API_CALLABLE(GetDistanceToGoal) {
    Bytecode* args = script->ptrReadPos;
    s32 actorID = evt_get_variable(script, *args++);
    s32 outVar = *args++;
    Actor* actor;
    f32 dist;

    if (actorID == ACTOR_SELF) {
        actorID = script->owner1.actorID;
    }
    actor = get_actor(actorID);

    dist = dist2D(actor->curPos.x, actor->curPos.z, actor->state.goalPos.x, actor->state.goalPos.z);
    evt_set_variable(script, outVar, dist);
    return ApiStatus_DONE2;
}

API_CALLABLE(SetActorPaletteEffect) {
    Bytecode* args = script->ptrReadPos;
    s32 actorID = evt_get_variable(script, *args++);
    s32 partID = evt_get_variable(script, *args++);
    s32 palAdjustment = evt_get_variable(script, *args++);
    Actor* actor;
    ActorPart* actorPart;

    if (actorID == ACTOR_SELF) {
        actorID = script->owner1.actorID;
    }
    actor = get_actor(actorID);
    actorPart = get_actor_part(actor, partID);

    set_part_pal_adjustment(actorPart, palAdjustment);
    return ApiStatus_DONE2;
}

API_CALLABLE(SetActorPaletteSwapTimes) {
    Bytecode* args = script->ptrReadPos;
    s32 actorID = evt_get_variable(script, *args++);
    s32 partID = evt_get_variable(script, *args++);
    Actor* actor;
    ActorPart* actorPart;
    DecorationTable* decorations;

    if (actorID == ACTOR_SELF) {
        actorID = script->owner1.actorID;
    }
    actor = get_actor(actorID);
    actorPart = get_actor_part(actor, partID);
    decorations = actorPart->decorationTable;

    decorations->blendPalA = evt_get_variable(script, *args++);
    decorations->blendPalB = evt_get_variable(script, *args++);
    decorations->palswapTimeHoldA = evt_get_variable(script, *args++);
    decorations->palswapTimeAtoB = evt_get_variable(script, *args++);

    return ApiStatus_DONE2;
}

API_CALLABLE(SetActorPaletteSwapParams) {
    Bytecode* args = script->ptrReadPos;
    s32 actorID = evt_get_variable(script, *args++);
    s32 partID = evt_get_variable(script, *args++);
    Actor* actor;
    ActorPart* actorPart;
    DecorationTable* table;

    if (actorID == ACTOR_SELF) {
        actorID = script->owner1.actorID;
    }
    actor = get_actor(actorID);
    actorPart = get_actor_part(actor, partID);
    table = actorPart->decorationTable;

    table->blendPalA = evt_get_variable(script, *args++);
    table->blendPalB = evt_get_variable(script, *args++);
    table->palswapTimeHoldA = evt_get_variable(script, *args++);
    table->palswapTimeAtoB = evt_get_variable(script, *args++);
    table->palswapTimeHoldB = evt_get_variable(script, *args++);
    table->palswapTimeBtoA = evt_get_variable(script, *args++);
    table->palswapUnused1 = evt_get_variable(script, *args++);
    table->palswapUnused2 = evt_get_variable(script, *args++);

    return ApiStatus_DONE2;
}

API_CALLABLE(EnableActorPaletteEffects) {
    Bytecode* args = script->ptrReadPos;
    s32 actorID = evt_get_variable(script, *args++);
    s32 partID = evt_get_variable(script, *args++);
    s32 enable = evt_get_variable(script, *args++);
    Actor* actor;
    ActorPart* actorPart;

    if (actorID == ACTOR_SELF) {
        actorID = script->owner1.actorID;
    }
    actor = get_actor(actorID);
    actorPart = get_actor_part(actor, partID);

    if (enable) {
        actorPart->flags |= ACTOR_PART_FLAG_HAS_PAL_EFFECT;
    } else {
        actorPart->flags &= ~ACTOR_PART_FLAG_HAS_PAL_EFFECT;
    }

    return ApiStatus_DONE2;
}

API_CALLABLE(func_8026EDE4) {
    Bytecode* args = script->ptrReadPos;
    s32 actorID = evt_get_variable(script, *args++);
    s32 partID = evt_get_variable(script, *args++);
    s32 temp_s3 = evt_get_variable(script, *args++);
    Actor* actor;
    ActorPart* actorPart;

    if (actorID == ACTOR_SELF) {
        actorID = script->owner1.actorID;
    }
    actor = get_actor(actorID);
    actorPart = get_actor_part(actor, partID);

    set_part_glow_pal(actorPart, temp_s3);

    return ApiStatus_DONE2;
}

API_CALLABLE(AddActorDecoration) {
    Bytecode* args = script->ptrReadPos;
    s32 actorID = evt_get_variable(script, *args++);
    s32 partID = evt_get_variable(script, *args++);
    s32 decorationIndex = evt_get_variable(script, *args++);
    s32 decorationType = evt_get_variable(script, *args++);
    Actor* actor;
    ActorPart* actorPart;

    if (actorID == ACTOR_SELF) {
        actorID = script->owner1.actorID;
    }
    actor = get_actor(actorID);
    actorPart = get_actor_part(actor, partID);

    add_part_decoration(actorPart, decorationIndex, decorationType);
    return ApiStatus_DONE2;
}

API_CALLABLE(RemoveActorDecoration) {
    Bytecode* args = script->ptrReadPos;
    s32 actorID = evt_get_variable(script, *args++);
    s32 partID = evt_get_variable(script, *args++);
    s32 decorationIndex = evt_get_variable(script, *args++);
    Actor* actor;
    ActorPart* actorPart;

    if (actorID == ACTOR_SELF) {
        actorID = script->owner1.enemyID;
    }
    actor = get_actor(actorID);
    actorPart = get_actor_part(actor, partID);

    remove_part_decoration(actorPart, decorationIndex);
    return ApiStatus_DONE2;
}

API_CALLABLE(ModifyActorDecoration) {
    Bytecode* args = script->ptrReadPos;
    s32 actorID = evt_get_variable(script, *args++);
    s32 partID = evt_get_variable(script, *args++);
    s32 idx = evt_get_variable(script, *args++);
    ActorPart* actorPart;
    DecorationTable* decorationtable;
    Actor* actor;

    if (actorID == ACTOR_SELF) {
        actorID = script->owner1.actorID;
    }
    actor = get_actor(actorID);
    actorPart = get_actor_part(actor, partID);
    decorationtable = actorPart->decorationTable;

    decorationtable->decorData[idx].raw[0] = evt_get_variable(script, *args++);
    decorationtable->decorData[idx].raw[1] = evt_get_variable(script, *args++);
    decorationtable->decorData[idx].raw[2] = evt_get_variable(script, *args++);
    decorationtable->decorData[idx].raw[3] = evt_get_variable(script, *args++);
    return ApiStatus_DONE2;
}

API_CALLABLE(UseIdleAnimation) {
    Actor* actor;
    Bytecode* args = script->ptrReadPos;
    s32 actorID = evt_get_variable(script, *args++);
    s32 useIdle = evt_get_variable(script, *args++);

    if (actorID == ACTOR_SELF) {
        actorID = script->owner1.actorID;
    }

    actor = get_actor(actorID);
    if (!useIdle) {
        actor->flags &= ~ACTOR_FLAG_USING_IDLE_ANIM;
        actor->flags &= ~ACTOR_FLAG_SHOW_STATUS_ICONS;
        clear_actor_static_pal_adjustments(actor);
    } else {
        actor->flags |= ACTOR_FLAG_USING_IDLE_ANIM;
    }

    return ApiStatus_DONE2;
}

API_CALLABLE(func_8026F1A0) {
    Bytecode* args = script->ptrReadPos;
    s32 actorID = evt_get_variable(script, *args++);
    s32 temp_s0_3 = evt_get_variable(script, *args++);
    Actor* actor;

    if (actorID == ACTOR_SELF) {
        actorID = script->owner1.actorID;
    }

    actor = get_actor(actorID);

    if (temp_s0_3 == 0) {
        actor->flags &= ~ACTOR_FLAG_SHOW_STATUS_ICONS;
        clear_actor_static_pal_adjustments(actor);
    }

    return ApiStatus_DONE2;
}

API_CALLABLE(GetStatusFlags) {
    Bytecode* args = script->ptrReadPos;
    BattleStatus* battleStatus = &gBattleStatus;
    s32 actorID = evt_get_variable(script, *args++);
    s32 outVar = *args++;
    Actor* actor;
    s32 actorClass;
    s8 debuff;
    s8 staticStatus;
    s8 stoneStatus;
    s8 koStatus;
    s8 transStatus;
    ActorPart* partsTable;
    s32 flags;

    if (actorID == ACTOR_SELF) {
        actorID = script->owner1.actorID;
    }
    actor = get_actor(actorID);
    debuff = actor->debuff;
    actorClass = actor->actorID & ACTOR_CLASS_MASK;
    flags = 0;

    if (debuff != 0) {
        if (debuff == STATUS_KEY_STOP) {
            flags |= STATUS_FLAG_STOP;
        }
        if (debuff == STATUS_KEY_FROZEN) {
            flags |= STATUS_FLAG_FROZEN;
        }
        if (debuff == STATUS_KEY_SLEEP) {
            flags |= STATUS_FLAG_SLEEP;
        }
        if (debuff == STATUS_KEY_PARALYZE) {
            flags |= STATUS_FLAG_PARALYZE;
        }
        if (debuff == STATUS_KEY_DIZZY) {
            flags |= STATUS_FLAG_DIZZY;
        }
        if (debuff == STATUS_KEY_FEAR) {
            flags |= STATUS_FLAG_FEAR;
        }
        if (debuff == STATUS_KEY_POISON) {
            flags |= STATUS_FLAG_POISON;
        }
        if (debuff == STATUS_KEY_SHRINK) {
            flags |= STATUS_FLAG_SHRINK;
        }
    }

    switch (actor->staticStatus) {
        case 0:
            break;
        case STATUS_KEY_STATIC:
            flags |= STATUS_FLAG_STATIC;
            break;
    }

    switch (actor->stoneStatus) {
        case 0:
            break;
        case STATUS_KEY_STONE:
            flags |= STATUS_FLAG_STONE;
            break;
    }

    switch (actor->koStatus) {
        case 0:
            break;
        case STATUS_KEY_DAZE:
            flags |= STATUS_FLAG_KO;
            break;
    }

    switch (actor->transparentStatus) {
        case 0:
            break;
        case STATUS_KEY_TRANSPARENT:
            flags |= STATUS_FLAG_TRANSPARENT;
            break;
    }

    for (partsTable = actor->partsTable; partsTable != nullptr; partsTable = partsTable->nextPart) {
            if (partsTable->flags & ACTOR_PART_FLAG_TRANSPARENT) {
                flags |= STATUS_FLAG_TRANSPARENT;
            }
            if (partsTable->eventFlags & ACTOR_EVENT_FLAG_ILLUSORY) {
                flags |= STATUS_FLAG_TRANSPARENT;
            }
    }

    switch (actorClass) {
        case ACTOR_CLASS_PLAYER:
        case ACTOR_CLASS_PARTNER:
            if (battleStatus->outtaSightActive) {
                flags |= STATUS_FLAG_TRANSPARENT;
            }
            break;
        case ACTOR_CLASS_ENEMY:
            break;
    }

    if (actor->isGlowing) {
        flags |= STATUS_FLAG_GLOWING;
    }

    if (actor->attackBoost) {
        flags |= STATUS_FLAG_ATTACK_BOOST;
    }

    if (actor->defenseBoost) {
        flags |= STATUS_FLAG_DEFENSE_BOOST;
    }

    if (actor->chillOutAmount) {
        flags |= STATUS_FLAG_CHILL_OUT;
    }

    if (player_team_is_ability_active(actor, ABILITY_RIGHT_ON)) {
        flags |= STATUS_FLAG_RIGHT_ON;
    }

    evt_set_variable(script, outVar, flags);
    return ApiStatus_DONE2;
}

API_CALLABLE(RemovePlayerBuffs) {
    remove_player_buffs(*script->ptrReadPos);
    return ApiStatus_DONE2;
}

API_CALLABLE(SetPartAlpha) {
    Actor* actor;
    Bytecode* args = script->ptrReadPos;
    s32 actorID = evt_get_variable(script, *args++);
    s32 partID = evt_get_variable(script, *args++);
    s32 opacity = evt_get_variable(script, *args++);

    if (actorID == ACTOR_SELF) {
        actorID = script->owner1.actorID;
    }

    actor = get_actor(actorID);
    get_actor_part(actor, partID)->opacity = opacity;

    actor->renderMode = (opacity == 255) ? RENDER_MODE_ALPHATEST : RENDER_MODE_SURFACE_XLU_LAYER3;
    return ApiStatus_DONE2;
}

API_CALLABLE(CreatePartShadow) {
    Bytecode* args = script->ptrReadPos;
    s32 actorID = evt_get_variable(script, *args++);
    s32 partID = evt_get_variable(script, *args++);

    if (actorID == ACTOR_SELF) {
        actorID = script->owner1.actorID;
    }

    create_part_shadow(actorID, partID);
    return ApiStatus_DONE2;
}

API_CALLABLE(RemovePartShadow) {
    Bytecode* args = script->ptrReadPos;
    s32 actorID = evt_get_variable(script, *args++);
    s32 partID = evt_get_variable(script, *args++);

    if (actorID == ACTOR_SELF) {
        actorID = script->owner1.actorID;
    }

    remove_part_shadow(actorID, partID);
    return ApiStatus_DONE2;
}

API_CALLABLE(SetEndBattleFadeOutRate) {
    gBattleStatus.endBattleFadeOutRate = evt_get_variable(script, *script->ptrReadPos);
    return ApiStatus_DONE2;
}

API_CALLABLE(SetBattleVar) {
    Bytecode* args = script->ptrReadPos;
    s32 varIdx = evt_get_variable(script, *args++);

    gBattleStatus.varTable[varIdx] = evt_get_variable(script, *args++);

    return ApiStatus_DONE2;
}

API_CALLABLE(GetBattleVar) {
    Bytecode* args = script->ptrReadPos;
    s32 varIdx = evt_get_variable(script, *args++);

    evt_set_variable(script, *args++, gBattleStatus.varTable[varIdx]);
    return ApiStatus_DONE2;
}

API_CALLABLE(ResetAllActorSounds) {
    s32 actorID = evt_get_variable(script, *script->ptrReadPos);

    if (actorID == ACTOR_SELF) {
        actorID = script->owner1.actorID;
    }

    reset_all_actor_sounds(get_actor(actorID));
    return ApiStatus_DONE2;
}

API_CALLABLE(SetActorSounds) {
    Bytecode* args = script->ptrReadPos;
    s32 actorID = evt_get_variable(script, *args++);
    Actor* actor;
    s32 soundType;
    s32 sound1;
    s32 sound2;

    if (actorID == ACTOR_SELF) {
        actorID = script->owner1.actorID;
    }

    soundType = evt_get_variable(script, *args++);
    sound1 = evt_get_variable(script, *args++);
    sound2 = evt_get_variable(script, *args++);
    actor = get_actor(actorID);

    switch (soundType) {
        case ACTOR_SOUND_WALK:
            actor->actorTypeData1[0] = sound1;
            actor->actorTypeData1[1] = sound2;
            break;
        case ACTOR_SOUND_FLY:
            actor->actorTypeData1[2] = sound1;
            actor->actorTypeData1[3] = sound2;
            break;
        case ACTOR_SOUND_JUMP:
            actor->actorTypeData1[4] = sound1;
            break;
        case ACTOR_SOUND_HURT:
            actor->actorTypeData1[5] = sound1;
            break;
        case ACTOR_SOUND_WALK_INCREMENT:
            actor->actorTypeData1b[0] = sound1;
            break;
        case ACTOR_SOUND_FLY_INCREMENT:
            actor->actorTypeData1b[1] = sound1;
            break;
    }

    return ApiStatus_DONE2;
}

API_CALLABLE(ResetActorSounds) {
    Bytecode* args = script->ptrReadPos;
    s32 actorID = evt_get_variable(script, *args++);
    Actor* actor;
    s32 soundType;
    s32 sound1;
    s32 sound2;

    if (actorID == ACTOR_SELF) {
        actorID = script->owner1.actorID;
    }

    soundType = evt_get_variable(script, *args++);
    sound1 = evt_get_variable(script, *args++);
    sound2 = evt_get_variable(script, *args++);
    actor = get_actor(actorID);

    switch (soundType) {
        case ACTOR_SOUND_WALK:
            actor->actorTypeData1[0] = bActorSoundTable[actor->actorType].walk[0];
            actor->actorTypeData1[1] = bActorSoundTable[actor->actorType].walk[1];
            break;
        case ACTOR_SOUND_FLY:
            actor->actorTypeData1[2] = bActorSoundTable[actor->actorType].fly[0];
            actor->actorTypeData1[3] = bActorSoundTable[actor->actorType].fly[1];
            break;
        case ACTOR_SOUND_JUMP:
            actor->actorTypeData1[4] = bActorSoundTable[actor->actorType].jump;
            break;
        case ACTOR_SOUND_HURT:
            actor->actorTypeData1[5] = bActorSoundTable[actor->actorType].hurt;
            break;
        case ACTOR_SOUND_WALK_INCREMENT:
            actor->actorTypeData1b[0] = bActorSoundTable[actor->actorType].delay[0];
            break;
        case ACTOR_SOUND_FLY_INCREMENT:
            actor->actorTypeData1b[1] = bActorSoundTable[actor->actorType].delay[1];
            break;
    }

    return ApiStatus_DONE2;
}

API_CALLABLE(SetPartSounds) {
    Bytecode* args = script->ptrReadPos;
    s32 actorID = evt_get_variable(script, *args++);
    ActorPart* actorPart;
    s32 partID;
    s32 soundType;
    s32 sound1;
    s32 sound2;

    if (actorID == ACTOR_SELF) {
        actorID = script->owner1.actorID;
    }

    partID = evt_get_variable(script, *args++);
    soundType = evt_get_variable(script, *args++);
    sound1 = evt_get_variable(script, *args++);
    sound2 = evt_get_variable(script, *args++);
    actorPart = get_actor_part(get_actor(actorID), partID);

    switch (soundType) {
        case ACTOR_SOUND_WALK:
            actorPart->partTypeData[0] = sound1;
            actorPart->partTypeData[1] = sound2;
            break;
        case ACTOR_SOUND_FLY:
            actorPart->partTypeData[2] = sound1;
            actorPart->partTypeData[3] = sound2;
            break;
        case ACTOR_SOUND_JUMP:
            actorPart->partTypeData[4] = sound1;
            break;
        case ACTOR_SOUND_HURT:
            actorPart->partTypeData[5] = sound1;
            break;
        case ACTOR_SOUND_WALK_INCREMENT:
            actorPart->actorTypeData2b[0] = sound1;
            break;
        case ACTOR_SOUND_FLY_INCREMENT:
            actorPart->actorTypeData2b[1] = sound1;
            break;
    }

    return ApiStatus_DONE2;
}

API_CALLABLE(SetActorType) {
    Bytecode* args = script->ptrReadPos;
    s32 actorID = evt_get_variable(script, *args++);
    Actor* enemy;
    s32 actorType;

    if (actorID == ACTOR_SELF) {
        actorID = script->owner1.actorID;
    }

    actorType = evt_get_variable(script, *args++);
    enemy = get_actor(actorID);

    if (is_actor_health_bar_visible(enemy)) {
        load_tattle_flags(actorType);
    }

    enemy->actorType = actorType;
    return ApiStatus_DONE2;
}

API_CALLABLE(ShowShockEffect) {
    s32 actorID = evt_get_variable(script, *script->ptrReadPos);

    if (actorID == ACTOR_SELF) {
        actorID = script->owner1.actorID;
    }

    apply_shock_effect(get_actor(actorID));
    return ApiStatus_DONE2;
}

API_CALLABLE(GetActorAttackBoost) {
    Bytecode* args = script->ptrReadPos;
    s32 enemyID = evt_get_variable(script, *args++);
    Bytecode attackBoost;

    if (enemyID == ACTOR_SELF) {
        enemyID = script->owner1.enemyID;
    }

    attackBoost = *args++;
    evt_set_variable(script, attackBoost, get_actor(enemyID)->attackBoost);
    return ApiStatus_DONE2;
}

API_CALLABLE(GetActorDefenseBoost) {
    Bytecode* args = script->ptrReadPos;
    s32 enemyID = evt_get_variable(script, *args++);
    Bytecode defenseBoost;

    if (enemyID == ACTOR_SELF) {
        enemyID = script->owner1.enemyID;
    }

    defenseBoost = *args++;
    evt_set_variable(script, defenseBoost, get_actor(enemyID)->defenseBoost);
    return ApiStatus_DONE2;
}

API_CALLABLE(BoostAttack) {
    Bytecode* args = script->ptrReadPos;
    s32 actorID;
    Actor* actor;
    s32 flags;
    s32 flags2;
    f32 x1, y1, z1;
    f32 x2, y2, z2;
    s32 attackBoost;

    if (isInitialCall) {
        script->functionTemp[0] = 0;
    }

    if (script->functionTemp[0] == 0) {
        actorID = evt_get_variable(script, *args++);
        if (actorID == ACTOR_SELF) {
            actorID = script->owner1.actorID;
        }
        attackBoost = evt_get_variable(script, *args++);
        actor = get_actor(actorID);
        script->functionTempPtr[1] = actor;
        script->functionTemp[2] = attackBoost;

        btl_cam_use_preset(BTL_CAM_ACTOR_SIMPLE);
        btl_cam_set_zoffset(12);
        btl_cam_target_actor(actor->actorID);
        btl_cam_set_zoom(250);
        btl_cam_move(10);
        btl_cam_disable_clamp_x();
        if (actor->flags & ACTOR_FLAG_UPSIDE_DOWN) {
            btl_cam_set_zoffset(0);
        }
        ApplyingBuff = true;
        script->functionTemp[3] = 5;
        script->functionTemp[0] = 1;
    }
    get_actor(script->owner1.actorID);
    actor = script->functionTempPtr[1];
    attackBoost = script->functionTemp[2];

    flags = actor->flags;
    x1 = actor->curPos.x + actor->headOffset.x;
    if (flags & ACTOR_FLAG_UPSIDE_DOWN) {
        y1 = actor->curPos.y + actor->headOffset.y - actor->size.y / 2;
    } else if (!(flags & ACTOR_FLAG_HALF_HEIGHT)) {
        y1 = actor->curPos.y + actor->headOffset.y + actor->size.y / 2;
    } else {
        y1 = actor->curPos.y + actor->headOffset.y + actor->size.y;
    }
    z1 = actor->curPos.z + actor->headOffset.z + 10.0f;

    flags2 = actor->flags;
    x2 = actor->curPos.x + actor->headOffset.x + actor->size.x / 2;
    if (flags2 & ACTOR_FLAG_UPSIDE_DOWN) {
        y2 = actor->curPos.y + actor->headOffset.y - actor->size.y;
    } else if (!(flags2 & ACTOR_FLAG_HALF_HEIGHT)) {
        y2 = actor->curPos.y + actor->headOffset.y + actor->size.y;
    } else {
        y2 = actor->curPos.y + actor->headOffset.y + actor->size.y * 2;
    }
    z2 = actor->curPos.z + actor->headOffset.z + 10.0f;

    switch (script->functionTemp[0]) {
        case 1:
            if (script->functionTemp[3] == 0) {
                fx_radial_shimmer(2, x1, y1, z1, 1.0f, 30);
                btl_cam_use_preset_immediately(BTL_CAM_REPOSITION);
                script->functionTemp[3] = 30;
                script->functionTemp[0] = 2;
            } else {
                script->functionTemp[3]--;
                break;
            }
            break;
        case 2:
            if (script->functionTemp[3] == 0) {
                dispatch_event_actor(actor, EVENT_RECEIVE_BUFF);
                btl_cam_use_preset(BTL_CAM_DEFAULT);
                btl_cam_move(15);
                actor->isGlowing = true;
                actor->attackBoost += attackBoost;
                if (actor->attackBoost > 20) {
                    actor->attackBoost = 20;
                }
                fx_stat_change(attackBoost - 1, x2, y2, z2, 1.0f, 60);
                script->functionTemp[3] = 15;
                script->functionTemp[0] = 3;
            } else {
                script->functionTemp[3]--;
                break;
            }
            break;
        case 3:
            if (script->functionTemp[3] == 0) {
                btl_show_variable_battle_message(BTL_MSG_ATTACK_UP, 60, attackBoost);
                script->functionTemp[0] = 4;
            } else {
                script->functionTemp[3]--;
                break;
            }
            break;
        case 4:
            if (btl_is_popup_displayed() == 0) {
                btl_cam_use_preset(BTL_CAM_DEFAULT);
                script->functionTemp[3] = 10;
                script->functionTemp[0] = 5;
            }
            break;
        case 5:
            if (script->functionTemp[3] != 0) {
                script->functionTemp[3]--;
                break;
            }
            if ((actor->handleEventScript != nullptr) && does_script_exist(actor->handleEventScriptID)) {
                break;
            }
            ApplyingBuff = false;
            return ApiStatus_DONE2;
    }
    return ApiStatus_BLOCK;
}

API_CALLABLE(BoostDefense) {
    Bytecode* args = script->ptrReadPos;
    s32 actorID;
    Actor* actor;
    f32 x1, y1, z1;
    f32 x2, y2, z2;
    s32 defenseBoost;
    s32 flags;
    s32 flags2;

    if (isInitialCall) {
        script->functionTemp[0] = 0;
    }

    if (script->functionTemp[0] == 0) {
        actorID = evt_get_variable(script, *args++);
        if (actorID == ACTOR_SELF) {
            actorID = script->owner1.actorID;
        }
        defenseBoost = evt_get_variable(script, *args++);
        actor = get_actor(actorID);
        script->functionTempPtr[1] = actor;
        script->functionTemp[2] = defenseBoost;

        btl_cam_use_preset(BTL_CAM_ACTOR_SIMPLE);
        btl_cam_set_zoffset(12);
        btl_cam_target_actor(actor->actorID);
        btl_cam_set_zoom(250);
        btl_cam_move(10);
        btl_cam_disable_clamp_x();
        if (actor->flags & ACTOR_FLAG_UPSIDE_DOWN) {
            btl_cam_set_zoffset(0);
        }

        ApplyingBuff = true;
        script->functionTemp[3] = 5;
        script->functionTemp[0] = 1;
    }
    get_actor(script->owner1.actorID);
    actor = script->functionTempPtr[1];
    defenseBoost = script->functionTemp[2];

    flags = actor->flags;
    x1 = actor->curPos.x + actor->headOffset.x;
    if (flags & ACTOR_FLAG_UPSIDE_DOWN) {
        y1 = actor->curPos.y + actor->headOffset.y - actor->size.y / 2;
    } else if (!(flags & ACTOR_FLAG_HALF_HEIGHT)) {
        y1 = actor->curPos.y + actor->headOffset.y + actor->size.y / 2;
    } else {
        y1 = actor->curPos.y + actor->headOffset.y + actor->size.y;
    }
    z1 = actor->curPos.z + actor->headOffset.z + 10.0f;

    flags2 = actor->flags;
    x2 = actor->curPos.x + actor->headOffset.x + actor->size.x / 2;
    if (flags2 & ACTOR_FLAG_UPSIDE_DOWN) {
        y2 = actor->curPos.y + actor->headOffset.y - actor->size.y;
    } else if (!(flags2 & ACTOR_FLAG_HALF_HEIGHT)) {
        y2 = actor->curPos.y + actor->headOffset.y + actor->size.y;
    } else {
        y2 = actor->curPos.y + actor->headOffset.y + actor->size.y * 2;
    }
    z2 = actor->curPos.z + actor->headOffset.z + 10.0f;

    switch (script->functionTemp[0]) {
        case 1:
            if (script->functionTemp[3] == 0) {
                fx_radial_shimmer(2, x1, y1, z1, 1.0f, 30);
                btl_cam_use_preset_immediately(BTL_CAM_REPOSITION);
                script->functionTemp[3] = 30;
                script->functionTemp[0] = 2;
            } else {
                script->functionTemp[3]--;
                break;
            }
            break;
        case 2:
            if (script->functionTemp[3] == 0) {
                dispatch_event_actor(actor, EVENT_RECEIVE_BUFF);
                btl_cam_use_preset(BTL_CAM_DEFAULT);
                btl_cam_move(15);
                actor->isGlowing = true;
                actor->defenseBoost += defenseBoost;
                if (actor->defenseBoost > 20) {
                    actor->defenseBoost = 20;
                }
                fx_stat_change(defenseBoost + 5, x2, y2, z2, 1.0f, 60);
                script->functionTemp[3] = 15;
                script->functionTemp[0] = 3;
            } else {
                script->functionTemp[3]--;
                break;
            }
            break;
        case 3:
            if (script->functionTemp[3] == 0) {
                btl_show_variable_battle_message(BTL_MSG_DEFENCE_UP, 60, defenseBoost);
                script->functionTemp[0] = 4;
            } else {
                script->functionTemp[3]--;
                break;
            }
            break;
        case 4:
            if (btl_is_popup_displayed() == 0) {
                btl_cam_use_preset(BTL_CAM_DEFAULT);
                script->functionTemp[3] = 10;
                script->functionTemp[0] = 5;
            }
            break;
        case 5:
            if (script->functionTemp[3] != 0) {
                script->functionTemp[3]--;
                break;
            }
            if ((actor->handleEventScript != nullptr) && does_script_exist(actor->handleEventScriptID)) {
                break;
            }
            ApplyingBuff = false;
            return ApiStatus_DONE2;
    }
    return ApiStatus_BLOCK;
}

API_CALLABLE(VanishActor) {
    Bytecode* args = script->ptrReadPos;
    s32 actorID;
    Actor* actor;
    f32 x, y, z;
    s32 vanished;
    s32 flags;

    if (isInitialCall) {
        script->functionTemp[0] = 0;
    }

    if (script->functionTemp[0] == 0) {
        actorID = evt_get_variable(script, *args++);
        if (actorID == ACTOR_SELF) {
            actorID = script->owner1.actorID;
        }
        vanished = evt_get_variable(script, *args++);
        actor = get_actor(actorID);
        script->functionTemp[1] = (s32) actor;
        script->functionTemp[2] = vanished;

        btl_cam_use_preset(BTL_CAM_ACTOR_SIMPLE);
        btl_cam_set_zoffset(12);
        btl_cam_target_actor(actor->actorID);
        btl_cam_set_zoom(250);
        btl_cam_move(10);
        btl_cam_disable_clamp_x();
        if (actor->flags & ACTOR_FLAG_UPSIDE_DOWN) {
            btl_cam_set_zoffset(0);
        }

        ApplyingBuff = true;
        script->functionTemp[3] = 5;
        script->functionTemp[0] = 1;
    }
    get_actor(script->owner1.actorID);
    actor = script->functionTempPtr[1];
    vanished = script->functionTemp[2];

    flags = actor->flags;
    x = actor->curPos.x + actor->headOffset.x;
    if (flags & ACTOR_FLAG_UPSIDE_DOWN) {
        y = actor->curPos.y + actor->headOffset.y - actor->size.y / 2;
    } else if (!(flags & ACTOR_FLAG_HALF_HEIGHT)) {
        y = actor->curPos.y + actor->headOffset.y + actor->size.y / 2;
    } else {
        y = actor->curPos.y + actor->headOffset.y + actor->size.y;
    }
    z = actor->curPos.z + actor->headOffset.z + 10.0f;

    switch (script->functionTemp[0]) {
        case 1:
            if (script->functionTemp[3] == 0) {
                fx_radial_shimmer(3, x, y, z, 1.0f, 30);
                btl_cam_use_preset_immediately(BTL_CAM_REPOSITION);
                script->functionTemp[3] = 30;
                script->functionTemp[0] = 2;
            } else {
                script->functionTemp[3]--;
                break;
            }
            break;
        case 2:
            if (script->functionTemp[3] == 0) {
                dispatch_event_actor(actor, EVENT_RECEIVE_BUFF);
                btl_cam_use_preset(BTL_CAM_DEFAULT);
                btl_cam_move(15);
                inflict_status(actor, STATUS_KEY_TRANSPARENT, vanished);
                script->functionTemp[3] = 15;
                script->functionTemp[0] = 3;
            } else {
                script->functionTemp[3]--;
                break;
            }
            break;
        case 3:
            if (script->functionTemp[3] == 0) {
                btl_show_variable_battle_message(BTL_MSG_ENEMY_TRANSPARENT, 60, vanished);
                script->functionTemp[0] = 4;
            } else {
                script->functionTemp[3]--;
                break;
            }
            break;
        case 4:
            if (btl_is_popup_displayed() == 0) {
                btl_cam_use_preset(BTL_CAM_DEFAULT);
                script->functionTemp[3] = 10;
                script->functionTemp[0] = 5;
            }
            break;
        case 5:
            if (script->functionTemp[3] != 0) {
                script->functionTemp[3]--;
                break;
            }
            if ((actor->handleEventScript != nullptr) && does_script_exist(actor->handleEventScriptID)) {
                break;
            }
            ApplyingBuff = false;
            return ApiStatus_DONE2;
    }
    return ApiStatus_BLOCK;
}

API_CALLABLE(ElectrifyActor) {
    Bytecode* args = script->ptrReadPos;
    s32 actorID;
    Actor* actor;
    f32 x, y, z;
    s32 electrified;
    s32 flags;

    if (isInitialCall) {
        script->functionTemp[0] = 0;
    }

    if (script->functionTemp[0] == 0) {
        actorID = evt_get_variable(script, *args++);
        if (actorID == ACTOR_SELF) {
            actorID = script->owner1.actorID;
        }
        electrified = evt_get_variable(script, *args++);
        actor = get_actor(actorID);
        script->functionTempPtr[1] = actor;
        script->functionTemp[2] = electrified;

        btl_cam_use_preset(BTL_CAM_ACTOR_SIMPLE);
        btl_cam_set_zoffset(12);
        btl_cam_target_actor(actor->actorID);
        btl_cam_set_zoom(250);
        btl_cam_move(10);
        btl_cam_disable_clamp_x();
        if (actor->flags & ACTOR_FLAG_UPSIDE_DOWN) {
            btl_cam_set_zoffset(0);
        }

        ApplyingBuff = true;
        script->functionTemp[3] = 5;
        script->functionTemp[0] = 1;
    }
    get_actor(script->owner1.actorID);
    actor = script->functionTempPtr[1];
    electrified = script->functionTemp[2];

    flags = actor->flags;
    x = actor->curPos.x + actor->headOffset.x;
    if (flags & ACTOR_FLAG_UPSIDE_DOWN) {
        y = actor->curPos.y + actor->headOffset.y - actor->size.y / 2;
    } else if (!(flags & ACTOR_FLAG_HALF_HEIGHT)) {
        y = actor->curPos.y + actor->headOffset.y + actor->size.y / 2;
    } else {
        y = actor->curPos.y + actor->headOffset.y + actor->size.y;
    }
    z = actor->curPos.z + actor->headOffset.z + 10.0f;

    switch (script->functionTemp[0]) {
        case 1:
            if (script->functionTemp[3] == 0) {
                fx_snaking_static(8, x, y, z, 1.0f, 30);
                btl_cam_use_preset_immediately(BTL_CAM_REPOSITION);
                script->functionTemp[3] = 30;
                script->functionTemp[0] = 2;
            } else {
                script->functionTemp[3]--;
                break;
            }
            break;
        case 2:
            if (script->functionTemp[3] == 0) {
                dispatch_event_actor(actor, EVENT_RECEIVE_BUFF);
                btl_cam_use_preset(BTL_CAM_DEFAULT);
                btl_cam_move(15);
                inflict_status(actor, STATUS_KEY_STATIC, electrified);
                script->functionTemp[3] = 15;
                script->functionTemp[0] = 3;
            } else {
                script->functionTemp[3]--;
                break;
            }
            break;
        case 3:
            if (script->functionTemp[3] == 0) {
                btl_show_variable_battle_message(BTL_MSG_ENEMY_CHARGED, 60, electrified);
                script->functionTemp[0] = 4;
            } else {
                script->functionTemp[3]--;
                break;
            }
            break;
        case 4:
            if (btl_is_popup_displayed() == 0) {
                btl_cam_use_preset(BTL_CAM_DEFAULT);
                script->functionTemp[3] = 10;
                script->functionTemp[0] = 5;
            }
            break;
        case 5:
            if (script->functionTemp[3] != 0) {
                script->functionTemp[3]--;
                break;
            }
            if ((actor->handleEventScript != nullptr) && does_script_exist(actor->handleEventScriptID)) {
                break;
            }
            ApplyingBuff = false;
            return ApiStatus_DONE2;
    }
    return ApiStatus_BLOCK;
}

API_CALLABLE(HealActor) {
    Bytecode* args = script->ptrReadPos;
    s32 actorID;
    Actor* actor;
    f32 x1, y1, z1;
    f32 x2, y2, z2;
    s32 hpBoost;
    s32 flags;
    s32 flags2;
    s32 message;

    if (isInitialCall) {
        script->functionTemp[0] = 0;
    }

    if (script->functionTemp[0] == 0) {
        actorID = evt_get_variable(script, *args++);
        if (actorID == ACTOR_SELF) {
            actorID = script->owner1.enemyID;
        }
        hpBoost = evt_get_variable(script, *args++);
        IsGroupHeal = evt_get_variable(script, *args++);
        actor = get_actor(actorID);
        script->functionTempPtr[1] = actor;
        script->functionTemp[2] = hpBoost;

        btl_cam_use_preset(BTL_CAM_ACTOR_SIMPLE);
        btl_cam_set_zoffset(12);
        btl_cam_target_actor(actor->actorID);
        btl_cam_move(10);
        btl_cam_disable_clamp_x();

        ApplyingBuff = true;
        script->functionTemp[3] = 5;
        script->functionTemp[0] = 1;
    }
    get_actor(script->owner1.enemyID);
    actor = script->functionTempPtr[1];
    hpBoost = script->functionTemp[2];

    flags = actor->flags;
    x1 = actor->curPos.x + actor->headOffset.x;
    if (flags & ACTOR_FLAG_UPSIDE_DOWN) {
        y1 = actor->curPos.y + actor->headOffset.y - actor->size.y / 2;
    } else if (!(flags & ACTOR_FLAG_HALF_HEIGHT)) {
        y1 = actor->curPos.y + actor->headOffset.y + actor->size.y / 2;
    } else {
        y1 = actor->curPos.y + actor->headOffset.y + actor->size.y;
    }
    z1 = actor->curPos.z + actor->headOffset.z + 10.0f;

    flags2 = actor->flags;
    x2 = actor->curPos.x + actor->headOffset.x + actor->size.x / 2;
    if (flags2 & ACTOR_FLAG_UPSIDE_DOWN) {
        y2 = actor->curPos.y + actor->headOffset.y - actor->size.y;
    } else if (!(flags2 & ACTOR_FLAG_HALF_HEIGHT)) {
        y2 = actor->curPos.y + actor->headOffset.y + actor->size.y;
    } else {
        y2 = actor->curPos.y + actor->headOffset.y + actor->size.y * 2;
    }
    z2 = actor->curPos.z + actor->headOffset.z + 10.0f;

    switch (script->functionTemp[0]) {
        case 1:
            if (script->functionTemp[3] == 0) {
                dispatch_event_actor(actor, EVENT_RECEIVE_BUFF);
                fx_recover(0, x2, y2, z2, hpBoost);
                show_start_recovery_shimmer(x1, y1, z1, hpBoost);
                script->functionTemp[3] = 30;
                script->functionTemp[0] = 2;
            } else {
                script->functionTemp[3]--;
                break;
            }
            break;
        case 2:
            if (script->functionTemp[3] == 0) {
                btl_cam_use_preset(BTL_CAM_DEFAULT);
                btl_cam_move(15);
                actor->curHP += hpBoost;
                if (actor->maxHP < actor->curHP) {
                    actor->curHP = actor->maxHP;
                }
                show_recovery_shimmer(x1, y1, z1, hpBoost);
                script->functionTemp[3] = 15;
                script->functionTemp[0] = 3;
            } else {
                script->functionTemp[3]--;
                break;
            }
            break;
        case 3:
            if (script->functionTemp[3] == 0) {
                message = BTL_MSG_HEAL_ALL;
                if (!IsGroupHeal) {
                    message = BTL_MSG_HEAL_ONE;
                }
                btl_show_variable_battle_message(message, 60, hpBoost);
                script->functionTemp[0] = 4;
            } else {
                script->functionTemp[3]--;
                break;
            }
            break;
        case 4:
            if (btl_is_popup_displayed() == 0) {
                script->functionTemp[3] = 10;
                script->functionTemp[0] = 5;
            }
            break;
        case 5:
            if (script->functionTemp[3] != 0) {
                script->functionTemp[3]--;
                break;
            }
            if ((actor->handleEventScript != nullptr) && does_script_exist(actor->handleEventScriptID)) {
                break;
            }
            ApplyingBuff = false;
            return ApiStatus_DONE2;
    }
    return ApiStatus_BLOCK;
}

API_CALLABLE(WaitForBuffDone) {
    if (!ApplyingBuff) {
        return ApiStatus_DONE2;
    } else {
        return ApiStatus_BLOCK;
    }
}

API_CALLABLE(CopyBuffs) {
    Bytecode* args = script->ptrReadPos;
    s32 actorID = evt_get_variable(script, *args++);
    Actor* actorFrom;
    Actor* actorTo;

    if (actorID == ACTOR_SELF) {
        actorID = script->owner1.enemyID;
    }
    actorFrom = get_actor(actorID);

    actorID = evt_get_variable(script, *args++);
    if (actorID == ACTOR_SELF) {
        actorID = script->owner1.enemyID;
    }
    actorTo = get_actor(actorID);

    actorTo->isGlowing = actorFrom->isGlowing;
    actorTo->attackBoost = actorFrom->attackBoost;
    actorTo->defenseBoost = actorFrom->defenseBoost;
    actorTo->chillOutAmount = actorFrom->chillOutAmount;
    actorTo->chillOutTurns = actorFrom->chillOutTurns;

    return ApiStatus_DONE2;
}<|MERGE_RESOLUTION|>--- conflicted
+++ resolved
@@ -2151,15 +2151,9 @@
         actorID = script->owner1.actorID;
     }
 
-<<<<<<< HEAD
     exists = get_actor(actorID) != nullptr;
     if ((actorID == ACTOR_PARTNER) && (partner == nullptr)) {
-        exists = FALSE;
-=======
-    exists = get_actor(actorID) != NULL;
-    if ((actorID == ACTOR_PARTNER) && (partner == NULL)) {
         exists = false;
->>>>>>> 3e5df3a4
     }
 
     evt_set_variable(script, *args++, exists);
