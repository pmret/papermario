#include "common.h"
#include "effects.h"
#include "battle/battle.h"
#include "script_api/battle.h"
#include "sprite/npc/battle_bandit.h"
#include "sprite/npc/world_parakarry.h"

#define NAMESPACE b_area_sbk_bandit

extern EvtScript N(init_8021D750);
extern EvtScript N(init_8021D7C4);
extern EvtScript N(takeTurn_8021E900);
extern EvtScript N(idle_8021D810);
extern EvtScript N(handleEvent_8021DF88);

BSS s32 D_80220160;

s32 N(idleAnimations_8021D510)[] = {
    STATUS_NORMAL,    NPC_ANIM_battle_bandit_Palette_00_Anim_1,
    STATUS_STONE,     NPC_ANIM_battle_bandit_Palette_00_Anim_0,
    STATUS_SLEEP,     NPC_ANIM_battle_bandit_Palette_00_Anim_10,
    STATUS_POISON,    NPC_ANIM_battle_bandit_Palette_00_Anim_1,
    STATUS_STOP,      NPC_ANIM_battle_bandit_Palette_00_Anim_0,
    STATUS_STATIC,    NPC_ANIM_battle_bandit_Palette_00_Anim_1,
    STATUS_PARALYZE,  NPC_ANIM_battle_bandit_Palette_00_Anim_0,
    STATUS_DIZZY,     NPC_ANIM_battle_bandit_Palette_00_Anim_11,
    STATUS_FEAR,      NPC_ANIM_battle_bandit_Palette_00_Anim_11,
    STATUS_END,
};

s32 N(idleAnimations_8021D55C)[] = {
    STATUS_NORMAL,    NPC_ANIM_battle_bandit_Palette_00_Anim_2,
    STATUS_STONE,     NPC_ANIM_battle_bandit_Palette_00_Anim_4,
    STATUS_SLEEP,     NPC_ANIM_battle_bandit_Palette_00_Anim_10,
    STATUS_POISON,    NPC_ANIM_battle_bandit_Palette_00_Anim_2,
    STATUS_STOP,      NPC_ANIM_battle_bandit_Palette_00_Anim_4,
    STATUS_STATIC,    NPC_ANIM_battle_bandit_Palette_00_Anim_2,
    STATUS_PARALYZE,  NPC_ANIM_battle_bandit_Palette_00_Anim_4,
    STATUS_DIZZY,     NPC_ANIM_battle_bandit_Palette_00_Anim_11,
    STATUS_FEAR,      NPC_ANIM_battle_bandit_Palette_00_Anim_11,
    STATUS_END,
};

s32 N(idleAnimations_8021D5A8)[] = {
    STATUS_NORMAL,    NPC_ANIM_battle_bandit_Palette_00_Anim_14,
    STATUS_END,
};

s32 N(defenseTable_8021D5B4)[] = {
    ELEMENT_NORMAL, 0,
    ELEMENT_END,
};

s32 N(statusTable_8021D5C0)[] = {
    STATUS_NORMAL, 0,
    STATUS_DEFAULT, 0,
    STATUS_SLEEP, 70,
    STATUS_POISON, 20,
    STATUS_FROZEN, 100,
    STATUS_DIZZY, 90,
    STATUS_FEAR, 50,
    STATUS_STATIC, 30,
    STATUS_PARALYZE, 100,
    STATUS_SHRINK, 90,
    STATUS_STOP, 100,
    STATUS_DEFAULT_TURN_MOD, 0,
    STATUS_SLEEP_TURN_MOD, 0,
    STATUS_POISON_TURN_MOD, 0,
    STATUS_FROZEN_TURN_MOD, 0,
    STATUS_DIZZY_TURN_MOD, 0,
    STATUS_FEAR_TURN_MOD, 0,
    STATUS_STATIC_TURN_MOD, 0,
    STATUS_PARALYZE_TURN_MOD, 1,
    STATUS_SHRINK_TURN_MOD, 0,
    STATUS_STOP_TURN_MOD, 0,
    STATUS_END,
};

ActorPartBlueprint N(partsTable_8021D66C)[] = {
    {
        .flags = ACTOR_PART_FLAG_MULTI_TARGET,
        .index = 1,
        .posOffset = { 0, 0, 0 },
        .targetOffset = { -2, 28 },
        .opacity = 255,
        .idleAnimations = N(idleAnimations_8021D510),
        .defenseTable = N(defenseTable_8021D5B4),
        .eventFlags = ACTOR_EVENT_FLAG_0,
        .elementImmunityFlags = 0,
        .unk_1C = 244,
    },
    {
        .flags = ACTOR_PART_FLAG_INVISIBLE | ACTOR_PART_FLAG_NO_TARGET,
        .index = 2,
        .posOffset = { 0, 30, 0 },
        .targetOffset = { 0, 0 },
        .opacity = 255,
        .idleAnimations = N(idleAnimations_8021D5A8),
        .defenseTable = N(defenseTable_8021D5B4),
        .eventFlags = ACTOR_EVENT_FLAG_0,
        .elementImmunityFlags = 0,
        .unk_1C = 0,
    },
};

ActorPartBlueprint N(partsTable_8021D6B4)[] = {
    {
        .flags = ACTOR_PART_FLAG_NO_TARGET,
        .index = 2,
        .posOffset = { 0, 0, 0 },
        .targetOffset = { 0, 0 },
        .opacity = 255,
        .idleAnimations = N(idleAnimations_8021D5A8),
        .defenseTable = N(defenseTable_8021D5B4),
        .eventFlags = ACTOR_EVENT_FLAG_0,
        .elementImmunityFlags = 0,
        .unk_1C = 0,
    },
};

ActorBlueprint NAMESPACE = {
    .flags = 0,
    .type = ACTOR_TYPE_BANDIT,
    .level = 9,
    .maxHP = 5,
    .partCount = ARRAY_COUNT(N(partsTable_8021D66C)),
    .partsData = N(partsTable_8021D66C),
    .script = N(init_8021D750),
    .statusTable = N(statusTable_8021D5C0),
    .escapeChance = 40,
    .airLiftChance = 90,
    .spookChance = 90,
    .baseStatusChance = 90,
    .upAndAwayChance = 95,
    .spinSmashReq = 0,
    .powerBounceChance = 80,
    .coinReward = 1,
    .size = { 26, 32 },
    .hpBarOffset = { 0, 0 },
    .statusIconOffset = { -10, 25 },
    .statusMessageOffset = { 10, 25 },
};

ActorBlueprint N(2) = {
    .flags = ACTOR_FLAG_NO_ATTACK | ACTOR_FLAG_NO_DMG_APPLY,
    .type = ACTOR_TYPE_BANDIT,
    .level = 9,
    .maxHP = 5,
    .partCount = ARRAY_COUNT(N(partsTable_8021D6B4)),
    .partsData = N(partsTable_8021D6B4),
    .script = N(init_8021D7C4),
    .statusTable = N(statusTable_8021D5C0),
    .escapeChance = 40,
    .airLiftChance = 90,
    .spookChance = 90,
    .baseStatusChance = 90,
    .upAndAwayChance = 95,
    .spinSmashReq = 0,
    .powerBounceChance = 80,
    .coinReward = 1,
    .size = { 26, 32 },
    .hpBarOffset = { 0, 0 },
    .statusIconOffset = { -10, 25 },
    .statusMessageOffset = { 10, 25 },
};

Vec3i N(vector3D_8021D728) = { 0, 0xFFFFFC18, 0 };

Formation N(specialFormation_8021D734) = {
    { .actor = &N(2), .home = { .vec = &N(vector3D_8021D728) }},
};

EvtScript N(init_8021D750) = {
    EVT_CALL(BindTakeTurn, ACTOR_SELF, EVT_ADDR(N(takeTurn_8021E900)))
    EVT_CALL(BindIdle, ACTOR_SELF, EVT_ADDR(N(idle_8021D810)))
    EVT_CALL(BindHandleEvent, ACTOR_SELF, EVT_ADDR(N(handleEvent_8021DF88)))
    EVT_CALL(SetActorVar, ACTOR_SELF, 0, 0)
    EVT_RETURN
    EVT_END
};

EvtScript N(handleEvent_8021D7B4) = {
    EVT_RETURN
    EVT_END
};

EvtScript N(init_8021D7C4) = {
    EVT_CALL(BindTakeTurn, ACTOR_SELF, EVT_ADDR(N(handleEvent_8021D7B4)))
    EVT_CALL(BindIdle, ACTOR_SELF, EVT_ADDR(N(handleEvent_8021D7B4)))
    EVT_CALL(BindHandleEvent, ACTOR_SELF, EVT_ADDR(N(handleEvent_8021D7B4)))
    EVT_RETURN
    EVT_END
};

EvtScript N(idle_8021D810) = {
    EVT_RETURN
    EVT_END
};

EvtScript N(8021D820) = {
    EVT_CALL(GetActorVar, ACTOR_SELF, 0, LW(0))
    EVT_SWITCH(LW(0))
        EVT_CASE_EQ(0)
        EVT_CASE_EQ(1)
            EVT_CALL(SetActorVar, ACTOR_SELF, 0, 0)
            EVT_CALL(SetIdleAnimations, ACTOR_SELF, 1, EVT_ADDR(N(idleAnimations_8021D510)))
            EVT_CALL(SetPartFlagBits, ACTOR_SELF, 2, ACTOR_PART_FLAG_100000, 0)
            EVT_CALL(SummonEnemy, EVT_ADDR(N(specialFormation_8021D734)), 0)
            EVT_SET(LW(10), LW(0))
            EVT_CALL(GetPartOffset, ACTOR_SELF, 2, LW(1), LW(2), LW(3))
            EVT_CALL(SetActorPos, LW(10), LW(1), LW(2), LW(3))
            EVT_CALL(SetPartFlagBits, ACTOR_SELF, 2, ACTOR_PART_FLAG_INVISIBLE, 1)
            EVT_CALL(GetActorVar, ACTOR_SELF, 1, LW(0))
            EVT_CALL(SetActorVar, LW(10), 1, LW(0))
            EVT_CALL(SetActorJumpGravity, LW(10), EVT_FLOAT(1.0))
            EVT_CALL(RandInt, 360, LW(0))
            EVT_CALL(GetActorPos, ACTOR_SELF, LW(1), LW(2), LW(3))
            EVT_ADD(LW(2), 30)
            EVT_CALL(SetActorPos, LW(10), LW(1), LW(2), LW(3))
            EVT_CALL(SetActorSounds, LW(10), 2, 0, 0)
            EVT_CALL(AddVectorPolar, LW(1), LW(3), EVT_FLOAT(40.0), LW(0))
            EVT_CALL(SetGoalPos, LW(10), LW(1), 0, LW(3))
            EVT_CALL(JumpToGoal, LW(10), 20, FALSE, TRUE, FALSE)
            EVT_CALL(PlaySoundAtActor, LW(10), 0x212)
            EVT_CALL(AddVectorPolar, LW(1), LW(3), EVT_FLOAT(20.0), LW(0))
            EVT_CALL(SetGoalPos, LW(10), LW(1), 0, LW(3))
            EVT_CALL(JumpToGoal, LW(10), 10, FALSE, TRUE, FALSE)
            EVT_CALL(PlaySoundAtActor, LW(10), 0x212)
            EVT_CALL(AddVectorPolar, LW(1), LW(3), EVT_FLOAT(10.0), LW(0))
            EVT_CALL(SetGoalPos, LW(10), LW(1), 0, LW(3))
            EVT_CALL(JumpToGoal, LW(10), 5, FALSE, TRUE, FALSE)
            EVT_CALL(PlaySoundAtActor, LW(10), 0x212)
            EVT_LOOP(0)
                EVT_CALL(GetBattleFlags, LW(1))
                EVT_IF_FLAG(LW(1), BS_FLAGS1_80000)
                    EVT_BREAK_LOOP
                EVT_END_IF
                EVT_IF_NOT_FLAG(LW(1), BS_FLAGS1_100)
                    EVT_BREAK_LOOP
                EVT_END_IF
                EVT_WAIT_FRAMES(1)
            EVT_END_LOOP
            EVT_WAIT_FRAMES(15)
            EVT_CALL(SetActorJumpGravity, LW(10), EVT_FLOAT(1.0))
            EVT_CALL(SetActorSpeed, LW(10), EVT_FLOAT(6.0))
            EVT_SET(LW(0), -70)
            EVT_SET(LW(1), 0)
            EVT_SET(LW(2), 10)
            EVT_LABEL(5)
            EVT_CALL(GetActorPos, LW(10), LW(3), LW(4), LW(5))
            EVT_IF_EQ(LW(3), LW(0))
                EVT_GOTO(10)
            EVT_END_IF
            EVT_IF_LT(LW(3), LW(0))
                EVT_SET(LW(4), LW(0))
                EVT_SUB(LW(4), LW(3))
                EVT_IF_LT(LW(4), 30)
                    EVT_CALL(SetGoalPos, LW(10), LW(0), LW(1), LW(2))
                    EVT_CALL(JumpToGoal, LW(10), 5, FALSE, TRUE, FALSE)
                    EVT_CALL(PlaySoundAtActor, LW(10), 0x212)
                EVT_ELSE
                    EVT_SET(LW(4), LW(3))
                    EVT_ADD(LW(3), 30)
                    EVT_CALL(SetGoalPos, LW(10), LW(3), LW(1), LW(2))
                    EVT_CALL(JumpToGoal, LW(10), 0, FALSE, TRUE, FALSE)
                    EVT_CALL(PlaySoundAtActor, LW(10), 0x212)
                EVT_END_IF
            EVT_ELSE
                EVT_SET(LW(4), LW(3))
                EVT_SUB(LW(4), LW(0))
                EVT_IF_LT(LW(4), 30)
                    EVT_CALL(SetGoalPos, LW(10), LW(0), LW(1), LW(2))
                    EVT_CALL(JumpToGoal, LW(10), 5, FALSE, TRUE, FALSE)
                    EVT_CALL(PlaySoundAtActor, LW(10), 0x212)
                EVT_ELSE
                    EVT_SUB(LW(3), 30)
                    EVT_CALL(SetGoalPos, LW(10), LW(3), LW(1), LW(2))
                    EVT_CALL(JumpToGoal, LW(10), 0, FALSE, TRUE, FALSE)
                    EVT_CALL(PlaySoundAtActor, LW(10), 0x212)
                EVT_END_IF
            EVT_END_IF
            EVT_GOTO(5)
            EVT_LABEL(10)
            EVT_CALL(EnableActorBlur, LW(10), 1)
            EVT_CALL(SetTargetActor, LW(10), ACTOR_PLAYER)
            EVT_CALL(SetGoalToTarget, LW(10))
            EVT_CALL(JumpToGoal, LW(10), 15, FALSE, FALSE, FALSE)
            EVT_CALL(GetGoalPos, LW(10), LW(0), LW(1), LW(2))
            EVT_CALL(PlayEffect, EFFECT_ID_49, 0, LW(0), LW(1), LW(2), EVT_FLOAT(1.0), 0, 0, 0, 0, 0, 0, 0, 0)
            EVT_CALL(PlaySoundAtActor, LW(10), 0x211)
            EVT_CALL(GetActorVar, LW(10), 1, LW(0))
            EVT_CALL(AddCoin, LW(0))
            EVT_CALL(RemoveActor, LW(10))
    EVT_END_SWITCH
    EVT_RETURN
    EVT_END
};

<<<<<<< HEAD
EvtSource N(handleEvent_8021DF88) = {
    EVT_USE_ARRAY(&D_80220160)
=======
EvtScript N(handleEvent_8021DF88) = {
    EVT_USE_ARRAY(D_80220160)
>>>>>>> b87012a0
    EVT_CALL(UseIdleAnimation, ACTOR_SELF, FALSE)
    EVT_CALL(EnableIdleScript, ACTOR_SELF, 0)
    EVT_CALL(GetLastEvent, ACTOR_SELF, LW(0))
    EVT_SWITCH(LW(0))
        EVT_CASE_EQ(EVENT_HIT_COMBO)
            EVT_EXEC_GET_TID(N(8021D820), UW(0))
            EVT_SET_CONST(LW(0), 1)
            EVT_SET_CONST(LW(1), NPC_ANIM_battle_bandit_Palette_00_Anim_9)
            EVT_EXEC_WAIT(DoNormalHit)
            EVT_LOOP(0)
                EVT_IS_THREAD_RUNNING(UW(0), LW(0))
                EVT_IF_EQ(LW(0), 0)
                    EVT_BREAK_LOOP
                EVT_END_IF
                EVT_WAIT_FRAMES(1)
            EVT_END_LOOP
        EVT_CASE_OR_EQ(EVENT_HIT)
        EVT_CASE_OR_EQ(EVENT_SPIN_SMASH_LAUNCH_HIT)
            EVT_EXEC_GET_TID(N(8021D820), UW(0))
            EVT_SET_CONST(LW(0), 1)
            EVT_SET_CONST(LW(1), NPC_ANIM_battle_bandit_Palette_00_Anim_9)
            EVT_EXEC_WAIT(DoNormalHit)
            EVT_LOOP(0)
                EVT_IS_THREAD_RUNNING(UW(0), LW(0))
                EVT_IF_EQ(LW(0), 0)
                    EVT_BREAK_LOOP
                EVT_END_IF
                EVT_WAIT_FRAMES(1)
            EVT_END_LOOP
        EVT_END_CASE_GROUP
        EVT_CASE_EQ(EVENT_BURN_HIT)
            EVT_EXEC_GET_TID(N(8021D820), UW(0))
            EVT_SET_CONST(LW(0), 1)
            EVT_SET_CONST(LW(1), NPC_ANIM_battle_bandit_Palette_00_Anim_A)
            EVT_SET_CONST(LW(2), NPC_ANIM_battle_bandit_Palette_00_Anim_B)
            EVT_EXEC_WAIT(DoBurnHit)
            EVT_LOOP(0)
                EVT_IS_THREAD_RUNNING(UW(0), LW(0))
                EVT_IF_EQ(LW(0), 0)
                    EVT_BREAK_LOOP
                EVT_END_IF
                EVT_WAIT_FRAMES(1)
            EVT_END_LOOP
        EVT_CASE_EQ(EVENT_BURN_DEATH)
            EVT_EXEC_GET_TID(N(8021D820), UW(0))
            EVT_SET_CONST(LW(0), 1)
            EVT_SET_CONST(LW(1), NPC_ANIM_battle_bandit_Palette_00_Anim_A)
            EVT_SET_CONST(LW(2), NPC_ANIM_battle_bandit_Palette_00_Anim_B)
            EVT_EXEC_WAIT(DoBurnHit)
            EVT_SET_CONST(LW(0), 1)
            EVT_SET_CONST(LW(1), NPC_ANIM_battle_bandit_Palette_00_Anim_B)
            EVT_EXEC_WAIT(DoDeath)
            EVT_LOOP(0)
                EVT_IS_THREAD_RUNNING(UW(0), LW(0))
                EVT_IF_EQ(LW(0), 0)
                    EVT_BREAK_LOOP
                EVT_END_IF
                EVT_WAIT_FRAMES(1)
            EVT_END_LOOP
            EVT_RETURN
        EVT_CASE_EQ(EVENT_SPIN_SMASH_HIT)
            EVT_EXEC_GET_TID(N(8021D820), UW(0))
            EVT_SET_CONST(LW(0), 1)
            EVT_SET_CONST(LW(1), NPC_ANIM_battle_bandit_Palette_00_Anim_9)
            EVT_EXEC_WAIT(DoSpinSmashHit)
            EVT_LOOP(0)
                EVT_IS_THREAD_RUNNING(UW(0), LW(0))
                EVT_IF_EQ(LW(0), 0)
                    EVT_BREAK_LOOP
                EVT_END_IF
                EVT_WAIT_FRAMES(1)
            EVT_END_LOOP
        EVT_CASE_EQ(EVENT_SPIN_SMASH_DEATH)
            EVT_EXEC_GET_TID(N(8021D820), UW(0))
            EVT_SET_CONST(LW(0), 1)
            EVT_SET_CONST(LW(1), NPC_ANIM_battle_bandit_Palette_00_Anim_9)
            EVT_EXEC_WAIT(DoSpinSmashHit)
            EVT_SET_CONST(LW(0), 1)
            EVT_SET_CONST(LW(1), NPC_ANIM_battle_bandit_Palette_00_Anim_9)
            EVT_EXEC_WAIT(DoDeath)
            EVT_LOOP(0)
                EVT_IS_THREAD_RUNNING(UW(0), LW(0))
                EVT_IF_EQ(LW(0), 0)
                    EVT_BREAK_LOOP
                EVT_END_IF
                EVT_WAIT_FRAMES(1)
            EVT_END_LOOP
            EVT_RETURN
        EVT_CASE_EQ(EVENT_SHOCK_HIT)
            EVT_SET_CONST(LW(0), 1)
            EVT_SET_CONST(LW(1), NPC_ANIM_battle_bandit_Palette_00_Anim_9)
            EVT_EXEC_WAIT(DoShockHit)
            EVT_SET_CONST(LW(0), 1)
            EVT_SET_CONST(LW(1), NPC_ANIM_battle_bandit_Palette_00_Anim_9)
            EVT_EXEC_WAIT(DoJumpBack)
            EVT_SET_CONST(LW(0), 1)
            EVT_SET_CONST(LW(1), NPC_ANIM_battle_bandit_Palette_00_Anim_7)
            EVT_EXEC_WAIT(DoReturnHome)
            EVT_CALL(SetActorJumpGravity, ACTOR_SELF, EVT_FLOAT(1.6))
            EVT_CALL(JumpToGoal, ACTOR_SELF, 5, FALSE, TRUE, FALSE)
        EVT_CASE_EQ(EVENT_SHOCK_DEATH)
            EVT_SET_CONST(LW(0), 1)
            EVT_SET_CONST(LW(1), NPC_ANIM_battle_bandit_Palette_00_Anim_9)
            EVT_EXEC_WAIT(DoShockHit)
            EVT_SET_CONST(LW(0), 1)
            EVT_SET_CONST(LW(1), NPC_ANIM_battle_bandit_Palette_00_Anim_9)
            EVT_EXEC_WAIT(DoDeath)
            EVT_RETURN
        EVT_CASE_OR_EQ(EVENT_UNKNOWN_TRIGGER)
        EVT_CASE_OR_EQ(EVENT_IMMUNE)
        EVT_CASE_OR_EQ(EVENT_AIR_LIFT_FAILED)
            EVT_CALL(GetActorVar, ACTOR_SELF, 0, LW(0))
            EVT_SWITCH(LW(0))
                EVT_CASE_EQ(0)
                    EVT_SET_CONST(LW(1), NPC_ANIM_battle_bandit_Palette_00_Anim_1)
                EVT_CASE_EQ(1)
                    EVT_SET_CONST(LW(1), NPC_ANIM_battle_bandit_Palette_00_Anim_2)
            EVT_END_SWITCH
            EVT_SET_CONST(LW(0), 1)
            EVT_EXEC_WAIT(DoImmune)
        EVT_END_CASE_GROUP
        EVT_CASE_OR_EQ(EVENT_DEATH)
        EVT_CASE_OR_EQ(EVENT_SPIN_SMASH_LAUNCH_DEATH)
            EVT_EXEC_GET_TID(N(8021D820), UW(0))
            EVT_SET_CONST(LW(0), 1)
            EVT_SET_CONST(LW(1), NPC_ANIM_battle_bandit_Palette_00_Anim_9)
            EVT_EXEC_WAIT(DoNormalHit)
            EVT_WAIT_FRAMES(10)
            EVT_SET_CONST(LW(0), 1)
            EVT_SET_CONST(LW(1), NPC_ANIM_battle_bandit_Palette_00_Anim_9)
            EVT_EXEC_WAIT(DoDeath)
            EVT_LOOP(0)
                EVT_IS_THREAD_RUNNING(UW(0), LW(0))
                EVT_IF_EQ(LW(0), 0)
                    EVT_BREAK_LOOP
                EVT_END_IF
                EVT_WAIT_FRAMES(1)
            EVT_END_LOOP
            EVT_RETURN
        EVT_END_CASE_GROUP
        EVT_CASE_EQ(EVENT_RECOVER_STATUS)
            EVT_SET_CONST(LW(0), 1)
            EVT_SET_CONST(LW(1), NPC_ANIM_battle_bandit_Palette_00_Anim_1)
            EVT_EXEC_WAIT(DoRecover)
        EVT_CASE_EQ(EVENT_SCARE_AWAY)
            EVT_EXEC_GET_TID(N(8021D820), UW(0))
            EVT_SET_CONST(LW(0), 1)
            EVT_SET_CONST(LW(1), NPC_ANIM_battle_bandit_Palette_00_Anim_7)
            EVT_SET_CONST(LW(2), NPC_ANIM_battle_bandit_Palette_00_Anim_9)
            EVT_EXEC_WAIT(DoScareAway)
            EVT_LOOP(0)
                EVT_IS_THREAD_RUNNING(UW(0), LW(0))
                EVT_IF_EQ(LW(0), 0)
                    EVT_BREAK_LOOP
                EVT_END_IF
                EVT_WAIT_FRAMES(1)
            EVT_END_LOOP
            EVT_RETURN
        EVT_CASE_EQ(EVENT_BEGIN_AIR_LIFT)
            EVT_EXEC_GET_TID(N(8021D820), UW(0))
            EVT_SET_CONST(LW(0), 1)
            EVT_SET_CONST(LW(1), NPC_ANIM_battle_bandit_Palette_00_Anim_9)
            EVT_EXEC_WAIT(DoAirLift)
            EVT_LOOP(0)
                EVT_IS_THREAD_RUNNING(UW(0), LW(0))
                EVT_IF_EQ(LW(0), 0)
                    EVT_BREAK_LOOP
                EVT_END_IF
                EVT_WAIT_FRAMES(1)
            EVT_END_LOOP
        EVT_CASE_EQ(EVENT_BLOW_AWAY)
            EVT_SET_CONST(LW(0), 1)
            EVT_SET_CONST(LW(1), NPC_ANIM_battle_bandit_Palette_00_Anim_9)
            EVT_SET_CONST(LW(2), NPC_ANIM_world_parakarry_Palette_00_Anim_0)
            EVT_EXEC_WAIT(DoBlowAway)
            EVT_RETURN
        EVT_CASE_DEFAULT
    EVT_END_SWITCH
    EVT_CALL(SetAnimation, ACTOR_SELF, 1, NPC_ANIM_battle_bandit_Palette_00_Anim_1)
    EVT_CALL(EnableIdleScript, ACTOR_SELF, 1)
    EVT_CALL(UseIdleAnimation, ACTOR_SELF, TRUE)
    EVT_RETURN
    EVT_END
};

EvtScript N(takeTurn_8021E900) = {
    EVT_CALL(UseIdleAnimation, ACTOR_SELF, FALSE)
    EVT_CALL(EnableIdleScript, ACTOR_SELF, 0)
    EVT_CALL(SetTargetActor, ACTOR_SELF, ACTOR_PLAYER)
    EVT_CALL(GetActorVar, ACTOR_SELF, 0, LW(0))
    EVT_IF_EQ(LW(0), 1)
        EVT_CALL(SetActorYaw, ACTOR_SELF, 180)
        EVT_CALL(SetAnimation, ACTOR_SELF, 1, NPC_ANIM_battle_bandit_Palette_00_Anim_8)
        EVT_WAIT_FRAMES(30)
        EVT_CALL(SetActorSpeed, ACTOR_SELF, EVT_FLOAT(10.0))
        EVT_CALL(SetGoalPos, ACTOR_SELF, 300, 0, 0)
        EVT_CALL(RunToGoal, ACTOR_SELF, 0, FALSE)
        EVT_CALL(SetBattleFlagBits, BS_FLAGS1_40000, 1)
        EVT_CALL(func_8027D32C, ACTOR_SELF)
        EVT_CALL(RemoveActor, ACTOR_SELF)
        EVT_RETURN
    EVT_END_IF
    EVT_CALL(UseBattleCamPreset, BTL_CAM_PRESET_63)
    EVT_CALL(BattleCamTargetActor, ACTOR_SELF)
    EVT_CALL(func_8024ECF8, -1, 1, 0)
    EVT_CALL(GetBattlePhase, LW(0))
    EVT_IF_EQ(LW(0), PHASE_FIRST_STRIKE)
        EVT_CALL(SetGoalToTarget, ACTOR_SELF)
        EVT_CALL(GetGoalPos, ACTOR_SELF, LW(0), LW(1), LW(2))
        EVT_ADD(LW(0), 50)
        EVT_SET(LW(1), 0)
        EVT_CALL(SetActorPos, ACTOR_SELF, LW(0), LW(1), LW(2))
    EVT_ELSE
        EVT_CALL(SetAnimation, ACTOR_SELF, 1, NPC_ANIM_battle_bandit_Palette_00_Anim_7)
        EVT_CALL(SetGoalToTarget, ACTOR_SELF)
        EVT_CALL(AddGoalPos, ACTOR_SELF, 50, 0, 0)
        EVT_CALL(SetActorSpeed, ACTOR_SELF, EVT_FLOAT(6.0))
        EVT_CALL(RunToGoal, ACTOR_SELF, 0, FALSE)
        EVT_CALL(SetAnimation, ACTOR_SELF, 1, NPC_ANIM_battle_bandit_Palette_00_Anim_1)
        EVT_WAIT_FRAMES(6)
    EVT_END_IF
    EVT_CALL(SetActorSpeed, ACTOR_SELF, EVT_FLOAT(2.0))
    EVT_CALL(SetAnimation, ACTOR_SELF, 1, NPC_ANIM_battle_bandit_Palette_00_Anim_5)
    EVT_CALL(SetGoalToTarget, ACTOR_SELF)
    EVT_CALL(AddGoalPos, ACTOR_SELF, 35, 0, 0)
    EVT_CALL(RunToGoal, ACTOR_SELF, 0, FALSE)
    EVT_CALL(PlaySoundAtActor, ACTOR_SELF, 0x20C2)
    EVT_CALL(SetActorSounds, ACTOR_SELF, 0, 0, 0)
    EVT_CALL(EnemyTestTarget, ACTOR_SELF, LW(0), 0, 0, 1, BS_FLAGS1_10)
    EVT_SWITCH(LW(0))
        EVT_CASE_OR_EQ(HIT_RESULT_MISS)
        EVT_CASE_OR_EQ(HIT_RESULT_LUCKY)
            EVT_SET(LW(10), LW(0))
            EVT_CALL(SetAnimation, ACTOR_SELF, 1, NPC_ANIM_battle_bandit_Palette_00_Anim_D)
            EVT_CALL(SetGoalToTarget, ACTOR_SELF)
            EVT_CALL(SetActorSpeed, ACTOR_SELF, EVT_FLOAT(8.0))
            EVT_CALL(RunToGoal, ACTOR_SELF, 0, FALSE)
            EVT_CALL(ResetAllActorSounds, ACTOR_SELF)
            EVT_CALL(SetActorSpeed, ACTOR_SELF, EVT_FLOAT(6.0))
            EVT_CALL(SetActorJumpGravity, ACTOR_SELF, EVT_FLOAT(0.5))
            EVT_CALL(GetActorPos, ACTOR_SELF, LW(0), LW(1), LW(2))
            EVT_SUB(LW(0), 30)
            EVT_CALL(SetGoalPos, ACTOR_SELF, LW(0), LW(1), LW(2))
            EVT_CALL(JumpToGoal, ACTOR_SELF, 8, FALSE, TRUE, FALSE)
            EVT_SUB(LW(0), 20)
            EVT_CALL(SetGoalPos, ACTOR_SELF, LW(0), LW(1), LW(2))
            EVT_CALL(JumpToGoal, ACTOR_SELF, 8, FALSE, TRUE, FALSE)
            EVT_WAIT_FRAMES(5)
            EVT_IF_EQ(LW(10), HIT_RESULT_LUCKY)
                EVT_CALL(EnemyTestTarget, ACTOR_SELF, LW(0), DAMAGE_TYPE_TRIGGER_LUCKY, 0, 0, 0)
            EVT_END_IF
            EVT_WAIT_FRAMES(5)
            EVT_CALL(UseBattleCamPreset, BTL_CAM_PRESET_C)
            EVT_CALL(YieldTurn)
            EVT_CALL(SetActorYaw, ACTOR_SELF, 180)
            EVT_CALL(AddActorDecoration, ACTOR_SELF, 1, 0, 2)
            EVT_CALL(SetAnimation, ACTOR_SELF, 1, NPC_ANIM_battle_bandit_Palette_00_Anim_7)
            EVT_CALL(SetGoalToHome, ACTOR_SELF)
            EVT_CALL(SetActorSpeed, ACTOR_SELF, EVT_FLOAT(8.0))
            EVT_CALL(RunToGoal, ACTOR_SELF, 0, FALSE)
            EVT_CALL(SetAnimation, ACTOR_SELF, 1, NPC_ANIM_battle_bandit_Palette_00_Anim_1)
            EVT_CALL(RemoveActorDecoration, ACTOR_SELF, 1, 0)
            EVT_CALL(SetActorYaw, ACTOR_SELF, 0)
            EVT_CALL(EnableIdleScript, ACTOR_SELF, 1)
            EVT_CALL(UseIdleAnimation, ACTOR_SELF, TRUE)
            EVT_RETURN
        EVT_END_CASE_GROUP
    EVT_END_SWITCH
    EVT_CALL(SetAnimation, ACTOR_SELF, 1, NPC_ANIM_battle_bandit_Palette_00_Anim_D)
    EVT_CALL(SetGoalToTarget, ACTOR_SELF)
    EVT_CALL(SetActorSpeed, ACTOR_SELF, EVT_FLOAT(8.0))
    EVT_CALL(RunToGoal, ACTOR_SELF, 0, FALSE)
    EVT_CALL(ResetAllActorSounds, ACTOR_SELF)
    EVT_WAIT_FRAMES(2)
    EVT_CALL(EnemyDamageTarget, ACTOR_SELF, LW(0), 0, 0, 0, 2, BS_FLAGS1_SP_EVT_ACTIVE)
    EVT_SWITCH(LW(0))
        EVT_CASE_OR_EQ(HIT_RESULT_HIT)
        EVT_CASE_OR_EQ(HIT_RESULT_QUAKE_IMMUNE)
            EVT_CALL(GetLastDamage, ACTOR_PLAYER, LW(0))
            EVT_IF_LE(LW(0), 0)
                EVT_SET(LW(0), 1)
                EVT_GOTO(10)
            EVT_END_IF
            EVT_CALL(GetBattleFlags, LW(0))
            EVT_IF_FLAG(LW(0), BS_FLAGS1_ATK_BLOCKED)
                EVT_SET(LW(0), 1)
                EVT_GOTO(10)
            EVT_END_IF
            EVT_CALL(GetStatusFlags, ACTOR_SELF, LW(0))
            EVT_IF_FLAG(LW(0), STATUS_FLAG_SHRINK)
                EVT_SET(LW(0), 0)
                EVT_GOTO(10)
            EVT_END_IF
            EVT_CALL(GetStatusFlags, ACTOR_PLAYER, LW(0))
            EVT_IF_FLAG(LW(0), STATUS_FLAG_STONE)
                EVT_SET(LW(0), 0)
                EVT_GOTO(10)
            EVT_END_IF
            EVT_CALL(AddCoin, 0)
            EVT_SWITCH(LW(0))
                EVT_CASE_EQ(0)
                    EVT_SET(LW(0), 1)
                EVT_CASE_LT(10)
                    EVT_CALL(SetActorVar, ACTOR_SELF, 1, LW(0))
                    EVT_SET(LW(0), 2)
                EVT_CASE_GE(10)
                    EVT_CALL(SetActorVar, ACTOR_SELF, 1, 10)
                    EVT_SET(LW(0), 2)
            EVT_END_SWITCH
            EVT_LABEL(10)
            EVT_SWITCH(LW(0))
                EVT_CASE_EQ(0)
                    EVT_CALL(GetGoalPos, ACTOR_SELF, LW(0), LW(1), LW(2))
                    EVT_ADD(LW(0), 30)
                    EVT_SET(LW(1), 0)
                    EVT_CALL(SetActorJumpGravity, ACTOR_SELF, EVT_FLOAT(1.8))
                    EVT_CALL(SetGoalPos, ACTOR_SELF, LW(0), LW(1), LW(2))
                    EVT_CALL(JumpToGoal, ACTOR_SELF, 10, FALSE, TRUE, FALSE)
                    EVT_CALL(SetAnimation, ACTOR_SELF, 1, NPC_ANIM_battle_bandit_Palette_00_Anim_1)
                    EVT_WAIT_FRAMES(20)
                    EVT_CALL(SetAnimation, ACTOR_SELF, 1, NPC_ANIM_battle_bandit_Palette_00_Anim_7)
                EVT_CASE_EQ(1)
                    EVT_CALL(GetGoalPos, ACTOR_SELF, LW(0), LW(1), LW(2))
                    EVT_ADD(LW(0), 30)
                    EVT_SET(LW(1), 0)
                    EVT_CALL(SetActorJumpGravity, ACTOR_SELF, EVT_FLOAT(1.8))
                    EVT_CALL(SetGoalPos, ACTOR_SELF, LW(0), LW(1), LW(2))
                    EVT_CALL(JumpToGoal, ACTOR_SELF, 10, FALSE, TRUE, FALSE)
                    EVT_CALL(SetAnimation, ACTOR_SELF, 1, NPC_ANIM_battle_bandit_Palette_00_Anim_E)
                    EVT_WAIT_FRAMES(20)
                    EVT_CALL(PlaySoundAtActor, ACTOR_SELF, 0x20C3)
                    EVT_CALL(SetAnimation, ACTOR_SELF, 1, NPC_ANIM_battle_bandit_Palette_00_Anim_10)
                    EVT_WAIT_FRAMES(20)
                    EVT_CALL(SetAnimation, ACTOR_SELF, 1, NPC_ANIM_battle_bandit_Palette_00_Anim_7)
                EVT_CASE_DEFAULT
                    EVT_CALL(SetGoalToTarget, ACTOR_SELF)
                    EVT_CALL(GetGoalPos, ACTOR_SELF, LW(10), LW(11), LW(12))
                    EVT_ADD(LW(10), 30)
                    EVT_SET(LW(11), 0)
                    EVT_CALL(GetActorVar, ACTOR_SELF, 1, LW(0))
                    EVT_MUL(LW(0), -1)
                    EVT_CALL(AddCoin, LW(0))
                    EVT_THREAD
                        EVT_CALL(SetPartFlagBits, ACTOR_SELF, 2, ACTOR_PART_FLAG_100000, 1)
                        EVT_CALL(SetPartFlagBits, ACTOR_SELF, 2, ACTOR_PART_FLAG_INVISIBLE, 0)
                        EVT_CALL(GetActorPos, ACTOR_PLAYER, LW(0), LW(1), LW(2))
                        EVT_CALL(SetPartPos, ACTOR_SELF, 2, LW(0), LW(1), LW(2))
                        EVT_CALL(SetPartJumpGravity, ACTOR_SELF, 2, EVT_FLOAT(1.0))
                        EVT_ADD(LW(11), 30)
                        EVT_CALL(JumpPartTo, ACTOR_SELF, 2, LW(10), LW(11), LW(12), 22, 1)
                        EVT_CALL(SetPartFlagBits, ACTOR_SELF, 2, ACTOR_PART_FLAG_100000, 0)
                    EVT_END_THREAD
                    EVT_THREAD
                        EVT_CALL(GetActorVar, ACTOR_SELF, 1, LW(0))
                        EVT_LOOP(LW(0))
                            EVT_CALL(PlaySoundAtActor, ACTOR_SELF, 0x212)
                            EVT_WAIT_FRAMES(1)
                        EVT_END_LOOP
                    EVT_END_THREAD
                    EVT_CALL(SetActorJumpGravity, ACTOR_SELF, EVT_FLOAT(1.8))
                    EVT_CALL(SetGoalPos, ACTOR_SELF, LW(10), LW(11), LW(12))
                    EVT_CALL(JumpToGoal, ACTOR_SELF, 10, FALSE, TRUE, FALSE)
                    EVT_CALL(SetIdleAnimations, ACTOR_SELF, 1, EVT_ADDR(N(idleAnimations_8021D55C)))
                    EVT_CALL(SetAnimation, ACTOR_SELF, 1, NPC_ANIM_battle_bandit_Palette_00_Anim_E)
                    EVT_CALL(SetActorVar, ACTOR_SELF, 0, 1)
                    EVT_WAIT_FRAMES(7)
                    EVT_CALL(SetAnimation, ACTOR_SELF, 1, NPC_ANIM_battle_bandit_Palette_00_Anim_F)
                    EVT_WAIT_FRAMES(20)
                    EVT_CALL(SetAnimation, ACTOR_SELF, 1, NPC_ANIM_battle_bandit_Palette_00_Anim_8)
            EVT_END_SWITCH
            EVT_CALL(UseBattleCamPreset, BTL_CAM_PRESET_C)
            EVT_CALL(YieldTurn)
            EVT_CALL(SetGoalToHome, ACTOR_SELF)
            EVT_CALL(SetActorSpeed, ACTOR_SELF, EVT_FLOAT(8.0))
            EVT_CALL(RunToGoal, ACTOR_SELF, 0, FALSE)
        EVT_END_CASE_GROUP
    EVT_END_SWITCH
    EVT_CALL(EnableIdleScript, ACTOR_SELF, 1)
    EVT_CALL(UseIdleAnimation, ACTOR_SELF, TRUE)
    EVT_RETURN
    EVT_END
};<|MERGE_RESOLUTION|>--- conflicted
+++ resolved
@@ -296,13 +296,9 @@
     EVT_END
 };
 
-<<<<<<< HEAD
-EvtSource N(handleEvent_8021DF88) = {
+
+EvtScript N(handleEvent_8021DF88) = {
     EVT_USE_ARRAY(&D_80220160)
-=======
-EvtScript N(handleEvent_8021DF88) = {
-    EVT_USE_ARRAY(D_80220160)
->>>>>>> b87012a0
     EVT_CALL(UseIdleAnimation, ACTOR_SELF, FALSE)
     EVT_CALL(EnableIdleScript, ACTOR_SELF, 0)
     EVT_CALL(GetLastEvent, ACTOR_SELF, LW(0))
