--- conflicted
+++ resolved
@@ -1,6 +1,5 @@
 #include "common.h"
 
-<<<<<<< HEAD
 extern s32 D_8023D2C8;
 extern s32 D_8023D330;
 extern s32 D_8023D334;
@@ -17,11 +16,6 @@
 
     return ApiStatus_DONE2;
 }
-=======
-extern s32 D_8023D334;
-
-INCLUDE_ASM(s32, "battle/partner/lakilester", func_80238000_70BD10);
->>>>>>> 0538a922
 
 INCLUDE_ASM(s32, "battle/partner/lakilester", func_8023803C_70BD4C);
 
@@ -78,16 +72,7 @@
     return (D_8023D330 == 0) * 2;
 }
 
-<<<<<<< HEAD
-INCLUDE_ASM(s32, "battle/partner/lakilester", func_8023A1B0_70DEC0);
-/* Should work, but there seems to be an issue with the split?
-void func_8023A1B0_70DEC0(ScriptInstance* script, s32 isInitialCall) {
-    script->varTable[0] = D_8023D334;
-}
-*/
-=======
 ApiStatus func_8023A1B0_70DEC0(ScriptInstance* script, s32 isInitialCall) {
     script->varTable[0] = D_8023D334;
     return ApiStatus_DONE2;
-}
->>>>>>> 0538a922
+}