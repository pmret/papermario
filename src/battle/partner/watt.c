--- conflicted
+++ resolved
@@ -118,13 +118,8 @@
 }
 
 API_CALLABLE(N(WattFXRemove)) {
-<<<<<<< HEAD
-    sWattEffectData_initialized = FALSE;
+    sWattEffectData_initialized = false;
     if (sWattEffectData_effect1 != nullptr) {
-=======
-    sWattEffectData_initialized = false;
-    if (sWattEffectData_effect1 != NULL) {
->>>>>>> 3e5df3a4
         remove_effect(sWattEffectData_effect1);
     }
     if (sWattEffectData_effect2 != nullptr) {
