#include "common.h"
#include "nu/nusys.h"
#include "hud_element.h"
#include "battle/battle.h"
#include "script_api/battle.h"
#include "sprite.h"
#include "effects.h"

f32 D_802809F0 = 0.0f;
s8 D_802809F4 = 0;
s8 D_802809F5 = 0;
s16 D_802809F6 = -1;
s16 DemoBattleBeginDelay = 0;
u16 gTattleBgTextureYOffset = 0;

BSS s32 bSavedPartner;
BSS s32 bSavedOverrideFlags;
BSS s32 D_8029DA38; // unused?
BSS s32 D_8029DA3C; // unused?
BSS s32 StarPointsBasePosX;
BSS s32 StarPointsBasePosY;
BSS s32 StarPointsMoveInterpAmt;
BSS s32 D_8029DA4C;
BSS Camera SavedWorldCameras[ARRAY_COUNT(gCameras)];
BSS f32 SavedWorldPlayerPosX;
BSS f32 SavedWorldPlayerPosY;
BSS f32 SavedWorldPlayerPosZ;
BSS HudElemID HPBarHID;
BSS HudElemID BtlStarPointTensHIDs[10];
BSS HudElemID BtlStarPointShinesHIDs[10];
BSS HudElemID BtlStarPointOnesHIDs[10];
BSS PAL_BIN gTattleBgPalette[0x100];

extern HudScript HES_HPDigit0;
extern HudScript HES_HPDigit1;
extern HudScript HES_HPDigit2;
extern HudScript HES_HPDigit3;
extern HudScript HES_HPDigit4;
extern HudScript HES_HPDigit5;
extern HudScript HES_HPDigit6;
extern HudScript HES_HPDigit7;
extern HudScript HES_HPDigit8;
extern HudScript HES_HPDigit9;

HudScript* bHPDigitHudScripts[] = {
    &HES_HPDigit0, &HES_HPDigit1, &HES_HPDigit2, &HES_HPDigit3, &HES_HPDigit4,
    &HES_HPDigit5, &HES_HPDigit6, &HES_HPDigit7, &HES_HPDigit8, &HES_HPDigit9,
    nullptr, nullptr, nullptr,
};

s32 BattleScreenFadeAmt = 255;

EvtScript BtlPutPartnerAway = {
    Call(DispatchEvent, ACTOR_PARTNER, EVENT_PUT_PARTNER_AWAY)
    ChildThread
        SetF(LVar0, Float(1.0))
        Loop(10)
            Call(SetActorScale, ACTOR_PARTNER, LVar0, LVar0, Float(1.0))
            SubF(LVar0, Float(0.1))
            Wait(1)
        EndLoop
    EndChildThread
    Call(EnablePartnerBlur)
    Call(PlaySoundAtActor, 0, SOUND_PARTNER_GET_OUT)
    Call(GetActorPos, 0, LVar0, LVar1, LVar2)
    Add(LVar1, 25)
    Call(SetActorJumpGravity, ACTOR_PARTNER, Float(1.0))
    Call(SetGoalPos, ACTOR_PARTNER, LVar0, LVar1, LVar2)
#if VERSION_JP
    Call(JumpToGoal, ACTOR_PARTNER, 10, 0, 1, 1)
#else
    Call(JumpToGoal, ACTOR_PARTNER, 10, 0, 0, 1)
#endif
    Call(DisablePartnerBlur)
    Return
    End
};

EvtScript BtlBringPartnerOut = {
    ChildThread
        SetF(LVar0, Float(0.1))
        Loop(20)
            Call(SetActorScale, ACTOR_PARTNER, LVar0, LVar0, Float(1.0))
            AddF(LVar0, Float(0.05))
            Wait(1)
        EndLoop
        Call(SetActorScale, ACTOR_PARTNER, Float(1.0), Float(1.0), Float(1.0))
    EndChildThread
    Call(PlaySoundAtActor, 0, SOUND_PARTNER_PUT_AWAY)
    Call(GetGoalPos, ACTOR_PARTNER, LVar0, LVar1, LVar2)
    Call(SetActorJumpGravity, ACTOR_PARTNER, Float(1.0))
    IfEq(LVar1, 0)
        Call(JumpToGoal, ACTOR_PARTNER, 20, 0, 0, 1)
    Else
#if VERSION_JP
        Call(JumpToGoal, ACTOR_PARTNER, 20, 0, 1, 1)
#else
        Call(JumpToGoal, ACTOR_PARTNER, 20, 0, 0, 1)
#endif
    EndIf
    Call(GetActorPos, ACTOR_PARTNER, LVar0, LVar1, LVar2)
    Call(ForceHomePos, ACTOR_PARTNER, LVar0, LVar1, LVar2)
    Return
    End
};

extern HudScript HES_HPBar;
extern HudScript HES_SmallStarPoint;
extern HudScript HES_Item_StarPoint;
extern HudScript HES_StatusSPShine;

void btl_render_actors(void);
void tattle_cam_pre_render(Camera*);
void tattle_cam_post_render(Camera*);
void btl_draw_enemy_health_bars(void);
void btl_update_starpoints_display(void);

void get_stick_input_radial(f32* angle, f32* magnitude) {
    BattleStatus* battleStatus = &gBattleStatus;
    f32 maxMagnitude = 60.0f;
    f32 stickX = battleStatus->stickX;
    f32 stickY = battleStatus->stickY;
    u16 currentButtonsDown = battleStatus->curButtonsDown;
    f32 mag;

    if (currentButtonsDown & (BUTTON_D_UP | BUTTON_D_DOWN | BUTTON_D_LEFT | BUTTON_D_RIGHT)) {
        stickY = 0.0f;
        stickX = 0.0f;
        if (currentButtonsDown & BUTTON_D_UP) {
            stickY = maxMagnitude;
        }
        if (currentButtonsDown & BUTTON_D_DOWN) {
            stickY = -maxMagnitude;
        }
        if (currentButtonsDown & BUTTON_D_LEFT) {
            stickX = -maxMagnitude;
        }
        if (currentButtonsDown & BUTTON_D_RIGHT) {
            stickX = maxMagnitude;
        }
    }

    mag = dist2D(0.0f, 0.0f, stickX, -stickY);
    if (mag >= maxMagnitude) {
        mag = maxMagnitude;
    }

    *angle = atan2(0.0f, 0.0f, stickX, -stickY);
    *magnitude = mag;
}

void func_8023E104(void) {
    D_802809F4 = 1;
    D_802809F5 = 0;
}

void func_8023E11C(void) {
    D_802809F4 = 0;
    D_802809F5 = 0;
}

void initialize_battle(void) {
    PlayerData* playerData = &gPlayerData;
    BattleStatus* battleStatus = &gBattleStatus;
    Camera* tattleCam = &gCameras[CAM_TATTLE];
    HudElemID hid;
    s32 i;

    gBattleStatus.flags1 = 0;
    gBattleStatus.flags2 = 0;
    gBattleStatus.flags1 = 0;
    bSavedOverrideFlags = gOverrideFlags;
    gOverrideFlags &= ~GLOBAL_OVERRIDES_ENABLE_FLOOR_REFLECTION;
    gBattleStatus.inputBitmask = -1;
    gOverrideFlags &= ~GLOBAL_OVERRIDES_ENABLE_FLOOR_REFLECTION;

    /// @bug? why just 16
    for (i = 0; i < 16; i++) {
        battleStatus->pushInputBuffer[i] = 0;
    }

    battleStatus->inputBufferPos = 0;
    battleStatus->holdInputBufferPos = 0;
    battleStatus->waitForState = BATTLE_STATE_0;

    for (i = 0; i < ARRAY_COUNT(battleStatus->enemyActors); i++) {
        battleStatus->enemyActors[i] = nullptr;
    }

    battleStatus->playerActor = nullptr;
    battleStatus->partnerActor = nullptr;

    for (i = 0; i < ARRAY_COUNT(battleStatus->lastPlayerMenuSelection); i++) {
        battleStatus->lastPlayerMenuSelection[i] = -1;
        battleStatus->lastPartnerMenuSelection[i] = -1;
    }

    for (i = 0; i < ARRAY_COUNT(battleStatus->tattleFlags); i++) {
        battleStatus->tattleFlags[i] = 0;
    }

    if (gGameStatusPtr->peachFlags & PEACH_FLAG_IS_PEACH) {
        gBattleStatus.flags2 |= BS_FLAGS2_PEACH_BATTLE;
        increment_status_bar_disabled();
    } else {
        gBattleStatus.flags2 &= ~BS_FLAGS2_PEACH_BATTLE;
    }

    create_worker_scene(nullptr, btl_render_actors);
    btl_popup_messages_init();
    create_action_command_ui_worker();
    set_windows_visible(WINDOW_GROUP_BATTLE);
    HPBarHID = hud_element_create(&HES_HPBar);
    hud_element_set_flags(HPBarHID, HUD_ELEMENT_FLAG_80);

    for (i = 0; i < ARRAY_COUNT(BtlStarPointTensHIDs); i++) {
        hid = BtlStarPointTensHIDs[i] = hud_element_create(&HES_Item_StarPoint);
        hud_element_set_flags(hid, HUD_ELEMENT_FLAG_80 | HUD_ELEMENT_FLAG_DISABLED);
        hud_element_set_render_depth(hid, 20);
    }

    for (i = 0; i < ARRAY_COUNT(BtlStarPointShinesHIDs); i++) {
        hid = BtlStarPointShinesHIDs[i] = hud_element_create(&HES_StatusSPShine);
        hud_element_set_flags(hid, HUD_ELEMENT_FLAG_80 | HUD_ELEMENT_FLAG_DISABLED);
        hud_element_set_render_depth(hid, 20);
    }

    for (i = 0; i < ARRAY_COUNT(BtlStarPointOnesHIDs); i++) {
        hid = BtlStarPointOnesHIDs[i] = hud_element_create(&HES_SmallStarPoint);
        hud_element_set_flags(hid, HUD_ELEMENT_FLAG_80 | HUD_ELEMENT_FLAG_DISABLED);
        hud_element_set_render_depth(hid, 20);
    }

    tattleCam->fpDoPreRender = tattle_cam_pre_render;
    tattleCam->fpDoPostRender = tattle_cam_post_render;

    if (playerData->battlesCount < 9999) {
        playerData->battlesCount++;
    }

    bSavedPartner = playerData->curPartner;
    if (gBattleStatus.flags2 & BS_FLAGS2_PEACH_BATTLE) {
        playerData->curPartner = PARTNER_TWINK;
    }
}

void func_8023E3FC(void) {
}

void update_nonplayer_actor_shadows(void) {
    if (gBattleStatus.flags1 & BS_FLAGS1_ACTORS_VISIBLE) {
        update_enemy_shadows();
        update_hero_shadows();
    }
}

void btl_update(void) {
    BattleStatus* battleStatus = &gBattleStatus;
    PlayerData* playerData = &gPlayerData;
    Actor* partner = battleStatus->partnerActor;
    f32 outAngle;
    f32 outMagnitude;
    s32 cond;

    if (battleStatus->inputBitmask != -1) {
#if !VERSION_PAL
        if ((battleStatus->flags1 & BS_FLAGS1_PARTNER_ACTING) && gGameStatusPtr->multiplayerEnabled) {
            s32 inputBitmask = battleStatus->inputBitmask;

            battleStatus->curButtonsDown = gGameStatusPtr->curButtons[1] & inputBitmask;
            battleStatus->curButtonsPressed = gGameStatusPtr->pressedButtons[1] & inputBitmask;
            battleStatus->curButtonsHeld = gGameStatusPtr->heldButtons[1] & inputBitmask;
            battleStatus->stickX = gGameStatusPtr->stickX[1];
            battleStatus->stickY = gGameStatusPtr->stickY[1];
        } else {
#endif
            s32 inputBitmask2 = battleStatus->inputBitmask;

            battleStatus->curButtonsDown = gGameStatusPtr->curButtons[0] & inputBitmask2;
            battleStatus->curButtonsPressed = gGameStatusPtr->pressedButtons[0] & inputBitmask2;
            battleStatus->curButtonsHeld = gGameStatusPtr->heldButtons[0] & inputBitmask2;
            battleStatus->stickX = gGameStatusPtr->stickX[0];
            battleStatus->stickY = gGameStatusPtr->stickY[0];
#if !VERSION_PAL
        }
#endif
    }

    get_stick_input_radial(&outAngle, &outMagnitude);
    battleStatus->stickAngle = outAngle;
    battleStatus->stickMagnitude = outMagnitude;
    battleStatus->pushInputBuffer[battleStatus->inputBufferPos] = battleStatus->curButtonsPressed;
    battleStatus->holdInputBuffer[battleStatus->inputBufferPos] = battleStatus->curButtonsDown;

    battleStatus->inputBufferPos++;
    if (battleStatus->inputBufferPos >= ARRAY_COUNT(battleStatus->pushInputBuffer)) {
        battleStatus->inputBufferPos = 0;
    }

    if (battleStatus->preUpdateCallback != nullptr) {
        battleStatus->preUpdateCallback();
    }

    cond = true;
    if (battleStatus->waitForState == BATTLE_STATE_0 || battleStatus->waitForState != gBattleState) {
        switch (gBattleState) {
            case BATTLE_STATE_NEGATIVE_1:
            case BATTLE_STATE_0:
                return;
            case BATTLE_STATE_NORMAL_START:
                btl_state_update_normal_start();
                cond = false;
                break;
            case BATTLE_STATE_BEGIN_PLAYER_TURN:
                btl_state_update_begin_player_turn();
                break;
            case BATTLE_STATE_BEGIN_PARTNER_TURN:
                btl_state_update_begin_partner_turn();
                break;
            case BATTLE_STATE_9:
                btl_state_update_9();
                break;
            case BATTLE_STATE_BEGIN_TURN:
                btl_state_update_begin_turn();
                break;
            case BATTLE_STATE_END_TURN:
                btl_state_update_end_turn();
                break;
            case BATTLE_STATE_SWITCH_TO_PLAYER:
                btl_state_update_switch_to_player();
                break;
            case BATTLE_STATE_SWITCH_TO_PARTNER:
                btl_state_update_switch_to_partner();
                break;
            case BATTLE_STATE_PREPARE_MENU:
                btl_state_update_prepare_menu();
                break;
            case BATTLE_STATE_PLAYER_MENU:
                btl_state_update_player_menu();
                break;
            case BATTLE_STATE_PARTNER_MENU:
                btl_state_update_partner_menu();
                break;
            case BATTLE_STATE_TWINK_MENU:
                btl_state_update_twink_menu();
                break;
            case BATTLE_STATE_PEACH_MENU:
                btl_state_update_peach_menu();
                break;
            case BATTLE_STATE_SELECT_TARGET:
                btl_state_update_select_target();
                break;
            case BATTLE_STATE_PLAYER_MOVE:
                btl_state_update_player_move();
                break;
            case BATTLE_STATE_FIRST_STRIKE:
                btl_state_update_first_strike();
                break;
            case BATTLE_STATE_END_PLAYER_TURN:
                btl_state_update_end_player_turn();
                break;
            case BATTLE_STATE_END_PARTNER_TURN:
                btl_state_update_end_partner_turn();
                break;
            case BATTLE_STATE_ENEMY_MOVE:
                btl_state_update_enemy_move();
                break;
            case BATTLE_STATE_PARTNER_FIRST_STRIKE:
                btl_state_update_partner_striking_first();
                break;
            case BATTLE_STATE_NEXT_ENEMY:
                btl_state_update_next_enemy();
                break;
            case BATTLE_STATE_PARTNER_MOVE:
                btl_state_update_partner_move();
                break;
            case BATTLE_STATE_VICTORY:
                btl_state_update_victory();
                break;
            case BATTLE_STATE_END_BATTLE:
                btl_state_update_end_battle();
                break;
            case BATTLE_STATE_CHANGE_PARTNER:
                btl_state_update_change_partner();
                break;
            case BATTLE_STATE_RUN_AWAY:
                btl_state_update_run_away();
                break;
            case BATTLE_STATE_DEFEND:
                btl_state_update_defend();
                break;
            case BATTLE_STATE_DEFEAT:
                btl_state_update_defeat();
                break;
            case BATTLE_STATE_28:
                btl_state_update_1C();
                break;
            case BATTLE_STATE_END_TRAINING_BATTLE:
                btl_state_update_end_training_battle();
                break;
            case BATTLE_STATE_ENEMY_FIRST_STRIKE:
                btl_state_update_enemy_striking_first();
                break;
            case BATTLE_STATE_34:
                btl_state_update_22();
                break;
            case BATTLE_STATE_CELEBRATION:
                btl_state_update_celebration();
                break;
            case BATTLE_STATE_END_DEMO_BATTLE:
                btl_state_update_end_demo_battle();
                cond = false;
                break;
        }
    }

    battleStatus->unk_90++;
    if (battleStatus->unk_90 == 40) {
        btl_bonk_cleanup();
    }

    update_damage_popups();
    update_action_ratings();
    update_health_bars();
    btl_popup_messages_update();
    update_nonplayer_actor_shadows();

    if (battleStatus->darknessMode != BTL_DARKNESS_STATE_LOCKED) {
        u8 paramType;
        f32 paramAmount;

        get_screen_overlay_params(SCREEN_LAYER_BACK, &paramType, &paramAmount);

        if (battleStatus->darknessMode > BTL_DARKNESS_STATE_NONE) {
            set_screen_overlay_color(SCREEN_LAYER_BACK, 0, 0, 0);
            if (partner == nullptr) {
                set_screen_overlay_params_back(OVERLAY_SCREEN_COLOR, 215.0f);
            } else if (playerData->curPartner == PARTNER_WATT) {
                paramAmount -= 10.0f;
                if (paramAmount < 0.0f) {
                    paramAmount = 0.0f;
                }
                set_screen_overlay_params_back(OVERLAY_SCREEN_COLOR, paramAmount);
            } else {
                paramAmount += 10.0f;
                if (paramAmount > 215.0f) {
                    paramAmount = 215.0f;
                }
                set_screen_overlay_params_back(OVERLAY_SCREEN_COLOR, paramAmount);
            }
        } else if (battleStatus->darknessMode < BTL_DARKNESS_STATE_NONE) {
            paramAmount -= 10.0f;
            if (paramAmount < 0.0f) {
                paramAmount = 0.0f;
                set_screen_overlay_params_back(OVERLAY_NONE, -1.0f);
                battleStatus->darknessMode = BTL_DARKNESS_STATE_NONE;
            } else {
                set_screen_overlay_params_back(OVERLAY_SCREEN_COLOR, paramAmount);
            }
        }

        if (cond || D_802809F6 != -1) {
            if (D_802809F6 == -1) {
                if (gGameStatusPtr->demoState == DEMO_STATE_CHANGE_MAP) {
                    u8 paramType;
                    f32 paramAmount;

                    get_screen_overlay_params(SCREEN_LAYER_FRONT, &paramType, &paramAmount);
                    if (paramType == (u8) OVERLAY_NONE) {
                        D_802809F6 = 0;
                        set_screen_overlay_params_front(OVERLAY_SCREEN_COLOR, 0.0f);
                    }
                }
            } else if (D_802809F6 == 255) {
                if (gBattleState != BATTLE_STATE_END_DEMO_BATTLE) {
                    btl_set_state(BATTLE_STATE_END_DEMO_BATTLE);
                }
            } else {
                D_802809F6 += 10;
                if (D_802809F6 > 255) {
                    D_802809F6 = 255;
                }

                set_screen_overlay_params_front(OVERLAY_SCREEN_COLOR, D_802809F6);
                set_screen_overlay_color(SCREEN_LAYER_FRONT, 208, 208, 208);
                startup_set_fade_screen_alpha(255);
                startup_set_fade_screen_color(224);
            }
        }
    }
}

void btl_draw_ui(void) {
    s32 changed = false;
    s32 state;

    do {} while (0); // TODO required to match (probably can be removed with some sort of control flow inversion)

    // do not draw UI during the frame of a state change
    state = gBattleState;
    if (gBattleState != gLastDrawBattleState) {
        state = gLastDrawBattleState;
        gLastDrawBattleState = gBattleState;
        changed = true;
    } else {
        switch (state) {
            case BATTLE_STATE_NEGATIVE_1:
                btl_update_starpoints_display();
                btl_draw_enemy_health_bars();
                draw_status_ui();
                return;
            case BATTLE_STATE_0:
                return;
        }
    }

    btl_update_starpoints_display();
    btl_draw_enemy_health_bars();

    if (!changed) {
        switch (state) {
            case BATTLE_STATE_NORMAL_START:
                btl_state_draw_normal_start();
                break;
            case BATTLE_STATE_BEGIN_PLAYER_TURN:
                btl_state_draw_begin_player_turn();
                break;
            case BATTLE_STATE_BEGIN_PARTNER_TURN:
                btl_state_draw_begin_partner_turn();
                break;
            case BATTLE_STATE_9:
                btl_state_draw_9();
                break;
            case BATTLE_STATE_BEGIN_TURN:
                btl_state_draw_begin_turn();
                break;
            case BATTLE_STATE_END_TURN:
                btl_state_draw_end_turn();
                break;
            case BATTLE_STATE_SWITCH_TO_PLAYER:
                btl_state_draw_switch_to_player();
                break;
            case BATTLE_STATE_SWITCH_TO_PARTNER:
                btl_state_draw_switch_to_partner();
                break;
            case BATTLE_STATE_PREPARE_MENU:
                btl_state_draw_prepare_menu();
                break;
            case BATTLE_STATE_PLAYER_MENU:
                btl_state_draw_player_menu();
                break;
            case BATTLE_STATE_PARTNER_MENU:
                btl_state_draw_partner_menu();
                break;
            case BATTLE_STATE_TWINK_MENU:
                btl_state_draw_twink_menu();
                break;
            case BATTLE_STATE_PEACH_MENU:
                btl_state_draw_peach_menu();
                break;
            case BATTLE_STATE_SELECT_TARGET:
                btl_state_draw_select_target();
                break;
            case BATTLE_STATE_PLAYER_MOVE:
                btl_state_draw_player_move();
                break;
            case BATTLE_STATE_FIRST_STRIKE:
                btl_state_draw_first_stike();
                break;
            case BATTLE_STATE_END_PLAYER_TURN:
                btl_state_draw_end_player_turn();
                break;
            case BATTLE_STATE_END_PARTNER_TURN:
                btl_state_draw_end_partner_turn();
                break;
            case BATTLE_STATE_PARTNER_FIRST_STRIKE:
                btl_state_draw_partner_striking_first();
                break;
            case BATTLE_STATE_ENEMY_MOVE:
                btl_state_draw_enemy_move();
                break;
            case BATTLE_STATE_NEXT_ENEMY:
                btl_state_draw_next_enemy();
                break;
            case BATTLE_STATE_PARTNER_MOVE:
                btl_state_draw_partner_move();
                break;
            case BATTLE_STATE_VICTORY:
                btl_state_draw_victory();
                break;
            case BATTLE_STATE_END_BATTLE:
                btl_state_draw_end_battle();
                break;
            case BATTLE_STATE_CHANGE_PARTNER:
                btl_state_draw_change_partner();
                break;
            case BATTLE_STATE_RUN_AWAY:
                btl_state_draw_run_away();
                break;
            case BATTLE_STATE_DEFEND:
                btl_state_draw_defend();
                break;
            case BATTLE_STATE_DEFEAT:
                btl_state_draw_defeat();
                break;
            case BATTLE_STATE_28:
                btl_state_draw_1C();
                break;
            case BATTLE_STATE_END_TRAINING_BATTLE:
                btl_state_draw_end_training_battle();
                break;
            case BATTLE_STATE_ENEMY_FIRST_STRIKE:
                btl_state_draw_enemy_striking_first();
                break;
            case BATTLE_STATE_34:
                btl_state_draw_22();
                break;
            case BATTLE_STATE_CELEBRATION:
                btl_state_draw_celebration();
                break;
            case BATTLE_STATE_END_DEMO_BATTLE:
                btl_state_draw_end_demo_battle();
                break;
        }
    }
    btl_popup_messages_draw_ui();
    draw_status_ui();
}

void btl_render_actors(void) {
    BattleStatus* battleStatus = &gBattleStatus;
    RenderTask renderTask;
    RenderTask* renderTaskPtr = &renderTask;
    Actor* actor;
    s32 i;

    if (gBattleState != BATTLE_STATE_0) {
        btl_popup_messages_draw_world_geometry();
        if (battleStatus->initBattleCallback != nullptr) {
            battleStatus->initBattleCallback();
        }
        if (battleStatus->flags1 & BS_FLAGS1_ACTORS_VISIBLE) {
            func_80255FD8();

            if (gCurrentCamID == CAM_BATTLE || gCurrentCamID == CAM_TATTLE) {
                for (i = 0; i < ARRAY_COUNT(battleStatus->enemyActors); i++) {
                    actor = battleStatus->enemyActors[i];

                    if (actor != nullptr && !(actor->flags & ACTOR_FLAG_INVISIBLE)) {
                        renderTaskPtr->appendGfxArg = (void*)i;
                        renderTaskPtr->appendGfx = appendGfx_enemy_actor;
                        renderTaskPtr->dist = actor->curPos.z;
                        renderTaskPtr->renderMode = actor->renderMode;
                        queue_render_task(renderTaskPtr);

                        if (actor->flags & ACTOR_FLAG_BLUR_ENABLED) {
                            renderTaskPtr->appendGfxArg = actor;
                            renderTaskPtr->appendGfx = appendGfx_enemy_actor_blur;
                            renderTaskPtr->dist = actor->curPos.z;
                            renderTaskPtr->renderMode = RENDER_MODE_SURFACE_XLU_LAYER3;
                            queue_render_task(renderTaskPtr);
                        }

                        if (battleStatus->reflectFlags & BS_REFLECT_FLOOR) {
                            renderTaskPtr->appendGfxArg = actor;
                            renderTaskPtr->appendGfx = appendGfx_enemy_actor_reflection;
                            renderTaskPtr->dist = actor->curPos.z;
                            renderTaskPtr->renderMode = actor->renderMode;
                            queue_render_task(renderTaskPtr);
                        }
                    }
                }

                actor = battleStatus->partnerActor;
                if (actor != nullptr && !(actor->flags & ACTOR_FLAG_INVISIBLE)) {
                    renderTaskPtr->appendGfxArg = nullptr;
                    renderTaskPtr->appendGfx = appendGfx_partner_actor;
                    renderTaskPtr->dist = actor->curPos.z;
                    renderTaskPtr->renderMode = actor->renderMode;
                    queue_render_task(renderTaskPtr);

                    if (actor->flags & ACTOR_FLAG_BLUR_ENABLED) {
                        renderTaskPtr->appendGfxArg = actor;
                        renderTaskPtr->appendGfx = appendGfx_partner_actor_blur;
                        renderTaskPtr->dist = actor->curPos.z;
                        renderTaskPtr->renderMode = RENDER_MODE_SURFACE_XLU_LAYER3;
                        queue_render_task(renderTaskPtr);
                    }

                    if (battleStatus->reflectFlags & BS_REFLECT_FLOOR) {
                        renderTaskPtr->appendGfxArg = nullptr;
                        renderTaskPtr->appendGfx = appendGfx_partner_actor_reflection;
                        renderTaskPtr->dist = actor->curPos.z;
                        renderTaskPtr->renderMode = actor->renderMode;
                        queue_render_task(renderTaskPtr);
                    }
                }

                actor = battleStatus->playerActor;
                if (actor != nullptr && !(actor->flags & ACTOR_FLAG_INVISIBLE)) {
                    renderTaskPtr->appendGfxArg = nullptr;
                    renderTaskPtr->appendGfx = appendGfx_player_actor;
                    renderTaskPtr->dist = actor->curPos.z;
                    renderTaskPtr->renderMode = actor->renderMode;
                    queue_render_task(renderTaskPtr);

                    if (actor->flags & ACTOR_FLAG_BLUR_ENABLED) {
                        renderTaskPtr->appendGfxArg = actor;
                        renderTaskPtr->appendGfx = (void (*) (void*)) appendGfx_player_actor_blur;
                        renderTaskPtr->dist = actor->curPos.z;
                        renderTaskPtr->renderMode = RENDER_MODE_SURFACE_XLU_LAYER3;
                        queue_render_task(renderTaskPtr);
                    }

                    if (battleStatus->reflectFlags & BS_REFLECT_FLOOR) {
                        renderTaskPtr->appendGfxArg = nullptr;
                        renderTaskPtr->appendGfx = appendGfx_player_actor_reflection;
                        renderTaskPtr->dist = actor->curPos.z;
                        renderTaskPtr->renderMode = actor->renderMode;
                        queue_render_task(renderTaskPtr);
                    }
                }
            }
        }
    }
}

u16 blend_tattle_background_channel(u16 a, s32 b, s32 alpha) {
    return a + (b - a) * alpha / 256;
}

void tattle_cam_pre_render(Camera* camera) {
    Camera* cam = &gCameras[gCurrentCamID];
    s32 fogEnabled = false;
    u8 r1, g1, b1, a1;
    s32 fogR, fogG, fogB, fogA;
    s32 i;

    s32 lineHeight;
    s32 numLines;
    s32 bgWidth, bgHeight;
    s32 posX, posY;
    s32 texOffsetX;
    s32 extraHeight;
    s16 texOffsetY;

    hide_foreground_models_unchecked();

    if (is_world_fog_enabled()) {
        fogEnabled = true;
        get_world_fog_color(&fogR, &fogG, &fogB, &fogA);
        fogA = gGameStatusPtr->backgroundDarkness;
        mdl_get_shroud_tint_params(&r1, &g1, &b1, &a1);
        if (fogA == 255) {
            for (i = 0; i < ARRAY_COUNT(gTattleBgPalette); i++) {
                gTattleBgPalette[i] = 1;
            }
        } else {
            for (i = 0; i < ARRAY_COUNT(gTattleBgPalette); i++) {
                u16 palColor = gGameStatusPtr->backgroundPalette[i];
                u16 blendedB = blend_tattle_background_channel(UNPACK_PAL_B(palColor), fogB >> 3, fogA);
                u16 blendedG = blend_tattle_background_channel(UNPACK_PAL_G(palColor), fogG >> 3, fogA);
                u16 blendedR = blend_tattle_background_channel(UNPACK_PAL_R(palColor), fogR >> 3, fogA);
                gTattleBgPalette[i] = blendedB << 1 | blendedG << 6 | blendedR << 11 | 1;
            }
        }
    }

    if (gGameStatusPtr->backgroundFlags & BACKGROUND_FLAG_TEXTURE) {
        gDPPipeSync(gMainGfxPos++);
        gDPSetCycleType(gMainGfxPos++, G_CYC_COPY);
        gDPSetTexturePersp(gMainGfxPos++, G_TP_NONE);
        gDPSetTextureLUT(gMainGfxPos++, G_TT_RGBA16);
        gDPSetCombineMode(gMainGfxPos++, G_CC_DECALRGB, G_CC_DECALRGB);
        gDPSetRenderMode(gMainGfxPos++, G_RM_NOOP, G_RM_NOOP2);
        gDPSetTextureFilter(gMainGfxPos++, G_TF_POINT);
        gDPSetScissor(gMainGfxPos++, G_SC_NON_INTERLACE, cam->viewportStartX, cam->viewportStartY, cam->viewportStartX + cam->viewportW - 1, cam->viewportStartY + cam->viewportH - 1);
        gDPPipeSync(gMainGfxPos++);
        if (!fogEnabled) {
            gDPLoadTLUT_pal256(gMainGfxPos++, gGameStatusPtr->backgroundPalette);
        } else {
            gDPLoadTLUT_pal256(gMainGfxPos++, gTattleBgPalette);
        }
        bgWidth = gGameStatusPtr->backgroundMaxX;
        bgHeight = gGameStatusPtr->backgroundMaxY;
        texOffsetX = 0;
        lineHeight = 2048 / bgWidth;
        numLines = gGameStatusPtr->backgroundMaxY / lineHeight;
        extraHeight = gGameStatusPtr->backgroundMaxY % lineHeight;
        posX = cam->viewportStartX;
        posY = cam->viewportStartY;
        for (i = 0; i < numLines; i++) {
            texOffsetY = gTattleBgTextureYOffset + lineHeight * i;
            if (texOffsetY > gGameStatusPtr->backgroundMaxY) {
                texOffsetY -= gGameStatusPtr->backgroundMaxY;
            }
            gDPLoadTextureTile(gMainGfxPos++, gGameStatusPtr->backgroundRaster + bgWidth * texOffsetY,
                               G_IM_FMT_CI, G_IM_SIZ_8b, bgWidth, 6,
                               0, 0, 295, 5, 0,
                               G_TX_WRAP, G_TX_WRAP, G_TX_NOMASK, G_TX_NOMASK, G_TX_NOLOD, G_TX_NOLOD);

            gSPTextureRectangle(gMainGfxPos++, posX * 4, (lineHeight * i + posY) * 4,
                                                 (texOffsetX + posX - 1) * 4, (lineHeight * i + lineHeight - 1 + posY) * 4,
                                                 G_TX_RENDERTILE, bgWidth * 32, 0, 4096, 1024);
            gSPTextureRectangle(gMainGfxPos++, (texOffsetX + posX) * 4, (lineHeight * i + posY) * 4,
                                                 (bgWidth + posX - 1) * 4, (lineHeight * i + lineHeight - 1 + posY) * 4,
                                                 G_TX_RENDERTILE, 0, 0, 4096, 1024);
        }
        if (extraHeight != 0) {
            texOffsetY = gTattleBgTextureYOffset + lineHeight * i;
            if (texOffsetY > gGameStatusPtr->backgroundMaxY) {
                texOffsetY -= gGameStatusPtr->backgroundMaxY;
            }
            gDPLoadTextureTile(gMainGfxPos++, gGameStatusPtr->backgroundRaster + bgWidth * texOffsetY,
                               G_IM_FMT_CI, G_IM_SIZ_8b, bgWidth, extraHeight,
                               0, 0, 295, extraHeight - 1, 0,
                               G_TX_WRAP, G_TX_WRAP, G_TX_NOMASK, G_TX_NOMASK, G_TX_NOLOD, G_TX_NOLOD);
            gSPTextureRectangle(gMainGfxPos++, posX * 4, (i * lineHeight + posY) * 4,
                                                 (texOffsetX + posX - 1) * 4, (bgHeight + - 1 + posY) * 4,
                                                 G_TX_RENDERTILE, bgWidth * 32, 0, 4096, 1024);
            gSPTextureRectangle(gMainGfxPos++, (texOffsetX + posX) * 4, (i * lineHeight + posY) * 4,
                                                 (bgWidth + posX - 1) * 4, (bgHeight - 1 + posY) * 4,
                                                 G_TX_RENDERTILE, 0, 0, 4096, 1024);
        }
    }

    gSPViewport(gMainGfxPos++, &cam->vp);
    gSPClearGeometryMode(gMainGfxPos++, G_SHADE | G_CULL_BOTH | G_FOG | G_LIGHTING | G_TEXTURE_GEN | G_TEXTURE_GEN_LINEAR | G_LOD | G_SHADING_SMOOTH);
    gSPTexture(gMainGfxPos++, 0, 0, 0, G_TX_RENDERTILE, G_OFF);
    gDPSetCycleType(gMainGfxPos++, G_CYC_1CYCLE);
    gDPPipelineMode(gMainGfxPos++, G_PM_NPRIMITIVE);
    gDPSetScissorFrac(gMainGfxPos++, G_SC_NON_INTERLACE, cam->viewportStartX * 4.0f, cam->viewportStartY * 4.0f, (cam->viewportStartX + cam->viewportW) * 4.0f, (cam->viewportStartY + cam->viewportH) * 4.0f);
    gDPSetTextureLOD(gMainGfxPos++, G_TL_TILE);
    gDPSetTextureLUT(gMainGfxPos++, G_TT_NONE);
    gDPSetTextureDetail(gMainGfxPos++, G_TD_CLAMP);
    gDPSetTexturePersp(gMainGfxPos++, G_TP_PERSP);
    gDPSetTextureFilter(gMainGfxPos++, G_TF_BILERP);
    gDPSetTextureConvert(gMainGfxPos++, G_TC_FILT);
    gDPSetCombineMode(gMainGfxPos++, G_CC_SHADE, G_CC_SHADE);
    gDPSetCombineKey(gMainGfxPos++, G_CK_NONE);
    gDPSetAlphaCompare(gMainGfxPos++, G_AC_NONE);
    gDPSetRenderMode(gMainGfxPos++, G_RM_OPA_SURF, G_RM_OPA_SURF2);
    gDPSetColorDither(gMainGfxPos++, G_CD_DISABLE);
    gSPClipRatio(gMainGfxPos++, FRUSTRATIO_2);
    gDPPipeSync(gMainGfxPos++);
    gDPSetCycleType(gMainGfxPos++, G_CYC_FILL);
    gDPSetColorImage(gMainGfxPos++, G_IM_FMT_RGBA, G_IM_SIZ_16b, SCREEN_WIDTH, osVirtualToPhysical(nuGfxZBuffer));
    gDPSetFillColor(gMainGfxPos++, PACK_FILL_DEPTH(G_MAXFBZ, 0));
    gDPFillRectangle(gMainGfxPos++, cam->viewportStartX, cam->viewportStartY, cam->viewportStartX + cam->viewportW - 1, cam->viewportStartY + cam->viewportH - 1);
    gDPPipeSync(gMainGfxPos++);
    gDPSetColorImage(gMainGfxPos++, G_IM_FMT_RGBA, G_IM_SIZ_16b, SCREEN_WIDTH, osVirtualToPhysical(nuGfxCfb_ptr));

    if (!(gGameStatusPtr->backgroundFlags & BACKGROUND_FLAG_TEXTURE)) {
        gDPSetCycleType(gMainGfxPos++, G_CYC_FILL);
        gDPSetFillColor(gMainGfxPos++, PACK_FILL_COLOR(cam->bgColor[0], cam->bgColor[1], cam->bgColor[2], 1));
        gDPFillRectangle(gMainGfxPos++, cam->viewportStartX, cam->viewportStartY, cam->viewportStartX + cam->viewportW - 1, cam->viewportStartY + cam->viewportH - 1);
    }

    gDPPipeSync(gMainGfxPos++);
    gSPPerspNormalize(gMainGfxPos++, cam->perspNorm);
    guMtxF2L(cam->mtxPerspective, &gDisplayContext->camPerspMatrix[gCurrentCamID]);
    gSPMatrix(gMainGfxPos++, &gDisplayContext->camPerspMatrix[gCurrentCamID], G_MTX_NOPUSH | G_MTX_LOAD | G_MTX_PROJECTION);
}

void tattle_cam_post_render(Camera* camera) {
    show_foreground_models_unchecked();
}

void btl_draw_enemy_health_bars(void) {
    BattleStatus* battleStatus = &gBattleStatus;

    if (!gGameStatusPtr->healthBarsEnabled) {
        return;
    }

    if (gBattleStatus.flags1 & BS_FLAGS1_ACTORS_VISIBLE) {
        s32 i;

        for (i = 0; i < ARRAY_COUNT(battleStatus->enemyActors); i++) {
            Actor* enemy = battleStatus->enemyActors[i];

            if (enemy != nullptr) {
                s32 currentHP;
                s32 temp;
                s32 ones;

                currentHP = enemy->curHP;
                temp = (currentHP * 25) / enemy->maxHP;

                if (temp < enemy->healthFraction) {
                    enemy->healthFraction -= 2;
                    if (enemy->healthFraction < temp) {
                        enemy->healthFraction = temp;
                    }
                }

                if (enemy->healthFraction < temp) {
                    enemy->healthFraction += 2;
                    if (enemy->healthFraction > temp) {
                        enemy->healthFraction = temp;
                    }
                }

                if (!(enemy->flags & (ACTOR_FLAG_NO_HEALTH_BAR | ACTOR_FLAG_TARGET_ONLY))
                    && ((gBattleStatus.flags1 & BS_FLAGS1_MENU_OPEN) || (enemy->flags & ACTOR_FLAG_HEALTH_BAR_HIDDEN))
                    && is_actor_health_bar_visible(enemy)
                ) {
                    f32 x = enemy->healthBarPos.x;
                    f32 y = enemy->healthBarPos.y;
                    f32 z = enemy->healthBarPos.z;

                    if (enemy->healthBarPos.y >= -500) {
                        s32 screenX, screenY, screenZ;
                        HudElemID hid;

                        get_screen_coords(CAM_BATTLE, x, y, z, &screenX, &screenY, &screenZ);
                        screenY += 16;
                        hid = HPBarHID;
                        hud_element_set_render_depth(hid, 10);
                        hud_element_set_script(hid, &HES_HPBar);
                        hud_element_set_render_pos(hid, screenX, screenY);
                        hud_element_draw_clipped(hid);

                        temp = currentHP / 10;
                        ones = currentHP % 10;

                        // tens digit
                        if (temp > 0) {
                            hid = HPBarHID;
                            hud_element_set_render_depth(hid, 10);
                            hud_element_set_script(hid, bHPDigitHudScripts[temp]);
                            btl_draw_prim_quad(0, 0, 0, 0, screenX, screenY + 2, 8, 8);
                            hud_element_set_render_pos(hid, screenX + 4, screenY + 6);
                            hud_element_draw_next(hid);
                        }

                        // ones digit
                        hid = HPBarHID;
                        hud_element_set_render_depth(hid, 10);
                        hud_element_set_script(hid, bHPDigitHudScripts[ones]);
                        btl_draw_prim_quad(0, 0, 0, 0, screenX + 6, screenY + 2, 8, 8);
                        hud_element_set_render_pos(hid, screenX + 10, screenY + 6);
                        hud_element_draw_next(hid);

                        temp = enemy->healthFraction;
                        temp = 25 - temp;
                        btl_draw_prim_quad(168, 0, 0, 255, screenX + 11 - temp, screenY - 7, temp, 1);
                        btl_draw_prim_quad(255, 0, 0, 255, screenX + 11 - temp, screenY - 6, temp, 4);
                    }
                }
            }
        }
    }
}

NOP_FIX

void btl_update_starpoints_display(void) {
    BattleStatus* battleStatus = &gBattleStatus;
    s32 cond;
    s32 i;

    if (gBattleStatus.flags1 & BS_FLAGS1_ACTORS_VISIBLE) {
        if (!(gBattleStatus.flags2 & BS_FLAGS2_AWARDING_STAR_POINTS)) {
            StarPointsBasePosX = 292;
            StarPointsBasePosY = 196;
            StarPointsMoveInterpAmt = 6;
            D_8029DA4C = battleStatus->totalStarPoints % 10;
        } else {
            StarPointsBasePosX += (202 - StarPointsBasePosX) / StarPointsMoveInterpAmt;
            StarPointsBasePosY += (120 - StarPointsBasePosY) / StarPointsMoveInterpAmt;
            StarPointsMoveInterpAmt--;
            if (StarPointsMoveInterpAmt < 1) {
                StarPointsMoveInterpAmt = 1;
            }
        }

        cond = true;
        if (D_802809F4 != 0) {
            if (D_802809F5 > 8) {
                if (D_802809F5 <= 12) {
                    cond = false;
                } else {
                    D_802809F5 = 0;
                }
            }
            D_802809F5++;
        }

        if (cond) {
            s32 posX, posY;
            s32 tens, ones;
            s32 id;
            f32 one = 1.0f;

            battleStatus->incrementStarPointDelay--;
            D_802809F0 -= 1.0;
            if (D_802809F0 <= 0.0f) {
                s32 pendingStarPoints;

                if (battleStatus->pendingStarPoints > 0) {
                    battleStatus->totalStarPoints++;
                    if (battleStatus->totalStarPoints > 100) {
                        battleStatus->totalStarPoints = 100;
                    }
                    battleStatus->pendingStarPoints--;
                }

                pendingStarPoints = battleStatus->pendingStarPoints;
                if (pendingStarPoints < 1) {
                    pendingStarPoints = 1;
                }

                D_802809F0 = (f32) battleStatus->incrementStarPointDelay / pendingStarPoints;
                if (D_802809F0 < 1.0) {
                    D_802809F0 = 1.0f;
                }
                if (D_802809F0 > 6.0) {
                    D_802809F0 = 6.0f;
                }
            }

            posX = StarPointsBasePosX;
            posY = StarPointsBasePosY;
            tens = battleStatus->totalStarPoints / 10;
            ones = battleStatus->totalStarPoints % 10;

            for (i = 0; i < tens; i++) {
                id = BtlStarPointTensHIDs[i];
                if (hud_element_get_script(id) != &HES_Item_StarPoint) {
                    hud_element_set_script(id, &HES_Item_StarPoint);
                }
                hud_element_clear_flags(id, HUD_ELEMENT_FLAG_DISABLED);
                hud_element_set_render_pos(id, posX, posY);
                hud_element_draw_clipped(id);

                id = BtlStarPointShinesHIDs[i];
                if (hud_element_get_script(id) != &HES_StatusSPShine) {
                    hud_element_set_script(id, &HES_StatusSPShine);
                }
                hud_element_clear_flags(id, HUD_ELEMENT_FLAG_DISABLED);
                hud_element_set_render_pos(id, posX, posY - 5);
                hud_element_draw_clipped(id);
                posX -= (one * 20.0f);
            }

           for (; i < ARRAY_COUNT(BtlStarPointTensHIDs); i++) {
                hud_element_set_flags(BtlStarPointTensHIDs[i], HUD_ELEMENT_FLAG_DISABLED);
                hud_element_set_flags(BtlStarPointShinesHIDs[i], HUD_ELEMENT_FLAG_DISABLED);
            }

            posX = StarPointsBasePosX;
            posY = StarPointsBasePosY + (one * 14.0f);
            if (gBattleStatus.flags2 & BS_FLAGS2_AWARDING_STAR_POINTS) {
                if (ones != 0) {
                    draw_box(0, WINDOW_STYLE_4, posX - 100, posY - 5, 0, 110, 12, 120, 0, 0.0f, 0.0f, 0.0f, 0.0f, 0.0f, nullptr, nullptr,
                             nullptr, SCREEN_WIDTH, SCREEN_HEIGHT, nullptr);
                }
            }

            for (i = 0; i < ones; i++) {
                id = BtlStarPointOnesHIDs[i];
                if (hud_element_get_script(id) != &HES_SmallStarPoint) {
                    hud_element_set_script(id, &HES_SmallStarPoint);
                }
                hud_element_clear_flags(id, HUD_ELEMENT_FLAG_DISABLED);
                hud_element_set_render_pos(id, posX, posY);
                hud_element_draw_clipped(id);
                posX -= one * 10.0f;
            }

            for (; i < ARRAY_COUNT(BtlStarPointOnesHIDs); i++) {
                hud_element_set_flags(BtlStarPointOnesHIDs[i], HUD_ELEMENT_FLAG_DISABLED);
            }
        }
    }
}

void btl_save_world_cameras(void) {
    PlayerStatus* playerStatus = &gPlayerStatus;
    s32 i;

    for (i = 0; i < ARRAY_COUNT(gCameras); i++) {
        SavedWorldCameras[i] = gCameras[i];
    }

    SavedWorldPlayerPosX = playerStatus->pos.x;
    SavedWorldPlayerPosY = playerStatus->pos.y;
    SavedWorldPlayerPosZ = playerStatus->pos.z;
    playerStatus->pos.x = NPC_DISPOSE_POS_X;
    playerStatus->pos.y = NPC_DISPOSE_POS_Y;
    playerStatus->pos.z = NPC_DISPOSE_POS_Z;
}

void btl_restore_world_cameras(void) {
    PlayerStatus* playerStatus = &gPlayerStatus;
    PlayerData* playerData = &gPlayerData;
    s32 i;

    for (i = 0; i < ARRAY_COUNT(gCameras); i++) {
        gCameras[i] = SavedWorldCameras[i];
    }

    gCurrentCameraID = CAM_DEFAULT;
    playerStatus->pos.x = SavedWorldPlayerPosX;
    playerStatus->pos.y = SavedWorldPlayerPosY;
    playerStatus->pos.z = SavedWorldPlayerPosZ;

    if (bSavedOverrideFlags & GLOBAL_OVERRIDES_ENABLE_FLOOR_REFLECTION) {
        gOverrideFlags |= GLOBAL_OVERRIDES_ENABLE_FLOOR_REFLECTION;
    } else {
        gOverrideFlags &= ~GLOBAL_OVERRIDES_ENABLE_FLOOR_REFLECTION;
    }

    if (gBattleStatus.flags2 & BS_FLAGS2_PEACH_BATTLE) {
        playerData->curPartner = bSavedPartner;
    }
}

void btl_delete_actor(Actor* actor) {
    ActorPart* part;
    ActorPart* actorPartTemp;
    BattleStatus* battleStatus;
    s32 i;

    // TODO hard-coded
    for (i = 0; i < 2; i++) {
        remove_actor_decoration(actor, i);
    }
    if (actor->idleScript != nullptr) {
        kill_script_by_ID(actor->idleScriptID);
    }
    if (actor->handleEventScript != nullptr) {
        kill_script_by_ID(actor->handleEventScriptID);
    }
    if (actor->takeTurnScript != nullptr) {
        kill_script_by_ID(actor->takeTurnScriptID);
    }
    set_actor_glow_pal(actor, GLOW_PAL_OFF);

    part = actor->partsTable;

    while (part != nullptr) {
        if (!(part->flags & ACTOR_PART_FLAG_NO_SHADOW)) {
            delete_shadow(part->shadowIndex);
        }

        if (part->idleAnimations != nullptr) {
            set_npc_imgfx_all(part->spriteInstanceID, IMGFX_CLEAR, 0, 0, 0, 0, 0);

            ASSERT(spr_free_sprite(part->spriteInstanceID) == 0);

            if (!(part->flags & ACTOR_PART_FLAG_SKIP_MOVEMENT_ALLOC)) {
                heap_free(part->movement);
            }

            if (!(part->flags & ACTOR_PART_FLAG_NO_DECORATIONS)) {
                heap_free(part->decorationTable);
            }
        }
        actorPartTemp = part->nextPart;
        heap_free(part);
        part = actorPartTemp;
    }

    delete_shadow(actor->shadow.id);
    remove_all_status_icons(actor->hudElementDataIndex);
    remove_effect(actor->disableEffect);

<<<<<<< HEAD
    if (actor->attackResultEffect != nullptr) {
        actor->attackResultEffect->data.attackResultText->isVisible = FALSE;
=======
    if (actor->attackResultEffect != NULL) {
        actor->attackResultEffect->data.attackResultText->isVisible = false;
>>>>>>> 3e5df3a4
    }

    battleStatus = &gBattleStatus;
    for (i = 0; i < ARRAY_COUNT(battleStatus->enemyActors); i++) {
        if (battleStatus->enemyActors[i] == actor) {
            battleStatus->enemyActors[i] = nullptr;
            break;
        }
    }

    heap_free(actor);
}

void btl_delete_player_actor(Actor* player) {
    ActorPart* partsTable;
    ActorPartMovement* movement;
    DecorationTable* decorations;
    s32 i;

    for (i = 0; i < 2; i++) {
        remove_actor_decoration(player, i);
    }

    if (player->idleScript != nullptr) {
        kill_script_by_ID(player->idleScriptID);
    }
    if (player->handleEventScript != nullptr) {
        kill_script_by_ID(player->handleEventScriptID);
    }
    if (player->takeTurnScript != nullptr) {
        kill_script_by_ID(player->takeTurnScriptID);
    }

    partsTable = player->partsTable;
    decorations = partsTable->decorationTable;
    movement = partsTable->movement;

    delete_shadow(player->shadow.id);
    remove_all_status_icons(player->hudElementDataIndex);
    remove_effect(player->disableEffect);

<<<<<<< HEAD
    if (player->attackResultEffect != nullptr) {
        player->attackResultEffect->data.attackResultText->isVisible = FALSE;
=======
    if (player->attackResultEffect != NULL) {
        player->attackResultEffect->data.attackResultText->isVisible = false;
>>>>>>> 3e5df3a4
    }

    heap_free(movement);
    heap_free(decorations);
    heap_free(partsTable);
    heap_free(player);
}<|MERGE_RESOLUTION|>--- conflicted
+++ resolved
@@ -1167,13 +1167,8 @@
     remove_all_status_icons(actor->hudElementDataIndex);
     remove_effect(actor->disableEffect);
 
-<<<<<<< HEAD
     if (actor->attackResultEffect != nullptr) {
-        actor->attackResultEffect->data.attackResultText->isVisible = FALSE;
-=======
-    if (actor->attackResultEffect != NULL) {
         actor->attackResultEffect->data.attackResultText->isVisible = false;
->>>>>>> 3e5df3a4
     }
 
     battleStatus = &gBattleStatus;
@@ -1215,13 +1210,8 @@
     remove_all_status_icons(player->hudElementDataIndex);
     remove_effect(player->disableEffect);
 
-<<<<<<< HEAD
     if (player->attackResultEffect != nullptr) {
-        player->attackResultEffect->data.attackResultText->isVisible = FALSE;
-=======
-    if (player->attackResultEffect != NULL) {
         player->attackResultEffect->data.attackResultText->isVisible = false;
->>>>>>> 3e5df3a4
     }
 
     heap_free(movement);
