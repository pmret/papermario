#ifndef _BATTLE_BATTLE_H_
#define _BATTLE_BATTLE_H_

#include "common.h"

typedef enum ActorType {
    ACTOR_TYPE_RED_GOOMBA = 0x00,
    ACTOR_TYPE_RED_PARAGOOMBA = 0x01,
    ACTOR_TYPE_GLOOMBA = 0x02,
    ACTOR_TYPE_PARAGLOOMBA = 0x03,
    ACTOR_TYPE_SPIKED_GLOOMBA = 0x04,
    ACTOR_TYPE_DARK_KOOPA = 0x05,
    ACTOR_TYPE_DARK_PARATROOPA = 0x06,
    ACTOR_TYPE_GOOMBA = 0x07,
    ACTOR_TYPE_PARAGOOMBA = 0x08,
    ACTOR_TYPE_SPIKED_GOOMBA = 0x09,
    ACTOR_TYPE_FUZZY = 0x0A,
    ACTOR_TYPE_KOOPA_TROOPA = 0x0B,
    ACTOR_TYPE_PARATROOPA = 0x0C,
    ACTOR_TYPE_BOB_OMB = 0x0D,
    ACTOR_TYPE_BOB_OMB_DUP = 0x0E,
    ACTOR_TYPE_BULLET_BILL = 0x0F,
    ACTOR_TYPE_BILL_BLASTER = 0x10,
    ACTOR_TYPE_CLEFT = 0x11,
    ACTOR_TYPE_MONTY_MOLE = 0x12,
    ACTOR_TYPE_BANDIT = 0x13,
    ACTOR_TYPE_POKEY = 0x14,
    ACTOR_TYPE_POKEY_MUMMY = 0x15,
    ACTOR_TYPE_SWOOPER = 0x16,
    ACTOR_TYPE_BUZZY_BEETLE = 0x17,
    ACTOR_TYPE_STONE_CHOMP = 0x18,
    ACTOR_TYPE_PIRANHA_PLANT = 0x19,
    ACTOR_TYPE_FOREST_FUZZY = 0x1A,
    ACTOR_TYPE_HYPER_GOOMBA = 0x1B,
    ACTOR_TYPE_HYPER_PARAGOOMBA = 0x1C,
    ACTOR_TYPE_HYPER_CLEFT = 0x1D,
    ACTOR_TYPE_CLUBBA = 0x1E,
    ACTOR_TYPE_SHY_GUY = 0x1F,
    ACTOR_TYPE_GROOVE_GUY = 0x20,
    ACTOR_TYPE_SKY_GUY = 0x21,
    ACTOR_TYPE_MEDI_GUY = 0x22,
    ACTOR_TYPE_PYRO_GUY = 0x23,
    ACTOR_TYPE_SPY_GUY = 0x24,
    ACTOR_TYPE_FUZZIPEDE = 0x25,
    ACTOR_TYPE_HURT_PLANT = 0x26,
    ACTOR_TYPE_M_BUSH = 0x27,
    ACTOR_TYPE_AQUA_FUZZY = 0x28,
    ACTOR_TYPE_JUNGLE_FUZZY = 0x29,
    ACTOR_TYPE_SPEAR_GUY = 0x2A,
    ACTOR_TYPE_LAVA_BUBBLE = 0x2B,
    ACTOR_TYPE_SPIKE_TOP = 0x2C,
    ACTOR_TYPE_PUTRID_PIRANHA = 0x2D,
    ACTOR_TYPE_LAKITU = 0x2E,
    ACTOR_TYPE_SPINY = 0x2F,
    ACTOR_TYPE_MONTY_MOLE_BOSS = 0x30,
    ACTOR_TYPE_BZZAP = 0x31,
    ACTOR_TYPE_CRAZEE_DAYZEE = 0x32,
    ACTOR_TYPE_AMAZY_DAYZEE = 0x33,
    ACTOR_TYPE_RUFF_PUFF = 0x34,
    ACTOR_TYPE_SPIKE = 0x35,
    ACTOR_TYPE_GULPIT = 0x36,
    ACTOR_TYPE_GULPIT_ROCKS = 0x37,
    ACTOR_TYPE_WHITE_CLUBBA = 0x38,
    ACTOR_TYPE_FROST_PIRANHA = 0x39,
    ACTOR_TYPE_SWOOPULA = 0x3A,
    ACTOR_TYPE_DUPLIGHOST = 0x3B,
    ACTOR_TYPE_GHOST_GOOMBARIO = 0x3C,
    ACTOR_TYPE_GHOST_KOOPER = 0x3D,
    ACTOR_TYPE_GHOST_BOMBETTE = 0x3E,
    ACTOR_TYPE_GHOST_PARAKARRY = 0x3F,
    ACTOR_TYPE_GHOST_BOW = 0x40,
    ACTOR_TYPE_GHOST_WATT = 0x41,
    ACTOR_TYPE_GHOST_SUSHIE = 0x42,
    ACTOR_TYPE_GHOST_LAKILESTER = 0x43,
    ACTOR_TYPE_ALBINO_DINO = 0x44,
    ACTOR_TYPE_EMBER = 0x45,
    ACTOR_TYPE_BONY_BEETLE = 0x46,
    ACTOR_TYPE_DRY_BONES = 0x47,
    ACTOR_TYPE_DRY_BONES2 = 0x48,
    ACTOR_TYPE_BOMBSHELL_BLASTER = 0x49,
    ACTOR_TYPE_BOMBSHELL_BILL = 0x4A,
    ACTOR_TYPE_HAMMER_BROS = 0x4B,
    ACTOR_TYPE_KOOPATROL = 0x4C,
    ACTOR_TYPE_MAGIKOOPA = 0x4D,
    ACTOR_TYPE_FLYING_MAGIKOOPA = 0x4E,
    ACTOR_TYPE_MAGICLONE = 0x4F,
    ACTOR_TYPE_FLYING_MAGICLONE = 0x50,
    ACTOR_TYPE_RED_MAGIKOOPA = 0x51,
    ACTOR_TYPE_FLYING_RED_MAGIKOOPA = 0x52,
    ACTOR_TYPE_GREEN_MAGIKOOPA = 0x53,
    ACTOR_TYPE_FLYING_GREEN_MAGIKOOPA = 0x54,
    ACTOR_TYPE_YELLOW_MAGIKOOPA = 0x55,
    ACTOR_TYPE_FLYING_YELLOW_MAGIKOOPA = 0x56,
    ACTOR_TYPE_GRAY_MAGIKOOPA = 0x57,
    ACTOR_TYPE_FLYING_GRAY_MAGIKOOPA = 0x58,
    ACTOR_TYPE_WHITE_MAGIKOOPA = 0x59,
    ACTOR_TYPE_FLYING_WHITE_MAGIKOOPA = 0x5A,

    ACTOR_TYPE_UNUSED_5B = 0x5B,
    ACTOR_TYPE_UNUSED_5C = 0x5C,
    ACTOR_TYPE_UNUSED_5D = 0x5D,
    ACTOR_TYPE_UNUSED_5E = 0x5E,
    ACTOR_TYPE_UNUSED_5F = 0x5F,
    ACTOR_TYPE_UNUSED_60 = 0x60,
    ACTOR_TYPE_UNUSED_61 = 0x61,
    ACTOR_TYPE_UNUSED_62 = 0x62,
    ACTOR_TYPE_UNUSED_63 = 0x63,
    ACTOR_TYPE_UNUSED_64 = 0x64,
    ACTOR_TYPE_UNUSED_65 = 0x65,
    ACTOR_TYPE_UNUSED_66 = 0x66,
    ACTOR_TYPE_UNUSED_67 = 0x67,
    ACTOR_TYPE_UNUSED_68 = 0x68,
    ACTOR_TYPE_UNUSED_69 = 0x69,
    ACTOR_TYPE_UNUSED_6A = 0x6A,

    ACTOR_TYPE_MONTY_HOLE = 0x6B,

    ACTOR_TYPE_UNUSED_6C = 0x6C,
    ACTOR_TYPE_UNUSED_6D = 0x6D,

    ACTOR_TYPE_PLAYER = 0x6E,
    ACTOR_TYPE_GOOMBARIO = 0x6F,
    ACTOR_TYPE_KOOPER = 0x70,
    ACTOR_TYPE_BOMBETTE = 0x71,
    ACTOR_TYPE_PARAKARRY = 0x72,
    ACTOR_TYPE_BOW = 0x73,
    ACTOR_TYPE_WATT = 0x74,
    ACTOR_TYPE_SUSHIE = 0x75,
    ACTOR_TYPE_LAKILESTER = 0x76,
    ACTOR_TYPE_TWINK = 0x77,

    ACTOR_TYPE_UNUSED_78 = 0x78,
    ACTOR_TYPE_UNUSED_79 = 0x79,

    ACTOR_TYPE_THE_MASTER_1 = 0x7A,
    ACTOR_TYPE_THE_MASTER_2 = 0x7B,
    ACTOR_TYPE_THE_MASTER_3 = 0x7C,
    ACTOR_TYPE_CHAN = 0x7D,
    ACTOR_TYPE_LEE = 0x7E,
    ACTOR_TYPE_LEE_GOOMBARIO = 0x7F,
    ACTOR_TYPE_LEE_KOOPER = 0x80,
    ACTOR_TYPE_LEE_BOMBETTE = 0x81,
    ACTOR_TYPE_LEE_PARAKARRY = 0x82,
    ACTOR_TYPE_LEE_BOW = 0x83,
    ACTOR_TYPE_LEE_WATT = 0x84,
    ACTOR_TYPE_LEE_SUSHIE = 0x85,
    ACTOR_TYPE_LEE_LAKILESTER = 0x86,
    ACTOR_TYPE_KAMMY_KOOPA = 0x87,
    ACTOR_TYPE_JR_TROOPA1 = 0x88,
    ACTOR_TYPE_JR_TROOPA2 = 0x89,
    ACTOR_TYPE_JR_TROOPA3 = 0x8A,
    ACTOR_TYPE_JR_TROOPA4 = 0x8B,
    ACTOR_TYPE_JR_TROOPA5 = 0x8C,
    ACTOR_TYPE_JR_TROOPA6 = 0x8D,
    ACTOR_TYPE_JR_TROOPA_DUP1 = 0x8E,
    ACTOR_TYPE_JR_TROOPA_DUP2 = 0x8F,
    ACTOR_TYPE_BLUE_GOOMBA_BOSS = 0x90,
    ACTOR_TYPE_RED_GOOMBA_BOSS = 0x91,
    ACTOR_TYPE_GOOMBA_KING = 0x92,
    ACTOR_TYPE_GOOMNUT_TREE = 0x93,
    ACTOR_TYPE_GOOMBARIO_TUTOR1 = 0x94,
    ACTOR_TYPE_MAGIKOOPA_BOSS = 0x95,
    ACTOR_TYPE_FLYING_MAGIKOOPA_BOSS = 0x96,
    ACTOR_TYPE_MAGIKOOPA_DUP1 = 0x97,
    ACTOR_TYPE_MAGIKOOPA_DUP2 = 0x98,
    ACTOR_TYPE_FAKE_BOWSER = 0x99,
    ACTOR_TYPE_KOOPA_BROS = 0x9A,
    ACTOR_TYPE_GREEN_NINJAKOOPA = 0x9B,
    ACTOR_TYPE_RED_NINJAKOOPA = 0x9C,
    ACTOR_TYPE_BLUE_NINJAKOOPA = 0x9D,
    ACTOR_TYPE_YELLOW_NINJAKOOPA = 0x9E,
    ACTOR_TYPE_ELDSTAR = 0x9F,
    ACTOR_TYPE_BUZZAR = 0xA0,
    ACTOR_TYPE_TUTANKOOPA = 0xA1,
    ACTOR_TYPE_CHOMP = 0xA2,
    ACTOR_TYPE_TUBBA_BLUBBA_INVINCIBLE = 0xA3,
    ACTOR_TYPE_TUBBA_BLUBBA = 0xA4,
    ACTOR_TYPE_TUBBA_HEART = 0xA5,
    ACTOR_TYPE_STILT_GUY = 0xA6,
    ACTOR_TYPE_SHY_STACK = 0xA7,
    ACTOR_TYPE_SHY_SQUAD = 0xA8,
    ACTOR_TYPE_GENERAL_GUY = 0xA9,
    ACTOR_TYPE_TOY_TANK = 0xAA,
    ACTOR_TYPE_LIGHT_BULB = 0xAB,
    ACTOR_TYPE_SIGNAL_GUY = 0xAC,
    ACTOR_TYPE_SHY_SQUAD_DUP = 0xAD,
    ACTOR_TYPE_SHY_GUY_DUP = 0xAE,
    ACTOR_TYPE_ANTI_GUY = 0xAF,
    ACTOR_TYPE_ANTI_GUY_DUP = 0xB0,
    ACTOR_TYPE_BIG_LANTERN_GHOST = 0xB1,
    ACTOR_TYPE_GOOMBA_KING_DUP = 0xB2,
    ACTOR_TYPE_LAVA_PIRANHA_PHASE_1 = 0xB3,
    ACTOR_TYPE_LAVA_PIRANHA_PHASE_2 = 0xB4,
    ACTOR_TYPE_LAVA_BUD_PHASE_1 = 0xB5,
    ACTOR_TYPE_LAVA_BUD_PHASE_2 = 0xB6,
    ACTOR_TYPE_PETIT_PIRANHA = 0xB7,
    ACTOR_TYPE_PETIT_PIRANHA_BOMB = 0xB8,
    ACTOR_TYPE_KENT_C_KOOPA = 0xB9,
    ACTOR_TYPE_HUFF_N_PUFF = 0xBA,
    ACTOR_TYPE_TUFF_PUFF = 0xBB,
    ACTOR_TYPE_MONSTAR = 0xBC,
    ACTOR_TYPE_CRYSTAL_KING = 0xBD,
    ACTOR_TYPE_CRYSTAL_CLONE = 0xBE,
    ACTOR_TYPE_CRYSTAL_BIT = 0xBF,
    ACTOR_TYPE_INTRO_BOWSER = 0xC0,
    ACTOR_TYPE_BOWSER_PHASE_1 = 0xC1,
    ACTOR_TYPE_BOWSER_DUP1 = 0xC2,
    ACTOR_TYPE_BOWSER_PHASE_2 = 0xC3,
    ACTOR_TYPE_BOWSER_DUP2 = 0xC4,
    ACTOR_TYPE_BOWSER_PHASE_3 = 0xC5,
    ACTOR_TYPE_BOWSER_DUP3 = 0xC6,
    ACTOR_TYPE_BLOOPER = 0xC7,
    ACTOR_TYPE_ELECTRO_BLOOPER1 = 0xC8,
    ACTOR_TYPE_ELECTRO_BLOOPER2 = 0xC9,
    ACTOR_TYPE_SUPER_BLOOPER1 = 0xCA,
    ACTOR_TYPE_SUPER_BLOOPER2 = 0xCB,
    ACTOR_TYPE_BLOOPER_BABY = 0xCC,
    ACTOR_TYPE_LAKILESTER_DUP = 0xCD,
    ACTOR_TYPE_SLOT_MACHINE_START = 0xCE,
    ACTOR_TYPE_SLOT_MACHINE_STOP = 0xCF,
    ACTOR_TYPE_WHACKA = 0xD0,
    ACTOR_TYPE_SLOT_MACHINE_START_DUP1 = 0xD1,
    ACTOR_TYPE_SLOT_MACHINE_START_DUP2 = 0xD2,
    ACTOR_TYPE_SLOT_MACHINE_START_DUP3 = 0xD3,
    ACTOR_TYPE_COUNT = 0xD4,
} ActorType;

#define AREA(id) \
    .dmaStart = battle_##id##_ROM_START, \
    .dmaEnd = battle_##id##_ROM_END, \
    .dmaDest = battle_##id##_VRAM

<<<<<<< HEAD
typedef struct ActorDesc {
=======
typedef struct ActorPartBlueprint {
    /* 0x00 */ s32 flags;
    /* 0x04 */ s8 index;
    /* 0x05 */ Vec3b posOffset;
    /* 0x08 */ Vec2b targetOffset;
    /* 0x0A */ s16 opacity;
    /* 0x0C */ s32* idleAnimations;
    /* 0x10 */ s32* defenseTable;
    /* 0x14 */ s32 eventFlags;
    /* 0x18 */ s32 elementImmunityFlags;
    /* 0x1C */ s16 unk_1C;
    /* 0x1E */ char unk_1E[2];
    /* 0x20 */ s32 unk_20;
} ActorPartBlueprint; // size = 0x24

typedef struct ActorBlueprint {
>>>>>>> 445b110e
    /* 0x00 */ s32 flags;
    /* 0x04 */ char unk_04;
    /* 0x05 */ u8 type;
    /* 0x06 */ u8 level;
    /* 0x07 */ u8 maxHP;
    /* 0x08 */ s16 partCount;
    /* 0x0A */ char unk_0A[2];
    /* 0x0C */ struct ActorPartBlueprint* partsData;
    /* 0x10 */ Bytecode* script;
    /* 0x14 */ s32* statusTable;
    /* 0x18 */ u8 escapeChance;
    /* 0x19 */ u8 airLiftChance;
    /* 0x1A */ u8 spookChance;
    /* 0x1B */ u8 baseStatusChance;
    /* 0x1C */ u8 upAndAwayChance;
    /* 0x1D */ u8 spinSmashReq;
    /* 0x1E */ u8 powerBounceChance;
    /* 0x1F */ u8 coinReward;
    /* 0x20 */ Vec2b size;
    /* 0x22 */ Vec2b hpBarOffset;
    /* 0x24 */ Vec2b statusIconOffset;
    /* 0x26 */ Vec2b statusMessageOffset;
} ActorBlueprint; // size = 0x28

typedef struct FormationRow {
    /* 0x00 */ ActorBlueprint* actor;
    /* 0x04 */ union {
                   s32    index;
                   Vec3i* vec;
               } home;
    /* 0x08 */ s32 priority; ///< Actors with higher priority values take their turn first.
    /* 0x0C */ s32 var0;
    /* 0x10 */ s32 var1;
    /* 0x14 */ s32 var2;
    /* 0x18 */ s32 var3;
} Formation[]; // size = 0x1C * n

typedef struct Stage {
    /* 0x00 */ const char* texture;
    /* 0x04 */ const char* shape;
    /* 0x08 */ const char* hit;
    /* 0x0C */ Bytecode* preBattle;
    /* 0x10 */ Bytecode* postBattle;
    /* 0x14 */ const char* bg;
    /* 0x18 */ s32* foregroundModelList;
    /* 0x1C */ s32 unk_1C;
    /* 0x20 */ Formation* unk_20;
    /* 0x24 */ s32 unk_24;
} Stage; // size = 0x28

/// Zero-terminated.
typedef struct Battle {
    /* 0x00 */ const char* name; ///< Debug SJIS name.
    /* 0x04 */ s32 formationSize;
    /* 0x08 */ Formation* formation;
    /* 0x0C */ Stage* stage;
    /* 0x10 */ s32 unk_10;
} BattleList[]; // size = 0x14 * n

/// Zero-terminated.
typedef struct StageListRow {
    /* 0x00 */ const char* id; ///< Map ID.
    /* 0x04 */ Stage* stage;
} StageList[]; // size = 0x08 * n

typedef struct BattleArea {
    /* 0x00 */ char* name; ///< JP debug name.
    /* 0x04 */ void* dmaStart;
    /* 0x08 */ void* dmaEnd;
    /* 0x0C */ void* dmaDest;
    /* 0x10 */ BattleList* battles;
    /* 0x14 */ StageList* stages;
    /* 0x18 */ s32 unused_18;
    /* 0x1C */ DmaTable* dmaTable;
} BattleArea; // size = 0x20

extern BattleArea gBattleAreas[0x30];

#define BATTLE(name, formation, stage) { name, ARRAY_COUNT(formation), (Formation*) formation, stage }

// TODO: enum for home position (0..3 are floor, 4..7 are air, etc.)

typedef struct ActorSounds {
    /* 0x00 */ s32 walk[2];
    /* 0x08 */ s32 fly[2];
    /* 0x10 */ s32 jump;
    /* 0x14 */ s32 hurt;
    /* 0x18 */ s16 delay[2]; ///< Number of frames to wait between walk/fly sounds. Negative values are in distance.
} ActorSounds; // size = 0x1C

extern ActorSounds bActorSoundTable[ACTOR_TYPE_COUNT];

typedef struct ActorOffsets {
    /* 0x00 */ Vec3b tattleCam;
    /* 0x03 */ s8 shadow;
} ActorOffsets; // size = 0x04

extern BattleList* D_800DC4FC;

extern ActorOffsets bActorOffsets[ACTOR_TYPE_COUNT];

void func_80072BCC(s32 arg0);
void load_demo_battle(u32 index);

#endif<|MERGE_RESOLUTION|>--- conflicted
+++ resolved
@@ -230,26 +230,7 @@
     .dmaEnd = battle_##id##_ROM_END, \
     .dmaDest = battle_##id##_VRAM
 
-<<<<<<< HEAD
-typedef struct ActorDesc {
-=======
-typedef struct ActorPartBlueprint {
-    /* 0x00 */ s32 flags;
-    /* 0x04 */ s8 index;
-    /* 0x05 */ Vec3b posOffset;
-    /* 0x08 */ Vec2b targetOffset;
-    /* 0x0A */ s16 opacity;
-    /* 0x0C */ s32* idleAnimations;
-    /* 0x10 */ s32* defenseTable;
-    /* 0x14 */ s32 eventFlags;
-    /* 0x18 */ s32 elementImmunityFlags;
-    /* 0x1C */ s16 unk_1C;
-    /* 0x1E */ char unk_1E[2];
-    /* 0x20 */ s32 unk_20;
-} ActorPartBlueprint; // size = 0x24
-
 typedef struct ActorBlueprint {
->>>>>>> 445b110e
     /* 0x00 */ s32 flags;
     /* 0x04 */ char unk_04;
     /* 0x05 */ u8 type;
