#include "common.h"
#include "audio.h"
#include "audio/public.h"
#include "script_api/battle.h"
#include "ld_addrs.h"
#include "effects.h"
#include "hud_element.h"
#include "battle/battle.h"
#include "model.h"
#include "game_modes.h"

extern StageListRow* gCurrentStagePtr;

extern s16 D_802809F6;
extern s16 DemoBattleBeginDelay;
extern s32 BattleScreenFadeAmt;
extern EvtScript EVS_OnBattleInit;
extern s32 bActorsIgnoreDuringCount[];
extern EvtScript EVS_Mario_OnActorCreate;
extern EvtScript EVS_Peach_OnActorCreate;

BSS s32 BattleEnemiesCreated;
BSS u8 D_8029F244;
BSS s32 BattleSubStateDelay; // generic delay time usable for various substates
BSS s32 D_8029F24C;
BSS s32 RunAwayRewardStep;
BSS bool D_8029F254;
BSS s32 D_8029F258;
BSS s32 RunAwayRewardTotal;
BSS s32 RunAwayRewardIncrement;
BSS s32 D_8029F264;

bool dispatch_damage_tick_event_player(s32 damageAmount, s32 event);

extern ShapeFile gMapShapeData;

void btl_merlee_on_start_turn(void) {
    BattleStatus* battleStatus = &gBattleStatus;
    EncounterStatus* currentEncounter = &gCurrentEncounter;
    PlayerData* playerData = &gPlayerData;

    do {
        if (!(gBattleStatus.flags2 & BS_FLAGS2_PEACH_BATTLE)
            && battleStatus->nextMerleeSpellType != MERLEE_SPELL_EXP_BOOST
            && battleStatus->nextMerleeSpellType != MERLEE_SPELL_COIN_BOOST
            && playerData->merleeCastsLeft > 0
        ) {
            if (playerData->merleeTurnCount <= 0) {
                s32 temp = rand_int(100);

                if (currentEncounter->curEnemy != nullptr) {
                    if (currentEncounter->curEnemy->flags & ACTOR_FLAG_NO_HEALTH_BAR) {
                        // 46/101 ≈ 45.5%
                        if (temp <= 45) {
                            playerData->merleeSpellType = MERLEE_SPELL_ATK_BOOST;
                        } else if (temp <= 90) { // 45/101 ≈ 44.6%
                            playerData->merleeSpellType = MERLEE_SPELL_DEF_BOOST;
                        } else { // 10/101 ≈ 9.9%
                            playerData->merleeSpellType = MERLEE_SPELL_EXP_BOOST;
                        }
                    } else if (temp <= 30) { // 31/101 ≈ 30.7%
                        playerData->merleeSpellType = MERLEE_SPELL_ATK_BOOST;
                    } else if (temp <= 60) { // 30/101 ≈ 29.7%
                        playerData->merleeSpellType = MERLEE_SPELL_DEF_BOOST;
                    } else if (temp <= 80) { // 20/101 ≈ 19.8%
                        playerData->merleeSpellType = MERLEE_SPELL_EXP_BOOST;
                    } else { // 20/101 ≈ 19.8%
                        playerData->merleeSpellType = MERLEE_SPELL_COIN_BOOST;
                    }
                } else if (temp <= 30) { // 31/101 ≈ 30.7%
                    playerData->merleeSpellType = MERLEE_SPELL_ATK_BOOST;
                } else if (temp <= 60) { // 30/101 ≈ 29.7%
                    playerData->merleeSpellType = MERLEE_SPELL_DEF_BOOST;
                } else if (temp <= 80) { // 20/101 ≈ 19.8%
                    playerData->merleeSpellType = MERLEE_SPELL_EXP_BOOST;
                } else { // 20/101 ≈ 19.8%
                    playerData->merleeSpellType = MERLEE_SPELL_COIN_BOOST;
                }

                temp = rand_int(10) + 6;
                playerData->merleeTurnCount = temp;
            }

            if (playerData->merleeTurnCount >= 2) {
                playerData->merleeTurnCount--;
            } else {
                playerData->merleeTurnCount = 0;
                battleStatus->nextMerleeSpellType = playerData->merleeSpellType;
                playerData->merleeCastsLeft--;
            }
        }
    } while (0); // TODO: required to match
}

void btl_merlee_on_first_strike(void) {
    BattleStatus* battleStatus = &gBattleStatus;
    EncounterStatus* currentEncounter = &gCurrentEncounter;
    PlayerData* playerData = &gPlayerData;

    do {
        if (!(gBattleStatus.flags2 & BS_FLAGS2_PEACH_BATTLE)
            && battleStatus->nextMerleeSpellType != MERLEE_SPELL_EXP_BOOST
            && battleStatus->nextMerleeSpellType != MERLEE_SPELL_COIN_BOOST
            && playerData->merleeCastsLeft > 0)
        {
            if (playerData->merleeTurnCount <= 0) {
                s32 temp = rand_int(100);

                if (currentEncounter->curEnemy != nullptr) {
                    if (currentEncounter->curEnemy->flags & ACTOR_FLAG_NO_HEALTH_BAR) {
                        // 46/101 ≈ 45.5%
                        if (temp <= 45) {
                            playerData->merleeSpellType = MERLEE_SPELL_ATK_BOOST;
                        } else if (temp <= 90) { // 45/101 ≈ 44.6%
                            playerData->merleeSpellType = MERLEE_SPELL_DEF_BOOST;
                        } else { // 10/101 ≈ 9.9%
                            playerData->merleeSpellType = MERLEE_SPELL_EXP_BOOST;
                        }
                    } else if (temp <= 30) { // 31/101 ≈ 30.7%
                        playerData->merleeSpellType = MERLEE_SPELL_ATK_BOOST;
                    } else if (temp <= 60) { // 30/101 ≈ 29.7%
                        playerData->merleeSpellType = MERLEE_SPELL_DEF_BOOST;
                    } else if (temp <= 80) { // 20/101 ≈ 19.8%
                        playerData->merleeSpellType = MERLEE_SPELL_EXP_BOOST;
                    } else { // 20/101 ≈ 19.8%
                        playerData->merleeSpellType = MERLEE_SPELL_COIN_BOOST;
                    }
                } else if (temp <= 30) { // 31/101 ≈ 30.7%
                    playerData->merleeSpellType = MERLEE_SPELL_ATK_BOOST;
                } else if (temp <= 60) { // 30/101 ≈ 29.7%
                    playerData->merleeSpellType = MERLEE_SPELL_DEF_BOOST;
                } else if (temp <= 80) { // 20/101 ≈ 19.8%
                    playerData->merleeSpellType = MERLEE_SPELL_EXP_BOOST;
                } else { // 20/101 ≈ 19.8%
                    playerData->merleeSpellType = MERLEE_SPELL_COIN_BOOST;
                }

                if (playerData->merleeSpellType != MERLEE_SPELL_COIN_BOOST) {
                    // same outcome either way. has to be written like this, and the check does exist in the code. bug?
                    if (playerData->merleeTurnCount == -1) {
                        temp = rand_int(5) + 5;
                    } else {
                        temp = rand_int(5) + 5;

                    }
                } else {
                    temp = rand_int(8) + 5;
                }
                playerData->merleeTurnCount = temp;
            }

            if (playerData->merleeSpellType == MERLEE_SPELL_EXP_BOOST || playerData->merleeSpellType == MERLEE_SPELL_COIN_BOOST) {
                if (playerData->merleeTurnCount >= 2) {
                    playerData->merleeTurnCount--;
                } else {
                    battleStatus->nextMerleeSpellType = playerData->merleeSpellType;
                    playerData->merleeTurnCount = 0;
                    playerData->merleeCastsLeft--;
                }
            }
        }
    } while (0); // TODO: required to match
}

void btl_set_state(s32 battleState) {
    s32 flags = gBattleStatus.flags2;
    gBattleState = battleState;
    D_800DC4E0 = 1;
    gBattleSubState = BTL_SUBSTATE_INIT;

    flags &= BS_FLAGS2_PEACH_BATTLE;
    if (flags) {
        switch (battleState) {
            case BATTLE_STATE_PARTNER_MENU:
                battleState = BATTLE_STATE_TWINK_MENU;
                break;
            case BATTLE_STATE_PLAYER_MENU:
                battleState = BATTLE_STATE_PEACH_MENU;
                break;
            case BATTLE_STATE_BEGIN_PLAYER_TURN:
                battleState = BATTLE_STATE_BEGIN_PARTNER_TURN;
                break;
            case BATTLE_STATE_BEGIN_PARTNER_TURN:
                battleState = BATTLE_STATE_BEGIN_PLAYER_TURN;
                break;
        }
        gBattleState = battleState;
    }
}

void btl_state_update_normal_start(void) {
    BattleStatus* battleStatus = &gBattleStatus;
    EncounterStatus* currentEncounter = &gCurrentEncounter;
    Battle* battle;
    Stage* stage;
    s32 size;
    StatusBar* statusBar;
    void* compressedAsset;
    ModelNode* rootModel;
    s32 texturesOffset;
    Actor* actor;
    Evt* script;
    s32 enemyNotDone;
    s32 type;
    s32 i;
    s32 j;

    s32* types;

    battle = gCurrentBattlePtr;
    if (gOverrideBattlePtr != nullptr) {
        battle = gOverrideBattlePtr;
    }

    if (gCurrentStagePtr == nullptr) {
        stage = battle->stage;
    } else {
        stage = gCurrentStagePtr->stage;
    }

    battleStatus->curStage = stage;
    switch (gBattleSubState) {
        case BTL_SUBSTATE_NORMAL_START_INIT:
            BattleEnemiesCreated = battle->formationSize;
            set_screen_overlay_params_back(OVERLAY_NONE, -1.0f);
            compressedAsset = load_asset_by_name(stage->shape, &size);
            decode_yay0(compressedAsset, &gMapShapeData);
            general_heap_free(compressedAsset);

            ASSERT(size <= 0x8000);

            rootModel = gMapShapeData.header.root;
            texturesOffset = get_asset_offset(stage->texture, &size);
            if (rootModel != nullptr) {
                load_data_for_models(rootModel, texturesOffset, size);
            }
            load_battle_hit_asset(stage->hit);

            if (stage->bg != nullptr) {
                load_map_bg(stage->bg);
                set_background(&gBackgroundImage);
            }

            if (gGameStatusPtr->demoBattleFlags & DEMO_BTL_FLAG_ENABLED) {
                set_curtain_scale_goal(1.0f);
            }

            battleStatus->controlScript = nullptr;
            battleStatus->camMovementScript = nullptr;
            battleStatus->unk_90 = 0;
            battleStatus->preUpdateCallback = nullptr;
            battleStatus->initBattleCallback = nullptr;
            battleStatus->curSubmenu = 0;
            battleStatus->unk_49 = 0;
            battleStatus->curPartnerSubmenu = 0;
            battleStatus->unk_4B = 0;
            battleStatus->totalStarPoints = 0;
            battleStatus->pendingStarPoints = 0;
            battleStatus->incrementStarPointDelay = 0;
            battleStatus->damageTaken = 0;
            battleStatus->nextMerleeSpellType = MERLEE_SPELL_NONE;
            battleStatus->actionCommandMode = AC_MODE_NOT_LEARNED;
            gCameras[CAM_DEFAULT].flags |= CAMERA_FLAG_DISABLED;
            gCameras[CAM_BATTLE].flags |= CAMERA_FLAG_DISABLED;
            gCameras[CAM_TATTLE].flags |= CAMERA_FLAG_DISABLED;
            if (is_ability_active(ABILITY_MYSTERY_SCROLL)) {
                battleStatus->actionCommandMode = AC_MODE_LEARNED;
            }
            battleStatus->actionQuality = 0;
            battleStatus->maxActionQuality = 0;
            battleStatus->enabledMenusFlags = -1;
            battleStatus->enabledStarPowersFlags = -1;
            battleStatus->itemUsesLeft = 0;
            battleStatus->hammerCharge = 0;
            battleStatus->jumpCharge = 0;
            battleStatus->unk_98 = 0;
            battleStatus->hpDrainCount = 0;
            gBattleStatus.flags2 |= BS_FLAGS2_CAN_FLEE;
            if (currentEncounter->forbidFleeing) {
                gBattleStatus.flags2 &= ~BS_FLAGS2_CAN_FLEE;
            }
            battleStatus->endBattleFadeOutRate = 10;
            battleStatus->waitForState = BATTLE_STATE_0;
            battleStatus->hammerLossTurns = -1;
            battleStatus->jumpLossTurns = -1;
            battleStatus->itemLossTurns = -1;
            battleStatus->outtaSightActive = 0;
            battleStatus->waterBlockTurnsLeft = 0;
            battleStatus->waterBlockAmount = 0;
            battleStatus->waterBlockEffect = nullptr;
            battleStatus->cloudNineTurnsLeft = 0;
            battleStatus->cloudNineDodgeChance = 0;
            battleStatus->cloudNineEffect = nullptr;
            battleStatus->reflectFlags = 0;
            battleStatus->turboChargeTurnsLeft = 0;
            battleStatus->turboChargeAmount = 0;
            battleStatus->stateFreezeCount = 0;
            battleStatus->merleeAttackBoost = 0;
            battleStatus->merleeDefenseBoost = 0;
            battleStatus->darknessMode = BTL_DARKNESS_STATE_NONE;
            battleStatus->unk_433 = -1;
            battleStatus->hustleTurns = 0;
            battleStatus->unk_93 = 0;
            battleStatus->unk_94 = 0;
            gBattleStatus.flags2 &= ~BS_FLAGS2_PLAYER_TURN_USED;
            gBattleStatus.flags2 &= ~BS_FLAGS2_PARTNER_TURN_USED;
            gBattleStatus.flags2 &= ~BS_FLAGS2_OVERRIDE_INACTIVE_PLAYER;
            gBattleStatus.flags2 &= ~BS_FLAGS2_OVERRIDE_INACTIVE_PARTNER;
            gBattleStatus.flags2 &= ~BS_FLAGS2_STORED_TURBO_CHARGE_TURN;
            gBattleStatus.flags2 &= ~BS_FLAGS2_DOING_JUMP_TUTORIAL;

            for (i = 0; i < ARRAY_COUNT(battleStatus->varTable); i++) {
                battleStatus->varTable[i] = 0;
            }

            BattleScreenFadeAmt = 255;
            battleStatus->inputBitmask = 0xFFFFF & ~(BUTTON_START | 0xC0);
            battleStatus->buffEffect = fx_partner_buff(0, 0.0f, 0.0f, 0.0f, 0.0f, 0);
            setup_status_bar_for_battle();
            gCurrentCameraID = CAM_BATTLE;
            script = start_script(&EVS_OnBattleInit, EVT_PRIORITY_A, 0);
            battleStatus->camMovementScript = script;
            battleStatus->camMovementScriptID = script->id;
            gBattleSubState = BTL_SUBSTATE_NORMAL_START_CREATE_ENEMIES;
            break;
        case BTL_SUBSTATE_NORMAL_START_CREATE_ENEMIES:
            statusBar = &gStatusBar;
            if (does_script_exist(battleStatus->camMovementScriptID)) {
                break;
            }

            if (stage->preBattle != nullptr) {
                script = start_script(stage->preBattle, EVT_PRIORITY_A, 0);
                battleStatus->controlScript = script;
                battleStatus->controlScriptID = script->id;
            }

            statusBar->hidden = false;
            gBattleStatus.flags1 |= BS_FLAGS1_ACTORS_VISIBLE;

            for (i = 0; i < ARRAY_COUNT(battleStatus->enemyActors); i++) {
                battleStatus->enemyActors[i] = nullptr;
            }
            battleStatus->initialEnemyCount = 0;

            for (i = 0; i < BattleEnemiesCreated; i++) {
                create_actor(&(*battle->formation)[i]);
                types = bActorsIgnoreDuringCount;
                actor = battleStatus->enemyActors[i];

                while (true) {
                    type = *types;
                    if (type == -1) {
                        battleStatus->initialEnemyCount++;
                        break;
                    } else if (actor->actorType == type) {
                        break;
                    }
                    types++;
                }

                actor->instigatorValue = 0;
                if (i == 0) {
                    actor->instigatorValue = currentEncounter->instigatorValue;
                    if (currentEncounter->dizzyAttack.status == STATUS_KEY_DIZZY) {
                        inflict_status_set_duration(actor, STATUS_KEY_DIZZY, STATUS_TURN_MOD_DIZZY, currentEncounter->dizzyAttack.duration);
                    }
                }
            }

            if (stage->stageEnemyCount != 0) {
                if (stage->stageEnemyChance == 0 || (stage->stageEnemyChance > 0 && (rand_int(stage->stageEnemyChance) == 0))) {
                    BattleEnemiesCreated += stage->stageEnemyCount;
                    for (j = 0; i < BattleEnemiesCreated; i++, j++) {
                        create_actor(&(*stage->stageFormation)[j]);
                        actor = battleStatus->enemyActors[i];
                        actor->instigatorValue = 0;
                        if (i == 0) {
                            actor->instigatorValue = 0;
                            if (currentEncounter->dizzyAttack.status == STATUS_KEY_DIZZY) {
                                inflict_status_set_duration(actor, STATUS_KEY_DIZZY, STATUS_TURN_MOD_DIZZY, currentEncounter->dizzyAttack.duration);
                            }
                        }

                    }
                }
            }

            load_player_actor();
            actor = battleStatus->playerActor;
            if (gBattleStatus.flags2 & BS_FLAGS2_PEACH_BATTLE) {
                script = start_script(&EVS_Peach_OnActorCreate, EVT_PRIORITY_A, 0);
            } else {
                script = start_script(&EVS_Mario_OnActorCreate, EVT_PRIORITY_A, 0);
            }
            actor->takeTurnScript = script;
            actor->takeTurnScriptID = script->id;
            script->owner1.actorID = ACTOR_PLAYER;
            load_partner_actor();
            gBattleSubState = BTL_SUBSTATE_NORMAL_START_CHECK_FIRST_STRIKE;
            break;
        case BTL_SUBSTATE_NORMAL_START_CHECK_FIRST_STRIKE:
            enemyNotDone = false;
            for (i = 0; i < BattleEnemiesCreated; i++) {
                actor = battleStatus->enemyActors[i];
                if (does_script_exist(actor->takeTurnScriptID)) {
                    enemyNotDone = true;
                    break;
                } else {
                    actor->takeTurnScript = nullptr;
                }
            }
            if (enemyNotDone) {
                break;
            }

            actor = battleStatus->playerActor;
            if (does_script_exist(actor->takeTurnScriptID)) {
                break;
            }
            actor->takeTurnScript = nullptr;

            actor = battleStatus->partnerActor;
            if (actor != nullptr) {
                if (does_script_exist(actor->takeTurnScriptID)) {
                    break;
                }
                actor->takeTurnScript = nullptr;
            }

            if (battle->onBattleStart != nullptr) {
                script = start_script(battle->onBattleStart, EVT_PRIORITY_A, 0);
                battleStatus->controlScript = script;
                battleStatus->controlScriptID = script->id;
            }
            if (battleStatus->darknessMode > BTL_DARKNESS_STATE_NONE) {
                set_screen_overlay_color(SCREEN_LAYER_BACK, 0, 0, 0);
                set_screen_overlay_params_back(OVERLAY_SCREEN_COLOR, 215.0f);
            }
            if (is_ability_active(ABILITY_CHILL_OUT) && currentEncounter->firstStrikeType == FIRST_STRIKE_ENEMY) {
                currentEncounter->firstStrikeType = FIRST_STRIKE_NONE;
            }

            switch (currentEncounter->firstStrikeType) {
                case FIRST_STRIKE_PLAYER:
                    btl_set_state(BATTLE_STATE_FIRST_STRIKE);
                    break;
                case FIRST_STRIKE_ENEMY:
                    btl_set_state(BATTLE_STATE_ENEMY_FIRST_STRIKE);
                    break;
                default:
                    if (!(gGameStatusPtr->demoBattleFlags & DEMO_BTL_FLAG_ENABLED)) {
                        actor = battleStatus->playerActor;
                        if (gBattleStatus.flags2 & BS_FLAGS2_PEACH_BATTLE) {
                            script = start_script(&EVS_PeachEnterStage, EVT_PRIORITY_A, 0);
                        } else {
                            script = start_script(&EVS_MarioEnterStage, EVT_PRIORITY_A, 0);
                        }
                        actor->takeTurnScript = script;
                        actor->takeTurnScriptID = script->id;
                        script->owner1.actorID = ACTOR_PLAYER;
                    }

                    if (currentEncounter->curEnemy != nullptr
                        && currentEncounter->curEnemy->encountered == ENCOUNTER_TRIGGER_SPIN
                        && is_ability_active(ABILITY_DIZZY_ATTACK)
                    ) {
                        actor = battleStatus->enemyActors[0];
                        script = start_script(&EVS_ApplyDizzyAttack, EVT_PRIORITY_A, 0);
                        actor->takeTurnScript = script;
                        actor->takeTurnScriptID = script->id;
                        script->owner1.enemyID = ACTOR_ENEMY0;
                    }

                    BattleScreenFadeAmt = 305;
                    BattleSubStateDelay = 0;
                    gBattleSubState = BTL_SUBSTATE_NORMAL_START_FADE_IN;
                    break;
            }
            break;
        case BTL_SUBSTATE_NORMAL_START_FADE_IN:
            if (BattleScreenFadeAmt == 0) {
                gBattleSubState = BTL_SUBSTATE_NORMAL_START_DONE;
                break;
            }

            BattleSubStateDelay++;
            if (BattleSubStateDelay == 15) {
                btl_cam_use_preset(BTL_CAM_DEFAULT);
            }

            if (!(gGameStatusPtr->demoBattleFlags & DEMO_BTL_FLAG_ENABLED)) {
                BattleScreenFadeAmt -= 10;
            } else {
                BattleScreenFadeAmt -= 50;
            }

            if (BattleScreenFadeAmt < 0) {
                BattleScreenFadeAmt = 0;
            }
            break;
        case BTL_SUBSTATE_NORMAL_START_DONE:
            if (battleStatus->stateFreezeCount == 0) {
                set_screen_overlay_params_front(OVERLAY_NONE, -1.0f);
                btl_set_state(BATTLE_STATE_BEGIN_TURN);
            }
            break;
    }
}

void btl_state_draw_normal_start(void) {
    set_screen_overlay_color(SCREEN_LAYER_FRONT, 0, 0, 0);

    if (BattleScreenFadeAmt > 255) {
        set_screen_overlay_params_front(OVERLAY_SCREEN_COLOR, 255.0f);
    } else {
        set_screen_overlay_params_front(OVERLAY_SCREEN_COLOR, BattleScreenFadeAmt);
    }
}

void btl_state_update_begin_turn(void) {
    BattleStatus* battleStatus = &gBattleStatus;
    PlayerData* playerData = &gPlayerData;
    Actor* partner = battleStatus->partnerActor;
    Actor* player = battleStatus->playerActor;
    Actor* enemy;
    Actor* enemy1;
    Actor* enemy2;
    Evt* script;
    Evt* script2;
    s32 cond;
    u16 id1;
    u16 id2;
    s32 numEnemyActors;
    s32 i;
    s32 j;
    s16* enemyIDs;

    if (gBattleSubState == BTL_SUBSTATE_BEGIN_TURN_INIT) {
        battleStatus->flags2 &= ~BS_FLAGS2_PLAYER_TURN_USED;
        battleStatus->flags2 &= ~BS_FLAGS2_PARTNER_TURN_USED;
        battleStatus->flags2 &= ~BS_FLAGS2_OVERRIDE_INACTIVE_PLAYER;
        battleStatus->flags2 &= ~BS_FLAGS2_OVERRIDE_INACTIVE_PARTNER;
        battleStatus->merleeAttackBoost = 0;
        battleStatus->merleeDefenseBoost = 0;
        battleStatus->flags2 &= ~BS_FLAGS2_IS_FIRST_STRIKE;

        player->flags |= ACTOR_FLAG_SHOW_STATUS_ICONS | ACTOR_FLAG_USING_IDLE_ANIM;
        player->disableDismissTimer = 0;
        if (partner != nullptr) {
            player->flags |= ACTOR_FLAG_SHOW_STATUS_ICONS | ACTOR_FLAG_USING_IDLE_ANIM;
            partner->disableDismissTimer = 0;
        }

        if (battleStatus->hustleTurns != 0) {
            gBattleStatus.flags1 |= BS_FLAGS1_HUSTLED;
        }

        numEnemyActors = 0;
        for (i = 0; i < ARRAY_COUNT(battleStatus->enemyActors); i++) {
            enemy = battleStatus->enemyActors[i];
            if (enemy != nullptr) {
                battleStatus->enemyIDs[numEnemyActors] = i | ACTOR_ENEMY0;
                numEnemyActors++;
            }
        }
        battleStatus->numEnemyActors = numEnemyActors;

        // sort enemies by x-position or turn priority
        enemyIDs = battleStatus->enemyIDs;
        for (i = 0; i < numEnemyActors - 1; i++) {
            for (j = i + 1; j < numEnemyActors; j++) {
                id1 = enemyIDs[i];
                id2 = enemyIDs[j];
                enemy1 = battleStatus->enemyActors[id1 & 0xFF];
                enemy2 = battleStatus->enemyActors[id2 & 0xFF];
                if (gBattleStatus.flags1 & BS_FLAGS1_SORT_ENEMIES_BY_POSX) {
                    if (enemy1->homePos.x > enemy2->homePos.x) {
                        enemyIDs[i] = id2;
                        enemyIDs[j] = id1;
                    }
                } else if (enemy1->turnPriority < enemy2->turnPriority) {
                    enemyIDs[i] = id2;
                    enemyIDs[j] = id1;
                }
            }
        }
        battleStatus->nextEnemyIndex = 0;

        btl_merlee_on_start_turn();

        // clear rush flags to initialize
        battleStatus->rushFlags = RUSH_FLAG_NONE;
        gBattleStatus.flags2 &= ~BS_FLAGS2_HAS_RUSH;

        // set rush flags based on danger/peril status
        if (!(gBattleStatus.flags2 & BS_FLAGS2_PEACH_BATTLE)) {
            if (playerData->curHP <= PERIL_THRESHOLD && is_ability_active(ABILITY_MEGA_RUSH)) {
                gBattleStatus.flags2 |= BS_FLAGS2_HAS_RUSH;
                battleStatus->rushFlags |= RUSH_FLAG_MEGA;
            }
            if (playerData->curHP <= DANGER_THRESHOLD && is_ability_active(ABILITY_POWER_RUSH)) {
                if (!(battleStatus->rushFlags & RUSH_FLAG_MEGA)) {
                    gBattleStatus.flags2 |= BS_FLAGS2_HAS_RUSH;
                    battleStatus->rushFlags |= RUSH_FLAG_POWER;
                }
            }
        }

        if (!(gBattleStatus.flags1 & BS_FLAGS1_JUMP_CHARGED)) {
            battleStatus->jumpCharge = 0;
        }

        if (!(gBattleStatus.flags1 & BS_FLAGS1_HAMMER_CHARGED)) {
            battleStatus->hammerCharge = 0;
        }

        if (gGameStatusPtr->debugEnemyContact == DEBUG_CONTACT_AUTO_FLEE) {
            btl_set_state(BATTLE_STATE_RUN_AWAY);
            return;
        }

        if (gGameStatusPtr->debugEnemyContact == DEBUG_CONTACT_DIE_IN_BATTLE) {
            for (i = 0; i < ARRAY_COUNT(battleStatus->enemyActors); i++) {
                enemy = battleStatus->enemyActors[i];
                if (enemy != nullptr && enemy->handleEventSource != nullptr) {
                    Evt* script = start_script(enemy->handleEventSource, EVT_PRIORITY_A, 0);

                    enemy->handleEventScript = script;
                    script->owner1.actorID = i | ACTOR_ENEMY0;
                    enemy->handleEventScriptID = script->id;
                    enemy->lastEventType = EVENT_DEATH;
                }
            }
            gBattleSubState = BTL_SUBSTATE_BEGIN_TURN_AWAIT_ENEMY_DEATH;
        } else {
            for (i = 0; i < ARRAY_COUNT(battleStatus->enemyActors); i++) {
                enemy = battleStatus->enemyActors[i];
                if (enemy != nullptr && enemy->handlePhaseSource != nullptr) {
                    battleStatus->battlePhase = PHASE_PLAYER_BEGIN;
                    script = start_script(enemy->handlePhaseSource, EVT_PRIORITY_A, 0);
                    enemy->handlePhaseScript = script;
                    enemy->handleBatttlePhaseScriptID = script->id;
                    script->owner1.actorID = i | ACTOR_ENEMY0;
                }
            }

            partner = battleStatus->partnerActor;
            if (partner != nullptr) {
                if (partner->handlePhaseSource != nullptr) {
                    battleStatus->battlePhase = PHASE_PLAYER_BEGIN;
                    script = start_script(partner->handlePhaseSource, EVT_PRIORITY_A, 0);
                    partner->handlePhaseScript = script;
                    partner->handleBatttlePhaseScriptID = script->id;
                    script->owner1.actorID = ACTOR_PARTNER;
                }
            }
            gBattleSubState = BTL_SUBSTATE_BEGIN_TURN_AWAIT_ENEMY_SCRIPTS;
        }
    }

    if (gBattleSubState == BTL_SUBSTATE_BEGIN_TURN_AWAIT_ENEMY_SCRIPTS) {
        cond = false;
        for (i = 0; i < ARRAY_COUNT(battleStatus->enemyActors); i++) {
            enemy = battleStatus->enemyActors[i];
<<<<<<< HEAD
            if (enemy != nullptr && enemy->handlePhaseSource != nullptr && does_script_exist(enemy->handleBatttlePhaseScriptID)) {
                cond = TRUE;
            }
        }
        if (partner != nullptr && partner->handlePhaseSource != nullptr && does_script_exist(partner->handleBatttlePhaseScriptID)) {
            cond = TRUE;
=======
            if (enemy != NULL && enemy->handlePhaseSource != NULL && does_script_exist(enemy->handleBatttlePhaseScriptID)) {
                cond = true;
            }
        }
        if (partner != NULL && partner->handlePhaseSource != NULL && does_script_exist(partner->handleBatttlePhaseScriptID)) {
            cond = true;
>>>>>>> 3e5df3a4
        }

        if (!cond) {
            if (!btl_check_enemies_defeated()) {
                btl_set_state(BATTLE_STATE_BEGIN_PLAYER_TURN);
            }
            return;
        }
    }

    if (gBattleSubState == BTL_SUBSTATE_BEGIN_TURN_AWAIT_ENEMY_DEATH) {
        cond = false;
        for (i = 0; i < ARRAY_COUNT(battleStatus->enemyActors); i++) {
            enemy = battleStatus->enemyActors[i];
<<<<<<< HEAD
            if (enemy != nullptr && enemy->handleEventSource != nullptr && does_script_exist(enemy->handleEventScriptID)) {
                cond = TRUE;
=======
            if (enemy != NULL && enemy->handleEventSource != NULL && does_script_exist(enemy->handleEventScriptID)) {
                cond = true;
>>>>>>> 3e5df3a4
            }
        }

        if (!cond) {
            if (!btl_check_enemies_defeated()) {
                btl_set_state(BATTLE_STATE_BEGIN_PLAYER_TURN);
            }
        }
    }
}

void btl_state_draw_begin_turn(void) {
}

void btl_state_update_begin_player_turn(void) {
    BattleStatus* battleStatus = &gBattleStatus;
    PlayerData* playerData = &gPlayerData;
    Actor* player = battleStatus->playerActor;
    Actor* partner = battleStatus->partnerActor;
    ActorPart* part = &player->partsTable[0];
    Evt* script;
    s32 i;

    s8 debuffDuration;
    s32 koDuration;
    s32 temp;

    if (gBattleSubState == BTL_SUBSTATE_BEGIN_PLAYER_TURN_INIT) {
        btl_cam_use_preset(BTL_CAM_DEFAULT);
        btl_cam_move(5);
        gBattleSubState = BTL_SUBSTATE_BEGIN_PLAYER_TURN_RESET_STATE;
    }

    switch (gBattleSubState) {
        case BTL_SUBSTATE_BEGIN_PLAYER_TURN_RESET_STATE:
            if (btl_cam_is_moving_done()) {
                gBattleStatus.flags1 &= ~BS_FLAGS1_PARTNER_ACTING;
                reset_actor_turn_info();
                battleStatus->actionResult = ACTION_RESULT_NONE;
                battleStatus->blockResult = BLOCK_RESULT_NONE;
                battleStatus->selectedMoveID = 0;
                gBattleStatus.flags1 |= BS_FLAGS1_SHOW_PLAYER_DECORATIONS;
                gBattleStatus.flags2 &= ~BS_FLAGS2_IS_FIRST_STRIKE;
                player->disableDismissTimer = 0;
                player->flags |= ACTOR_FLAG_SHOW_STATUS_ICONS | ACTOR_FLAG_USING_IDLE_ANIM;

                if (partner != nullptr) {
                    player->flags |= ACTOR_FLAG_SHOW_STATUS_ICONS | ACTOR_FLAG_USING_IDLE_ANIM;
                    partner->disableDismissTimer = 0;
                }

                battleStatus->stateFreezeCount = 0;
                D_8029F254 = false;
                D_8029F258 = 0;

                if (battleStatus->outtaSightActive == 0) {
                    gBattleSubState = BTL_SUBSTATE_BEGIN_PLAYER_TURN_CHECK_WATER_BLOCK;
                } else {
                    battleStatus->battlePhase = PHASE_ENEMY_BEGIN;
                    script = start_script(partner->handlePhaseSource, EVT_PRIORITY_A, 0);
                    partner->handlePhaseScript = script;
                    gBattleSubState = BTL_SUBSTATE_BEGIN_PLAYER_TURN_AWAIT_OUTTA_SIGHT;
                    partner->handleBatttlePhaseScriptID = script->id;
                    script->owner1.actorID = ACTOR_PARTNER;
                }
            }
            break;
        case BTL_SUBSTATE_BEGIN_PLAYER_TURN_AWAIT_OUTTA_SIGHT:
            if (!does_script_exist(partner->handleBatttlePhaseScriptID)) {
                battleStatus->outtaSightActive = 0;
                gBattleSubState = BTL_SUBSTATE_BEGIN_PLAYER_TURN_CHECK_WATER_BLOCK;
                gBattleStatus.flags2 |= BS_FLAGS2_PARTNER_TURN_USED;
            }
            break;
    }

    switch (gBattleSubState) {
        case BTL_SUBSTATE_BEGIN_PLAYER_TURN_CHECK_WATER_BLOCK:
            if (battleStatus->stateFreezeCount == 0) {
                if (battleStatus->waterBlockTurnsLeft != 0) {
                    battleStatus->waterBlockTurnsLeft--;
                    battleStatus->buffEffect->data.partnerBuff->unk_0C[FX_BUFF_DATA_WATER_BLOCK].turnsLeft = battleStatus->waterBlockTurnsLeft;
                    if (battleStatus->waterBlockTurnsLeft <= 0) {
                        battleStatus->waterBlockEffect->flags |= FX_INSTANCE_FLAG_DISMISS;
                        fx_water_block(FX_WATER_BLOCK_DESTROY, player->curPos.x, player->curPos.y + 18.0f, player->curPos.z + 5.0f, 1.5f, 10);
                        fx_water_splash(0, player->curPos.x - 10.0f, player->curPos.y + 5.0f, player->curPos.z + 5.0f, 1.0f, 24);
                        fx_water_splash(0, player->curPos.x - 15.0f, player->curPos.y + 32.0f, player->curPos.z + 5.0f, 1.0f, 24);
                        fx_water_splash(1, player->curPos.x + 15.0f, player->curPos.y + 22.0f, player->curPos.z + 5.0f, 1.0f, 24);
                        battleStatus->waterBlockEffect = nullptr;
                        sfx_play_sound(SOUND_DESTROY_WATER_BLOCK);
                        btl_show_battle_message(BTL_MSG_WATER_BLOCK_END, 60);
                        gBattleSubState = BTL_SUBSTATE_BEGIN_PLAYER_TURN_AWAIT_WATER_BLOCK;
                    } else {
                        gBattleSubState = BTL_SUBSTATE_BEGIN_PLAYER_TURN_CHECK_CLOUD_NINE;
                    }
                } else {
                    gBattleSubState = BTL_SUBSTATE_BEGIN_PLAYER_TURN_CHECK_CLOUD_NINE;
                }
            }
            break;
        case BTL_SUBSTATE_BEGIN_PLAYER_TURN_AWAIT_WATER_BLOCK:
            if (!btl_is_popup_displayed()) {
                gBattleSubState = BTL_SUBSTATE_BEGIN_PLAYER_TURN_CHECK_CLOUD_NINE;
            }
            break;
    }

    switch (gBattleSubState) {
        case BTL_SUBSTATE_BEGIN_PLAYER_TURN_CHECK_CLOUD_NINE:
            if (battleStatus->cloudNineTurnsLeft != 0) {
                battleStatus->cloudNineTurnsLeft--;
                battleStatus->buffEffect->data.partnerBuff->unk_0C[FX_BUFF_DATA_CLOUD_NINE].turnsLeft = battleStatus->cloudNineTurnsLeft;

                if (battleStatus->cloudNineTurnsLeft <= 0) {
                    remove_effect(battleStatus->cloudNineEffect);
                    battleStatus->cloudNineEffect = nullptr;
                    btl_show_battle_message(BTL_MSG_CLOUD_NINE_END, 60);
                    gBattleSubState = BTL_SUBSTATE_BEGIN_PLAYER_TURN_AWAIT_CLOUD_NINE;
                } else {
                    gBattleSubState = BTL_SUBSTATE_BEGIN_PLAYER_TURN_CHECK_TURBO_CHARGE;
                }
            } else {
                gBattleSubState = BTL_SUBSTATE_BEGIN_PLAYER_TURN_CHECK_TURBO_CHARGE;
            }
            break;
        case BTL_SUBSTATE_BEGIN_PLAYER_TURN_AWAIT_CLOUD_NINE:
            if (!btl_is_popup_displayed()) {
                gBattleSubState = BTL_SUBSTATE_BEGIN_PLAYER_TURN_CHECK_TURBO_CHARGE;
            }
            break;
    }

    switch (gBattleSubState) {
        case BTL_SUBSTATE_BEGIN_PLAYER_TURN_CHECK_TURBO_CHARGE:
            if (battleStatus->turboChargeTurnsLeft != 0) {
                if (gBattleStatus.flags2 & BS_FLAGS2_STORED_TURBO_CHARGE_TURN) {
                    gBattleStatus.flags2 &= ~BS_FLAGS2_STORED_TURBO_CHARGE_TURN;
                    gBattleSubState = BTL_SUBSTATE_BEGIN_PLAYER_TURN_TRY_STATUS_DAMAGE;
                } else {
                    battleStatus->turboChargeTurnsLeft--;
                    battleStatus->buffEffect->data.partnerBuff->unk_0C[FX_BUFF_DATA_TURBO_CHARGE].turnsLeft = battleStatus->turboChargeTurnsLeft;
                    if (battleStatus->turboChargeTurnsLeft <= 0) {
                        btl_show_battle_message(BTL_MSG_TURBO_CHARGE_END, 60);
                        gBattleSubState = BTL_SUBSTATE_BEGIN_PLAYER_TURN_AWAIT_TURBO_CHARGE;
                    } else {
                        gBattleSubState = BTL_SUBSTATE_BEGIN_PLAYER_TURN_TRY_STATUS_DAMAGE;
                    }
                }
            } else {
                gBattleSubState = BTL_SUBSTATE_BEGIN_PLAYER_TURN_TRY_STATUS_DAMAGE;
            }
            break;
        case BTL_SUBSTATE_BEGIN_PLAYER_TURN_AWAIT_TURBO_CHARGE:
            if (0) { // TODO relocated block - required to match
back:
                player->koStatus = STATUS_KEY_DAZE;
                player->disableEffect->data.disableX->koDuration = player->koDuration;
                goto later;
            }
            if (!btl_is_popup_displayed()) {
                gBattleSubState = BTL_SUBSTATE_BEGIN_PLAYER_TURN_TRY_STATUS_DAMAGE;
            }
            break;
    }

    if (gBattleSubState == BTL_SUBSTATE_BEGIN_PLAYER_TURN_TRY_STATUS_DAMAGE) {
        if (player->debuff == STATUS_KEY_POISON && player->stoneStatus == 0) {
            gBattleStatus.flags1 |= BS_FLAGS1_TRIGGER_EVENTS;
            dispatch_damage_tick_event_player(1, EVENT_HIT);
        }

        // clear rush flags to initialize
        battleStatus->rushFlags = RUSH_FLAG_NONE;
        gBattleStatus.flags2 &= ~BS_FLAGS2_HAS_RUSH;

        // set rush flags based on danger/peril status
        if (!(gBattleStatus.flags2 & BS_FLAGS2_PEACH_BATTLE)) {
            if (playerData->curHP <= PERIL_THRESHOLD && is_ability_active(ABILITY_MEGA_RUSH)) {
                gBattleStatus.flags2 |= BS_FLAGS2_HAS_RUSH;
                battleStatus->rushFlags |= RUSH_FLAG_MEGA;
            }
            if (playerData->curHP <= DANGER_THRESHOLD && is_ability_active(ABILITY_POWER_RUSH)) {
                if (!(battleStatus->rushFlags & RUSH_FLAG_MEGA)) {
                    gBattleStatus.flags2 |= BS_FLAGS2_HAS_RUSH;
                    battleStatus->rushFlags |= RUSH_FLAG_POWER;
                }
            }
        }
        gBattleSubState = BTL_SUBSTATE_BEGIN_PLAYER_TURN_TRY_STATUS_RECOVER;
    }

    if (gBattleSubState == BTL_SUBSTATE_BEGIN_PLAYER_TURN_TRY_STATUS_RECOVER) {
        if (player->handleEventScript == nullptr || !does_script_exist(player->handleEventScriptID)) {
            player->handleEventScript = nullptr;
            if (btl_check_player_defeated()) {
                return;
            }

            D_8029F254 = false;
            player->disableDismissTimer = 0;
            player->flags |= ACTOR_FLAG_SHOW_STATUS_ICONS | ACTOR_FLAG_USING_IDLE_ANIM;

            if (is_ability_active(ABILITY_FEELING_FINE)) {
                if (player->debuff != 0) {
                    player->debuffDuration = 1;
                }
                if (player->staticStatus != 0) {
                    player->staticDuration = 1;
                }
                if (player->stoneStatus != 0) {
                    player->stoneDuration = 1;
                }
                if (player->koStatus != 0) {
                    player->koDuration = 1;
                }
                if (player->transparentStatus != 0) {
                    player->transparentDuration = 1;
                }
            }

            if (player->stoneStatus != 0) {
                player->stoneDuration--;
                if (player->stoneDuration <= 0) {
                    player->stoneStatus = 0;
                    dispatch_event_player(EVENT_RECOVER_STATUS);
                }
            } else {
                if (!is_ability_active(ABILITY_ZAP_TAP) && player->staticStatus != 0) {
                    player->staticDuration--;
                    if (player->staticDuration <= 0) {
                        player->staticStatus = 0;
                        remove_status_static(player->hudElementDataIndex);
                    }
                }
                if (player->transparentStatus != 0) {
                    player->transparentDuration--;
                    part->flags |= ACTOR_PART_FLAG_TRANSPARENT;
                    do {
                        if (player->transparentDuration <= 0) {
                            player->transparentStatus = 0;
                            part->flags &= ~ACTOR_PART_FLAG_TRANSPARENT;
                            remove_status_transparent(player->hudElementDataIndex);
                        }
                    } while (0); // TODO required to match
                }

                if (player->debuff != 0) {
                    if (player->debuff < 9) {
                        D_8029F254 = true;
                    }
                    D_8029F258 = 20;
                    player->debuffDuration--;
                    if (player->debuffDuration <= 0) {
                        if (player->debuff == STATUS_KEY_FROZEN) {
                            sfx_play_sound(SOUND_FROZEN_SHATTER);
                            player->icePillarEffect->flags |= FX_INSTANCE_FLAG_DISMISS;
                            player->icePillarEffect = nullptr;
                            dispatch_event_player(EVENT_32);
                        } else {
                            dispatch_event_player(EVENT_RECOVER_STATUS);
                        }
                        player->debuff = 0;
                        player->debuffDuration = 0;
                        remove_status_debuff(player->hudElementDataIndex);
                    }
                }

                debuffDuration = player->debuffDuration;
                temp = player->koDuration;
                player->koDuration = debuffDuration;
                if (debuffDuration > 0) {
                    goto back;
                } else if (temp != debuffDuration) {
                    player->koStatus = 0;
                    player->koDuration = 0;
                    player->disableEffect->data.disableX->koDuration = 0;
                }
            }
    later:

            for (i = 0; i < ARRAY_COUNT(battleStatus->enemyActors); i++) {
                Actor* enemy = battleStatus->enemyActors[i];

                if (enemy != nullptr) {
                    enemy->flags |= ACTOR_FLAG_SHOW_STATUS_ICONS | ACTOR_FLAG_USING_IDLE_ANIM;
                    if (enemy->chillOutTurns != 0) {
                        enemy->chillOutTurns--;
                        if (enemy->chillOutTurns == 0) {
                            enemy->chillOutAmount = 0;
                            remove_status_chill_out(enemy->hudElementDataIndex);
                            D_8029F258 = 20;
                        }
                    }
                }
            }
            gBattleSubState = BTL_SUBSTATE_BEGIN_PLAYER_TURN_TRY_COMMAND_RECOVER;
        }
    }

    if (gBattleSubState == BTL_SUBSTATE_BEGIN_PLAYER_TURN_TRY_COMMAND_RECOVER) {
        if (btl_check_enemies_defeated()) {
            return;
        }
        temp = 1;
        battleStatus->stateFreezeCount = 0;
        if (battleStatus->hammerLossTurns >= 0) {
            battleStatus->hammerLossTurns--;
            if (battleStatus->hammerLossTurns == -1) {
                script = start_script(&EVS_PlayerRegainAbility, EVT_PRIORITY_A, 0);
                player->takeTurnScript = script;
                player->takeTurnScriptID = script->id;
                script->owner1.actorID = ACTOR_PLAYER;
                script->varTable[0] = temp;
                temp += 8; // temp here should be named itemSpawnOffsetX
                script->varTable[10] = BTL_MENU_TYPE_SMASH;
                battleStatus->stateFreezeCount = 1;
            }
        }

        if (battleStatus->jumpLossTurns >= 0) {
            battleStatus->jumpLossTurns--;
            if (battleStatus->jumpLossTurns == -1) {
                script = start_script(&EVS_PlayerRegainAbility, EVT_PRIORITY_A, 0);
                player->takeTurnScript = script;
                player->takeTurnScriptID = script->id;
                script->owner1.actorID = ACTOR_PLAYER;
                script->varTable[0] = temp;
                temp += 8;
                script->varTable[10] = BTL_MENU_TYPE_JUMP;
                battleStatus->stateFreezeCount = 1;
            }
        }

        if (battleStatus->itemLossTurns >= 0) {
            battleStatus->itemLossTurns--;
            if (battleStatus->itemLossTurns == -1) {
                script = start_script(&EVS_PlayerRegainAbility, EVT_PRIORITY_A, 0);
                player->takeTurnScript = script;
                player->takeTurnScriptID = script->id;
                script->owner1.actorID = ACTOR_PLAYER;
                script->varTable[0] = temp;
                temp += 8;
                script->varTable[10] = BTL_MENU_TYPE_ITEMS;
                battleStatus->stateFreezeCount = 1;
            }
        }
        gBattleSubState = BTL_SUBSTATE_BEGIN_PLAYER_TURN_END_DELAY;
    }

    if (gBattleSubState == BTL_SUBSTATE_BEGIN_PLAYER_TURN_END_DELAY) {
        if (player->handleEventScript == nullptr || !does_script_exist(player->handleEventScriptID)) {
            player->handleEventScript = nullptr;

            if (btl_check_player_defeated() || btl_check_enemies_defeated()) {
                return;
            }

            if (D_8029F258 != 0) {
                D_8029F258--;
                return;
            }

            if (!D_8029F254) {
                btl_set_state(BATTLE_STATE_SWITCH_TO_PLAYER);
            } else{
                btl_set_state(BATTLE_STATE_BEGIN_PARTNER_TURN);
                gBattleStatus.flags2 |= BS_FLAGS2_PLAYER_TURN_USED;
            }
        }
    }
}

void btl_state_draw_begin_player_turn(void) {
}

void btl_state_update_switch_to_player(void) {
    Actor* player = gBattleStatus.playerActor;
    Actor* partner = gBattleStatus.partnerActor;
    s32 i;

    if (gBattleSubState == BTL_SUBSTATE_INIT) {
        gBattleStatus.flags1 &= ~BS_FLAGS1_PARTNER_ACTING;
        reset_actor_turn_info();
        gBattleStatus.selectedMoveID = MOVE_NONE;
        gBattleStatus.actionResult = ACTION_RESULT_NONE;
        gBattleStatus.blockResult = BLOCK_RESULT_NONE;
        gBattleStatus.flags1 |= BS_FLAGS1_SHOW_PLAYER_DECORATIONS;
        player->flags |= ACTOR_FLAG_SHOW_STATUS_ICONS;
        if (partner != nullptr) {
            partner->flags |= (ACTOR_FLAG_SHOW_STATUS_ICONS | ACTOR_FLAG_USING_IDLE_ANIM);
        }

        for (i = 0; i < ARRAY_COUNT(gBattleStatus.enemyActors); i++) {
            Actor* enemy = gBattleStatus.enemyActors[i];

            if (enemy != nullptr) {
                enemy->flags |= ACTOR_FLAG_HEALTH_BAR_HIDDEN;
                enemy->flags |= ACTOR_FLAG_SHOW_STATUS_ICONS;
            }
        }

        btl_set_state(BATTLE_STATE_PREPARE_MENU);
    }
}

void btl_state_draw_switch_to_player(void) {
}

void btl_state_update_begin_partner_turn(void) {
    BattleStatus* battleStatus = &gBattleStatus;
    Actor* partner = battleStatus->partnerActor;
    Actor* enemy;
    Evt* script;
    s32 i;

    if (gBattleSubState == BTL_SUBSTATE_BEGIN_PARTNER_TURN_INIT) {
<<<<<<< HEAD
        if (partner == nullptr) {
            D_8029F254 = TRUE;
=======
        if (partner == NULL) {
            D_8029F254 = true;
>>>>>>> 3e5df3a4
            gBattleSubState = BTL_SUBSTATE_BEGIN_PARTNER_TURN_END_DELAY;
        } else if ((battleStatus->flags2 & (BS_FLAGS2_PARTNER_TURN_USED | BS_FLAGS2_PLAYER_TURN_USED)) != (BS_FLAGS2_PARTNER_TURN_USED | BS_FLAGS2_PLAYER_TURN_USED)) {
            if (!(partner->flags & ACTOR_FLAG_NO_ATTACK)) {
                btl_cam_use_preset(BTL_CAM_DEFAULT);
                btl_cam_move(5);
                gBattleSubState = BTL_SUBSTATE_BEGIN_PARTNER_TURN_RESET_STATE;
            } else {
                btl_set_state(BATTLE_STATE_9);
                return;
            }
        } else {
            btl_set_state(BATTLE_STATE_9);
            return;
        }
    }

    if (gBattleSubState == BTL_SUBSTATE_BEGIN_PARTNER_TURN_RESET_STATE) {
        if (btl_cam_is_moving_done()) {
            D_8029F258 = 0;
            reset_actor_turn_info();
            partner = battleStatus->partnerActor;
            battleStatus->actionResult = ACTION_RESULT_NONE;
            battleStatus->blockResult = BLOCK_RESULT_NONE;
            D_8029F254 = false;
            gBattleStatus.flags1 |= BS_FLAGS1_PARTNER_ACTING;
            gBattleStatus.flags2 |= BS_FLAGS1_PLAYER_IN_BACK;
            partner->flags |= ACTOR_FLAG_SHOW_STATUS_ICONS;

            if (partner->koStatus != 0) {
                partner->koDuration--;
                D_8029F254 = true;
                D_8029F258 = 20;
                if (partner->koDuration > 0) {
                    partner->disableEffect->data.disableX->koDuration = partner->koDuration;
                } else {
                    partner->koStatus = 0;
                    dispatch_event_partner(EVENT_RECOVER_FROM_KO);
                    partner->disableEffect->data.disableX->koDuration = 0;
                    gBattleStatus.flags2 |= BS_FLAGS2_OVERRIDE_INACTIVE_PLAYER;
                }
            }

            for (i = 0; i < ARRAY_COUNT(battleStatus->enemyActors); i++) {
                enemy = battleStatus->enemyActors[i];
                if (enemy != nullptr) {
                    enemy->flags |= ACTOR_FLAG_SHOW_STATUS_ICONS | ACTOR_FLAG_USING_IDLE_ANIM;
                }
            }
            gBattleSubState = BTL_SUBSTATE_BEGIN_PARTNER_TURN_AWAIT_RECOVER_DONE;
        }
    }

    if (gBattleSubState == BTL_SUBSTATE_BEGIN_PARTNER_TURN_AWAIT_RECOVER_DONE) {
        if (partner != nullptr) {
            if (partner->handleEventScript != nullptr && does_script_exist(partner->handleEventScriptID)) {
                goto WAITING;
            }
            partner->handleEventScript = nullptr;
        }

        gBattleStatus.flags2 &= ~BS_FLAGS2_OVERRIDE_INACTIVE_PLAYER;
        if (btl_check_player_defeated() || btl_check_enemies_defeated()) {
            return;
        }
        gBattleSubState = BTL_SUBSTATE_BEGIN_PARTNER_TURN_EXEC_TURN_SCRIPT;
    }
    WAITING:

    if (gBattleSubState == BTL_SUBSTATE_BEGIN_PARTNER_TURN_EXEC_TURN_SCRIPT) {
        if (partner->handlePhaseSource != nullptr) {
            battleStatus->battlePhase = PHASE_ENEMY_BEGIN;
            script = start_script(partner->handlePhaseSource, EVT_PRIORITY_A, 0);
            partner->handlePhaseScript = script;
            partner->handleBatttlePhaseScriptID = script->id;
            script->owner1.actorID = ACTOR_PARTNER;
        }
        gBattleSubState = BTL_SUBSTATE_BEGIN_PARTNER_TURN_AWAIT_TURN_SCRIPT;
    }

    if (gBattleSubState == BTL_SUBSTATE_BEGIN_PARTNER_TURN_AWAIT_TURN_SCRIPT) {
        if (partner->handlePhaseSource == nullptr || !does_script_exist(partner->handleBatttlePhaseScriptID)) {
            gBattleSubState = BTL_SUBSTATE_BEGIN_PARTNER_TURN_END_DELAY;
        }
    }

    if (gBattleSubState == BTL_SUBSTATE_BEGIN_PARTNER_TURN_END_DELAY) {
        if (D_8029F258 != 0) {
            D_8029F258--;
            return;
        }
        gBattleStatus.flags2 &= ~BS_FLAGS2_NO_PLAYER_PAL_ADJUST;
        if (!D_8029F254) {
            btl_set_state(BATTLE_STATE_SWITCH_TO_PARTNER);
        } else {
            gBattleStatus.flags2 |= BS_FLAGS2_PARTNER_TURN_USED;
            btl_set_state(BATTLE_STATE_9);
        }
    }
}

void btl_state_draw_begin_partner_turn(void) {
}

void btl_state_update_switch_to_partner(void) {
    Actor* player = gBattleStatus.playerActor;
    Actor* partner = gBattleStatus.partnerActor;
    s32 i;

    if (gBattleSubState == BTL_SUBSTATE_INIT) {
        reset_actor_turn_info();
        gBattleStatus.flags1 |= BS_FLAGS1_PARTNER_ACTING;
        gBattleStatus.selectedMoveID = MOVE_NONE;
        gBattleStatus.actionResult = ACTION_RESULT_NONE;
        gBattleStatus.blockResult = BLOCK_RESULT_NONE;
        gBattleStatus.flags1 |= BS_FLAGS1_SHOW_PLAYER_DECORATIONS;
        player->flags |= (ACTOR_FLAG_SHOW_STATUS_ICONS | ACTOR_FLAG_USING_IDLE_ANIM);
        partner->flags |= ACTOR_FLAG_SHOW_STATUS_ICONS;

        for (i = 0; i < ARRAY_COUNT(gBattleStatus.enemyActors); i++) {
            Actor* enemy = gBattleStatus.enemyActors[i];
            if (enemy != nullptr) {
                enemy->flags |= ACTOR_FLAG_HEALTH_BAR_HIDDEN;
                enemy->flags |= ACTOR_FLAG_SHOW_STATUS_ICONS;
            }
        }

        btl_set_state(BATTLE_STATE_PREPARE_MENU);
    }
}

void btl_state_draw_switch_to_partner(void) {
}

void btl_state_update_9(void) {
    BattleStatus* battleStatus = &gBattleStatus;
    Actor* player = battleStatus->playerActor;
    Actor* partner = battleStatus->partnerActor;
    Actor* actor;
    ActorState* state;
    Evt* script;
    s32 waitingForScript;
    s32 i;

    s32 oldKoDuration;

    if (gBattleSubState == BTL_SUBSTATE_9_INIT) {
        if (!(gBattleStatus.flags2 & BS_FLAGS2_PLAYER_TURN_USED)) {
            btl_set_state(BATTLE_STATE_SWITCH_TO_PLAYER);
            return;
        }

        if (partner != nullptr) {
            if (!(gBattleStatus.flags2 & BS_FLAGS2_PARTNER_TURN_USED) && !(partner->flags & ACTOR_FLAG_NO_ATTACK)) {
                btl_set_state(BATTLE_STATE_SWITCH_TO_PARTNER);
                return;
            }
        }

        player->flags &= ~ACTOR_FLAG_SHOW_STATUS_ICONS;
        player->flags |= ACTOR_FLAG_USING_IDLE_ANIM;
        if (partner != nullptr) {
            partner->flags &= ~ACTOR_FLAG_SHOW_STATUS_ICONS;
            partner->flags |= ACTOR_FLAG_USING_IDLE_ANIM;
        }

        gBattleSubState = BTL_SUBSTATE_9_1;
        D_8029F258 = 0;
        gBattleStatus.flags2 &= ~BS_FLAGS2_PLAYER_TURN_USED;
        gBattleStatus.flags2 &= ~BS_FLAGS2_PARTNER_TURN_USED;
        gBattleStatus.flags2 &= ~BS_FLAGS2_OVERRIDE_INACTIVE_PLAYER;
        gBattleStatus.flags2 &= ~BS_FLAGS2_OVERRIDE_INACTIVE_PARTNER;
    }

    if (gBattleSubState == BTL_SUBSTATE_9_1) {
        waitingForScript = false;
        for (i = 0; i < ARRAY_COUNT(battleStatus->enemyActors); i++) {
            actor = battleStatus->enemyActors[i];
            if (actor != nullptr && actor->handleEventScript != nullptr) {
                if (does_script_exist(actor->handleEventScriptID)) {
                    waitingForScript = true;
                } else {
                    actor->handleEventScript = nullptr;
                }
            }
        }

        if (!waitingForScript) {
            reset_actor_turn_info();

            for (i = 0; i < ARRAY_COUNT(battleStatus->enemyActors); i++) {
                actor = battleStatus->enemyActors[i];
                if (actor != nullptr) {
                    actor->flags |= ACTOR_FLAG_USING_IDLE_ANIM | ACTOR_FLAG_SHOW_STATUS_ICONS;
                    actor->flags &= ~ACTOR_FLAG_SKIP_TURN;

                    if (actor->debuff != 0) {
                        if (actor->debuff == STATUS_KEY_FEAR
                            || actor->debuff == STATUS_KEY_DIZZY
                            || actor->debuff == STATUS_KEY_PARALYZE
                            || actor->debuff == STATUS_KEY_SLEEP
                            || actor->debuff == STATUS_KEY_FROZEN
                            || actor->debuff == STATUS_KEY_STOP
                        ) {
                            actor->flags |= ACTOR_FLAG_SKIP_TURN;
                        }
                        actor->debuffDuration--;
                        if (actor->debuffDuration <= 0) {
                            actor->debuff = 0;
                            remove_status_debuff(actor->hudElementDataIndex);
                            dispatch_event_actor(actor, EVENT_RECOVER_STATUS);
                            D_8029F258 = 20;
                        }
                    }

                    if (actor->staticStatus != 0) {
                        actor->staticDuration--;
                        if (actor->staticDuration <= 0) {
                            actor->staticStatus = 0;
                            remove_status_static(actor->hudElementDataIndex);
                            D_8029F258 = 20;
                        }
                    }

                    if (actor->transparentStatus != 0) {
                        actor->transparentDuration--;
                        if (actor->transparentDuration <= 0) {
                            actor->transparentStatus = 0;
                            remove_status_transparent(actor->hudElementDataIndex);
                            D_8029F258 = 20;
                        }
                    }

                    if (actor->stoneStatus != 0) {
                        actor->stoneDuration--;
                        if (actor->stoneDuration <= 0) {
                            actor->stoneStatus = 0;
                            D_8029F258 = 20;
                        }
                    }

                    oldKoDuration = actor->koDuration;
                    actor->koDuration = actor->debuffDuration;
                    if (actor->koDuration > 0) {
                        actor->koStatus = STATUS_KEY_DAZE;
                        actor->disableEffect->data.disableX->koDuration = actor->koDuration;
                    } else if (oldKoDuration != actor->koDuration) {
                        actor->koStatus = 0;
                        actor->disableEffect->data.disableX->koDuration = 0;
                    }
                    if (actor->debuff == STATUS_KEY_POISON) {
                        gBattleStatus.flags1 |= BS_FLAGS1_TRIGGER_EVENTS;
                        dispatch_damage_event_actor_0(actor, 1, EVENT_HIT);
                        D_8029F258 = 20;
                    }
                }
            }
            gBattleSubState = BTL_SUBSTATE_9_2;
        }
    }

    if (gBattleSubState == BTL_SUBSTATE_9_2) {
        // wait for player HandleEvent script to finish
        if(player->handleEventScript != nullptr && does_script_exist(player->handleEventScriptID)) {
            goto WAITING;
        }
        player->handleEventScript = nullptr;

        // wait for partner HandleEvent script to finish
        if (partner != nullptr) {
            if (partner->handleEventScript != nullptr && does_script_exist(partner->handleEventScriptID)) {
                goto WAITING;
            }
            partner->handleEventScript = nullptr;
        }

        // wait for all enemy HandleEvent scripts to finish
        waitingForScript = false;

        for (i = 0; i < ARRAY_COUNT(battleStatus->enemyActors); i++) {
            actor = battleStatus->enemyActors[i];
            if (actor != nullptr && actor->handleEventScript != nullptr) {
                if (does_script_exist(actor->handleEventScriptID)) {
                    waitingForScript = true;
                } else {
                    actor->handleEventScript = nullptr;
                }
            }
        }

        if (waitingForScript) {
            goto WAITING;
        }

        if (btl_check_player_defeated() || btl_check_enemies_defeated()) {
            return;
        }

        btl_cam_use_preset(BTL_CAM_DEFAULT);
        if (partner == nullptr || !(gBattleStatus.flags1 & BS_FLAGS1_PLAYER_IN_BACK)) {
            gBattleSubState = BTL_SUBSTATE_9_4;
        } else if (gBattleStatus.flags2 & BS_FLAGS2_PEACH_BATTLE) {
            gBattleSubState = BTL_SUBSTATE_9_4;
        } else {
            player->flags &= ~ACTOR_FLAG_SHOW_STATUS_ICONS;
            partner->flags &= ~ACTOR_FLAG_SHOW_STATUS_ICONS;
            player->flags |= ACTOR_FLAG_USING_IDLE_ANIM;
            partner->flags |= ACTOR_FLAG_USING_IDLE_ANIM;
            state = &partner->state;
            if (!battleStatus->outtaSightActive) {
                partner->state.curPos.x = partner->homePos.x;
                partner->state.curPos.z = partner->homePos.z;
                partner->state.goalPos.x = player->homePos.x;
                partner->state.goalPos.z = player->homePos.z;
            } else {
                partner->state.curPos.x = partner->homePos.x;
                partner->state.curPos.z = partner->homePos.z;
                partner->state.goalPos.x = partner->homePos.x;
                partner->state.goalPos.z = partner->homePos.z + 5.0f;
                partner->homePos.x = player->homePos.x;
                partner->homePos.z = player->homePos.z;
            }
            state->moveTime = 4;
            state->angle = 0.0f;
            gBattleSubState = BTL_SUBSTATE_9_3;
        }
    }
    WAITING:

    if (gBattleSubState == BTL_SUBSTATE_9_3) {
        if (partner->state.moveTime != 0) {
            partner->curPos.x += (partner->state.goalPos.x - partner->curPos.x) / partner->state.moveTime;
            partner->curPos.z += (partner->state.goalPos.z - partner->curPos.z) / partner->state.moveTime;
            player->curPos.x += (partner->state.curPos.x - player->curPos.x) / partner->state.moveTime;
            player->curPos.z += (partner->state.curPos.z - player->curPos.z) / partner->state.moveTime;
        }
        partner->curPos.z -= sin_rad(DEG_TO_RAD(partner->state.angle)) * 16.0f;
        partner->yaw = clamp_angle(partner->state.angle);
        player->curPos.z += sin_rad(DEG_TO_RAD(partner->state.angle)) * 16.0f;
        player->yaw = clamp_angle(partner->state.angle);
        partner->state.angle += 90.0f;

        if (partner->state.moveTime != 0) {
            partner->state.moveTime--;
        } else {
            partner->curPos.x = partner->state.goalPos.x;
            partner->curPos.z = partner->state.goalPos.z;
            player->curPos.x = partner->state.curPos.x;
            player->curPos.z = partner->state.curPos.z;
            if (!battleStatus->outtaSightActive) {
                partner->homePos.x = partner->curPos.x;
                partner->homePos.z = partner->curPos.z;
                player->homePos.x = player->curPos.x;
                player->homePos.z = player->curPos.z;
            } else {
                player->homePos.x = player->curPos.x;
                player->homePos.z = player->curPos.z;
            }
            gBattleSubState = BTL_SUBSTATE_9_4;
            gBattleStatus.flags1 &= ~BS_FLAGS1_PLAYER_IN_BACK;
        }
    }

    if (gBattleSubState == BTL_SUBSTATE_9_4) {
        if (D_8029F258 != 0) {
            D_8029F258--;
        } else {
            if (battleStatus->nextMerleeSpellType == MERLEE_SPELL_DEF_BOOST) {
                battleStatus->merleeDefenseBoost = 3;
                battleStatus->nextMerleeSpellType = MERLEE_SPELL_NONE;
                battleStatus->battlePhase = PHASE_MERLEE_DEFENSE_BONUS;
                script = start_script(&EVS_Mario_HandlePhase, EVT_PRIORITY_A, 0);
                player->takeTurnScript = script;
                player->takeTurnScriptID = script->id;
                script->owner1.actorID = ACTOR_PLAYER;
            }
            gBattleStatus.flags1 &= ~BS_FLAGS1_MENU_OPEN;
            player->flags &= ~ACTOR_FLAG_SHOW_STATUS_ICONS;
            player->flags |= ACTOR_FLAG_USING_IDLE_ANIM;
            if (partner != nullptr) {
                partner->flags &= ~ACTOR_FLAG_SHOW_STATUS_ICONS;
                partner->flags |= ACTOR_FLAG_USING_IDLE_ANIM;
            }
            gBattleSubState = BTL_SUBSTATE_9_5;
            gBattleStatus.flags2 &= ~BS_FLAGS2_PLAYER_TURN_USED;
            gBattleStatus.flags2 &= ~BS_FLAGS2_PARTNER_TURN_USED;
            gBattleStatus.flags2 &= ~BS_FLAGS2_OVERRIDE_INACTIVE_PLAYER;
            gBattleStatus.flags2 &= ~BS_FLAGS2_OVERRIDE_INACTIVE_PARTNER;
        }
    }

    if (gBattleSubState == BTL_SUBSTATE_9_5) {
        if (player->takeTurnScript == nullptr || (does_script_exist(player->takeTurnScriptID) == 0)) {
            player->takeTurnScript = nullptr;

            for (i = 0; i < ARRAY_COUNT(battleStatus->enemyActors); i++) {
                actor = battleStatus->enemyActors[i];
                if (actor != nullptr && actor->handlePhaseSource != nullptr) {
                    battleStatus->battlePhase = PHASE_PLAYER_END;
                    script = start_script(actor->handlePhaseSource, EVT_PRIORITY_A, 0);
                    actor->handlePhaseScript = script;
                    actor->handleBatttlePhaseScriptID = script->id;
                    script->owner1.enemyID = i | ACTOR_CLASS_ENEMY;
                }
            }
            gBattleSubState = BTL_SUBSTATE_9_6;
        }
    }

    waitingForScript = false;
    if (gBattleSubState == BTL_SUBSTATE_9_6) {
        for (i = 0; i < ARRAY_COUNT(battleStatus->enemyActors); i++) {
            actor = battleStatus->enemyActors[i];
<<<<<<< HEAD
            if (actor != nullptr && actor->handlePhaseSource != nullptr && does_script_exist(actor->handleBatttlePhaseScriptID)) {
                waitingForScript = TRUE;
=======
            if (actor != NULL && actor->handlePhaseSource != NULL && does_script_exist(actor->handleBatttlePhaseScriptID)) {
                waitingForScript = true;
>>>>>>> 3e5df3a4
            }
        }
        if (!waitingForScript) {
            gBattleSubState = BTL_SUBSTATE_9_7;
        }
    }

    if (gBattleSubState == BTL_SUBSTATE_9_7) {
        btl_set_state(BATTLE_STATE_NEXT_ENEMY);
    }
}

void btl_state_draw_9(void) {
}

void btl_state_update_prepare_menu(void) {
    BattleStatus* battleStatus = &gBattleStatus;

    battleStatus->lastPlayerMenuSelection[BTL_MENU_IDX_JUMP] = -1;
    battleStatus->lastPlayerMenuSelection[BTL_MENU_IDX_SMASH] = -1;
    battleStatus->lastPlayerMenuSelection[BTL_MENU_IDX_ITEMS] = -1;
    battleStatus->lastPlayerMenuSelection[BTL_MENU_IDX_DIP] = -1;
    battleStatus->lastPlayerMenuSelection[BTL_MENU_IDX_PARTNER] = -1;
    battleStatus->lastPlayerMenuSelection[BTL_MENU_IDX_STAR_POWER] = -1;
    battleStatus->lastPlayerMenuSelection[BTL_MENU_IDX_STRATEGY] = -1;
    battleStatus->lastPartnerMenuSelection[BTL_MENU_IDX_ABILITY] = -1;
    battleStatus->lastPartnerMenuSelection[BTL_MENU_IDX_STAR_POWER] = -1;
    battleStatus->lastPartnerMenuSelection[BTL_MENU_IDX_STRATEGY] = -1;

    DMA_COPY_SEGMENT(btl_states_menus);

    if (battleStatus->flags1 & BS_FLAGS1_PARTNER_ACTING) {
        btl_set_state(BATTLE_STATE_PARTNER_MENU);
    } else if (gBattleSubState == BATTLE_SUBSTATE_PREPARE_MENU_DIPPING) {
        btl_set_state(BATTLE_STATE_PLAYER_MENU);
        gBattleSubState = BTL_SUBSTATE_PLAYER_MENU_DIPPING_1;
    } else {
        btl_set_state(BATTLE_STATE_PLAYER_MENU);
    }
}

void btl_state_draw_prepare_menu(void) {
}

void btl_state_update_end_turn(void) {
    BattleStatus* battleStatus = &gBattleStatus;
    PlayerData* playerData = &gPlayerData;
    Actor* player = battleStatus->playerActor;
    Actor* partner = battleStatus->partnerActor;
    Actor* actor;
    Evt* script;
    s32 i;

    if (gBattleSubState == BTL_SUBSTATE_END_TURN_INIT) {
        s32 cond = false;

        for (i = 0; i < ARRAY_COUNT(battleStatus->enemyActors); i++) {
            actor = battleStatus->enemyActors[i];
            if (actor != nullptr && actor->handleEventScript != nullptr) {
                if (does_script_exist(actor->handleEventScriptID)) {
                    do {
                        cond = true;
                    } while (0); // TODO required to match
                } else {
                    actor->handleEventScript = nullptr;
                }
            }
        }

        if (!cond) {
            for (i = 0; i < ARRAY_COUNT(battleStatus->enemyActors); i++) {
                actor = battleStatus->enemyActors[i];
                if (actor != nullptr && actor->takeTurnScript != nullptr) {
                    if (does_script_exist(actor->takeTurnScriptID)) {
                        cond = true;
                    } else {
                        actor->takeTurnScript = nullptr;
                    }
                }
            }

            if (!cond) {
                btl_cam_use_preset(BTL_CAM_DEFAULT);
                gBattleSubState = BTL_SUBSTATE_END_TURN_CHECK_FOR_SWAP;
            }
        }
    }

    if (gBattleSubState == BTL_SUBSTATE_END_TURN_CHECK_FOR_SWAP) {
        if (gBattleStatus.flags2 & BS_FLAGS2_PEACH_BATTLE) {
            gBattleSubState = BTL_SUBSTATE_END_TURN_START_SCRIPTS;
        } else if (!(gBattleStatus.flags1 & BS_FLAGS1_PLAYER_IN_BACK)) {
            gBattleSubState = BTL_SUBSTATE_END_TURN_START_SCRIPTS;
        } else {
            player->flags &= ~ACTOR_FLAG_SHOW_STATUS_ICONS;
            partner->flags &= ~ACTOR_FLAG_SHOW_STATUS_ICONS;
            player->flags |= ACTOR_FLAG_USING_IDLE_ANIM;
            partner->flags |= ACTOR_FLAG_USING_IDLE_ANIM;
            partner->state.curPos.x = partner->homePos.x;
            partner->state.curPos.z = partner->homePos.z;
            partner->state.goalPos.x = player->homePos.x;
            partner->state.goalPos.z = player->homePos.z;
            partner->state.moveTime = 4;
            partner->state.angle = 0.0f;
            gBattleSubState = BTL_SUBSTATE_END_TURN_PERFORM_SWAP;
        }
    }

    if (gBattleSubState == BTL_SUBSTATE_END_TURN_PERFORM_SWAP) {
        if (partner->state.moveTime != 0) {
            partner->curPos.x += (partner->state.goalPos.x - partner->curPos.x) / partner->state.moveTime;
            partner->curPos.z += (partner->state.goalPos.z - partner->curPos.z) / partner->state.moveTime;
            player->curPos.x += (partner->state.curPos.x - player->curPos.x) / partner->state.moveTime;
            player->curPos.z += (partner->state.curPos.z - player->curPos.z) / partner->state.moveTime;
        }
        partner->curPos.z -= sin_rad(DEG_TO_RAD(partner->state.angle)) * 16.0f;
        partner->yaw = clamp_angle(partner->state.angle);
        player->curPos.z += sin_rad(DEG_TO_RAD(partner->state.angle)) * 16.0f;
        player->yaw = clamp_angle(partner->state.angle);
        partner->state.angle += 90.0f;
        if (partner->state.moveTime != 0) {
            partner->state.moveTime--;
        } else {
            partner->curPos.x = partner->state.goalPos.x;
            partner->curPos.z = partner->state.goalPos.z;
            player->curPos.x = partner->state.curPos.x;
            player->curPos.z = partner->state.curPos.z;
            partner->homePos.x = partner->curPos.x;
            partner->homePos.z = partner->curPos.z;
            player->homePos.x = player->curPos.x;
            player->homePos.z = player->curPos.z;
            player->flags |= ACTOR_FLAG_SHOW_STATUS_ICONS;
            partner->flags |= ACTOR_FLAG_SHOW_STATUS_ICONS;
            if (gBattleStatus.flags2 & BS_FLAGS2_PEACH_BATTLE) {
                gBattleStatus.flags1 |= BS_FLAGS1_PLAYER_IN_BACK;
            } else {
                gBattleStatus.flags1 &= ~BS_FLAGS1_PLAYER_IN_BACK;
            }
            gBattleSubState = BTL_SUBSTATE_END_TURN_START_SCRIPTS;
        }
    }

    if (gBattleSubState == BTL_SUBSTATE_END_TURN_START_SCRIPTS) {
        gBattleStatus.flags2 &= ~BS_FLAGS2_HIDE_BUFF_COUNTERS;
        player->disableDismissTimer = 0;
        player->flags |= ACTOR_FLAG_SHOW_STATUS_ICONS | ACTOR_FLAG_USING_IDLE_ANIM;
        if (partner != nullptr) {
            player->flags |= ACTOR_FLAG_SHOW_STATUS_ICONS | ACTOR_FLAG_USING_IDLE_ANIM;
            partner->disableDismissTimer = 0;
        }

        btl_set_player_idle_anims();
        gBattleStatus.flags1 &= ~BS_FLAGS1_PLAYER_DEFENDING;
        playerData->starPower += SP_PER_SEG;
        if (playerData->starPower > playerData->maxStarPower * SP_PER_BAR) {
            playerData->starPower = playerData->maxStarPower * SP_PER_BAR;
        }

        for (i = 0; i < ARRAY_COUNT(battleStatus->enemyActors); i++) {
            actor = battleStatus->enemyActors[i];
            if (actor != nullptr && actor->handlePhaseSource != nullptr) {
                battleStatus->battlePhase = PHASE_ENEMY_END;
                script = start_script(actor->handlePhaseSource, EVT_PRIORITY_A, 0);
                actor->handlePhaseScript = script;
                actor->handleBatttlePhaseScriptID = script->id;
                script->owner1.enemyID = i | ACTOR_ENEMY0;
            }
        }

        if (partner != nullptr && partner->handlePhaseSource != nullptr) {
            battleStatus->battlePhase = PHASE_ENEMY_END;
            script = start_script(partner->handlePhaseSource, EVT_PRIORITY_A, 0);
            partner->handlePhaseScript = script;
            partner->handleBatttlePhaseScriptID = script->id;
            script->owner1.actorID = ACTOR_PARTNER;
        }
        gBattleSubState = BTL_SUBSTATE_END_TURN_AWAIT_SCRIPTS;
    }

    // wait for all end turn scripts to finish executing
    if (gBattleSubState == BTL_SUBSTATE_END_TURN_AWAIT_SCRIPTS) {
        s32 cond = false;

        for (i = 0; i < ARRAY_COUNT(battleStatus->enemyActors); i++) {
            actor = battleStatus->enemyActors[i];
<<<<<<< HEAD
            if (actor != nullptr && actor->handlePhaseSource != nullptr && does_script_exist(actor->handleBatttlePhaseScriptID)) {
                cond = TRUE;
            }
        }

        if (partner != nullptr && partner->handlePhaseSource != nullptr && does_script_exist(partner->handleBatttlePhaseScriptID)) {
            cond = TRUE;
=======
            if (actor != NULL && actor->handlePhaseSource != NULL && does_script_exist(actor->handleBatttlePhaseScriptID)) {
                cond = true;
            }
        }

        if (partner != NULL && partner->handlePhaseSource != NULL && does_script_exist(partner->handleBatttlePhaseScriptID)) {
            cond = true;
>>>>>>> 3e5df3a4
        }

        if (!cond) {
            btl_cam_use_preset(BTL_CAM_DEFAULT);
            gBattleSubState = BTL_SUBSTATE_END_TURN_BEGIN_NEXT;
        }
    }

    // proceed to next turn
    switch (gBattleSubState) {
        case BTL_SUBSTATE_END_TURN_BEGIN_NEXT:
        case BTL_SUBSTATE_END_TURN_UNUSED_4:
            btl_set_state(BATTLE_STATE_BEGIN_TURN);
            break;
    }
}

void btl_state_draw_end_turn(void) {
}

void btl_state_update_1C(void) {
    btl_cam_use_preset(BTL_CAM_DEFAULT);
    btl_set_state(BATTLE_STATE_PREPARE_MENU);
}

void btl_state_draw_1C(void) {
}

void btl_state_update_victory(void) {
    BattleStatus* battleStatus = &gBattleStatus;
    EncounterStatus* currentEncounter = &gCurrentEncounter;
    PlayerData* playerData = &gPlayerData;
    Actor* player = battleStatus->playerActor;
    Actor* partner = battleStatus->partnerActor;
    Evt* script;

    switch (gBattleSubState) {
        case BTL_SUBSTATE_VICTORY_CHECK_OUTTA_SIGHT:
            player->flags &= ~(ACTOR_FLAG_SHOW_STATUS_ICONS | ACTOR_FLAG_USING_IDLE_ANIM);
            if (partner != nullptr) {
                partner->flags &= ~(ACTOR_FLAG_SHOW_STATUS_ICONS | ACTOR_FLAG_USING_IDLE_ANIM);
            }

            battleStatus->stateFreezeCount = 0;
            if (battleStatus->outtaSightActive == 0) {
                gBattleSubState = BTL_SUBSTATE_VICTORY_RECOVER_STATUS;
            } else {
                if (battleStatus->outtaSightActive > 0) {
                    D_8029F254 = true;
                }
                battleStatus->battlePhase = PHASE_ENEMY_BEGIN;
                script = start_script(partner->handlePhaseSource, EVT_PRIORITY_A, 0);
                partner->handlePhaseScript = script;
                partner->handleBatttlePhaseScriptID = script->id;
                script->owner1.actorID = ACTOR_PARTNER;
                gBattleSubState = BTL_SUBSTATE_VICTORY_AWAIT_OUTTA_SIGHT;
            }

            break;
        case BTL_SUBSTATE_VICTORY_AWAIT_OUTTA_SIGHT:
            if (!does_script_exist(partner->handleBatttlePhaseScriptID)) {
                battleStatus->outtaSightActive = 0;
                gBattleSubState = BTL_SUBSTATE_VICTORY_RECOVER_STATUS;
            }
            break;
    }

    switch (gBattleSubState) {
        case BTL_SUBSTATE_VICTORY_RECOVER_STATUS:
            player->flags &= ~(ACTOR_FLAG_SHOW_STATUS_ICONS | ACTOR_FLAG_USING_IDLE_ANIM);
            if (partner != nullptr) {
                partner->flags &= ~(ACTOR_FLAG_SHOW_STATUS_ICONS | ACTOR_FLAG_USING_IDLE_ANIM);
            }
            gBattleSubState = BTL_SUBSTATE_VICTORY_CHECK_SWAP;
            gBattleStatus.flags2 &= ~BS_FLAGS2_PLAYER_TURN_USED;
            gBattleStatus.flags2 &= ~BS_FLAGS2_PARTNER_TURN_USED;
            gBattleStatus.flags2 &= ~BS_FLAGS2_OVERRIDE_INACTIVE_PLAYER;
            gBattleStatus.flags2 &= ~BS_FLAGS2_OVERRIDE_INACTIVE_PARTNER;

            gBattleStatus.flags1 &= ~BS_FLAGS1_SHOW_PLAYER_DECORATIONS;
            if (player->koStatus == STATUS_KEY_DAZE) {
                dispatch_event_player(EVENT_RECOVER_FROM_KO);
                gBattleSubState = BTL_SUBSTATE_VICTORY_AWAIT_RECOVER_KO;
            }
            player->debuff = 0;
            player->staticStatus = 0;
            player->stoneStatus = 0;
            player->transparentStatus = 0;
            player->koStatus = 0;
            player->koDuration = 0;
            player->disableEffect->data.disableX->koDuration = 0;

            if (partner != nullptr) {
                if (partner->koStatus == STATUS_KEY_DAZE) {
                    dispatch_event_partner(EVENT_RECOVER_FROM_KO);
                    gBattleSubState = BTL_SUBSTATE_VICTORY_AWAIT_RECOVER_KO;
                }
                partner->debuff = 0;
                partner->staticStatus = 0;
                partner->stoneStatus = 0;
                partner->transparentStatus = 0;
                partner->koStatus = 0;
                partner->koDuration = 0;
                partner->disableEffect->data.disableX->koDuration = 0;
            }
            break;
        case BTL_SUBSTATE_VICTORY_AWAIT_RECOVER_KO:
            if (player->handleEventScript != nullptr && does_script_exist(player->handleEventScriptID)) {
                break;
            }
            player->handleEventScript = nullptr;

            if (partner != nullptr) {
                if (partner->handleEventScript != nullptr && does_script_exist(partner->handleEventScriptID)) {
                    break;
                }
                partner->handleEventScript = nullptr;
            }
            gBattleSubState = BTL_SUBSTATE_VICTORY_CHECK_SWAP;
            break;
    }

    if (gBattleSubState == BTL_SUBSTATE_VICTORY_CHECK_SWAP) {
        if (partner == nullptr || !(gBattleStatus.flags1 & BS_FLAGS1_PLAYER_IN_BACK)) {
            gBattleSubState = BTL_SUBSTATE_VICTORY_CHECK_MERLEE;
        } else {
            partner->state.curPos.x = partner->curPos.x;
            partner->state.curPos.z = partner->curPos.z;
            partner->state.goalPos.x = player->curPos.x;
            partner->state.goalPos.z = player->curPos.z;
            partner->state.moveTime = 4;
            partner->state.angle = 0.0f;
            gBattleSubState = BTL_SUBSTATE_VICTORY_AWAIT_SWAP;
        }
    }

    if (gBattleSubState == BTL_SUBSTATE_VICTORY_AWAIT_SWAP) {
        if (partner->state.moveTime != 0) {
            partner->curPos.x += (partner->state.goalPos.x - partner->curPos.x) / partner->state.moveTime;
            partner->curPos.z += (partner->state.goalPos.z - partner->curPos.z) / partner->state.moveTime;
            player->curPos.x += (partner->state.curPos.x - player->curPos.x) / partner->state.moveTime;
            player->curPos.z += (partner->state.curPos.z - player->curPos.z) / partner->state.moveTime;
        }
        partner->curPos.z += sin_rad(DEG_TO_RAD(partner->state.angle)) * 16.0f;
        partner->yaw = clamp_angle(-partner->state.angle);
        player->curPos.z -= sin_rad(DEG_TO_RAD(partner->state.angle)) * 16.0f;
        player->yaw = clamp_angle(-partner->state.angle);
        partner->state.angle += 90.0f;

        if (partner->state.moveTime != 0) {
            partner->state.moveTime--;
        } else {
            partner->curPos.x = partner->state.goalPos.x;
            partner->curPos.z = partner->state.goalPos.z;
            player->curPos.x = partner->state.curPos.x;
            player->curPos.z = partner->state.curPos.z;
            partner->homePos.x = partner->curPos.x;
            partner->homePos.z = partner->curPos.z;
            player->homePos.x = player->curPos.x;
            player->homePos.z = player->curPos.z;
            gBattleSubState = BTL_SUBSTATE_VICTORY_CHECK_MERLEE;
            gBattleStatus.flags1 &= ~BS_FLAGS1_PLAYER_IN_BACK;
        }
    }

    if (gBattleSubState == BTL_SUBSTATE_VICTORY_CHECK_MERLEE) {
        btl_cam_use_preset(BTL_CAM_DEFAULT);
        if (battleStatus->nextMerleeSpellType == MERLEE_SPELL_EXP_BOOST) {
            if (battleStatus->totalStarPoints == 0) {
                battleStatus->nextMerleeSpellType = MERLEE_SPELL_NONE;
                playerData->merleeTurnCount = 0;
                playerData->merleeCastsLeft++;
            } else {
                battleStatus->battlePhase = PHASE_MERLEE_EXP_BONUS;
                script = start_script(&EVS_Mario_HandlePhase, EVT_PRIORITY_A, 0);
                player->takeTurnScript = script;
                player->takeTurnScriptID = script->id;
                script->owner1.actorID = ACTOR_PLAYER;
            }
        }
        gBattleSubState = BTL_SUBSTATE_VICTORY_AWAIT_MERLEE;
        BattleSubStateDelay = 0;
        gBattleStatus.flags1 &= ~BS_FLAGS1_MENU_OPEN;
    }

    if (gBattleSubState == BTL_SUBSTATE_VICTORY_AWAIT_MERLEE) {
        if (BattleSubStateDelay != 0) {
            BattleSubStateDelay--;
        } else {
            if (player->takeTurnScript == nullptr || !does_script_exist(player->takeTurnScriptID)) {
                player->takeTurnScript = nullptr;
                if (battleStatus->nextMerleeSpellType != MERLEE_SPELL_EXP_BOOST) {
                    gBattleSubState = BTL_SUBSTATE_VICTORY_DONE;
                } else {
                    battleStatus->incrementStarPointDelay = 20;
                    battleStatus->nextMerleeSpellType = MERLEE_SPELL_NONE;
                    gBattleSubState = BTL_SUBSTATE_VICTORY_DONE;
                    battleStatus->pendingStarPoints = battleStatus->totalStarPoints
                                            + battleStatus->pendingStarPoints + battleStatus->pendingStarPoints;
                }
            }
        }
    }

    if (gBattleSubState == BTL_SUBSTATE_VICTORY_DONE) {
        if (battleStatus->pendingStarPoints <= 0) {
            if (gBattleStatus.flags1 & BS_FLAGS1_STAR_POINTS_DROPPED) {
                gBattleStatus.flags1 &= ~BS_FLAGS1_BATTLE_FLED;
            }
            if (playerData->battlesWon < 9999) {
                playerData->battlesWon++;
            }
            if (gBattleStatus.flags1 & BS_FLAGS1_BATTLE_FLED) {
                currentEncounter->battleOutcome = OUTCOME_ENEMY_FLED;
            } else {
                currentEncounter->battleOutcome = OUTCOME_PLAYER_WON;
            }
            if (gBattleStatus.flags1 & BS_FLAGS1_DISABLE_CELEBRATION) {
                if (!(gBattleStatus.flags2 & BS_FLAGS2_DONT_STOP_MUSIC)) {
                    bgm_set_song(0, AU_SONG_NONE, 0, 1500, VOL_LEVEL_FULL);
                }
                btl_set_state(BATTLE_STATE_END_BATTLE);
            } else {
                btl_set_state(BATTLE_STATE_CELEBRATION);
            }
        }
    }
}

void btl_state_draw_victory(void) {
}

void btl_state_update_end_training_battle(void) {
    BattleStatus* battleStatus = &gBattleStatus;
    PlayerData* playerData = &gPlayerData;
    EncounterStatus* encounterStatus = &gCurrentEncounter;
    Actor* player = gBattleStatus.playerActor;
    Actor* partner = gBattleStatus.partnerActor;
    Evt* script;

    switch (gBattleSubState) {
        case BTL_SUBSTATE_END_TRAINING_INIT:
            player->flags &= ~(ACTOR_FLAG_SHOW_STATUS_ICONS | ACTOR_FLAG_USING_IDLE_ANIM);
            if (partner != nullptr) {
                partner->flags &= ~(ACTOR_FLAG_SHOW_STATUS_ICONS | ACTOR_FLAG_USING_IDLE_ANIM);
            }
            gBattleSubState = BTL_SUBSTATE_END_TRAINING_CHECK_OUTTA_SIGHT;
            gBattleStatus.flags2 &= ~BS_FLAGS2_PLAYER_TURN_USED;
            gBattleStatus.flags2 &= ~BS_FLAGS2_PARTNER_TURN_USED;
            gBattleStatus.flags2 &= ~BS_FLAGS2_OVERRIDE_INACTIVE_PLAYER;
            gBattleStatus.flags2 &= ~BS_FLAGS2_OVERRIDE_INACTIVE_PARTNER;

            if (player->koStatus == STATUS_KEY_DAZE) {
                dispatch_event_player(EVENT_RECOVER_FROM_KO);
                gBattleSubState = BTL_SUBSTATE_END_TRAINING_AWAIT_RECOVERING;
            }
            player->debuff = 0;
            player->staticStatus = 0;
            player->stoneStatus = 0;
            player->transparentStatus = 0;
            player->koStatus = 0;
            player->koDuration = 0;
            player->disableEffect->data.disableX->koDuration = 0;
            if (partner != nullptr) {
                if (partner->koStatus == STATUS_KEY_DAZE) {
                    dispatch_event_partner(EVENT_RECOVER_FROM_KO);
                    gBattleSubState = BTL_SUBSTATE_END_TRAINING_AWAIT_RECOVERING;
                }
                partner->debuff = 0;
                partner->staticStatus = 0;
                partner->stoneStatus = 0;
                partner->transparentStatus = 0;
                partner->koStatus = 0;
                partner->koDuration = 0;
                partner->disableEffect->data.disableX->koDuration = 0;
            }
            break;
        case BTL_SUBSTATE_END_TRAINING_AWAIT_RECOVERING:
            if (player->handleEventScript != nullptr && does_script_exist(player->handleEventScriptID)) {
                break;
            }
            player->handleEventScript = nullptr;

            if (partner != nullptr) {
                if (partner->handleEventScript != nullptr && does_script_exist(partner->handleEventScriptID)) {
                    break;
                }
                partner->handleEventScript = nullptr;
            }

            gBattleSubState = BTL_SUBSTATE_END_TRAINING_CHECK_OUTTA_SIGHT;
            break;
    }

    switch (gBattleSubState) {
        case BTL_SUBSTATE_END_TRAINING_CHECK_OUTTA_SIGHT:
            battleStatus->stateFreezeCount = 0;
            gBattleStatus.flags2 &= ~BS_FLAGS2_PLAYER_TURN_USED;
            gBattleStatus.flags2 &= ~BS_FLAGS2_PARTNER_TURN_USED;
            gBattleStatus.flags2 &= ~BS_FLAGS2_OVERRIDE_INACTIVE_PLAYER;
            gBattleStatus.flags2 &= ~BS_FLAGS2_OVERRIDE_INACTIVE_PARTNER;

            if (!battleStatus->outtaSightActive) {
                gBattleSubState = BTL_SUBSTATE_END_TRAINING_RESET_CAM;
            } else {
                battleStatus->battlePhase = PHASE_ENEMY_BEGIN;
                script = start_script(partner->handlePhaseSource, EVT_PRIORITY_A, 0);
                partner->handlePhaseScript = script;
                partner->handleBatttlePhaseScriptID = script->id;
                script->owner1.actorID = ACTOR_PARTNER;
                gBattleSubState = BTL_SUBSTATE_END_TRAINING_AWAIT_OUTTA_SIGHT;
            }
            break;
        case BTL_SUBSTATE_END_TRAINING_RESET_CAM: //@bug should be BTL_SUBSTATE_END_TRAINING_AWAIT_OUTTA_SIGHT
            if (!does_script_exist(partner->handleBatttlePhaseScriptID)) {
                battleStatus->outtaSightActive = false;
                gBattleSubState = BTL_SUBSTATE_END_TRAINING_RESET_CAM;
            }
            break;
    }

    switch (gBattleSubState) {
        case BTL_SUBSTATE_END_TRAINING_RESET_CAM:
            btl_cam_use_preset(BTL_CAM_DEFAULT);
            BattleSubStateDelay = 30;
            gBattleSubState = BTL_SUBSTATE_END_TRAINING_DONE;
            break;
        case BTL_SUBSTATE_END_TRAINING_DONE:
            if (BattleSubStateDelay != 0) {
                BattleSubStateDelay--;
                return;
            }
            if (playerData->trainingsDone < 9999) {
                playerData->trainingsDone++;
            }
            encounterStatus->battleOutcome = OUTCOME_ENEMY_FLED;
            if (!(gBattleStatus.flags2 & BS_FLAGS2_DONT_STOP_MUSIC)) {
                bgm_set_song(0, AU_SONG_NONE, 0, 1500, VOL_LEVEL_FULL);
            }
            btl_set_state(BATTLE_STATE_END_BATTLE);
            break;
    }
}

void btl_state_draw_end_training_battle(void) {
}

void btl_state_update_end_battle(void) {
    EncounterStatus* encounterStatus = &gCurrentEncounter;
    BattleStatus* battleStatus = &gBattleStatus;
    Battle* battle = gCurrentBattlePtr;
    Stage* stage;
    Evt* script;
    s32 i;

    switch (gBattleSubState) {
        case BTL_SUBSTATE_END_BATTLE_INIT:
            BattleScreenFadeAmt = 0;
            if (gGameStatusPtr->debugEnemyContact == DEBUG_CONTACT_DIE_ON_TOUCH) {
                BattleScreenFadeAmt = 255;
            }
            if (encounterStatus->battleOutcome == OUTCOME_PLAYER_LOST && !(gBattleStatus.flags1 & BS_FLAGS1_NO_GAME_OVER)) {
                btl_cam_unfreeze();
                btl_cam_use_preset(BTL_CAM_INTERRUPT);
                set_screen_overlay_color(SCREEN_LAYER_FRONT, 0, 0, 0);
                set_screen_overlay_center(SCREEN_LAYER_FRONT, 0, 160, 120);
            }
            gBattleSubState = BTL_SUBSTATE_END_BATTLE_FADE_OUT;
            break;
        case BTL_SUBSTATE_END_BATTLE_FADE_OUT:
            if (BattleScreenFadeAmt == 255) {
                gBattleSubState = BTL_SUBSTATE_END_BATTLE_EXEC_STAGE_SCRIPT;
                break;
            }
            BattleScreenFadeAmt += battleStatus->endBattleFadeOutRate;
            if (BattleScreenFadeAmt > 255) {
                BattleScreenFadeAmt = 255;
            }
            break;
        case BTL_SUBSTATE_END_BATTLE_EXEC_STAGE_SCRIPT:
            BattleScreenFadeAmt = 255;
            gBattleStatus.flags1 &= ~BS_FLAGS1_ACTORS_VISIBLE;
            if (gCurrentStagePtr == nullptr) {
                stage = battle->stage;
            } else {
                stage = gCurrentStagePtr->stage;
            }
            if (stage->postBattle == nullptr) {
                gBattleSubState = BTL_SUBSTATE_END_BATTLE_CLEANUP;
                return;
            }
            script = start_script(stage->postBattle, EVT_PRIORITY_A, 0);
            battleStatus->controlScript = script;
            battleStatus->controlScriptID = script->id;
            gBattleSubState = BTL_SUBSTATE_END_BATTLE_AWAIT_STAGE_SCRIPT;
            break;
        case BTL_SUBSTATE_END_BATTLE_AWAIT_STAGE_SCRIPT:
            if (does_script_exist(battleStatus->controlScriptID)) {
                break;
            }
            gBattleSubState = BTL_SUBSTATE_END_BATTLE_CLEANUP;
            // fallthrough
        case BTL_SUBSTATE_END_BATTLE_CLEANUP:
            kill_all_scripts();
            for (i = 0; i < ARRAY_COUNT(battleStatus->enemyActors); i++) {
                if (battleStatus->enemyActors[i] != nullptr) {
                    btl_delete_actor(battleStatus->enemyActors[i]);
                }
            }
            if (battleStatus->partnerActor != nullptr) {
                btl_delete_actor(battleStatus->partnerActor);
            }

            btl_delete_player_actor(battleStatus->playerActor);

            if (battleStatus->nextMerleeSpellType == MERLEE_SPELL_COIN_BOOST) {
                encounterStatus->hasMerleeCoinBonus = true;
                battleStatus->nextMerleeSpellType = MERLEE_SPELL_NONE;
            }

            encounterStatus->damageTaken = battleStatus->damageTaken;

            if (gBattleStatus.flags2 & BS_FLAGS2_DROP_WHACKA_BUMP) {
                encounterStatus->dropWhackaBump = true;
            }

            remove_all_effects();
            set_windows_visible(0);

            if (gBattleStatus.flags2 & BS_FLAGS2_PEACH_BATTLE) {
                decrement_status_bar_disabled();
            }

            if (encounterStatus->battleOutcome == OUTCOME_PLAYER_LOST &&
                !(gBattleStatus.flags1 & BS_FLAGS1_NO_GAME_OVER))
            {
                s16 areaID;
                s16 mapID;

                btl_set_state(BATTLE_STATE_0);
                gLastDrawBattleState = gBattleState;
                get_map_IDs_by_name("gv_01", &areaID, &mapID);
                gGameStatusPtr->areaID = areaID;
                gGameStatusPtr->mapID = mapID;
                gGameStatusPtr->entryID = gv_01_ENTRY_0;
                set_game_mode(GAME_MODE_GAME_OVER);
            } else {
                btl_set_state(BATTLE_STATE_0);
                gLastDrawBattleState = gBattleState;
                func_8003E514(1);
                set_game_mode(GAME_MODE_END_BATTLE);
            }
            break;
    }
}

void btl_state_draw_end_battle(void) {
    Camera* camera = &gCameras[gCurrentCameraID];

    if (gCurrentEncounter.battleOutcome == OUTCOME_PLAYER_LOST && !(gBattleStatus.flags1 & BS_FLAGS1_NO_GAME_OVER)) {
        camera->params.basic.offsetY += 256;
        set_screen_overlay_params_front(OVERLAY_SCREEN_MARIO, BattleScreenFadeAmt);
    } else {
        set_screen_overlay_params_front(OVERLAY_SCREEN_COLOR, BattleScreenFadeAmt);
    }
}

void btl_state_update_defend(void) {
    Actor* player = gBattleStatus.playerActor;
    Evt* script;

    switch (gBattleSubState) {
        case BTL_SUBSTATE_DEFEND_INIT:
            gBattleStatus.stateFreezeCount = 0;
            gBattleStatus.battlePhase = PHASE_USE_DEFEND;
            player->takeTurnScript = script = start_script(&EVS_Mario_HandlePhase, EVT_PRIORITY_A, 0);
            player->takeTurnScriptID = script->id;
            gBattleSubState = BTL_SUBSTATE_DEFEND_AWAIT_SCRIPT;
            script->owner1.actorID = ACTOR_PLAYER;
            break;
        case BTL_SUBSTATE_DEFEND_AWAIT_SCRIPT:
            if (!does_script_exist(player->takeTurnScriptID) && gBattleStatus.stateFreezeCount == 0) {
                btl_set_state(BATTLE_STATE_END_PLAYER_TURN);
            }
            break;
    }
}

void btl_state_draw_defend(void) {
}

void btl_state_update_run_away(void) {
    BattleStatus* battleStatus = &gBattleStatus;
    PlayerData* playerData = &gPlayerData;
    EncounterStatus* currentEncounter = &gCurrentEncounter;
    Actor* player = battleStatus->playerActor;
    Actor* partner = battleStatus->partnerActor;
    Actor* enemy;
    s32 enemyCount;
    f32 totalEscapeChance;
    Evt* script;
    s32 i;

    switch (gBattleSubState) {
        case BTL_SUBSTATE_RUN_AWAY_EXEC_SCRIPT:
            battleStatus->stateFreezeCount = 0;
            gBattleStatus.flags1 &= ~BS_FLAGS1_BATTLE_FLED;
            gBattleStatus.flags2 |= BS_FLAGS2_OVERRIDE_INACTIVE_PARTNER;
            gBattleStatus.flags2 |= BS_FLAGS2_OVERRIDE_INACTIVE_PLAYER;
            gBattleStatus.flags2 |= BS_FLAGS2_PARTNER_TURN_USED;
            gBattleStatus.flags2 |= BS_FLAGS2_PLAYER_TURN_USED;

            playerData->fleeAttempts++;
            btl_cam_use_preset(BTL_CAM_PLAYER_FLEE);
            btl_cam_target_actor(ACTOR_PLAYER);

            // calculate average escape chance
            enemyCount = 0;
            totalEscapeChance = 0.0f;

            for (i = 0; i < ARRAY_COUNT(battleStatus->enemyActors); i++) {
                enemy = battleStatus->enemyActors[i];
                if (enemy != nullptr) {
                    if (!(enemy->flags & ACTOR_FLAG_TARGET_ONLY)) {
                        if (!(enemy->flags & ACTOR_FLAG_NO_DMG_APPLY)) {
                            f32 escapeChance = enemy->actorBlueprint->escapeChance;

                            if (enemy->debuff == STATUS_KEY_FEAR ||
                                enemy->debuff == STATUS_KEY_DIZZY ||
                                enemy->debuff == STATUS_KEY_PARALYZE ||
                                enemy->debuff == STATUS_KEY_SLEEP ||
                                enemy->debuff == STATUS_KEY_FROZEN ||
                                enemy->debuff == STATUS_KEY_STOP)
                            {
                                escapeChance = 100.0f;
                            }
                            totalEscapeChance += escapeChance;
                            enemyCount++;
                        }
                    }
                }
            }
            player->state.varTable[0] = totalEscapeChance / enemyCount;

            if (gGameStatusPtr->debugEnemyContact == DEBUG_CONTACT_AUTO_FLEE) {
                player->state.varTable[0] = 100;
            }

            battleStatus->battlePhase = PHASE_RUN_AWAY_START;
            script = start_script(&EVS_Mario_HandlePhase, EVT_PRIORITY_A, 0);
            player->takeTurnScript = script;
            player->takeTurnScriptID = script->id;
            script->owner1.actorID = ACTOR_PLAYER;
            if (partner != nullptr && partner->koStatus == 0) {
                script = start_script(partner->takeTurnSource, EVT_PRIORITY_A, 0);
                partner->takeTurnScript = script;
                partner->takeTurnScriptID = script->id;
                script->owner1.actorID = ACTOR_PARTNER;
            }
            gBattleSubState = BTL_SUBSTATE_RUN_AWAY_AWAIT_SCRIPT;
            break;
        case BTL_SUBSTATE_RUN_AWAY_AWAIT_SCRIPT:
            if (does_script_exist(player->takeTurnScriptID) || battleStatus->stateFreezeCount != 0) {
                break;
            }
            if (!(gBattleStatus.flags1 & BS_FLAGS1_BATTLE_FLED)) {
                gBattleSubState = BTL_SUBSTATE_RUN_AWAY_EXEC_POST_FAILURE;
            } else {
                currentEncounter->battleOutcome = OUTCOME_PLAYER_FLED;
                if (!is_ability_active(ABILITY_RUNAWAY_PAY)) {
                    gBattleSubState = BTL_SUBSTATE_RUN_AWAY_DONE;
                } else {
                    status_bar_start_blinking_starpoints();
                    func_8023E104();
                    D_8029F264 = 0;
                    D_8029F24C = 0;
                    BattleScreenFadeAmt = 0;
                    // divide reward into 20 increments
                    RunAwayRewardTotal = battleStatus->totalStarPoints * 100;
                    RunAwayRewardStep = 20;
                    RunAwayRewardIncrement = RunAwayRewardTotal / RunAwayRewardStep;
                    gBattleSubState = BTL_SUBSTATE_RUN_AWAY_GIVE_STAR_POINTS;
                }
            }
            break;
    }

    if (gBattleSubState == BTL_SUBSTATE_RUN_AWAY_GIVE_STAR_POINTS) {
        if (battleStatus->totalStarPoints != 0) {
            s32 prevSP;

            //TODO shouldnt need to reuse enemyCount here, see BTL_SUBSTATE_CELEBRATE_TALLY_STAR_POINTS
            RunAwayRewardTotal -= RunAwayRewardIncrement;
            prevSP = battleStatus->totalStarPoints;
            battleStatus->totalStarPoints = (s8)(RunAwayRewardTotal / 100);
            enemyCount = prevSP - battleStatus->totalStarPoints;

            if (enemyCount > 0) {
                sfx_play_sound(SOUND_COIN_PICKUP);
            }
            playerData->starPoints += enemyCount;
            BattleScreenFadeAmt++;
            if (RunAwayRewardStep == 0 && battleStatus->totalStarPoints != 0) {
                playerData->starPoints++;
            }
        }
        if (playerData->starPoints >= 99) {
            playerData->starPoints = 99;
        }
        if (battleStatus->totalStarPoints == 0) {
            if (RunAwayRewardStep != 0) {
                RunAwayRewardStep--;
            } else {
                status_bar_stop_blinking_starpoints();
                func_8023E11C();
                gBattleSubState = BTL_SUBSTATE_RUN_AWAY_DONE;
            }
        }
    }

    if (gBattleSubState == BTL_SUBSTATE_RUN_AWAY_DONE) {
        playerData->battlesFled++;
        if (!(gBattleStatus.flags2 & BS_FLAGS2_DONT_STOP_MUSIC)) {
            bgm_set_song(0, AU_SONG_NONE, 0, 1500, VOL_LEVEL_FULL);
        }
        btl_set_state(BATTLE_STATE_END_BATTLE);
    }

    switch (gBattleSubState) {
        case BTL_SUBSTATE_RUN_AWAY_EXEC_POST_FAILURE:
            battleStatus->battlePhase = PHASE_RUN_AWAY_FAIL;
            script = start_script(&EVS_Mario_HandlePhase, EVT_PRIORITY_A, 0);
            player->takeTurnScript = script;
            player->takeTurnScriptID = script->id;
            script->owner1.actorID = ACTOR_PLAYER;
            if (partner != nullptr && partner->koStatus == 0) {
                script = start_script(partner->takeTurnSource, EVT_PRIORITY_A, 0);
                partner->takeTurnScript = script;
                partner->takeTurnScriptID = script->id;
                script->owner1.actorID = ACTOR_PARTNER;
            }
            gBattleSubState = BTL_SUBSTATE_RUN_AWAY_AWAIT_POST_FAILURE;
            break;
        case BTL_SUBSTATE_RUN_AWAY_AWAIT_POST_FAILURE:
            if (BattleSubStateDelay != 0) {
                BattleSubStateDelay--;
                return;
            }
            if (!does_script_exist(player->takeTurnScriptID)
                && (partner == nullptr || !does_script_exist(partner->takeTurnScriptID))
                && battleStatus->stateFreezeCount == 0
            ) {
                btl_set_state(BATTLE_STATE_9);
            }
            break;
    }
}

void btl_state_draw_run_away(void) {
}

void btl_state_update_defeat(void) {
    BattleStatus* battleStatus = &gBattleStatus;
    EncounterStatus* currentEncounter = &gCurrentEncounter;
    Actor* player = battleStatus->playerActor;
    Actor* partner = battleStatus->partnerActor;
    Evt* script;

    switch (gBattleSubState) {
        case BTL_SUBSTATE_DEFEAT_INIT:
            battleStatus->flags1 &= ~BS_FLAGS1_SHOW_PLAYER_DECORATIONS;
            gBattleStatus.flags2 &= ~BS_FLAGS2_PLAYER_TURN_USED;
            gBattleStatus.flags2 &= ~BS_FLAGS2_PARTNER_TURN_USED;
            gBattleStatus.flags2 &= ~BS_FLAGS2_OVERRIDE_INACTIVE_PLAYER;
            gBattleStatus.flags2 &= ~BS_FLAGS2_OVERRIDE_INACTIVE_PARTNER;
            battleStatus->stateFreezeCount = 0;

            if (player->debuff != 0) {
                if (player->debuff == STATUS_KEY_FROZEN) {
                    sfx_play_sound(SOUND_FROZEN_SHATTER);
                    player->icePillarEffect->flags |= FX_INSTANCE_FLAG_DISMISS;
                    player->icePillarEffect = nullptr;
                }
                player->debuff = 0;
                player->debuffDuration = 0;
                remove_status_debuff(player->hudElementDataIndex);
                player->koStatus = 0;
                player->koDuration = 0;
                player->disableEffect->data.disableX->koDuration = 0;
            }

            btl_cam_use_preset(BTL_CAM_PLAYER_FLEE);
            btl_cam_target_actor(ACTOR_PLAYER);
            battleStatus->battlePhase = PHASE_DEATH;
            script = start_script(&EVS_Mario_HandlePhase, EVT_PRIORITY_A, 0);
            player->takeTurnScript = script;
            player->takeTurnScriptID = script->id;
            script->owner1.actorID = ACTOR_PLAYER;

            if (partner != nullptr) {
                script = start_script(partner->takeTurnSource, EVT_PRIORITY_A, 0);
                partner->takeTurnScript = script;
                partner->takeTurnScriptID = script->id;
                script->owner1.actorID = ACTOR_PARTNER;
            }
            gBattleSubState = BTL_SUBSTATE_DEFEAT_CHECK_LIFE_SHROOM;
            break;
        case BTL_SUBSTATE_DEFEAT_CHECK_LIFE_SHROOM:
            if (does_script_exist(player->takeTurnScriptID) || battleStatus->stateFreezeCount != 0) {
                break;
            }
            if (find_item(ITEM_LIFE_SHROOM) >= 0) {
                battleStatus->battlePhase = PHASE_USE_LIFE_SHROOM;
                script = start_script(&EVS_Mario_HandlePhase, EVT_PRIORITY_A, 0);
                player->takeTurnScript = script;
                player->takeTurnScriptID = script->id;
                script->owner1.actorID = ACTOR_PLAYER;
                gBattleSubState = BTL_SUBSTATE_DEFEAT_AWAIT_LIFE_SHROOM;
            } else {
                gBattleSubState = BTL_SUBSTATE_DEFEAT_DONE;
            }
            break;
        case BTL_SUBSTATE_DEFEAT_AWAIT_LIFE_SHROOM:
            if (does_script_exist(player->takeTurnScriptID) || battleStatus->stateFreezeCount != 0) {
                break;
            }
            // never reached if life shroom is successful. its item script calls RestorePreDefeatState,
            // resetting the state to BATTLE_STATE_ENEMY_MOVE (based on the value of gDefeatedBattleState)
            gBattleSubState = BTL_SUBSTATE_DEFEAT_DONE;
            break;
    }

    if (gBattleSubState == BTL_SUBSTATE_DEFEAT_DONE) {
        currentEncounter->battleOutcome = OUTCOME_PLAYER_LOST;
        if (!(gBattleStatus.flags2 & BS_FLAGS2_DONT_STOP_MUSIC)) {
            bgm_set_song(0, AU_SONG_NONE, 0, 1500, VOL_LEVEL_FULL);
        }
        btl_set_state(BATTLE_STATE_END_BATTLE);
    }
}

void btl_state_draw_defeat(void) {
}

API_CALLABLE(EnablePartnerBlur) {
    enable_partner_blur();
    return ApiStatus_DONE2;
}

API_CALLABLE(DisablePartnerBlur) {
    disable_partner_blur();
    return ApiStatus_DONE2;
}

void btl_state_update_change_partner(void) {
    BattleStatus* battleStatus = &gBattleStatus;
    Actor* player = battleStatus->playerActor;
    Actor* partner = battleStatus->partnerActor;
    ActorState* state = &player->state;
    PlayerData* playerData = &gPlayerData;
    Actor* enemyActor;
    Evt* script;
    s32 i;

    switch (gBattleSubState) {
        case BTL_SUBSTATE_CHANGE_PARTNER_INIT:
            player->flags &= ~ACTOR_FLAG_SHOW_STATUS_ICONS;
            partner->flags &= ~ACTOR_FLAG_SHOW_STATUS_ICONS;
            battleStatus->stateFreezeCount = 0;
            gBattleStatus.flags2 |= BS_FLAGS2_OVERRIDE_INACTIVE_PARTNER;
            btl_cam_use_preset(BTL_CAM_REPOSITION);
            btl_cam_set_target_pos(-89.0, 40.0, -99.0);
            btl_cam_set_zoom(372);
            btl_cam_set_zoffset(0);
            gBattleStatus.flags1 &= ~BS_FLAGS1_MENU_OPEN;

            for (i = 0; i < ARRAY_COUNT(battleStatus->enemyActors); i++) {
                enemyActor = battleStatus->enemyActors[i];
                if (enemyActor != nullptr) {
                    enemyActor->flags &= ~ACTOR_FLAG_HEALTH_BAR_HIDDEN;
                    enemyActor->flags &= ~ACTOR_FLAG_SHOW_STATUS_ICONS;
                }
            }

            battleStatus->lastPartnerMenuSelection[BTL_MENU_IDX_MAIN] = -1;
            BattleSubStateDelay = 10;
            gBattleSubState = BTL_SUBSTATE_CHANGE_PARTNER_EXEC_PUT_AWAY;

        case BTL_SUBSTATE_CHANGE_PARTNER_EXEC_PUT_AWAY:
            if (BattleSubStateDelay != 0) {
                BattleSubStateDelay--;
                break;
            }
            deduct_current_move_fp();
            script = start_script(&BtlPutPartnerAway, EVT_PRIORITY_A, 0);
            battleStatus->controlScript = script;
            battleStatus->controlScriptID = script->id;
            script->owner1.actorID = ACTOR_PARTNER;
            state->unk_18.x = partner->curPos.x;
            state->unk_18.y = 0.0f;
            state->unk_18.z = partner->curPos.z;
            gBattleSubState = BTL_SUBSTATE_CHANGE_PARTNER_LOAD_NEW_PARTNER;
            break;
        case BTL_SUBSTATE_CHANGE_PARTNER_LOAD_NEW_PARTNER:
            if (does_script_exist(battleStatus->controlScriptID)) {
                break;
            }
            btl_delete_actor(partner);
            playerData->curPartner = battleStatus->unk_1AC;
            load_partner_actor();
            partner = battleStatus->partnerActor;
            partner->scale.x = 0.1f;
            partner->scale.y = 0.1f;
            partner->scale.z = 0.1f;
            partner->state.goalPos.x = state->unk_18.x;
            partner->state.goalPos.y = partner->curPos.y;
            partner->state.goalPos.z = state->unk_18.z;
            partner->curPos.x = player->curPos.x;
            partner->curPos.y = player->curPos.y + 25.0f;
            partner->curPos.z = player->curPos.z;
            gBattleSubState = BTL_SUBSTATE_CHANGE_PARTNER_EXEC_BRING_OUT;
            break;
        case BTL_SUBSTATE_CHANGE_PARTNER_EXEC_BRING_OUT:
            partner = battleStatus->partnerActor;
            if (partner != nullptr) {
                if (does_script_exist(partner->takeTurnScriptID)) {
                    break;
                }
                partner->takeTurnScript = nullptr;
            }

            script = start_script(&BtlBringPartnerOut, EVT_PRIORITY_A, 0);
            battleStatus->controlScript = script;
            battleStatus->controlScriptID = script->id;
            script->owner1.actorID = ACTOR_PARTNER;
            gBattleSubState = BTL_SUBSTATE_CHANGE_PARTNER_EXEC_PHASE;
            break;
        case BTL_SUBSTATE_CHANGE_PARTNER_EXEC_PHASE:
            if (does_script_exist(battleStatus->controlScriptID)) {
                break;
            }
            partner = battleStatus->partnerActor;
            if (partner != nullptr) {
                if (partner->handlePhaseSource != nullptr) {
                    battleStatus->battlePhase = PHASE_PLAYER_BEGIN;
                    script = start_script(partner->handlePhaseSource, EVT_PRIORITY_A, 0);
                    partner->handlePhaseScript = script;
                    partner->handleBatttlePhaseScriptID = script->id;
                    script->owner1.actorID = ACTOR_PARTNER;
                }
            }
            gBattleSubState = BTL_SUBSTATE_CHANGE_PARTNER_AWAIT_PHASE;
            break;
        case BTL_SUBSTATE_CHANGE_PARTNER_AWAIT_PHASE:
            partner = battleStatus->partnerActor;
            if (partner != nullptr) {
                if (partner->handlePhaseSource != nullptr && does_script_exist(partner->handleBatttlePhaseScriptID)) {
                    break;
                }
            }
            btl_cam_use_preset(BTL_CAM_DEFAULT);
            gBattleSubState = BTL_SUBSTATE_CHANGE_PARTNER_DONE;
            break;
        case BTL_SUBSTATE_CHANGE_PARTNER_DONE:
            if (battleStatus->stateFreezeCount != 0) {
                break;
            }
            gBattleStatus.flags2 &= ~BS_FLAGS2_OVERRIDE_INACTIVE_PARTNER;
            if (!(gBattleStatus.flags1 & BS_FLAGS1_PARTNER_ACTING)) {
                if (player_team_is_ability_active(player, ABILITY_QUICK_CHANGE)) {
                    btl_set_state(BATTLE_STATE_PREPARE_MENU);
                } else {
                    btl_set_state(BATTLE_STATE_END_PLAYER_TURN);
                }
            } else {
                if (!player_team_is_ability_active(player, ABILITY_QUICK_CHANGE)) {
                    btl_set_state(BATTLE_STATE_END_PARTNER_TURN);
                } else {
                    btl_set_state(BATTLE_STATE_PREPARE_MENU);
                }
            }
            break;
    }
}

void btl_state_draw_change_partner(void) {
}

void btl_state_update_player_move(void) {
    BattleStatus* battleStatus = &gBattleStatus;
    Actor* player = battleStatus->playerActor;
    Actor* partner = battleStatus->partnerActor;
    s32 messageIndex;
    Actor* actor;
    Evt* script;
    s32 enemyNotDone;
    s8 tipIndex;
    s32 i;

    if (gBattleSubState == BTL_SUBSTATE_PLAYER_MOVE_INIT) {
        battleStatus->stateFreezeCount = 0;
        battleStatus->actionResult = ACTION_RESULT_NONE;
        battleStatus->blockResult = BLOCK_RESULT_NONE;
        battleStatus->lastAttackDamage = 0;
        battleStatus->curDamageSource = DMG_SRC_DEFAULT;
        gBattleStatus.flags1 &= ~BS_FLAGS1_AUTO_SUCCEED_ACTION;
        gBattleStatus.flags1 &= ~BS_FLAGS1_MENU_OPEN;
        reset_actor_turn_info();
        player->flags &= ~ACTOR_FLAG_SHOW_STATUS_ICONS;
        if (partner != nullptr) {
            partner->flags &= ~ACTOR_FLAG_SHOW_STATUS_ICONS;
        }
        btl_cam_target_actor(ACTOR_PLAYER);
        gBattleStatus.flags1 &= ~BS_FLAGS1_SHOW_PLAYER_DECORATIONS;
        player->statusAfflicted = 0;
        gBattleStatus.flags2 |= BS_FLAGS2_OVERRIDE_INACTIVE_PLAYER;
        gBattleStatus.flags1 &= ~BS_FLAGS1_YIELD_TURN;

        for (i = 0; i < ARRAY_COUNT(battleStatus->enemyActors); i++) {
            actor = battleStatus->enemyActors[i];
            if (actor != nullptr) {
                actor->statusAfflicted = 0;
            }
        }

        for (i = 0; i < ARRAY_COUNT(battleStatus->enemyActors); i++) {
            actor = battleStatus->enemyActors[i];
            if (actor != nullptr) {
                actor->flags &= ~ACTOR_FLAG_HEALTH_BAR_HIDDEN;
                actor->flags &= ~ACTOR_FLAG_SHOW_STATUS_ICONS;
            }
        }

        if (battleStatus->moveCategory == BTL_MENU_TYPE_JUMP || battleStatus->moveCategory == BTL_MENU_TYPE_SMASH) {
            if (battleStatus->nextMerleeSpellType == MERLEE_SPELL_ATK_BOOST) {
                battleStatus->merleeAttackBoost = 3;
                battleStatus->nextMerleeSpellType = MERLEE_SPELL_NONE;
                battleStatus->battlePhase = PHASE_MERLEE_ATTACK_BONUS;
                script = start_script(&EVS_Mario_HandlePhase, EVT_PRIORITY_A, 0);
                player->takeTurnScript = script;
                player->takeTurnScriptID = script->id;
                script->owner1.actorID = ACTOR_PLAYER;
                gBattleStatus.flags1 |= BS_FLAGS1_10000;
                close_action_command_instruction_popup();
                gBattleSubState = BTL_SUBSTATE_PLAYER_MOVE_BEGIN_SHOW_TIP;
            } else {
                gBattleSubState = BTL_SUBSTATE_PLAYER_MOVE_EXECUTE_MOVE;
                gBattleStatus.flags1 &= ~BS_FLAGS1_MENU_OPEN;
            }
        } else {
            gBattleSubState = BTL_SUBSTATE_PLAYER_MOVE_EXECUTE_MOVE;
            gBattleStatus.flags1 &= ~BS_FLAGS1_MENU_OPEN;
        }
    }

    switch (gBattleSubState) {
        case BTL_SUBSTATE_PLAYER_MOVE_BEGIN_SHOW_TIP:
            if (player->takeTurnScript != nullptr && does_script_exist(player->takeTurnScriptID)) {
                break;
            }
            player->takeTurnScript = nullptr;
            if (!is_ability_active(ABILITY_BERSERKER)) {
                if (battleStatus->selectedMoveID != MOVE_NONE) {
                    tipIndex = gMoveTable[battleStatus->selectedMoveID].actionTip;
                    if (tipIndex >= 0) {
                        btl_show_battle_message(BTL_MSG_FIRST_ACTION_TIP + tipIndex, 60);
                    }
                }
            }
            BattleSubStateDelay = 2;
            gBattleSubState = BTL_SUBSTATE_PLAYER_MOVE_SHOW_TIP_DELAY;
            break;
        case BTL_SUBSTATE_PLAYER_MOVE_SHOW_TIP_DELAY:
            if (BattleSubStateDelay != 0) {
                BattleSubStateDelay--;
            } else {
                gBattleSubState = BTL_SUBSTATE_PLAYER_MOVE_EXECUTE_MOVE;
            }
            break;
    }

    switch (gBattleSubState) {
        case BTL_SUBSTATE_PLAYER_MOVE_EXECUTE_MOVE:
            gBattleStatus.flags1 &= ~BS_FLAGS1_4000;
            gBattleStatus.flags1 &= ~BS_FLAGS1_10000;
            increment_status_bar_disabled();
            gBattleStatus.flags1 |= BS_FLAGS1_EXECUTING_MOVE;
            reset_all_actor_sounds(player);
            battleStatus->battlePhase = PHASE_EXECUTE_ACTION;
            if (gBattleStatus.flags2 & BS_FLAGS2_PEACH_BATTLE) {
                script = start_script(&EVS_Peach_HandlePhase, EVT_PRIORITY_A, 0);
            } else {
                script = start_script(&EVS_Mario_HandlePhase, EVT_PRIORITY_A, 0);
            }
            player->takeTurnScript = script;
            gBattleSubState = BTL_SUBSTATE_PLAYER_MOVE_HANDLE_RESULTS;
            player->takeTurnScriptID = script->id;
            script->owner1.actorID = ACTOR_PLAYER;
            break;
        case BTL_SUBSTATE_PLAYER_MOVE_HANDLE_RESULTS:
            // wait for player battle phase script to finish
            if (!(gBattleStatus.flags1 & BS_FLAGS1_YIELD_TURN)) {
                if (player->takeTurnScript != nullptr && does_script_exist(player->takeTurnScriptID)) {
                    break;
                }
                player->takeTurnScript = nullptr;
            }

            gBattleStatus.flags1 &= ~BS_FLAGS1_EXECUTING_MOVE;

             // wait for player battle event script to finish
            if (player->handleEventScript != nullptr && does_script_exist(player->handleEventScriptID)) {
                break;
            }
            player->handleEventScript = nullptr;

            // wait for partner battle event script to finish
            if (partner != nullptr) {
                if (partner->handleEventScript != nullptr && does_script_exist(partner->handleEventScriptID)) {
                    break;
                }
                partner->handleEventScript = nullptr;
            }

            // wait for all enemy battle phase scripts to finish
            enemyNotDone = false;
            for (i = 0; i < ARRAY_COUNT(battleStatus->enemyActors); i++) {
                actor = battleStatus->enemyActors[i];
                if (actor != nullptr && actor->takeTurnScript != nullptr) {
                    if (does_script_exist(actor->takeTurnScriptID)) {
                        enemyNotDone = true;
                    } else {
                        actor->takeTurnScript = nullptr;
                    }
                }
            }
            if (enemyNotDone) {
                break;
            }

            // wait for all enemy battle event scripts to finish
            enemyNotDone = false;
            for (i = 0; i < ARRAY_COUNT(battleStatus->enemyActors); i++) {
                actor = battleStatus->enemyActors[i];
                if (actor != nullptr && actor->handleEventScript != nullptr) {
                    if (does_script_exist(actor->handleEventScriptID)) {
                        enemyNotDone = true;
                    } else {
                        actor->handleEventScript = nullptr;
                    }
                }
            }
            if (enemyNotDone) {
                break;
            }

            for (i = 0; i < ARRAY_COUNT(battleStatus->enemyActors); i++) {
                actor = battleStatus->enemyActors[i];
                if (actor != nullptr) {
                    actor->flags &= ~ACTOR_FLAG_HEALTH_BAR_HIDDEN;
                }
            }

            if (battleStatus->stateFreezeCount != 0) {
                break;
            }

            if (gGameStatusPtr->demoBattleFlags & DEMO_BTL_FLAG_ENABLED) {
                btl_set_state(BATTLE_STATE_END_DEMO_BATTLE);
                break;
            }

            decrement_status_bar_disabled();
            gBattleStatus.flags1 |= BS_FLAGS1_SHOW_PLAYER_DECORATIONS;
            gBattleStatus.flags2 &= ~BS_FLAGS2_OVERRIDE_INACTIVE_PLAYER;
            if (btl_check_player_defeated()) {
                return;
            }

            if ((battleStatus->moveCategory == BTL_MENU_TYPE_SMASH)
                && (battleStatus->selectedMoveID != MOVE_SMASH_CHARGE0)
                && (battleStatus->selectedMoveID != MOVE_SMASH_CHARGE)
                && (battleStatus->selectedMoveID != MOVE_SUPER_SMASH_CHARGE)
            ) {
                gBattleStatus.flags1 &= ~BS_FLAGS1_HAMMER_CHARGED;
            }

            if ((battleStatus->moveCategory == BTL_MENU_TYPE_JUMP)
                && (battleStatus->selectedMoveID != MOVE_JUMP_CHARGE0)
                && (battleStatus->selectedMoveID != MOVE_JUMP_CHARGE)
                && (battleStatus->selectedMoveID != MOVE_SUPER_JUMP_CHARGE)
            ) {
                gBattleStatus.flags1 &= ~BS_FLAGS1_JUMP_CHARGED;
            }

            if (!(gBattleStatus.flags1 & BS_FLAGS1_JUMP_CHARGED)) {
                battleStatus->jumpCharge = 0;
            }
            if (!(gBattleStatus.flags1 & BS_FLAGS1_HAMMER_CHARGED)) {
                battleStatus->hammerCharge = 0;
            }

            for (i = 0; i < ARRAY_COUNT(battleStatus->enemyActors); i++) {
                actor = battleStatus->enemyActors[i];
                if (actor != nullptr && !(actor->flags & ACTOR_FLAG_NO_DMG_APPLY)) {
                    actor->flags |= ACTOR_FLAG_SHOW_STATUS_ICONS | ACTOR_FLAG_USING_IDLE_ANIM;
                }
            }

            btl_update_ko_status();

            enemyNotDone = false;
            for (i = 0; i < ARRAY_COUNT(battleStatus->enemyActors); i++) {
                actor = battleStatus->enemyActors[i];
                if (actor != nullptr) {
                    if (actor->statusAfflicted != 0) {
                        enemyNotDone = true;
                        break;
                    }
                }
            }

            if (!enemyNotDone) {
                gBattleSubState = BTL_SUBSTATE_PLAYER_MOVE_CHECK_PLAYER_STATUS;
            } else {
                btl_cam_use_preset(BTL_CAM_VIEW_ENEMIES);
                switch (actor->statusAfflicted) {
                    case 4:
                        messageIndex = BTL_MSG_ENEMY_DAZED;
                        break;
                    case 6:
                        messageIndex = BTL_MSG_ENEMY_ASLEEP;
                        break;
                    case 7:
                        messageIndex = BTL_MSG_ENEMY_FROZEN;
                        break;
                    case 9:
                        messageIndex = BTL_MSG_ENEMY_POISONED;
                        break;
                    case 10:
                        messageIndex = BTL_MSG_ENEMY_SHRUNK;
                        break;
                    case 5:
                        messageIndex = BTL_MSG_ENEMY_PARALYZED;
                        break;
                    case 11:
                        messageIndex = BTL_MSG_ENEMY_ELECTRIFIED;
                        break;
                    case 8:
                        messageIndex = BTL_MSG_ENEMY_CANT_MOVE;
                        break;
                    default:
                        messageIndex = 0;
                        gBattleSubState = BTL_SUBSTATE_PLAYER_MOVE_CHECK_PLAYER_STATUS;
                        break;
                }
                sfx_play_sound(SOUND_INFLICT_KO);
                btl_show_battle_message(messageIndex, 60);
                for (i = 0; i < ARRAY_COUNT(battleStatus->enemyActors); i++) {
                    actor = battleStatus->enemyActors[i];
                    if (actor != nullptr) {
                        actor->statusAfflicted = 0;
                    }
                }
                gBattleSubState = BTL_SUBSTATE_PLAYER_MOVE_AWAIT_ENEMY_STATUS_POPUP;
            }
            break;
        case BTL_SUBSTATE_PLAYER_MOVE_AWAIT_ENEMY_STATUS_POPUP:
            if (!btl_is_popup_displayed()) {
                btl_cam_use_preset(BTL_CAM_DEFAULT);
                btl_cam_move(15);
                BattleSubStateDelay = 10;
                gBattleSubState = BTL_SUBSTATE_PLAYER_MOVE_POST_ENEMY_STATUS_POPUP;
            }
            break;
        case BTL_SUBSTATE_PLAYER_MOVE_POST_ENEMY_STATUS_POPUP:
            if (BattleSubStateDelay != 0) {
                BattleSubStateDelay--;
            } else {
                gBattleSubState = BTL_SUBSTATE_PLAYER_MOVE_CHECK_PLAYER_STATUS;
            }
            break;
    }

    switch (gBattleSubState) {
        case BTL_SUBSTATE_PLAYER_MOVE_CHECK_PLAYER_STATUS:
            if (player->statusAfflicted != 0) {
                btl_cam_use_preset(BTL_CAM_PLAYER_STATUS_AFFLICTED);
                switch (player->statusAfflicted) {
                    case 4:
                        messageIndex = BTL_MSG_PLAYER_DAZED;
                        break;
                    case 6:
                        messageIndex = BTL_MSG_PLAYER_ASLEEP;
                        break;
                    case 7:
                        messageIndex = BTL_MSG_PLAYER_FROZEN;
                        break;
                    case 9:
                        messageIndex = BTL_MSG_PLAYER_POISONED;
                        break;
                    case 10:
                        messageIndex = BTL_MSG_PLAYER_SHRUNK;
                        break;
                    case 5:
                        messageIndex = BTL_MSG_PLAYER_PARALYZED;
                        break;
                    case 11:
                        messageIndex = BTL_MSG_PLAYER_CHARGED;
                        break;
                    default:
                        messageIndex = 0;
                        gBattleSubState = BTL_SUBSTATE_PLAYER_MOVE_AWAIT_DONE;
                        break;
                }
                btl_show_battle_message(messageIndex, 60);
                player->statusAfflicted = 0;
                player->disableDismissTimer = 0;
                player->flags |= ACTOR_FLAG_SHOW_STATUS_ICONS;
                gBattleSubState = BTL_SUBSTATE_PLAYER_MOVE_AWAIT_PLAYER_STATUS_POPUP;

            } else {
                gBattleSubState = BTL_SUBSTATE_PLAYER_MOVE_AWAIT_DONE;
            }
            break;
        case BTL_SUBSTATE_PLAYER_MOVE_AWAIT_PLAYER_STATUS_POPUP:
            if (!btl_is_popup_displayed()) {
                btl_cam_use_preset(BTL_CAM_DEFAULT);
                btl_cam_move(15);
                BattleSubStateDelay = 10;
                gBattleSubState = BTL_SUBSTATE_PLAYER_MOVE_POST_PLAYER_STATUS_POPUP;
            }
            break;
        case BTL_SUBSTATE_PLAYER_MOVE_POST_PLAYER_STATUS_POPUP:
            if (BattleSubStateDelay != 0) {
                BattleSubStateDelay--;
            } else {
                gBattleSubState = BTL_SUBSTATE_PLAYER_MOVE_AWAIT_DONE;
            }
            break;
    }

    if (gBattleSubState == BTL_SUBSTATE_PLAYER_MOVE_AWAIT_DONE) {
        if (player->takeTurnScript == nullptr || !does_script_exist(player->takeTurnScriptID)) {
            player->takeTurnScript = nullptr;
            btl_set_state(BATTLE_STATE_END_PLAYER_TURN);
        }
    }
}

void btl_state_draw_player_move(void) {
}

void btl_state_update_end_player_turn(void) {
    BattleStatus* battleStatus = &gBattleStatus;
    Actor* player = battleStatus->playerActor;
    Actor* partner = battleStatus->partnerActor;
    Evt* script;

    if (gBattleSubState == BTL_SUBSTATE_END_PLAYER_TURN_CHECK_HAPPY) {
        if (battleStatus->moveCategory == BTL_MENU_TYPE_ITEMS && battleStatus->itemUsesLeft >= 2) {
            gBattleSubState = BTL_SUBSTATE_END_PLAYER_TURN_AWAIT_HAPPY;
        } else if (
            !(gBattleStatus.flags2 & BS_FLAGS2_HAS_DRAINED_HP)
            && !is_ability_active(ABILITY_HAPPY_HEART)
            && !is_ability_active(ABILITY_CRAZY_HEART)
            && !is_ability_active(ABILITY_HAPPY_FLOWER)
        ) {
            gBattleSubState = BTL_SUBSTATE_END_PLAYER_TURN_AWAIT_HAPPY;
        } else if (player->stoneStatus == STATUS_KEY_STONE || battleStatus->outtaSightActive) {
            gBattleSubState = BTL_SUBSTATE_END_PLAYER_TURN_AWAIT_HAPPY;
        } else {
            s32 prevHPDrainCount = 0;
            s32 hpRecovery = 0;
            s32 fpRecovery = 0;

            if (gBattleStatus.flags2 & BS_FLAGS2_HAS_DRAINED_HP) {
                prevHPDrainCount = battleStatus->hpDrainCount;
                battleStatus->hpDrainCount = 0;
            }

            if (rand_int(100) < 50) {
                hpRecovery = is_ability_active(ABILITY_CRAZY_HEART) * 3;
            }
            if (rand_int(100) < 50) {
                hpRecovery += is_ability_active(ABILITY_HAPPY_HEART);
            }
            if (rand_int(100) < 50) {
                fpRecovery = is_ability_active(ABILITY_HAPPY_FLOWER);
            }

            if (prevHPDrainCount + hpRecovery + fpRecovery == 0) {
                gBattleSubState = BTL_SUBSTATE_END_PLAYER_TURN_AWAIT_HAPPY;
            } else {
                battleStatus->battlePhase = PHASE_PLAYER_HAPPY;
                script = start_script(&EVS_Mario_HandlePhase, EVT_PRIORITY_A, 0);
                player->takeTurnScript = script;
                player->takeTurnScriptID = script->id;
                script->owner1.actorID = ACTOR_PLAYER;
                if (gBattleStatus.flags2 & BS_FLAGS2_HAS_DRAINED_HP) {
                    script->varTable[10] += battleStatus->hpDrainCount;
                    battleStatus->hpDrainCount = 0;
                }
                script->varTable[10] = prevHPDrainCount;
                script->varTable[11] = hpRecovery;
                script->varTable[12] = fpRecovery;

                if (script->varTable[10] > 99) {
                    script->varTable[10] = 99;
                }
                if (script->varTable[11] > 99) {
                    script->varTable[11] = 99;
                }
                if (script->varTable[12] > 99) {
                    script->varTable[12] = 99;
                }

                gBattleStatus.flags2 &= ~BS_FLAGS2_HAS_DRAINED_HP;
                gBattleSubState = BTL_SUBSTATE_END_PLAYER_TURN_AWAIT_HAPPY;
            }
        }
    }

    switch (gBattleSubState) {
        case BTL_SUBSTATE_END_PLAYER_TURN_AWAIT_HAPPY:
            if (player->takeTurnScript != nullptr && does_script_exist(player->takeTurnScriptID)) {
                break;
            }
            player->takeTurnScript = nullptr;

            if (!(gBattleStatus.flags2 & BS_FLAGS2_PEACH_BATTLE) || (gBattleStatus.flags1 & BS_FLAGS1_PLAYER_IN_BACK)) {
                gBattleSubState = BTL_SUBSTATE_END_PLAYER_TURN_DONE;
            } else {
                player->state.curPos.x = player->homePos.x;
                player->state.curPos.z = player->homePos.z;
                player->state.goalPos.x = partner->homePos.x;
                player->state.goalPos.z = partner->homePos.z;
                player->state.moveTime = 4;
                player->state.angle = 0.0f;
                gBattleSubState = BTL_SUBSTATE_END_PLAYER_TURN_AWAIT_SWAP;
            }
            break;
    }

    if (gBattleSubState == BTL_SUBSTATE_END_PLAYER_TURN_AWAIT_SWAP) {
        if (player->state.moveTime != 0) {
            player->curPos.x += (player->state.goalPos.x - player->curPos.x) / player->state.moveTime;
            player->curPos.z += (player->state.goalPos.z - player->curPos.z) / player->state.moveTime;
            partner->curPos.x += (player->state.curPos.x - partner->curPos.x) / player->state.moveTime;
            partner->curPos.z += (player->state.curPos.z - partner->curPos.z) / player->state.moveTime;
        }
        player->curPos.z += sin_rad(DEG_TO_RAD(player->state.angle)) * 16.0f;
        player->yaw = clamp_angle(-player->state.angle);
        partner->curPos.z -= sin_rad(DEG_TO_RAD(player->state.angle)) * 16.0f;
        partner->yaw = clamp_angle(-player->state.angle);
        player->state.angle += 90.0f;

        if (player->state.moveTime != 0) {
            player->state.moveTime--;
        } else {
            player->curPos.x = player->state.goalPos.x;
            player->curPos.z = player->state.goalPos.z;
            partner->curPos.x = player->state.curPos.x;
            partner->curPos.z = player->state.curPos.z;
            player->homePos.x = player->curPos.x;
            player->homePos.z = player->curPos.z;
            partner->homePos.x = partner->curPos.x;
            partner->homePos.z = partner->curPos.z;
            gBattleStatus.flags1 |= BS_FLAGS1_PLAYER_IN_BACK;
            gBattleSubState = BTL_SUBSTATE_END_PLAYER_TURN_DONE;
        }
    }

    if (gBattleSubState == BTL_SUBSTATE_END_PLAYER_TURN_DONE) {
        if(!btl_check_enemies_defeated()) {
            if (battleStatus->moveCategory == BTL_MENU_TYPE_ITEMS && battleStatus->itemUsesLeft >= 2) {
                btl_cam_use_preset(BTL_CAM_DEFAULT);
                btl_cam_move(10);
                gBattleStatus.flags2 &= ~BS_FLAGS2_PLAYER_TURN_USED;
            } else {
                gBattleStatus.flags2 |= BS_FLAGS2_PLAYER_TURN_USED;
            }

            if (battleStatus->unk_94 < 0) {
                battleStatus->unk_94 = 0;
                battleStatus->itemUsesLeft = 0;
                btl_set_state(BATTLE_STATE_END_TURN);
                return;
            }

            if (battleStatus->itemUsesLeft != 0) {
                battleStatus->itemUsesLeft--;
                if (battleStatus->itemUsesLeft != 0) {
                    // double or triple dip has not run out yet, let the player choose another item
                    btl_set_state(BATTLE_STATE_PREPARE_MENU);
                    gBattleSubState = BATTLE_SUBSTATE_PREPARE_MENU_DIPPING;
                    return;
                }

                if (gBattleStatus.flags1 & BS_FLAGS1_HUSTLED) {
                    if (battleStatus->hustleTurns != 0) {
                        battleStatus->hustleTurns--;
                    }
                }

                if (battleStatus->hustleTurns != 0 && (gBattleStatus.flags1 & BS_FLAGS1_HUSTLED)) {
                    gBattleStatus.flags2 &= ~BS_FLAGS2_PLAYER_TURN_USED;
                    btl_set_state(BATTLE_STATE_PREPARE_MENU);
                    return;
                } else {
                    gBattleStatus.flags1 &= ~BS_FLAGS1_HUSTLED;
                    btl_set_state(BATTLE_STATE_BEGIN_PARTNER_TURN);
                    return;
                }
            }

            if (gBattleStatus.flags1 & BS_FLAGS1_HUSTLED) {
                if (battleStatus->hustleTurns != 0) {
                    battleStatus->hustleTurns--;
                }
            }

            if (battleStatus->hustleTurns != 0 && (gBattleStatus.flags1 & BS_FLAGS1_HUSTLED)) {
                gBattleStatus.flags2 &= ~BS_FLAGS2_PLAYER_TURN_USED;
                btl_set_state(BATTLE_STATE_PREPARE_MENU);
            } else {
                gBattleStatus.flags1 &= ~BS_FLAGS2_HAS_DRAINED_HP;
                if (!(gBattleStatus.flags2 & BS_FLAGS2_PEACH_BATTLE)) {
                    btl_set_state(BATTLE_STATE_BEGIN_PARTNER_TURN);
                } else {
                    btl_set_state(BATTLE_STATE_9);
                }
            }
        }
    }
}

void btl_state_draw_end_player_turn(void) {
}

void btl_state_update_partner_move(void) {
    BattleStatus* battleStatus = &gBattleStatus;
    PlayerData* playerData = &gPlayerData;
    Actor* player = battleStatus->playerActor;
    Actor* partner = battleStatus->partnerActor;
    Actor* enemyActor;
    Evt* script;
    s8 switchCondition;
    s32 enemyFound;
    s32 messageIndex;
    s32 i;

    switch (gBattleSubState) {
        case BTL_SUBSTATE_PARTNER_MOVE_INIT:
            if (partner == nullptr) {
                btl_set_state(BATTLE_STATE_9);
                break;
            }
            battleStatus->stateFreezeCount = 0;
            battleStatus->actionResult = ACTION_RESULT_NONE;
            battleStatus->blockResult = BLOCK_RESULT_NONE;
            battleStatus->curDamageSource = DMG_SRC_DEFAULT;
            gBattleStatus.flags1 &= ~BS_FLAGS1_AUTO_SUCCEED_ACTION;
            gBattleStatus.flags1 &= ~BS_FLAGS1_MENU_OPEN;
            reset_actor_turn_info();
            partner->statusAfflicted = 0;
            partner->flags &= ~ACTOR_FLAG_SHOW_STATUS_ICONS;
            player->flags &= ~ACTOR_FLAG_SHOW_STATUS_ICONS;
            deduct_current_move_fp();
            btl_cam_target_actor(ACTOR_PARTNER);
            gBattleStatus.flags2 |= BS_FLAGS2_OVERRIDE_INACTIVE_PARTNER;
            gBattleStatus.flags1 &= ~BS_FLAGS1_YIELD_TURN;

            for (i = 0; i < ARRAY_COUNT(battleStatus->enemyActors); i++) {
                enemyActor = battleStatus->enemyActors[i];
                if (enemyActor != nullptr) {
                    enemyActor->statusAfflicted = 0;
                }
            }
            btl_cam_use_preset(BTL_CAM_DEFAULT);
            gBattleSubState = BTL_SUBSTATE_PARTNER_MOVE_EXECUTE_MOVE;
            break;
        case BTL_SUBSTATE_PARTNER_MOVE_EXECUTE_MOVE:
            for (i = 0; i < ARRAY_COUNT(battleStatus->enemyActors); i++) {
                enemyActor = battleStatus->enemyActors[i];
                if (enemyActor != nullptr) {
                    enemyActor->flags &= ~ACTOR_FLAG_HEALTH_BAR_HIDDEN;
                    enemyActor->flags &= ~ACTOR_FLAG_SHOW_STATUS_ICONS;
                }
            }

            increment_status_bar_disabled();
            gBattleStatus.flags1 |= BS_FLAGS1_EXECUTING_MOVE;
            reset_actor_turn_info();
            reset_all_actor_sounds(partner);
            battleStatus->battlePhase = PHASE_EXECUTE_ACTION;
            script = start_script(partner->takeTurnSource, EVT_PRIORITY_A, 0);
            partner->takeTurnScript = script;
            partner->takeTurnScriptID = script->id;
            script->owner1.actorID = ACTOR_PARTNER;
            gBattleSubState = BTL_SUBSTATE_PARTNER_MOVE_HANDLE_RESULTS;
            break;
        case BTL_SUBSTATE_PARTNER_MOVE_HANDLE_RESULTS:
            if (!(gBattleStatus.flags1 & BS_FLAGS1_YIELD_TURN)) {
                if (partner->takeTurnScript != nullptr && does_script_exist(partner->takeTurnScriptID)) {
                    break;
                }
                partner->takeTurnScript = nullptr;
            }
            gBattleStatus.flags1 &= ~BS_FLAGS1_EXECUTING_MOVE;

            if (partner->handleEventScript != nullptr && does_script_exist(partner->handleEventScriptID)) {
                break;
            }
            partner->handleEventScript = nullptr;

            if (player->handleEventScript != nullptr && does_script_exist(player->handleEventScriptID)) {
                break;
            }
            player->handleEventScript = nullptr;

            enemyFound = false;
            for (i = 0; i < ARRAY_COUNT(battleStatus->enemyActors); i++) {
                enemyActor = battleStatus->enemyActors[i];
                if (enemyActor != nullptr && enemyActor->takeTurnScript != nullptr) {
                    if (does_script_exist(enemyActor->takeTurnScriptID)) {
                        enemyFound = true;
                    } else {
                        enemyActor->takeTurnScript = nullptr;
                    }
                }
            }
            if (enemyFound) {
                break;
            }

            enemyFound = false;
            for (i = 0; i < ARRAY_COUNT(battleStatus->enemyActors); i++) {
                enemyActor = battleStatus->enemyActors[i];
                if (enemyActor != nullptr && enemyActor->handleEventScript != nullptr) {
                    if (does_script_exist(enemyActor->handleEventScriptID)) {
                        enemyFound = true;
                    } else {
                        enemyActor->handleEventScript = nullptr;
                    }
                }
            }
            if (enemyFound) {
                break;
            }

            for (i = 0; i < ARRAY_COUNT(battleStatus->enemyActors); i++) {
                enemyActor = battleStatus->enemyActors[i];
                if (enemyActor != nullptr) {
                    enemyActor->flags &= ~ACTOR_FLAG_HEALTH_BAR_HIDDEN;
                }
            }

            if (battleStatus->stateFreezeCount != 0) {
                break;
            }

            if (gGameStatusPtr->demoBattleFlags & DEMO_BTL_FLAG_ENABLED) {
                btl_set_state(BATTLE_STATE_END_DEMO_BATTLE);
                break;
            }
            decrement_status_bar_disabled();
            if (playerData->curPartner == PARTNER_GOOMBARIO
                    && battleStatus->moveCategory == BTL_MENU_TYPE_CHANGE_PARTNER
                    && battleStatus->selectedMoveID != MOVE_CHARGE) {
                partner->isGlowing = false;
                gBattleStatus.flags1 &= ~BS_FLAGS1_GOOMBARIO_CHARGED;
            }
            if (btl_check_player_defeated()) {
                return;
            }

            for (i = 0; i < ARRAY_COUNT(battleStatus->enemyActors); i++) {
                enemyActor = battleStatus->enemyActors[i];
                if (enemyActor != nullptr) {
                    if (!(enemyActor->flags & ACTOR_FLAG_NO_DMG_APPLY)) {
                        enemyActor->flags |= (ACTOR_FLAG_SHOW_STATUS_ICONS | ACTOR_FLAG_USING_IDLE_ANIM);
                    }
                }
            }

            btl_update_ko_status();

            if (partner->statusAfflicted == STATUS_KEY_DAZE && !btl_are_all_enemies_defeated()) {
                btl_cam_use_preset(BTL_CAM_PARTNER_INJURED);
                btl_show_battle_message(BTL_MSG_PARTNER_INJURED, 60);
                partner->statusAfflicted = 0;
                partner->disableDismissTimer = 0;
                gBattleSubState = BTL_SUBSTATE_PARTNER_MOVE_AWAIT_PARTNER_STATUS_POPUP;
                partner->flags |= ACTOR_FLAG_SHOW_STATUS_ICONS;
            } else {
                gBattleSubState = BTL_SUBSTATE_PARTNER_MOVE_CHECK_ENEMY_STATUS;
            }
            break;
        case BTL_SUBSTATE_PARTNER_MOVE_AWAIT_PARTNER_STATUS_POPUP:
            if (btl_is_popup_displayed()) {
                break;
            }
            btl_cam_use_preset(BTL_CAM_DEFAULT);
            btl_cam_move(15);
            BattleSubStateDelay = 10;
            gBattleSubState = BTL_SUBSTATE_PARTNER_MOVE_POST_PARTNER_STATUS_POPUP;
            break;
        case BTL_SUBSTATE_PARTNER_MOVE_POST_PARTNER_STATUS_POPUP:
            if (BattleSubStateDelay != 0) {
                BattleSubStateDelay--;
            } else {
                gBattleSubState = BTL_SUBSTATE_PARTNER_MOVE_CHECK_ENEMY_STATUS;
            }
            break;
    }

    switch (gBattleSubState) {
        case BTL_SUBSTATE_PARTNER_MOVE_CHECK_ENEMY_STATUS:
            enemyFound = false;
            for (i = 0; i < ARRAY_COUNT(battleStatus->enemyActors); i++) {
                enemyActor = battleStatus->enemyActors[i];
                if (enemyActor != nullptr) {
                    if (enemyActor->statusAfflicted != 0) {
                        enemyFound = true;
                        break;
                    }
                }
            }

            if (!enemyFound) {
                gBattleSubState = BTL_SUBSTATE_PARTNER_MOVE_DONE;
            } else {
                btl_cam_use_preset(BTL_CAM_VIEW_ENEMIES);
                switchCondition = enemyActor->statusAfflicted - 4;
                switch (switchCondition) {
                    case 0:
                        messageIndex = BTL_MSG_ENEMY_DAZED;
                        break;
                    case 2:
                        messageIndex = BTL_MSG_ENEMY_ASLEEP;
                        break;
                    case 3:
                        messageIndex = BTL_MSG_ENEMY_FROZEN;
                        break;
                    case 5:
                        messageIndex = BTL_MSG_ENEMY_POISONED;
                        break;
                    case 6:
                        messageIndex = BTL_MSG_ENEMY_SHRUNK;
                        break;
                    case 1:
                        messageIndex = BTL_MSG_ENEMY_PARALYZED;
                        break;
                    case 7:
                        messageIndex = BTL_MSG_ENEMY_ELECTRIFIED;
                        break;
                    case 4:
                        messageIndex = BTL_MSG_ENEMY_CANT_MOVE;
                        break;
                    default:
                        messageIndex = 0;
                        gBattleSubState = BTL_SUBSTATE_PARTNER_MOVE_CHECK_ENEMY_STATUS;
                        break;
                }

                sfx_play_sound(SOUND_INFLICT_KO);
                btl_show_battle_message(messageIndex, 60);

                for (i = 0; i < ARRAY_COUNT(battleStatus->enemyActors); i++) {
                    enemyActor = battleStatus->enemyActors[i];
                    if (enemyActor != nullptr) {
                        enemyActor->statusAfflicted = 0;
                    }
                }
                gBattleSubState = BTL_SUBSTATE_PARTNER_MOVE_AWAIT_ENEMY_STATUS_POPUP;
            }
            break;
        case BTL_SUBSTATE_PARTNER_MOVE_AWAIT_ENEMY_STATUS_POPUP:
            if (btl_is_popup_displayed() == false) {
                btl_cam_use_preset(BTL_CAM_DEFAULT);
                btl_cam_move(15);
                BattleSubStateDelay = 10;
                gBattleSubState = BTL_SUBSTATE_PARTNER_MOVE_POST_ENEMY_STATUS_POPUP;
            }
            break;
        case BTL_SUBSTATE_PARTNER_MOVE_POST_ENEMY_STATUS_POPUP:
            if (BattleSubStateDelay != 0) {
                BattleSubStateDelay--;
            } else {
                gBattleSubState = BTL_SUBSTATE_PARTNER_MOVE_DONE;
            }
            break;
    }

    if (gBattleSubState == BTL_SUBSTATE_PARTNER_MOVE_DONE) {
        if (partner->takeTurnScript != nullptr && does_script_exist(partner->takeTurnScriptID)) {
            return;
        }
        partner->takeTurnScript = nullptr;
        btl_set_state(BATTLE_STATE_END_PARTNER_TURN);
    }
}

void btl_state_draw_partner_move(void) {
}

void btl_state_update_end_partner_turn(void) {
    BattleStatus* battleStatus = &gBattleStatus;

    if (gBattleSubState == BTL_SUBSTATE_INIT) {
        battleStatus->flags2 |= BS_FLAGS2_PARTNER_TURN_USED;
        if (btl_check_enemies_defeated()) {
            return;
        }
        battleStatus->flags1 &= ~BS_FLAGS1_PARTNER_ACTING;
        battleStatus->flags2 &= ~BS_FLAGS2_OVERRIDE_INACTIVE_PARTNER;

        if (battleStatus->unk_94 < 0) {
            battleStatus->unk_94 = 0;
            btl_set_state(BATTLE_STATE_END_TURN);
        } else {
            btl_set_state(BATTLE_STATE_9);
        }
    }
}

void btl_state_draw_end_partner_turn(void) {
}

void btl_state_update_next_enemy(void) {
    BattleStatus* battleStatus = &gBattleStatus;
    Actor* player = gBattleStatus.playerActor;
    Actor* partner = gBattleStatus.partnerActor;
    Actor* enemy;
    s32 skipEnemy;
    s32 i;

    switch (gBattleSubState) {
        case BTL_SUBSTATE_NEXT_ENEMY_INIT:
        case BTL_SUBSTATE_NEXT_ENEMY_UNUSED_1:
            i = battleStatus->nextEnemyIndex;
            if (i >= battleStatus->numEnemyActors) {
                // all enemies have been exhausted
                battleStatus->nextEnemyIndex = 0;
                btl_set_state(BATTLE_STATE_END_TURN);
                return;
            }

            // find the next eligible enemy
            while (true) {
                if (battleStatus->enemyIDs[i] >= 0) {
                    u16 enemyID = battleStatus->enemyIDs[i];

                    enemy = battleStatus->enemyActors[enemyID & 0xFF];
                    if (enemy != nullptr) {
                        if (!(enemy->flags & (ACTOR_FLAG_NO_ATTACK | ACTOR_FLAG_TARGET_ONLY))) {
                            break;
                        }
                    }
                }
                i++;
                if (i >= battleStatus->numEnemyActors) {
                    i = 0;
                }
                if (i == 0) {
                    battleStatus->nextEnemyIndex = 0;
                    btl_set_state(BATTLE_STATE_END_TURN);
                    return;
                }
            }

            battleStatus->activeEnemyActorID = battleStatus->enemyIDs[i++];
            battleStatus->curTurnEnemy = enemy;
            battleStatus->nextEnemyIndex = i;

            skipEnemy = false;

            if (enemy->debuff == STATUS_KEY_SLEEP) {
                skipEnemy = true;
            }
            if (enemy->debuff == STATUS_KEY_FEAR) {
                skipEnemy = true;
            }
            if (enemy->debuff == STATUS_KEY_DIZZY) {
                skipEnemy = true;
            }
            if (enemy->debuff == STATUS_KEY_PARALYZE) {
                skipEnemy = true;
            }
            if (enemy->debuff == STATUS_KEY_FROZEN) {
                skipEnemy = true;
            }
            if (enemy->debuff == STATUS_KEY_STOP) {
                skipEnemy = true;
            }
            if (enemy->stoneStatus == STATUS_KEY_STONE) {
                skipEnemy = true;
            }
            if (enemy->flags & ACTOR_FLAG_SKIP_TURN) {
                skipEnemy = true;
            }

            if (skipEnemy) {
                // reset state to fetch next enemy
                gBattleSubState = BTL_SUBSTATE_NEXT_ENEMY_INIT;
                return;
            }

            battleStatus->stateFreezeCount = 0;
            gBattleStatus.flags1 &= ~BS_FLAGS1_MENU_OPEN;
            gBattleStatus.flags1 &= ~BS_FLAGS1_BATTLE_FLED;
            gBattleStatus.flags1 &= ~BS_FLAGS1_AUTO_SUCCEED_ACTION;
            gBattleStatus.flags1 &= ~BS_FLAGS1_PARTNER_ACTING;

            player->flags &= ~ACTOR_FLAG_SHOW_STATUS_ICONS;
            player->flags |= ACTOR_FLAG_USING_IDLE_ANIM;

            if (partner != nullptr) {
                partner->flags &= ~ACTOR_FLAG_SHOW_STATUS_ICONS;
                partner->flags |= ACTOR_FLAG_USING_IDLE_ANIM;
            }

            gBattleStatus.flags2 &= ~BS_FLAGS2_PLAYER_TURN_USED;
            gBattleStatus.flags2 &= ~BS_FLAGS2_PARTNER_TURN_USED;
            gBattleStatus.flags2 |= BS_FLAGS2_HIDE_BUFF_COUNTERS;

            D_8029F244 = enemy->unk_134;
            if (enemy->handlePhaseSource != nullptr) {
                Evt* onTurnChanceScript;

                battleStatus->battlePhase = PHASE_ENEMY_BEGIN;
                onTurnChanceScript = start_script(enemy->handlePhaseSource, EVT_PRIORITY_A, 0);
                enemy->handlePhaseScript = onTurnChanceScript;
                enemy->handleBatttlePhaseScriptID = onTurnChanceScript->id;
                onTurnChanceScript->owner1.actorID = battleStatus->activeEnemyActorID;
            }
            gBattleSubState = BTL_SUBSTATE_NEXT_ENEMY_DONE;
            break;
        case BTL_SUBSTATE_NEXT_ENEMY_DONE:
            if (battleStatus->stateFreezeCount == 0) {
                enemy = get_actor(battleStatus->activeEnemyActorID);

                if (enemy == nullptr || enemy->unk_134 != D_8029F244) {
                    btl_set_state(BATTLE_STATE_NEXT_ENEMY);
                } else {
                    if (enemy->handlePhaseSource == nullptr || !does_script_exist(enemy->handleBatttlePhaseScriptID)) {
                        if (battleStatus->unk_94 < 0) {
                            battleStatus->unk_94 = 0;
                            btl_set_state(BATTLE_STATE_END_TURN);
                        } else {
                            btl_set_state(BATTLE_STATE_ENEMY_MOVE);
                        }
                    }
                }
            }
            break;
    }
}

void btl_state_draw_next_enemy(void) {
}

void btl_state_update_enemy_move(void) {
    BattleStatus* battleStatus = &gBattleStatus;
    Actor* player = gBattleStatus.playerActor;
    Actor* partner = gBattleStatus.partnerActor;
    Actor* enemy;
    s32 i;

    Evt* script;
    s32 messageIndex;
    s32 waitingForEnemyScript;

    switch (gBattleSubState) {
        case BTL_SUBSTATE_ENEMY_MOVE_EXECUTE:
        case BTL_SUBSTATE_ENEMY_MOVE_UNUSED_1:
            gBattleStatus.flags1 &= ~BS_FLAGS1_MENU_OPEN;
            gBattleStatus.flags1 &= ~BS_FLAGS1_YIELD_TURN;
            player->flags &= ~ACTOR_FLAG_SHOW_STATUS_ICONS;
            if (partner != nullptr) {
                partner->flags &= ~ACTOR_FLAG_SHOW_STATUS_ICONS;
            }
            battleStatus->stateFreezeCount = 0;
            battleStatus->lastAttackDamage = 0;
            battleStatus->actionQuality = 0;
            battleStatus->actionResult = ACTION_RESULT_NONE;
            battleStatus->blockResult = BLOCK_RESULT_NONE;
            battleStatus->curDamageSource = DMG_SRC_DEFAULT;
            reset_actor_turn_info();
            gBattleStatus.flags1 |= BS_FLAGS1_EXECUTING_MOVE;
            player->statusAfflicted = 0;
            if (partner != nullptr) {
                partner->statusAfflicted = 0;
            }

            gBattleStatus.flags2 |= BS_FLAGS2_IGNORE_DARKNESS;
            for (i = 0; i < ARRAY_COUNT(battleStatus->enemyActors); i++) {
                enemy = battleStatus->enemyActors[i];
                if (enemy != nullptr) {
                    enemy->flags &= ~ACTOR_FLAG_HEALTH_BAR_HIDDEN;
                }
            }

            for (i = 0; i < ARRAY_COUNT(battleStatus->enemyActors); i++) {
                enemy = battleStatus->enemyActors[i];
                if (enemy != nullptr) {
                    if (!(enemy->flags & ACTOR_FLAG_NO_DMG_APPLY)) {
                        enemy->flags &= ~ACTOR_FLAG_SHOW_STATUS_ICONS;
                    }
                }
            }

            enemy = battleStatus->curTurnEnemy;
            if (!(enemy->flags & ACTOR_FLAG_NO_ATTACK)) {
                reset_all_actor_sounds(enemy);
                battleStatus->battlePhase = PHASE_EXECUTE_ACTION;
                script = start_script(enemy->takeTurnSource, EVT_PRIORITY_A, 0);
                enemy->takeTurnScript = script;
                enemy->takeTurnScriptID = script->id;
                script->owner1.actorID = battleStatus->activeEnemyActorID;
            }
            gBattleSubState = BTL_SUBSTATE_ENEMY_MOVE_AWAIT_SCRIPTS;
            break;
        case BTL_SUBSTATE_ENEMY_MOVE_AWAIT_SCRIPTS:
            if (player->takeTurnScript != nullptr && does_script_exist(player->takeTurnScriptID)) {
                break;
            }
            player->takeTurnScript = nullptr;

            if (player->handleEventScript != nullptr && does_script_exist(player->handleEventScriptID)) {
                break;
            }
            player->handleEventScript = nullptr;

            if (partner != nullptr) {
                if (partner->handleEventScript != nullptr && does_script_exist(partner->handleEventScriptID)) {
                    break;
                }
                partner->handleEventScript = nullptr;
            }

            waitingForEnemyScript = false;
            for (i = 0; i < ARRAY_COUNT(battleStatus->enemyActors); i++) {
                enemy = battleStatus->enemyActors[i];
                if (enemy != nullptr && enemy->handleEventScript != nullptr) {
                    if (does_script_exist(enemy->handleEventScriptID)) {
                        waitingForEnemyScript = true;
                    } else {
                        enemy->handleEventScript = nullptr;
                    }
                }
            }

            if (waitingForEnemyScript) {
                break;
            }

            if (btl_check_player_defeated()) {
                return;
            }

            for (i = 0; i < ARRAY_COUNT(battleStatus->enemyActors); i++) {
                enemy = battleStatus->enemyActors[i];
                if (enemy != nullptr && enemy->takeTurnScript != nullptr) {
                    if (does_script_exist(enemy->takeTurnScriptID)) {
                        waitingForEnemyScript = true;
                    } else {
                        enemy->takeTurnScript = nullptr;
                    }
                }
            }

            if (waitingForEnemyScript && !(gBattleStatus.flags1 & BS_FLAGS1_YIELD_TURN)) {
                break;
            }

            gBattleStatus.flags1 &= ~BS_FLAGS1_EXECUTING_MOVE;
            gBattleStatus.flags2 &= ~BS_FLAGS2_IGNORE_DARKNESS;
            if (btl_check_enemies_defeated()) {
                return;
            }

            if (battleStatus->stateFreezeCount != 0) {
                break;
            }

            if (gGameStatusPtr->demoBattleFlags & DEMO_BTL_FLAG_ENABLED) {
                btl_set_state(BATTLE_STATE_END_DEMO_BATTLE);
            } else {
                btl_update_ko_status();
                if (player->statusAfflicted != 0) {
                    player->flags |= ACTOR_FLAG_SHOW_STATUS_ICONS | ACTOR_FLAG_USING_IDLE_ANIM;
                    if (partner != nullptr) {
                        partner->flags |= ACTOR_FLAG_SHOW_STATUS_ICONS | ACTOR_FLAG_USING_IDLE_ANIM;
                    }
                    btl_cam_use_preset(BTL_CAM_PLAYER_STATUS_AFFLICTED);

                    switch (player->statusAfflicted) {
                        case STATUS_KEY_DIZZY:
                            messageIndex = BTL_MSG_PLAYER_DAZED;
                            break;
                        case STATUS_KEY_SLEEP:
                            messageIndex = BTL_MSG_PLAYER_ASLEEP;
                            break;
                        case STATUS_KEY_FROZEN:
                            messageIndex = BTL_MSG_PLAYER_FROZEN;
                            break;
                        case STATUS_KEY_POISON:
                            messageIndex = BTL_MSG_PLAYER_POISONED;
                            break;
                        case STATUS_KEY_SHRINK:
                            messageIndex = BTL_MSG_PLAYER_SHRUNK;
                            break;
                        case STATUS_KEY_PARALYZE:
                            messageIndex = BTL_MSG_PLAYER_PARALYZED;
                            break;
                        default:
                            messageIndex = 0;
                            gBattleSubState = BTL_SUBSTATE_ENEMY_MOVE_CHECK_PARTNER;
                            break;
                    }
                    btl_show_battle_message(messageIndex, 60);
                    player->statusAfflicted = 0;
                    gBattleSubState = BTL_SUBSTATE_ENEMY_MOVE_AWAIT_PLAYER_POPUP_DONE;
                    break;
                } else {
                    gBattleSubState = BTL_SUBSTATE_ENEMY_MOVE_CHECK_PARTNER;
                    break;
                }
            }
            break;
        case BTL_SUBSTATE_ENEMY_MOVE_AWAIT_PLAYER_POPUP_DONE:
            if (!btl_is_popup_displayed()) {
                btl_cam_use_preset(BTL_CAM_DEFAULT);
                btl_cam_move(15);
                BattleSubStateDelay = 10;
                gBattleSubState = BTL_SUBSTATE_ENEMY_MOVE_POST_PLAYER_POPUP_DELAY;
            }
            break;
        case BTL_SUBSTATE_ENEMY_MOVE_POST_PLAYER_POPUP_DELAY:
            if (BattleSubStateDelay != 0) {
                BattleSubStateDelay--;
            } else {
                gBattleSubState = BTL_SUBSTATE_ENEMY_MOVE_CHECK_PARTNER;
                break;
            }
            break;
    }

    switch (gBattleSubState) {
        case BTL_SUBSTATE_ENEMY_MOVE_CHECK_PARTNER:
            if (partner != nullptr) {
                if (partner->statusAfflicted == STATUS_KEY_DAZE) {
                    player->flags |= ACTOR_FLAG_SHOW_STATUS_ICONS | ACTOR_FLAG_USING_IDLE_ANIM;
                    partner->flags |= ACTOR_FLAG_SHOW_STATUS_ICONS | ACTOR_FLAG_USING_IDLE_ANIM;
                    btl_cam_use_preset(BTL_CAM_PARTNER_INJURED);
                    btl_show_battle_message(BTL_MSG_PARTNER_INJURED, 60);
                    partner->statusAfflicted = 0;
                    gBattleSubState = BTL_SUBSTATE_ENEMY_MOVE_AWAIT_PARTNER_POPUP_DONE;
                } else {
                    gBattleSubState = BTL_SUBSTATE_ENEMY_MOVE_DONE;
                }
            } else {
                gBattleSubState = BTL_SUBSTATE_ENEMY_MOVE_DONE;
            }
            break;
        case BTL_SUBSTATE_ENEMY_MOVE_AWAIT_PARTNER_POPUP_DONE:
            if (!btl_is_popup_displayed()) {
                btl_cam_use_preset(BTL_CAM_DEFAULT);
                btl_cam_move(15);
                BattleSubStateDelay = 10;
                gBattleSubState = BTL_SUBSTATE_ENEMY_MOVE_POST_PARTNER_POPUP_DELAY;
            }
            break;
        case BTL_SUBSTATE_ENEMY_MOVE_POST_PARTNER_POPUP_DELAY:
            if (BattleSubStateDelay != 0) {
                BattleSubStateDelay--;
            } else {
                gBattleSubState = BTL_SUBSTATE_ENEMY_MOVE_DONE;
            }
            break;
    }

    if (gBattleSubState == BTL_SUBSTATE_ENEMY_MOVE_DONE) {
        btl_set_state(BATTLE_STATE_NEXT_ENEMY);
    }
}

void btl_state_draw_enemy_move(void) {
}

void btl_state_update_first_strike(void) {
    PlayerData* playerData = &gPlayerData;
    BattleStatus* battleStatus = &gBattleStatus;
    EncounterStatus* encounterStatus = &gCurrentEncounter;
    Actor* player = gBattleStatus.playerActor;
    Actor* partner = gBattleStatus.partnerActor;
    Evt* script;
    Actor* enemy;
    s32 enemyNotDone;
    s32 i;

    switch (gBattleSubState) {
        case BTL_SUBSTATE_FIRST_STRIKE_INIT:
            D_8029F254 = false;
            btl_merlee_on_first_strike();
            if (playerData->playerFirstStrikes < 9999) {
                playerData->playerFirstStrikes++;
            }

            // clear rush flags to initialize
            battleStatus->rushFlags = RUSH_FLAG_NONE;
            gBattleStatus.flags2 &= ~BS_FLAGS2_HAS_RUSH;

            // set rush flags based on danger/peril status
            if (!(gBattleStatus.flags2 & BS_FLAGS2_PEACH_BATTLE)) {
                if (playerData->curHP <= PERIL_THRESHOLD && is_ability_active(ABILITY_MEGA_RUSH)) {
                    gBattleStatus.flags2 |= BS_FLAGS2_HAS_RUSH;
                    battleStatus->rushFlags |= RUSH_FLAG_MEGA;
                }
                if (playerData->curHP <= DANGER_THRESHOLD && is_ability_active(ABILITY_POWER_RUSH)) {
                    if (!(battleStatus->rushFlags & RUSH_FLAG_MEGA)) {
                        gBattleStatus.flags2 |= BS_FLAGS2_HAS_RUSH;
                        battleStatus->rushFlags |= RUSH_FLAG_POWER;
                    }
                }
            }

            // setup dummy 'menu selection' for player move
            switch (encounterStatus->hitType) {
                case ENCOUNTER_TRIGGER_JUMP:
                    battleStatus->moveCategory = BTL_MENU_TYPE_JUMP;
                    battleStatus->selectedMoveID = MOVE_FIRST_STRIKE_JUMP;
                    battleStatus->moveArgument = encounterStatus->hitTier;
                    battleStatus->curTargetListFlags = gMoveTable[MOVE_FIRST_STRIKE_JUMP].flags;
                    break;
                case ENCOUNTER_TRIGGER_HAMMER:
                    battleStatus->moveCategory = BTL_MENU_TYPE_SMASH;
                    battleStatus->selectedMoveID = MOVE_FIRST_STRIKE_HAMMER;
                    battleStatus->moveArgument = encounterStatus->hitTier;
                    battleStatus->curTargetListFlags = gMoveTable[MOVE_FIRST_STRIKE_HAMMER].flags;
                    break;
                case ENCOUNTER_TRIGGER_PARTNER:
                    btl_set_state(BATTLE_STATE_PARTNER_FIRST_STRIKE);
                    return;
            }
            // let the enemy know a first strike is coming
            enemy = get_actor(ACTOR_ENEMY0);
            if (enemy->handleEventSource != nullptr) {
                enemy->lastEventType = EVENT_BEGIN_FIRST_STRIKE;
                script = start_script(enemy->handleEventSource, EVT_PRIORITY_A, EVT_FLAG_RUN_IMMEDIATELY);
                enemy->handleEventScript = script;
                enemy->handleEventScriptID = script->id;
                script->owner1.actorID = enemy->actorID;
            }
            gBattleSubState = BTL_SUBSTATE_FIRST_STRIKE_AWAIT_ENEMY_READY;
            break;
        case BTL_SUBSTATE_FIRST_STRIKE_AWAIT_ENEMY_READY:
            enemy = get_actor(ACTOR_ENEMY0);
            if (enemy->handleEventSource != nullptr) {
                if (does_script_exist(enemy->handleEventScriptID)) {
                    break;
                } else {
                    enemy->handleEventScript = nullptr;
                }
            }

            func_80263230(player, enemy);
            battleStatus->stateFreezeCount = 0;
            battleStatus->lastAttackDamage = 0;
            battleStatus->curDamageSource = DMG_SRC_DEFAULT;
            gBattleStatus.flags1 &= ~BS_FLAGS1_MENU_OPEN;
            gBattleStatus.flags2 |= BS_FLAGS2_IS_FIRST_STRIKE;
            gBattleStatus.flags1 &= ~BS_FLAGS1_PARTNER_ACTING;
            increment_status_bar_disabled();
            btl_cam_use_preset(BTL_CAM_MIDPOINT_CLOSE);
            btl_cam_target_actor(ACTOR_PLAYER);
            reset_actor_turn_info();
            // begin the partner turn script
            battleStatus->battlePhase = PHASE_FIRST_STRIKE;
            script = start_script(&EVS_Mario_HandlePhase, EVT_PRIORITY_A, 0);
            player->takeTurnScript = script;
            player->takeTurnScriptID = script->id;
            script->owner1.actorID = ACTOR_PLAYER;
            BattleSubStateDelay = 3;
            gBattleSubState = BTL_SUBSTATE_FIRST_STRIKE_AWAIT_SCRIPTS;
            break;
        case BTL_SUBSTATE_FIRST_STRIKE_AWAIT_SCRIPTS:
            if (BattleSubStateDelay != 0) {
                BattleSubStateDelay--;
            } else {
                D_8029F254 = true;
            }

            // wait for player move script
            if (!(gBattleStatus.flags1 & BS_FLAGS1_YIELD_TURN)) {
                if (player->takeTurnScript != nullptr && does_script_exist(player->takeTurnScriptID)) {
                    break;
                }
                player->takeTurnScript = nullptr;
            }

            gBattleStatus.flags1 &= ~BS_FLAGS1_EXECUTING_MOVE;

            // wait for player handle event script
            if (player->handleEventScript != nullptr && does_script_exist(player->handleEventScriptID)) {
                break;
            }
            player->handleEventScript = nullptr;

            // wait for partner handle event script
            if (partner != nullptr) {
                if (partner->handleEventScript != nullptr && does_script_exist(partner->handleEventScriptID)) {
                    break;
                }
                partner->handleEventScript = nullptr;
            }

            // wait for all enemy turn scripts
            enemyNotDone = false;
            for (i = 0; i < ARRAY_COUNT(battleStatus->enemyActors); i++) {
                enemy = battleStatus->enemyActors[i];
                if (enemy != nullptr && enemy->takeTurnScript != nullptr) {
                    if (does_script_exist(enemy->takeTurnScriptID)) {
                        enemyNotDone = true;
                    } else {
                        enemy->takeTurnScript = nullptr;
                    }
                }
            }
            if (enemyNotDone) {
                break;
            }

            // wait for all enemy handle event scripts
            enemyNotDone = false;
            for (i = 0; i < ARRAY_COUNT(battleStatus->enemyActors); i++) {
                enemy = battleStatus->enemyActors[i];
                if (enemy != nullptr && enemy->handleEventScript != nullptr) {
                    if (does_script_exist(enemy->handleEventScriptID)) {
                        enemyNotDone = true;
                    } else {
                        enemy->handleEventScript = nullptr;
                    }
                }
            }
            if (enemyNotDone) {
                break;
            }

            for (i = 0; i < ARRAY_COUNT(battleStatus->enemyActors); i++) {
                enemy = battleStatus->enemyActors[i];
                if (enemy != nullptr) {
                    enemy->flags &= ~ACTOR_FLAG_HEALTH_BAR_HIDDEN;
                }
            }

            if (battleStatus->stateFreezeCount == 0) {
                decrement_status_bar_disabled();
                if (!(gGameStatusPtr->demoBattleFlags & DEMO_BTL_FLAG_ENABLED)) {
                    Actor* target;

                    if (btl_check_player_defeated() || btl_check_enemies_defeated()) {
                        return;
                    }

                    target = get_actor(player->targetActorID);
                    if (target != nullptr) {
                        if (target->handleEventSource != nullptr) {
                            target->lastEventType = EVENT_END_FIRST_STRIKE;
                            script = start_script(target->handleEventSource, EVT_PRIORITY_A, EVT_FLAG_RUN_IMMEDIATELY);
                            target->handleEventScript = script;
                            target->handleEventScriptID = script->id;
                            script->owner1.actorID = target->actorID;
                        }
                    }
                    gBattleSubState = BTL_SUBSTATE_FIRST_STRIKE_AWAIT_ENEMY_DONE;
                } else {
                    btl_set_state(BATTLE_STATE_END_DEMO_BATTLE);
                }
            }
            break;
        case BTL_SUBSTATE_FIRST_STRIKE_AWAIT_ENEMY_DONE:
            enemyNotDone = false;
            for (i = 0; i < ARRAY_COUNT(battleStatus->enemyActors); i++) {
                enemy = battleStatus->enemyActors[i];
                if (enemy != nullptr && enemy->handleEventScript != nullptr) {
                    if (does_script_exist(enemy->handleEventScriptID)) {
                        enemyNotDone = true;
                    } else {
                        enemy->handleEventScript = nullptr;
                    }
                }
            }
            if (enemyNotDone) {
                break;
            }
            if (player->takeTurnScript == nullptr || !does_script_exist(player->takeTurnScriptID)) {
                player->takeTurnScript = nullptr;
                btl_set_state(BATTLE_STATE_BEGIN_TURN);
            }
            break;
    }
}

void btl_state_draw_first_stike(void) {
    if (D_802809F6 == -1 && D_8029F254) {
        if (BattleScreenFadeAmt == 0) {
            set_screen_overlay_params_front(OVERLAY_NONE, -1.0f);
        } else {
            if (!(gGameStatusPtr->demoBattleFlags & DEMO_BTL_FLAG_ENABLED)) {
                BattleScreenFadeAmt -= 20;
            } else {
                BattleScreenFadeAmt -= 50;
            }

            if (BattleScreenFadeAmt < 0) {
                BattleScreenFadeAmt = 0;
            }
            set_screen_overlay_params_front(OVERLAY_SCREEN_COLOR, BattleScreenFadeAmt);
        }
    }
}

void btl_state_update_partner_striking_first(void) {
    PlayerData* playerData = &gPlayerData;
    BattleStatus* battleStatus = &gBattleStatus;
    Actor* player = battleStatus->playerActor;
    Actor* partner = battleStatus->partnerActor;
    Actor* actor;
    s32 enemyNotDone;
    SelectableTarget* target;
    Evt* script;
    s32 level;
    s32 i;

    switch (gBattleSubState) {
        case BTL_SUBSTATE_PARTNER_FIRST_STRIKE_INIT:
            D_8029F254 = false;
            // setup dummy 'menu selection' for partner move
            level = partner->actorBlueprint->level;
            switch (playerData->curPartner) {
                case PARTNER_KOOPER:
                    battleStatus->moveCategory = BTL_MENU_TYPE_CHANGE_PARTNER;
                    battleStatus->moveArgument = 0;
                    battleStatus->selectedMoveID = level + MOVE_SHELL_TOSS1;
                    battleStatus->curTargetListFlags = gMoveTable[battleStatus->selectedMoveID].flags;
                    break;
                case PARTNER_BOMBETTE:
                    battleStatus->moveCategory = BTL_MENU_TYPE_CHANGE_PARTNER;
                    battleStatus->moveArgument = 0;
                    battleStatus->selectedMoveID = level + MOVE_BODY_SLAM1;
                    battleStatus->curTargetListFlags = gMoveTable[battleStatus->selectedMoveID].flags;
                    break;
            }
            // let the enemy know a first strike is coming
            actor = get_actor(ACTOR_ENEMY0);
            if (actor->handleEventSource != nullptr) {
                actor->lastEventType = EVENT_BEGIN_FIRST_STRIKE;
                script = start_script(actor->handleEventSource, EVT_PRIORITY_A, EVT_FLAG_RUN_IMMEDIATELY);
                actor->handleEventScript = script;
                actor->handleEventScriptID = script->id;
                script->owner1.actorID = actor->actorID;
            }
            gBattleSubState = BTL_SUBSTATE_PARTNER_FIRST_STRIKE_AWAIT_ENEMY_READY;
            break;
        case BTL_SUBSTATE_PARTNER_FIRST_STRIKE_AWAIT_ENEMY_READY:
            create_current_pos_target_list(partner);
            target = &partner->targetData[partner->targetIndexList[0]];
            partner->targetActorID = target->actorID;
            partner->targetPartID = target->partID;
            battleStatus->stateFreezeCount = 0;
            battleStatus->lastAttackDamage = 0;
            battleStatus->curDamageSource = DMG_SRC_DEFAULT;
            gBattleStatus.flags1 &= ~BS_FLAGS1_MENU_OPEN;
            gBattleStatus.flags2 |= BS_FLAGS2_IS_FIRST_STRIKE;
            gBattleStatus.flags1 |= BS_FLAGS1_PARTNER_ACTING;
            increment_status_bar_disabled();
            btl_cam_use_preset(BTL_CAM_MIDPOINT_CLOSE);
            btl_cam_target_actor(ACTOR_PARTNER);
            reset_actor_turn_info();
            // begin the partner turn script
            battleStatus->battlePhase = PHASE_FIRST_STRIKE;
            script = start_script(partner->takeTurnSource, EVT_PRIORITY_A, 0);
            partner->takeTurnScript = script;
            partner->takeTurnScriptID = script->id;
            script->owner1.actorID = ACTOR_PARTNER;
            BattleSubStateDelay = 3;
            gBattleSubState = BTL_SUBSTATE_PARTNER_FIRST_STRIKE_AWAIT_SCRIPTS;
            break;
        case BTL_SUBSTATE_PARTNER_FIRST_STRIKE_AWAIT_SCRIPTS:
            if (BattleSubStateDelay != 0) {
                BattleSubStateDelay--;
            } else {
                D_8029F254 = true;
            }
            // wait for partner move script
            if (partner->takeTurnScript != nullptr && does_script_exist(partner->takeTurnScriptID)) {
                break;
            }
            partner->takeTurnScript = nullptr;
            // wait for partner handle event script
            if (partner->handleEventScript != nullptr && does_script_exist(partner->handleEventScriptID)) {
                break;
            }
            partner->handleEventScript = nullptr;
            // wait for player handle event script
            if (player->handleEventScript != nullptr && does_script_exist(player->handleEventScriptID)) {
                break;
            }
            player->handleEventScript = nullptr;

            // wait for all enemy turn scripts
            enemyNotDone = false;
            for (i = 0; i < ARRAY_COUNT(battleStatus->enemyActors); i++) {
                actor = battleStatus->enemyActors[i];
                if (actor != nullptr && actor->takeTurnScript != nullptr) {
                    if (does_script_exist(actor->takeTurnScriptID)) {
                        enemyNotDone = true;
                    } else {
                        actor->takeTurnScript = nullptr;
                    }
                }
            }
            if (enemyNotDone) {
                break;
            }

            // wait for all enemy handle event scripts
            enemyNotDone = false;
            for (i = 0; i < ARRAY_COUNT(battleStatus->enemyActors); i++) {
                actor = battleStatus->enemyActors[i];
                if (actor != nullptr && actor->handleEventScript != nullptr) {
                    if (does_script_exist(actor->handleEventScriptID)) {
                        enemyNotDone = true;
                    } else {
                        actor->handleEventScript = nullptr;
                    }
                }
            }
            if (enemyNotDone) {
                break;
            }

            for (i = 0; i < ARRAY_COUNT(battleStatus->enemyActors); i++) {
                actor = battleStatus->enemyActors[i];
                if (actor != nullptr) {
                    actor->flags &= ~ACTOR_FLAG_HEALTH_BAR_HIDDEN;
                }
            }

            if (battleStatus->stateFreezeCount == 0) {
                decrement_status_bar_disabled();
                if (btl_check_player_defeated() || btl_check_enemies_defeated()) {
                    return;
                }

                actor = get_actor(partner->targetActorID);
                if (actor != nullptr) {
                    if (actor->handleEventSource != nullptr) {
                        actor->lastEventType = EVENT_END_FIRST_STRIKE;
                        script = start_script(actor->handleEventSource, EVT_PRIORITY_A, EVT_FLAG_RUN_IMMEDIATELY);
                        actor->handleEventScript = script;
                        actor->handleEventScriptID = script->id;
                        script->owner1.actorID = actor->actorID;
                    }
                }
                gBattleSubState = BTL_SUBSTATE_PARTNER_FIRST_STRIKE_AWAIT_ENEMY_DONE;
            }
            break;
        case BTL_SUBSTATE_PARTNER_FIRST_STRIKE_AWAIT_ENEMY_DONE:
            enemyNotDone = false;
            for (i = 0; i < ARRAY_COUNT(battleStatus->enemyActors); i++) {
                actor = battleStatus->enemyActors[i];
                if (actor != nullptr && actor->handleEventScript != nullptr) {
                    if (does_script_exist(actor->handleEventScriptID)) {
                        enemyNotDone = true;
                    } else {
                        actor->handleEventScript = nullptr;
                    }
                }
            }
            if (!enemyNotDone) {
                btl_set_state(BATTLE_STATE_BEGIN_TURN);
            }
            break;
    }
}

void btl_state_draw_partner_striking_first(void) {
    if (D_8029F254) {
        if (BattleScreenFadeAmt == 0) {
            set_screen_overlay_params_front(OVERLAY_NONE, -1.0f);
        } else {
            BattleScreenFadeAmt -= 20;
            if (BattleScreenFadeAmt < 0) {
                BattleScreenFadeAmt = 0;
            }

            set_screen_overlay_params_front(OVERLAY_SCREEN_COLOR, BattleScreenFadeAmt);
        }
    }
}

void btl_state_update_enemy_striking_first(void) {
    PlayerData* playerData = &gPlayerData;
    BattleStatus* battleStatus = &gBattleStatus;
    Actor* player = battleStatus->playerActor;
    Actor* partner = battleStatus->partnerActor;
    Evt* script;
    Actor* actor;
    u16* enemyIDs;
    s16 activeEnemyActorID;
    s32 nextEnemyIdx;
    s32 count;
    s32 flags;
    s32 waitingForScript;
    s32 i;
    s32 j;

    switch (gBattleSubState) {
        case BTL_SUBSTATE_ENEMY_FIRST_STRIKE_INIT:
            battleStatus->stateFreezeCount = 0;
            battleStatus->lastAttackDamage = 0;
            battleStatus->curDamageSource = DMG_SRC_DEFAULT;
            playerData->enemyFirstStrikes++;
            battleStatus->flags1 &= ~BS_FLAGS1_MENU_OPEN;
            D_8029F254 = false;
            player->flags &= ~ACTOR_FLAG_SHOW_STATUS_ICONS;
            if (partner != nullptr) {
                partner->flags &= ~ACTOR_FLAG_SHOW_STATUS_ICONS;
            }
            battleStatus->flags2 |= BS_FLAGS2_IS_FIRST_STRIKE;
            battleStatus->flags2 |= BS_FLAGS2_IGNORE_DARKNESS;
            count = 0;

            for (i = 0; i < ARRAY_COUNT(battleStatus->enemyActors); i++) {
                actor = battleStatus->enemyActors[i];
                if (actor != nullptr) {
                    battleStatus->enemyIDs[count] = i | ACTOR_ENEMY0;
                    count++;
                }
            }

            battleStatus->numEnemyActors = count;

            enemyIDs = battleStatus->enemyIDs;
            for (i = 0; i < count - 1; i++) {
                for (j = i + 1; j < count; j++) {
                    s32 iVal = enemyIDs[i];
                    s32 jVal = enemyIDs[j];

                    if (battleStatus->enemyActors[iVal & 0xFF]->turnPriority <
                        battleStatus->enemyActors[jVal & 0xFF]->turnPriority)
                    {
                        enemyIDs[i] = jVal;
                        enemyIDs[j] = iVal;
                    }
                }
            }

            battleStatus->nextEnemyIndex = 0;
            nextEnemyIdx = 0;
            flags = ACTOR_FLAG_NO_ATTACK | ACTOR_FLAG_TARGET_ONLY;

            while (true) {
                actor = battleStatus->enemyActors[battleStatus->enemyIDs[nextEnemyIdx] & 0xFF];
                if (actor == nullptr || (actor->flags & flags)) {
                    nextEnemyIdx++;
                    if (nextEnemyIdx >= battleStatus->numEnemyActors) {
                        nextEnemyIdx = 0;
                    }
                } else {
                    break;
                }
            }

            activeEnemyActorID = battleStatus->enemyIDs[nextEnemyIdx];
            nextEnemyIdx++;
            battleStatus->curTurnEnemy = actor;
            battleStatus->activeEnemyActorID = activeEnemyActorID;
            if (nextEnemyIdx >= battleStatus->numEnemyActors) {
                nextEnemyIdx = 0;
            }
            battleStatus->nextEnemyIndex = nextEnemyIdx;
            btl_cam_target_actor(battleStatus->activeEnemyActorID);
            actor = battleStatus->curTurnEnemy;
            reset_actor_turn_info();
            battleStatus->battlePhase = PHASE_FIRST_STRIKE;
            script = start_script(actor->takeTurnSource, EVT_PRIORITY_A, 0);
            actor->takeTurnScript = script;
            BattleSubStateDelay = 3;
            actor->takeTurnScriptID = script->id;
            gBattleSubState = BTL_SUBSTATE_ENEMY_FIRST_STRIKE_AWAIT_SCRIPTS;
            script->owner1.actorID = battleStatus->activeEnemyActorID;
            break;
        case BTL_SUBSTATE_ENEMY_FIRST_STRIKE_AWAIT_SCRIPTS:
            if (BattleSubStateDelay != 0) {
                BattleSubStateDelay--;
            } else {
                D_8029F254 = true;
            }

            // wait for current enemy TakeTurn script to finish
            actor = battleStatus->curTurnEnemy;
            if (actor->takeTurnScript != nullptr && does_script_exist(actor->takeTurnScriptID)) {
                break;
            }
            actor->takeTurnScript = nullptr;

            // wait for player HandleEvent script to finish (may have been triggered by enemy Take Turn)
            if (player->handleEventScript != nullptr && does_script_exist(player->handleEventScriptID)) {
                break;
            }
            player->handleEventScript = nullptr;

            // wait for partner HandleEvent script to finish (may have been triggered by enemy Take Turn)
            if (partner != nullptr) {
                if (partner->handleEventScript != nullptr && does_script_exist(partner->handleEventScriptID)) {
                    break;
                }
                partner->handleEventScript = nullptr;
            }

            // wait for all enemy TakeTurn scripts to finish
            waitingForScript = false;

            for (i = 0; i < ARRAY_COUNT(battleStatus->enemyActors); i++) {
                actor = battleStatus->enemyActors[i];
                if (actor != nullptr && actor->takeTurnScript != nullptr) {
                    if (does_script_exist(actor->takeTurnScriptID)) {
                        waitingForScript = true;
                    } else {
                        actor->takeTurnScript = nullptr;
                    }
                }
            }

            if (waitingForScript) {
                break;
            }

            // wait for all enemy HandleEvent scripts to finish
            waitingForScript = false;

            for (i = 0; i < ARRAY_COUNT(battleStatus->enemyActors); i++) {
                actor = battleStatus->enemyActors[i];
                if (actor != nullptr && actor->handleEventScript != nullptr) {
                    if (does_script_exist(actor->handleEventScriptID)) {
                        waitingForScript = true;
                    } else {
                        actor->handleEventScript = nullptr;
                    }
                }
            }

            if (waitingForScript) {
                break;
            }

            // reset state
            gBattleStatus.flags2 &= ~BS_FLAGS2_IGNORE_DARKNESS;
            for (i = 0; i < ARRAY_COUNT(battleStatus->enemyActors); i++) {
                actor = battleStatus->enemyActors[i];
                if (actor != nullptr) {
                    actor->flags &= ~ACTOR_FLAG_HEALTH_BAR_HIDDEN;
                }
            }

            if (battleStatus->stateFreezeCount == 0) {
                if (btl_check_player_defeated() || btl_check_enemies_defeated()) {
                    return;
                }
                btl_set_state(BATTLE_STATE_BEGIN_TURN);
            }
            break;
    }
}

void btl_state_draw_enemy_striking_first(void) {
    if (D_8029F254) {
        if (BattleScreenFadeAmt == 0) {
            set_screen_overlay_params_front(OVERLAY_NONE, -1.0f);
        } else {
            BattleScreenFadeAmt -= 20;
            if (BattleScreenFadeAmt < 0) {
                BattleScreenFadeAmt = 0;
            }

            set_screen_overlay_params_front(OVERLAY_SCREEN_COLOR, BattleScreenFadeAmt);
        }
    }
}

void btl_state_update_end_demo_battle(void) {
    BattleStatus* battleStatus = &gBattleStatus;
    Battle* battle = gCurrentBattlePtr;
    Stage* stage;
    s32 i;

    switch (gBattleSubState) {
        case BTL_SUBSTATE_END_DEMO_BATTLE_INIT:
            BattleScreenFadeAmt = 0;
            if (D_802809F6 == -1) {
                if (DemoBattleBeginDelay != 0) {
                    DemoBattleBeginDelay--;
                    break;
                }
            }
            gBattleSubState = BTL_SUBSTATE_END_DEMO_BATTLE_FADE_OUT;
            break;
        case BTL_SUBSTATE_END_DEMO_BATTLE_FADE_OUT:
            switch (D_802809F6) {
                case 255:
                    gBattleSubState = BTL_SUBSTATE_END_DEMO_BATTLE_EXEC_STAGE_SCRIPT;
                    return;
                case -1:
                    if (BattleScreenFadeAmt == 255) {
                        gBattleSubState = BTL_SUBSTATE_END_DEMO_BATTLE_EXEC_STAGE_SCRIPT;
                        return;
                    }
                    BattleScreenFadeAmt += 50;
                    if (BattleScreenFadeAmt > 255) {
                        BattleScreenFadeAmt = 255;
                    }
                    return;
            }
            break;
        case BTL_SUBSTATE_END_DEMO_BATTLE_EXEC_STAGE_SCRIPT:
            BattleScreenFadeAmt = 255;
            gBattleStatus.flags1 &= ~BS_FLAGS1_ACTORS_VISIBLE;
            if (gCurrentStagePtr == nullptr) {
                stage = battle->stage;
            } else {
                stage = gCurrentStagePtr->stage;
            }

            if (stage->postBattle == nullptr) {
                gBattleSubState = BTL_SUBSTATE_END_DEMO_BATTLE_CLEANUP;
            } else {
                battleStatus->controlScript = start_script(stage->postBattle, EVT_PRIORITY_A, 0);
                battleStatus->controlScriptID = battleStatus->controlScript->id;
                gBattleSubState = BTL_SUBSTATE_END_DEMO_BATTLE_AWAIT_STAGE_SCRIPT;
            }
            break;
        case BTL_SUBSTATE_END_DEMO_BATTLE_AWAIT_STAGE_SCRIPT:
            if (does_script_exist(battleStatus->controlScriptID)) {
                break;
            }
            gBattleSubState = BTL_SUBSTATE_END_DEMO_BATTLE_CLEANUP;
            //fallthrough
        case BTL_SUBSTATE_END_DEMO_BATTLE_CLEANUP:
            kill_all_scripts();

            for (i = 0; i < ARRAY_COUNT(battleStatus->enemyActors); i++) {
                Actor* enemy = battleStatus->enemyActors[i];

                if (enemy != nullptr) {
                    btl_delete_actor(enemy);
                }
            }

            if (battleStatus->partnerActor != nullptr) {
                btl_delete_actor(battleStatus->partnerActor);
            }

            btl_delete_player_actor(battleStatus->playerActor);
            remove_all_effects();
            set_windows_visible(WINDOW_GROUP_ALL);

            if (gBattleStatus.flags2 & BS_FLAGS2_PEACH_BATTLE) {
                decrement_status_bar_disabled();
            }

            if (D_802809F6 != -1) {
                gGameStatusPtr->nextDemoScene = LAST_DEMO_SCENE_IDX;
            }

            btl_set_state(BATTLE_STATE_0);
            gLastDrawBattleState = gBattleState;
            set_game_mode(GAME_MODE_END_BATTLE);
            break;
    }
}

const static f32 padding[] = { 0.0f, 0.0f, 0.0f };

void btl_state_draw_end_demo_battle(void) {
    if (D_802809F6 == -1) {
        set_screen_overlay_color(SCREEN_LAYER_FRONT, 0, 0, 0);
        set_screen_overlay_params_front(OVERLAY_SCREEN_COLOR, BattleScreenFadeAmt);
    }
}<|MERGE_RESOLUTION|>--- conflicted
+++ resolved
@@ -663,21 +663,12 @@
         cond = false;
         for (i = 0; i < ARRAY_COUNT(battleStatus->enemyActors); i++) {
             enemy = battleStatus->enemyActors[i];
-<<<<<<< HEAD
             if (enemy != nullptr && enemy->handlePhaseSource != nullptr && does_script_exist(enemy->handleBatttlePhaseScriptID)) {
-                cond = TRUE;
+                cond = true;
             }
         }
         if (partner != nullptr && partner->handlePhaseSource != nullptr && does_script_exist(partner->handleBatttlePhaseScriptID)) {
-            cond = TRUE;
-=======
-            if (enemy != NULL && enemy->handlePhaseSource != NULL && does_script_exist(enemy->handleBatttlePhaseScriptID)) {
-                cond = true;
-            }
-        }
-        if (partner != NULL && partner->handlePhaseSource != NULL && does_script_exist(partner->handleBatttlePhaseScriptID)) {
             cond = true;
->>>>>>> 3e5df3a4
         }
 
         if (!cond) {
@@ -692,13 +683,8 @@
         cond = false;
         for (i = 0; i < ARRAY_COUNT(battleStatus->enemyActors); i++) {
             enemy = battleStatus->enemyActors[i];
-<<<<<<< HEAD
             if (enemy != nullptr && enemy->handleEventSource != nullptr && does_script_exist(enemy->handleEventScriptID)) {
-                cond = TRUE;
-=======
-            if (enemy != NULL && enemy->handleEventSource != NULL && does_script_exist(enemy->handleEventScriptID)) {
                 cond = true;
->>>>>>> 3e5df3a4
             }
         }
 
@@ -1115,13 +1101,8 @@
     s32 i;
 
     if (gBattleSubState == BTL_SUBSTATE_BEGIN_PARTNER_TURN_INIT) {
-<<<<<<< HEAD
         if (partner == nullptr) {
-            D_8029F254 = TRUE;
-=======
-        if (partner == NULL) {
             D_8029F254 = true;
->>>>>>> 3e5df3a4
             gBattleSubState = BTL_SUBSTATE_BEGIN_PARTNER_TURN_END_DELAY;
         } else if ((battleStatus->flags2 & (BS_FLAGS2_PARTNER_TURN_USED | BS_FLAGS2_PLAYER_TURN_USED)) != (BS_FLAGS2_PARTNER_TURN_USED | BS_FLAGS2_PLAYER_TURN_USED)) {
             if (!(partner->flags & ACTOR_FLAG_NO_ATTACK)) {
@@ -1534,13 +1515,8 @@
     if (gBattleSubState == BTL_SUBSTATE_9_6) {
         for (i = 0; i < ARRAY_COUNT(battleStatus->enemyActors); i++) {
             actor = battleStatus->enemyActors[i];
-<<<<<<< HEAD
             if (actor != nullptr && actor->handlePhaseSource != nullptr && does_script_exist(actor->handleBatttlePhaseScriptID)) {
-                waitingForScript = TRUE;
-=======
-            if (actor != NULL && actor->handlePhaseSource != NULL && does_script_exist(actor->handleBatttlePhaseScriptID)) {
                 waitingForScript = true;
->>>>>>> 3e5df3a4
             }
         }
         if (!waitingForScript) {
@@ -1726,23 +1702,13 @@
 
         for (i = 0; i < ARRAY_COUNT(battleStatus->enemyActors); i++) {
             actor = battleStatus->enemyActors[i];
-<<<<<<< HEAD
             if (actor != nullptr && actor->handlePhaseSource != nullptr && does_script_exist(actor->handleBatttlePhaseScriptID)) {
-                cond = TRUE;
+                cond = true;
             }
         }
 
         if (partner != nullptr && partner->handlePhaseSource != nullptr && does_script_exist(partner->handleBatttlePhaseScriptID)) {
-            cond = TRUE;
-=======
-            if (actor != NULL && actor->handlePhaseSource != NULL && does_script_exist(actor->handleBatttlePhaseScriptID)) {
-                cond = true;
-            }
-        }
-
-        if (partner != NULL && partner->handlePhaseSource != NULL && does_script_exist(partner->handleBatttlePhaseScriptID)) {
             cond = true;
->>>>>>> 3e5df3a4
         }
 
         if (!cond) {
