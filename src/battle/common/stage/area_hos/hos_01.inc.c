--- conflicted
+++ resolved
@@ -105,103 +105,53 @@
 EvtScript N(EVS_PreBattle) = {
     Call(SetSpriteShading, SHADING_NONE)
 
-<<<<<<< HEAD
-    Call(MakeLocalVertexCopy, VTX_COPY_0, MODEL_o345, TRUE)
+    Call(MakeLocalVertexCopy, VTX_COPY_0, MODEL_o345, true)
     Call(SetCustomGfxBuilders, CUSTOM_GFX_1, Ref(N(build_gfx_yellow_stars)), nullptr)
-=======
-    Call(MakeLocalVertexCopy, VTX_COPY_0, MODEL_o345, true)
-    Call(SetCustomGfxBuilders, CUSTOM_GFX_1, Ref(N(build_gfx_yellow_stars)), NULL)
->>>>>>> 3e5df3a4
     Call(SetModelCustomGfx, MODEL_o345, CUSTOM_GFX_1, ENV_TINT_UNCHANGED)
     Call(SetModelFlags, MODEL_o345, MODEL_FLAG_HAS_LOCAL_VERTEX_COPY, true)
 
-<<<<<<< HEAD
-    Call(MakeLocalVertexCopy, VTX_COPY_1, MODEL_o338, TRUE)
+    Call(MakeLocalVertexCopy, VTX_COPY_1, MODEL_o338, true)
     Call(SetCustomGfxBuilders, CUSTOM_GFX_2, Ref(N(build_gfx_yellow_stars)), nullptr)
-=======
-    Call(MakeLocalVertexCopy, VTX_COPY_1, MODEL_o338, true)
-    Call(SetCustomGfxBuilders, CUSTOM_GFX_2, Ref(N(build_gfx_yellow_stars)), NULL)
->>>>>>> 3e5df3a4
     Call(SetModelCustomGfx, MODEL_o338, CUSTOM_GFX_2, ENV_TINT_UNCHANGED)
     Call(SetModelFlags, MODEL_o338, MODEL_FLAG_HAS_LOCAL_VERTEX_COPY, true)
 
-<<<<<<< HEAD
-    Call(MakeLocalVertexCopy, VTX_COPY_2, MODEL_o344, TRUE)
+    Call(MakeLocalVertexCopy, VTX_COPY_2, MODEL_o344, true)
     Call(SetCustomGfxBuilders, CUSTOM_GFX_3, Ref(N(build_gfx_yellow_stars)), nullptr)
-=======
-    Call(MakeLocalVertexCopy, VTX_COPY_2, MODEL_o344, true)
-    Call(SetCustomGfxBuilders, CUSTOM_GFX_3, Ref(N(build_gfx_yellow_stars)), NULL)
->>>>>>> 3e5df3a4
     Call(SetModelCustomGfx, MODEL_o344, CUSTOM_GFX_3, ENV_TINT_UNCHANGED)
     Call(SetModelFlags, MODEL_o344, MODEL_FLAG_HAS_LOCAL_VERTEX_COPY, true)
 
-<<<<<<< HEAD
-    Call(MakeLocalVertexCopy, VTX_COPY_3, MODEL_o354, TRUE)
+    Call(MakeLocalVertexCopy, VTX_COPY_3, MODEL_o354, true)
     Call(SetCustomGfxBuilders, CUSTOM_GFX_4, Ref(N(build_gfx_yellow_stars)), nullptr)
-=======
-    Call(MakeLocalVertexCopy, VTX_COPY_3, MODEL_o354, true)
-    Call(SetCustomGfxBuilders, CUSTOM_GFX_4, Ref(N(build_gfx_yellow_stars)), NULL)
->>>>>>> 3e5df3a4
     Call(SetModelCustomGfx, MODEL_o354, CUSTOM_GFX_4, ENV_TINT_UNCHANGED)
     Call(SetModelFlags, MODEL_o354, MODEL_FLAG_HAS_LOCAL_VERTEX_COPY, true)
 
-<<<<<<< HEAD
-    Call(MakeLocalVertexCopy, VTX_COPY_4, MODEL_o341, TRUE)
+    Call(MakeLocalVertexCopy, VTX_COPY_4, MODEL_o341, true)
     Call(SetCustomGfxBuilders, CUSTOM_GFX_5, Ref(N(build_gfx_yellow_stars)), nullptr)
-=======
-    Call(MakeLocalVertexCopy, VTX_COPY_4, MODEL_o341, true)
-    Call(SetCustomGfxBuilders, CUSTOM_GFX_5, Ref(N(build_gfx_yellow_stars)), NULL)
->>>>>>> 3e5df3a4
     Call(SetModelCustomGfx, MODEL_o341, CUSTOM_GFX_5, ENV_TINT_UNCHANGED)
     Call(SetModelFlags, MODEL_o341, MODEL_FLAG_HAS_LOCAL_VERTEX_COPY, true)
 
-<<<<<<< HEAD
-    Call(MakeLocalVertexCopy, VTX_COPY_5, MODEL_o352, TRUE)
+    Call(MakeLocalVertexCopy, VTX_COPY_5, MODEL_o352, true)
     Call(SetCustomGfxBuilders, CUSTOM_GFX_6, Ref(N(build_gfx_blue_stars)), nullptr)
-=======
-    Call(MakeLocalVertexCopy, VTX_COPY_5, MODEL_o352, true)
-    Call(SetCustomGfxBuilders, CUSTOM_GFX_6, Ref(N(build_gfx_blue_stars)), NULL)
->>>>>>> 3e5df3a4
     Call(SetModelCustomGfx, MODEL_o352, CUSTOM_GFX_6, ENV_TINT_UNCHANGED)
     Call(SetModelFlags, MODEL_o352, MODEL_FLAG_HAS_LOCAL_VERTEX_COPY, true)
 
-<<<<<<< HEAD
-    Call(MakeLocalVertexCopy, VTX_COPY_6, MODEL_o346, TRUE)
+    Call(MakeLocalVertexCopy, VTX_COPY_6, MODEL_o346, true)
     Call(SetCustomGfxBuilders, CUSTOM_GFX_7, Ref(N(build_gfx_blue_stars)), nullptr)
-=======
-    Call(MakeLocalVertexCopy, VTX_COPY_6, MODEL_o346, true)
-    Call(SetCustomGfxBuilders, CUSTOM_GFX_7, Ref(N(build_gfx_blue_stars)), NULL)
->>>>>>> 3e5df3a4
     Call(SetModelCustomGfx, MODEL_o346, CUSTOM_GFX_7, ENV_TINT_UNCHANGED)
     Call(SetModelFlags, MODEL_o346, MODEL_FLAG_HAS_LOCAL_VERTEX_COPY, true)
 
-<<<<<<< HEAD
-    Call(MakeLocalVertexCopy, VTX_COPY_7, MODEL_o349, TRUE)
+    Call(MakeLocalVertexCopy, VTX_COPY_7, MODEL_o349, true)
     Call(SetCustomGfxBuilders, CUSTOM_GFX_8, Ref(N(build_gfx_green_stars)), nullptr)
-=======
-    Call(MakeLocalVertexCopy, VTX_COPY_7, MODEL_o349, true)
-    Call(SetCustomGfxBuilders, CUSTOM_GFX_8, Ref(N(build_gfx_green_stars)), NULL)
->>>>>>> 3e5df3a4
     Call(SetModelCustomGfx, MODEL_o349, CUSTOM_GFX_8, ENV_TINT_UNCHANGED)
     Call(SetModelFlags, MODEL_o349, MODEL_FLAG_HAS_LOCAL_VERTEX_COPY, true)
 
-<<<<<<< HEAD
-    Call(MakeLocalVertexCopy, VTX_COPY_8, MODEL_o353, TRUE)
+    Call(MakeLocalVertexCopy, VTX_COPY_8, MODEL_o353, true)
     Call(SetCustomGfxBuilders, CUSTOM_GFX_9, Ref(N(build_gfx_green_stars)), nullptr)
-=======
-    Call(MakeLocalVertexCopy, VTX_COPY_8, MODEL_o353, true)
-    Call(SetCustomGfxBuilders, CUSTOM_GFX_9, Ref(N(build_gfx_green_stars)), NULL)
->>>>>>> 3e5df3a4
     Call(SetModelCustomGfx, MODEL_o353, CUSTOM_GFX_9, ENV_TINT_UNCHANGED)
     Call(SetModelFlags, MODEL_o353, MODEL_FLAG_HAS_LOCAL_VERTEX_COPY, true)
 
-<<<<<<< HEAD
-    Call(MakeLocalVertexCopy, VTX_COPY_9, MODEL_o347, TRUE)
+    Call(MakeLocalVertexCopy, VTX_COPY_9, MODEL_o347, true)
     Call(SetCustomGfxBuilders, CUSTOM_GFX_A, Ref(N(build_gfx_pink_stars)), nullptr)
-=======
-    Call(MakeLocalVertexCopy, VTX_COPY_9, MODEL_o347, true)
-    Call(SetCustomGfxBuilders, CUSTOM_GFX_A, Ref(N(build_gfx_pink_stars)), NULL)
->>>>>>> 3e5df3a4
     Call(SetModelCustomGfx, MODEL_o347, CUSTOM_GFX_A, ENV_TINT_UNCHANGED)
     Call(SetModelFlags, MODEL_o347, MODEL_FLAG_HAS_LOCAL_VERTEX_COPY, true)
 
