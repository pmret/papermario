#include "common.h"
#include "ld_addrs.h"
#include "sprite.h"
#include "imgfx.h"

typedef union ImgFXIntVars {
    s32 raw[2][4];
    struct {
        s32 anim[4];
        s32 color[4];
    } args;
    // type-specific anim args (sharing first 0x10 bytes)
    struct {
        s32 type;
        s32 interval;   // always 1 or 2 in practice
        s32 step;       // always 1 in practice
    } anim;
    struct {
        Vec3i mag;
    } wavy;
    // type-specific color args (sharing second 0x10 bytes)
    struct {
        char unk_00[0x10];
        s32 r;
        s32 g;
        s32 b;
        s32 a;
    } color;
    struct {
        char unk_00[0x10];
        s32 mode;
        s32 noiseAmt;
        char unk_18[4];
        s32 alphaAmt;
    } hologram;
    struct {
        char unk_00[0x10];
        ImgFXOverlayTexture* pattern;
        s32 alpha;
    } overlay;
} ImgFXIntVars;

typedef union ImgFXFloatVars {
    f32 raw[2][4];
    // type-specific anim state (sharing first 0x10 bytes)
    struct {
        f32 curFrame;
        f32 curIdx;
    } anim;
    struct {
        f32 phase1;
        f32 phase2;
        f32 phase3;
    } wavy;
    // type-specific color state (sharing second 0x10 bytes)
    struct {
        char unk_00[0x10];
        f32 posX;
        f32 posY;
    } overlay;
} ImgFXFloatVars;

typedef struct ImgFXState {
    /* 0x00 */ u8 arrayIdx;
    /* 0x01 */ u8 meshType;
    /* 0x02 */ u8 renderType;
    /* 0x03 */ u8 subdivX;
    /* 0x04 */ u8 subdivY;
    /* 0x05 */ s8 lastAnimCmd;
    /* 0x06 */ s8 lastColorCmd;
    /* 0x07 */ char unk_07[0x1];
    /* 0x08 */ u16 firstVtxIdx;
    /* 0x0A */ u16 lastVtxIdx;
    /* 0x0C */ u16 unk_0C;
    /* 0x0E */ s16 unk_0E;
    /* 0x10 */ s16 nextIdx;
    /* 0x14 */ s32 flags;
    /* 0x18 */ char unk_18[0x4];
    /* 0x1C */ ImgFXIntVars ints;
    /* 0x3C */ ImgFXFloatVars floats;
    /* 0x5C */ Color_RGBA8* colorBuf;
    /* 0x60 */ u16 colorBufCount;
    /* 0x62 */ char unk_62[0x2];
    /* 0x64 */ u8* curAnimOffset;
    /* 0x68 */ Vtx* vtxBufs[2];
    /* 0x70 */ Gfx* gfxBufs[2];
    /* 0x78 */ s32 otherModeL;
} ImgFXState; // size = 0x7C

typedef struct ImgFXCacheEntry {
    /* 0x00 */ s32* data;
    /* 0x04 */ u8 staleCooldownTimer;
    /* 0x05 */ u8 usingContextualHeap;
    /* 0x06 */ char unk_06[0x2];
} ImgFXCacheEntry; // size = 0x8

enum ImgFXAnimFlags {
    IMGFX_ANIM_FLAG_ABSOLUTE_COORDS  = 1, // image-relative (in percent) when unset
};

typedef struct ImgFXRenderMode {
    /* 0x0 */ s32 mode1;
    /* 0x4 */ s32 mode2;
    /* 0x8 */ u8 flags; // only checks true so far. some kind of switch?
} ImgFXRenderMode; // size = 0xC

typedef ImgFXState ImgFXInstanceList[MAX_IMGFX_INSTANCES];

extern HeapNode heap_spriteHead;

BSS ImgFXWorkingTexture ImgFXCurrentTexture;
BSS Vtx* ImgFXVtxBuffers[2];
BSS Vtx* imgfx_vtxBuf;
BSS ImgFXInstanceList* ImgFXInstances;
BSS s8 D_80156958[2];
BSS s32 D_8015695C;
BSS s32 D_80156960[2];
BSS s32 D_80156968[2];
BSS s8 D_80156970;
BSS s32 D_80156974[3];
BSS ImgFXAnimHeader ImgFXAnimHeaders[MAX_IMGFX_INSTANCES];
BSS ImgFXCacheEntry ImgFXDataCache[8];

// Data
ImgFXWorkingTexture* ImgFXCurrentTexturePtr = &ImgFXCurrentTexture;

u16 imgfx_vtxCount = 0;

Lights2 ImgFXLights = gdSPDefLights2(144, 144, 144, 255, 255, 255, 0, 0, 120, 255, 255, 255, 0, 0, 136);

Vp D_8014EE40 = {
    .vp = {
        .vscale = { 640, 480, 511, 0 },
        .vtrans = { 640, 480, 511, 0 },
    }
};

Vp D_8014EE50 = {
    .vp = {
        .vscale = { 640, 480, 511, 0 },
        .vtrans = { 640, 480, 512, 0 },
    }
};

u16 ImgFXVtxBufferCapacity = 300;

Gfx DefaultImgFXSetupGfx[] = {
    gsSPClearGeometryMode(G_CULL_BOTH | G_LIGHTING),
    gsSPSetGeometryMode(G_ZBUFFER | G_SHADE | G_SHADING_SMOOTH),
    gsSPTexture(-1, -1, 0, G_TX_RENDERTILE, G_ON),
    gsDPSetAlphaCompare(G_AC_NONE),
    gsSPSetOtherMode(G_SETOTHERMODE_H, G_MDSFT_ALPHADITHER, 18,
                     G_AD_DISABLE | G_CD_DISABLE | G_TC_FILT | G_TF_BILERP | G_TP_PERSP),
    gsSPEndDisplayList(),
};

//TODO figure out bits
ImgFXRenderMode ImgFXRenderModes[] = {
    [IMGFX_RENDER_DEFAULT]               { 0x00441208, 0x00111208, 0 },
    [IMGFX_RENDER_MULTIPLY_RGB]          { 0x00441208, 0x00111208, 0 },
    [IMGFX_RENDER_MULTIPLY_ALPHA]        { 0x00404B40, 0x00104B40, IMGFX_RENDER_NO_OVERRIDE },
    [IMGFX_RENDER_MULTIPLY_RGBA]         { 0x00404B40, 0x00104B40, IMGFX_RENDER_NO_OVERRIDE },
    [IMGFX_RENDER_MODULATE_PRIM_RGB]     { 0x00441208, 0x00111208, 0 },
    [IMGFX_RENDER_MODULATE_PRIM_RGBA]    { 0x00404B40, 0x00104B40, IMGFX_RENDER_NO_OVERRIDE },
    [IMGFX_RENDER_MULTIPLY_SHADE_RGB]    { 0x00441208, 0x00111208, 0 },
    [IMGFX_RENDER_MULTIPLY_SHADE_ALPHA]  { 0x00404B40, 0x00104B40, IMGFX_RENDER_NO_OVERRIDE },
    [IMGFX_RENDER_MULTIPLY_SHADE_RGBA]   { 0x00404B40, 0x00104B40, IMGFX_RENDER_NO_OVERRIDE },
    [IMGFX_RENDER_MODULATE_SHADE_RGB]    { 0x00441208, 0x00111208, 0 },
    [IMGFX_RENDER_MODULATE_SHADE_RGBA]   { 0x00404B40, 0x00104B40, IMGFX_RENDER_NO_OVERRIDE },
    [IMGFX_RENDER_ANIM]                  { 0x00441208, 0x00111208, 0 },
    [IMGFX_RENDER_HOLOGRAM]              { 0x00404B40, 0x00104B40, IMGFX_RENDER_NO_OVERRIDE },
    [IMGFX_RENDER_COLOR_FILL]            { 0x00441208, 0x00111208, 0 },
    [IMGFX_RENDER_OVERLAY_RGB]           { 0x00441208, 0x00111208, 0 },
    [IMGFX_RENDER_OVERLAY_RGBA]          { 0x00404B40, 0x00104B40, IMGFX_RENDER_NO_OVERRIDE },
    [IMGFX_RENDER_UNUSED]                { 0x00441208, 0x00111208, 0 },
};

extern Addr shock_header;
extern Addr shiver_header;
extern Addr vertical_pipe_curl_header;
extern Addr horizontal_pipe_curl_header;
extern Addr startle_header;
extern Addr flutter_down_header;
extern Addr unfurl_header;
extern Addr get_in_bed_header;
extern Addr spirit_capture_header;
extern Addr unused_1_header;
extern Addr unused_2_header;
extern Addr unused_3_header;
extern Addr tutankoopa_gather_header;
extern Addr tutankoopa_swirl_2_header;
extern Addr tutankoopa_swirl_1_header;
extern Addr shuffle_cards_header;
extern Addr flip_card_1_header;
extern Addr flip_card_2_header;
extern Addr flip_card_3_header;
extern Addr cymbal_crush_header;

// all relative to imgfx_data_ROM_START
u8* ImgFXAnimOffsets[] = {
    [IMGFX_ANIM_SHOCK]                 shock_header,
    [IMGFX_ANIM_SHIVER]                shiver_header,
    [IMGFX_ANIM_VERTICAL_PIPE_CURL]    vertical_pipe_curl_header,
    [IMGFX_ANIM_HORIZONTAL_PIPE_CURL]  horizontal_pipe_curl_header,
    [IMGFX_ANIM_STARTLE]               startle_header,
    [IMGFX_ANIM_FLUTTER_DOWN]          flutter_down_header,
    [IMGFX_ANIM_UNFURL]                unfurl_header,
    [IMGFX_ANIM_GET_IN_BED]            get_in_bed_header,
    [IMGFX_ANIM_SPIRIT_CAPTURE]        spirit_capture_header,
    [IMGFX_ANIM_UNUSED_1]              unused_1_header,
    [IMGFX_ANIM_UNUSED_2]              unused_2_header,
    [IMGFX_ANIM_UNUSED_3]              unused_3_header,
    [IMGFX_ANIM_TUTANKOOPA_GATHER]     tutankoopa_gather_header,
    [IMGFX_ANIM_TUTANKOOPA_SWIRL_2]    tutankoopa_swirl_2_header,
    [IMGFX_ANIM_TUTANKOOPA_SWIRL_1]    tutankoopa_swirl_1_header,
    [IMGFX_ANIM_SHUFFLE_CARDS]         shuffle_cards_header,
    [IMGFX_ANIM_FLIP_CARD_1]           flip_card_1_header,
    [IMGFX_ANIM_FLIP_CARD_2]           flip_card_2_header,
    [IMGFX_ANIM_FLIP_CARD_3]           flip_card_3_header,
    [IMGFX_ANIM_CYMBAL_CRUSH]          cymbal_crush_header,
};

void imgfx_cache_instance_data(ImgFXState* state);
void imgfx_clear_instance_data(ImgFXState* state);
void imgfx_init_instance(ImgFXState* state);
void imgfx_make_mesh(ImgFXState* state);
void imgfx_appendGfx_mesh(ImgFXState* state, Matrix4f mtx);
void imgfx_mesh_make_strip(ImgFXState* state);
void imgfx_mesh_make_grid(ImgFXState* state);
//ImgFXAnimHeader* imgfx_load_anim(ImgFXState* state);
void imgfx_mesh_anim_update(ImgFXState* state);
void imgfx_appendGfx_mesh_basic(ImgFXState*, Matrix4f mtx);
void imgfx_appendGfx_mesh_grid(ImgFXState*, Matrix4f mtx);
void imgfx_appendGfx_mesh_anim(ImgFXState*, Matrix4f mtx);
void imgfx_appendGfx_mesh_strip(ImgFXState*, Matrix4f mtx);
void imgfx_wavy_init(ImgFXState* state);
void imgfx_mesh_make_wavy(ImgFXState* state);
void imgfx_mesh_load_colors(ImgFXState* state);

void imgfx_set_vtx_buf_capacity(s16 arg0) {
    ImgFXVtxBufferCapacity = arg0;
}

void imgfx_init(void) {
    s32 i;

    for (i = 0; i < ARRAY_COUNT(ImgFXVtxBuffers); i++) {
        ImgFXVtxBuffers[i] = _heap_malloc(&heap_spriteHead, ImgFXVtxBufferCapacity * sizeof(Vtx));
    }

    ImgFXInstances = (ImgFXInstanceList*)_heap_malloc(&heap_spriteHead, sizeof(ImgFXInstanceList));

    for (i = 0; i < ARRAY_COUNT(*ImgFXInstances); i++) {
        imgfx_init_instance(&(*ImgFXInstances)[i]);
        imgfx_clear_instance_data(&(*ImgFXInstances)[i]);
    }

    for (i = 0; i < ARRAY_COUNT(D_80156958); i++) {
        D_80156958[i] = -1;
        D_80156960[i] = 0;
        D_80156968[i] = 0;
        D_80156970 = 0;
    }

    for (i = 0; i < ARRAY_COUNT(ImgFXDataCache); i++) {
        ImgFXDataCache[i].data = nullptr;
        ImgFXDataCache[i].staleCooldownTimer = 0;
        ImgFXDataCache[i].usingContextualHeap = false;
    }

    imgfx_vtxCount = 0;
    imgfx_vtxBuf = ImgFXVtxBuffers[gCurrentDisplayContextIndex];
}

void func_8013A4D0(void) {
    s32 i;

    imgfx_vtxBuf = ImgFXVtxBuffers[gCurrentDisplayContextIndex];
    imgfx_vtxCount = 0;
    imgfx_init_instance(&(*ImgFXInstances)[0]);

    (*ImgFXInstances)[0].flags |= IMGFX_FLAG_VALID;

    for (i = 1; i < ARRAY_COUNT(*ImgFXInstances); i++) {
        if (((*ImgFXInstances)[i].flags & IMGFX_FLAG_VALID) && (*ImgFXInstances)[i].lastAnimCmd != IMGFX_SET_ANIM) {
            imgfx_cache_instance_data(&(*ImgFXInstances)[i]);
        }
    }

    for (i = 1; i < ARRAY_COUNT(*ImgFXInstances); i++) {
        if ((*ImgFXInstances)[i].flags & IMGFX_FLAG_VALID && (*ImgFXInstances)[i].colorBuf != nullptr) {
            if ((*ImgFXInstances)[i].lastColorCmd == IMGFX_COLOR_BUF_SET_MULTIPLY) {
                continue;
            }
            if ((*ImgFXInstances)[i].lastColorCmd == IMGFX_COLOR_BUF_SET_MODULATE) {
                continue;
            }
            general_heap_free((*ImgFXInstances)[i].colorBuf);
            (*ImgFXInstances)[i].colorBuf = nullptr;
            (*ImgFXInstances)[i].colorBufCount = 0;
        }
    }
}

void imgfx_add_to_cache(void* data, s8 usingContextualHeap) {
    s32 i;

    for (i = 0; i < ARRAY_COUNT(ImgFXDataCache); i++) {
        if (ImgFXDataCache[i].data == nullptr) {
            ImgFXDataCache[i].data = data;
            ImgFXDataCache[i].staleCooldownTimer = 4;
            ImgFXDataCache[i].usingContextualHeap = usingContextualHeap;
            return;
        }
    }
}

void imgfx_update_cache_impl(void) {
    s32 i;

    for (i = 0; i < ARRAY_COUNT(ImgFXDataCache); i++) {
        if (ImgFXDataCache[i].data != nullptr) {
            ImgFXDataCache[i].staleCooldownTimer--;

            if (ImgFXDataCache[i].staleCooldownTimer == 0) {
                if (ImgFXDataCache[i].usingContextualHeap) {
                    heap_free(ImgFXDataCache[i].data);
                    ImgFXDataCache[i].data = nullptr;
                } else {
                    general_heap_free(ImgFXDataCache[i].data);
                    ImgFXDataCache[i].data = nullptr;
                }

                ImgFXDataCache[i].staleCooldownTimer = 0;
                ImgFXDataCache[i].usingContextualHeap = false;
            }
        }
    }
}

void imgfx_update_cache(void) {
    imgfx_update_cache_impl();
}

// request some number of imgfx instances. returns the id of the first assigned instance, or -1 if not enough are free.
s32 imgfx_get_free_instances(s32 count) {
    s32 numAssigned;
    s32 foundAny;
    s32 iPrev;
    s32 firstIdx;
    s32 i;

    numAssigned = 0;
    for (i = 1; i < ARRAY_COUNT(*ImgFXInstances); i++) {
        if (!((*ImgFXInstances)[i].flags & IMGFX_FLAG_VALID)) {
            numAssigned++;
        }
    }

    if (numAssigned < count) {
        return -1;
    }

    firstIdx = 0;
    foundAny = false;
    numAssigned = 0;
    iPrev = -1;
    for (i = 1; i < ARRAY_COUNT(*ImgFXInstances); i++) {
        if ((*ImgFXInstances)[i].flags & IMGFX_FLAG_VALID) {
            continue;
        }

        if (!foundAny) {
            firstIdx = i;
            foundAny = true;
        } else {
            (*ImgFXInstances)[iPrev].nextIdx = i;
        }

        (*ImgFXInstances)[i].arrayIdx = i;
        imgfx_init_instance(&(*ImgFXInstances)[i]);
        numAssigned++;
        (*ImgFXInstances)[i].flags |= IMGFX_FLAG_VALID;
        iPrev = i;
        if (numAssigned == count) {
            (*ImgFXInstances)[i].nextIdx = -1;
            break;
        }
    }

    return firstIdx;
}

void imgfx_release_instance(u32 idx) {
    if (idx < MAX_IMGFX_INSTANCES) {
        (*ImgFXInstances)[idx].flags = 0;
        (*ImgFXInstances)[idx].nextIdx = -1;
    }
}

void imgfx_release_instance_chain(u32 idx) {
    if (idx < MAX_IMGFX_INSTANCES) {
        s32 next;

        do {
            next = (*ImgFXInstances)[idx].nextIdx;
            imgfx_release_instance(idx);
            idx = next;
        } while (next != -1);
    }
}

s32 imgfx_get_next_instance(s32 idx) {
    if (idx < 0 || idx >= MAX_IMGFX_INSTANCES) {
        return -1;
    }

    if (idx >= MAX_IMGFX_INSTANCES) {
        return 0xFF;
    } else {
        return (*ImgFXInstances)[idx].nextIdx;
    }
}

ImgFXState* imgfx_get_instance(s32 idx) {
    return &(*ImgFXInstances)[idx];
}

void imgfx_cache_instance_data(ImgFXState* state) {
    if (state->curAnimOffset != nullptr) {
        state->curAnimOffset = nullptr;
    }
<<<<<<< HEAD
    if (state->vtxBufs[0] != nullptr) {
        imgfx_add_to_cache(state->vtxBufs[0], TRUE);
        state->vtxBufs[0] = nullptr;
    }
    if (state->vtxBufs[1] != nullptr) {
        imgfx_add_to_cache(state->vtxBufs[1], TRUE);
        state->vtxBufs[1] = nullptr;
    }
    if (state->gfxBufs[0] != nullptr) {
        imgfx_add_to_cache(state->gfxBufs[0], TRUE);
        state->gfxBufs[0] = nullptr;
    }
    if (state->gfxBufs[1] != nullptr) {
        imgfx_add_to_cache(state->gfxBufs[1], TRUE);
        state->gfxBufs[1] = nullptr;
=======
    if (state->vtxBufs[0] != NULL) {
        imgfx_add_to_cache(state->vtxBufs[0], true);
        state->vtxBufs[0] = NULL;
    }
    if (state->vtxBufs[1] != NULL) {
        imgfx_add_to_cache(state->vtxBufs[1], true);
        state->vtxBufs[1] = NULL;
    }
    if (state->gfxBufs[0] != NULL) {
        imgfx_add_to_cache(state->gfxBufs[0], true);
        state->gfxBufs[0] = NULL;
    }
    if (state->gfxBufs[1] != NULL) {
        imgfx_add_to_cache(state->gfxBufs[1], true);
        state->gfxBufs[1] = NULL;
>>>>>>> 3e5df3a4
    }
}

void imgfx_clear_instance_data(ImgFXState* state) {
    state->curAnimOffset = nullptr;
    state->vtxBufs[0] = nullptr;
    state->vtxBufs[1] = nullptr;
    state->gfxBufs[0] = nullptr;
    state->gfxBufs[1] = nullptr;
    state->colorBuf = nullptr;
    state->colorBufCount = 0;
}

void imgfx_init_instance(ImgFXState* state) {
    s32 i;
    s32 j;

    state->nextIdx = -1;
    state->lastAnimCmd = IMGFX_CLEAR;
    state->lastColorCmd = IMGFX_CLEAR;
    state->flags = 0;
    state->meshType = IMGFX_MESH_DEFAULT;
    state->renderType = IMGFX_RENDER_DEFAULT;
    state->firstVtxIdx = 0;
    state->lastVtxIdx = 0;
    state->unk_0C = 0;
    state->unk_0E = 0;
    state->ints.raw[0][3] = 255;
    state->ints.raw[1][3] = 255;
    state->subdivX = 0;
    state->subdivY = 0;
    state->firstVtxIdx = 0;
    state->lastVtxIdx = 0;

    for (i = 0; i < ARRAY_COUNT(state->ints.raw); i++) {
        for (j = 0; j < ARRAY_COUNT(state->ints.raw[0]); j++) {
            state->ints.raw[i][j] = 0;
        }
    }

    for (i = 0; i < ARRAY_COUNT(state->floats.raw); i++) {
        for (j = 0; j < ARRAY_COUNT(state->floats.raw[0]); j++) {
            state->floats.raw[i][j] = 0;
        }
    }
}

void imgfx_update(u32 idx, ImgFXType type, s32 imgfxArg1, s32 imgfxArg2, s32 imgfxArg3, s32 imgfxArg4, s32 flags) {
    ImgFXState* state = &(*ImgFXInstances)[idx];
    s32 oldFlags;
    s32 t1;
    u8 r, g, b, a;

    if (!(state->flags & IMGFX_FLAG_VALID) || (idx >= MAX_IMGFX_INSTANCES)) {
        return;
    }

    switch (type) {
        case IMGFX_CLEAR:
        case IMGFX_RESET:
            oldFlags = state->flags;
            imgfx_cache_instance_data(state);
            imgfx_init_instance(state);
            state->flags = oldFlags;
            state->lastAnimCmd = IMGFX_CLEAR;
            state->lastColorCmd = IMGFX_CLEAR;
            state->meshType = IMGFX_MESH_DEFAULT;
            state->renderType = IMGFX_RENDER_DEFAULT;
            state->ints.raw[0][0] = -1;
            state->ints.raw[1][0] = -1;

            state->flags &= IMGFX_FLAG_VALID;
            if (flags != 0) {
                state->flags |= flags;
            } else {
                state->flags |= 0; // required to match
            }
            return;
        case IMGFX_UNK_1:
            state->lastAnimCmd = IMGFX_CLEAR;
            state->renderType = IMGFX_RENDER_DEFAULT;
            state->ints.raw[0][0] = -1;
            return;
        case IMGFX_UNK_2:
            state->lastColorCmd = IMGFX_CLEAR;
            state->meshType = IMGFX_MESH_DEFAULT;
            state->ints.raw[1][0] = -1;
            return;
        case IMGFX_ALLOC_COLOR_BUF:
            if (state->colorBuf != nullptr) {
                heap_free(state->colorBuf);
            }
            state->colorBufCount = imgfxArg1 * 4;
            state->colorBuf = heap_malloc(state->colorBufCount);
            return;
        case IMGFX_OVERLAY:
        case IMGFX_OVERLAY_XLU:
            if (type == state->lastColorCmd
                && imgfxArg1 == (s32) state->ints.overlay.pattern
                && imgfxArg2 == state->ints.overlay.alpha
            ) {
                // no paramaters have changed
                return;
            }
            break;
        case IMGFX_SET_ANIM:
            if (state->lastAnimCmd == type
                && state->ints.anim.type == imgfxArg1
                && state->ints.anim.interval == imgfxArg2
                && state->ints.anim.step == imgfxArg3
            ) {
                // no paramaters have changed
                return;
            }
            break;
        default:
            if (type != IMGFX_HOLOGRAM && state->lastColorCmd == IMGFX_HOLOGRAM) {
                state->meshType = IMGFX_MESH_DEFAULT;
                state->subdivX = 1;
                state->subdivY = 1;
            }
            break;
    }

    if (type != IMGFX_SET_ANIM && state->lastAnimCmd == IMGFX_SET_ANIM) {
        state->lastAnimCmd = IMGFX_CLEAR;
    }

    if (type == IMGFX_SET_WAVY || type == IMGFX_SET_ANIM) {
        state->lastAnimCmd = type;
        state->ints.args.anim[0] = imgfxArg1;
        state->ints.args.anim[1] = imgfxArg2;
        state->ints.args.anim[2] = imgfxArg3;
        state->ints.args.anim[3] = imgfxArg4;
    } else if (type >= IMGFX_SET_COLOR && type <= IMGFX_OVERLAY_XLU) {
        state->lastColorCmd = type;
        state->ints.args.color[0] = imgfxArg1;
        state->ints.args.color[1] = imgfxArg2;
        state->ints.args.color[2] = imgfxArg3;
        state->ints.args.color[3] = imgfxArg4;
    }

    state->flags &= IMGFX_FLAG_VALID;
    if (flags != 0) {
        state->flags |= flags;
    }
    state->meshType = IMGFX_MESH_DEFAULT;

    switch (type) {
        case IMGFX_RESET:
            state->meshType = IMGFX_MESH_DEFAULT;
            state->renderType = IMGFX_RENDER_DEFAULT;
            break;
        case IMGFX_SET_WAVY:
            state->subdivX = 4;
            state->subdivY = 4;
            state->meshType = IMGFX_MESH_GRID_WAVY;
            imgfx_wavy_init(state);
            break;
        case IMGFX_SET_ANIM:
            state->meshType = IMGFX_MESH_ANIMATED;
            state->renderType = IMGFX_RENDER_ANIM;
            state->floats.anim.curFrame = 0.0f;
            state->floats.anim.curIdx = 0.0f;
            state->flags |= IMGFX_FLAG_200;
            break;
        case IMGFX_SET_COLOR:
        case IMGFX_SET_ALPHA:
        case IMGFX_SET_TINT:
            if (imgfxArg1 >= 255 && imgfxArg2 >= 255 && imgfxArg3 >= 255 && imgfxArg4 >= 255) {
                // no color + no transparency
                state->renderType = IMGFX_RENDER_DEFAULT;
            } else if (imgfxArg4 >= 255) {
                // some color + no transparency
                state->renderType = IMGFX_RENDER_MULTIPLY_RGB;
            } else if (imgfxArg1 >= 255 && imgfxArg2 >= 255 && imgfxArg3 >= 255) {
                // no color + transparency
                state->renderType = IMGFX_RENDER_MULTIPLY_ALPHA;
            } else {
                // some color + transparency
                state->renderType = IMGFX_RENDER_MULTIPLY_RGBA;
            }
            break;
        case IMGFX_SET_WHITE_FADE:
        case IMGFX_SET_CREDITS_FADE:
            if (imgfxArg4 == 255.0) {
                state->renderType = IMGFX_RENDER_MODULATE_PRIM_RGB;
            } else {
                state->renderType = IMGFX_RENDER_MODULATE_PRIM_RGBA;
            }
            break;
        case IMGFX_COLOR_BUF_SET_MULTIPLY:
            if (imgfxArg1 < state->colorBufCount) {
                // unpack and store color
                r = (imgfxArg2 & 0xFF000000) >> 24;
                g = (imgfxArg2 & 0xFF0000) >> 16;
                b = (imgfxArg2 & 0xFF00) >> 8;
                a = (imgfxArg2 & 0xFF);
                state->colorBuf[imgfxArg1].r = r;
                state->colorBuf[imgfxArg1].g = g;
                state->colorBuf[imgfxArg1].b = b;
                state->colorBuf[imgfxArg1].a = a;

                state->meshType = IMGFX_MESH_DEFAULT;

                if (a == 255) {
                    state->renderType = IMGFX_RENDER_MULTIPLY_SHADE_RGB;
                } else {
                    state->renderType = IMGFX_RENDER_MULTIPLY_SHADE_RGBA;
                }
            }
            break;
        case IMGFX_COLOR_BUF_SET_MODULATE:
            if (imgfxArg1 < state->colorBufCount) {
                // unpack and store color
                r = (imgfxArg2 & 0xFF000000) >> 24;
                g = (imgfxArg2 & 0xFF0000) >> 16;
                b = (imgfxArg2 & 0xFF00) >> 8;
                a = (imgfxArg2 & 0xFF);
                state->colorBuf[imgfxArg1].r = r;
                state->colorBuf[imgfxArg1].g = g;
                state->colorBuf[imgfxArg1].b = b;
                state->colorBuf[imgfxArg1].a = a;

                state->meshType = IMGFX_MESH_DEFAULT;

                if (a == 255) {
                    state->renderType = IMGFX_RENDER_MODULATE_SHADE_RGB;
                } else {
                    state->renderType = IMGFX_RENDER_MODULATE_SHADE_RGBA;
                }
            }
            break;
        case IMGFX_HOLOGRAM:
            state->renderType = IMGFX_RENDER_HOLOGRAM;
            break;
        case IMGFX_FILL_COLOR:
            state->renderType = IMGFX_RENDER_COLOR_FILL;
            break;
        case IMGFX_OVERLAY:
        case IMGFX_OVERLAY_XLU:
            state->meshType = IMGFX_MESH_STRIP;
            if (imgfxArg2 >= 255) {
                state->renderType = IMGFX_RENDER_OVERLAY_RGB;
            } else {
                state->renderType = IMGFX_RENDER_OVERLAY_RGBA;
            }
            state->floats.overlay.posX = 0.0f;
            state->floats.overlay.posY = 0.0f;
            break;
    }
}

void imgfx_set_state_flags(s32 idx, u16 flagBits, s32 mode) {
    if ((*ImgFXInstances)[idx].flags & IMGFX_FLAG_VALID) {
        if (mode) {
            (*ImgFXInstances)[idx].flags |= flagBits;
        } else {
            (*ImgFXInstances)[idx].flags &= ~flagBits;
        }
    }
}

s32 imgfx_appendGfx_component(s32 idx, ImgFXTexture* ifxImg, u32 flagBits, Matrix4f mtx) {
    ImgFXState* state = &(*ImgFXInstances)[idx];
    s32 ret = 0;

    if (ifxImg->alpha == 0) {
        return 0;
    }

    state->arrayIdx = idx;
    state->flags |= flagBits;
    ImgFXCurrentTexturePtr->tex.raster  = ifxImg->raster;
    ImgFXCurrentTexturePtr->tex.palette = ifxImg->palette;
    ImgFXCurrentTexturePtr->tex.width   = ifxImg->width;
    ImgFXCurrentTexturePtr->tex.height  = ifxImg->height;
    ImgFXCurrentTexturePtr->tex.xOffset = ifxImg->xOffset;
    ImgFXCurrentTexturePtr->tex.yOffset = ifxImg->yOffset;
    ImgFXCurrentTexturePtr->unk_18  = 0;
    ImgFXCurrentTexturePtr->unk_1E  = 0;
    ImgFXCurrentTexturePtr->alphaMultiplier = ifxImg->alpha;

    if (idx < 0 || idx >= MAX_IMGFX_INSTANCES) {
        return 0;
    }

    if (idx >= MAX_IMGFX_INSTANCES || state == nullptr) {
        return 0;
    }

    imgfx_make_mesh(state);
    imgfx_appendGfx_mesh(state, mtx);

    if (state->flags & IMGFX_FLAG_ANIM_DONE) {
        state->ints.raw[0][0] = -1;
        state->ints.raw[1][0] = -1;
        state->lastAnimCmd = IMGFX_CLEAR;
        state->meshType = 0;
        state->renderType = IMGFX_RENDER_DEFAULT;
        state->flags &= ~(IMGFX_FLAG_ANIM_DONE | IMGFX_FLAG_800 | IMGFX_FLAG_REVERSE_ANIM | IMGFX_FLAG_LOOP_ANIM);
        imgfx_cache_instance_data(state);
        ret = 1;
    } else if (state->flags & IMGFX_FLAG_4000) {
        ret = 2;
    } else if (state->flags & IMGFX_FLAG_20000) {
        state->lastAnimCmd = IMGFX_CLEAR;
        state->lastColorCmd = IMGFX_CLEAR;
        state->meshType = IMGFX_MESH_DEFAULT;
        state->renderType = IMGFX_RENDER_DEFAULT;
        state->ints.raw[0][0] = -1;
        state->ints.raw[1][0] = -1;
        state->flags &= IMGFX_FLAG_VALID;
        ret = 1;
    }
    return ret;
}

void imgfx_make_mesh(ImgFXState* state) {
    switch (state->meshType) {
        case IMGFX_MESH_GRID_UNUSED:
            if (state->ints.raw[1][2] == 0) {
                state->subdivX = 1;
                state->subdivY = 16;
            } else {
                state->subdivX = 1;
                state->subdivY = 1;
            }
            // fallthrough
        case IMGFX_MESH_GRID_WAVY:
            imgfx_mesh_make_grid(state);
            break;
        case IMGFX_MESH_ANIMATED:
            imgfx_mesh_anim_update(state);
            break;
        case IMGFX_MESH_DEFAULT:
        case IMGFX_MESH_STRIP:
            imgfx_mesh_make_strip(state);
            break;
        default:
            return;
    }

    if (state->lastAnimCmd == IMGFX_SET_WAVY) {
        imgfx_mesh_make_wavy(state);
    }

    switch (state->lastColorCmd) {
        case IMGFX_COLOR_BUF_SET_MULTIPLY:
        case IMGFX_COLOR_BUF_SET_MODULATE:
            imgfx_mesh_load_colors(state);
            break;
    }
}

void imgfx_appendGfx_mesh(ImgFXState* state, Matrix4f mtx) {
    s16 skipModeChange = false;
    s32 primAlpha = state->ints.color.a;
    s32 renderType = state->renderType;
    s8 angle1;
    s8 angle2;
    f32 ifxImgAlpha;
    ImgFXRenderMode* renderMode;
    s32 mode1;
    s32 mode2;
    s32 dirX1;
    s32 dirZ2;

    gDPPipeSync(gMainGfxPos++);

    if (!(state->flags & IMGFX_FLAG_SKIP_GFX_SETUP)) {
        gSPDisplayList(gMainGfxPos++, DefaultImgFXSetupGfx);
        if (state->flags & IMGFX_FLAG_NO_FILTERING) {
            gDPSetTextureFilter(gMainGfxPos++, G_TF_POINT);
        }
        if (state->flags & IMGFX_FLAG_G_CULL_BACK) {
            gSPSetGeometryMode(gMainGfxPos++, G_CULL_BACK);
        }
        if (state->flags & IMGFX_FLAG_G_CULL_FRONT) {
            gSPSetGeometryMode(gMainGfxPos++, G_CULL_FRONT);
        }

        renderMode = &ImgFXRenderModes[state->renderType];

        mode1 = renderMode->mode1;
        mode2 = renderMode->mode2;
        if (renderMode->flags & IMGFX_RENDER_NO_OVERRIDE) {
            skipModeChange = true;
        }

        ifxImgAlpha = (f32) ImgFXCurrentTexturePtr->alphaMultiplier / 255.0;

        // some modes dont support alpha < 255 and must be replaced
        if (!skipModeChange && (ImgFXCurrentTexturePtr->alphaMultiplier < 255)) {
            state->ints.color.a = 255;
            switch (state->renderType) {
                case IMGFX_RENDER_DEFAULT:
                case IMGFX_RENDER_ANIM:
                    renderType = IMGFX_RENDER_MULTIPLY_ALPHA;
                    break;
                case IMGFX_RENDER_MULTIPLY_RGB:
                case IMGFX_RENDER_MODULATE_PRIM_RGB:
                    renderType = IMGFX_RENDER_MULTIPLY_RGBA;
                    break;
                case IMGFX_RENDER_MODULATE_SHADE_RGB:
                    renderType = IMGFX_RENDER_MODULATE_SHADE_RGBA;
                    break;
            }
            primAlpha = state->ints.color.a * ifxImgAlpha;
            //TODO figure out bits
            mode1 = 0x404B40;
            mode2 = 0x104B40;
            skipModeChange = true;
        }

        if ((state->flags & IMGFX_FLAG_400) && !skipModeChange) {
            mode1 &= ~CVG_DST_FULL;
            mode2 &= ~CVG_DST_FULL;
            mode1 |= (ALPHA_CVG_SEL | IM_RD);
            mode2 |= (ALPHA_CVG_SEL | IM_RD);
        }

        if (state->flags & IMGFX_FLAG_40) {
            gSPClearGeometryMode(gMainGfxPos++, G_ZBUFFER);
        } else {
            gSPSetGeometryMode(gMainGfxPos++, G_ZBUFFER);
            if (skipModeChange) {
                mode1 |= Z_CMP;
                mode2 |= Z_CMP;
            } else {
                mode1 |= (Z_CMP | Z_UPD);
                mode2 |= (Z_CMP | Z_UPD);
            }
        }
        state->otherModeL = mode2;
        gDPSetRenderMode(gMainGfxPos++, mode1, mode2);

        switch (renderType) {
            case IMGFX_RENDER_MULTIPLY_RGB:
                // color: texture * prim
                // alpha: texture
                gDPSetCombineMode(gMainGfxPos++, G_CC_MODULATEIDECALA_PRIM, G_CC_MODULATEIDECALA_PRIM);
                gDPSetPrimColor(gMainGfxPos++, 0, 0, state->ints.color.r, state->ints.color.g,
                                state->ints.color.b, 0);
                break;
            case IMGFX_RENDER_MULTIPLY_ALPHA:
                // color: texture
                // alpha: texture * prim
                if (primAlpha <= 0) {
                    return;
                }
                gDPSetCombineMode(gMainGfxPos++, PM_CC_02, PM_CC_02);
                gDPSetPrimColor(gMainGfxPos++, 0, 0, 0, 0, 0, primAlpha);
                break;
            case IMGFX_RENDER_MULTIPLY_RGBA:
                // color: texture * prim
                // alpha: texture * prim
                if (primAlpha <= 0) {
                    return;
                }
                gDPSetCombineMode(gMainGfxPos++, G_CC_MODULATEIA_PRIM, G_CC_MODULATEIA_PRIM);
                gDPSetPrimColor(gMainGfxPos++, 0, 0, state->ints.color.r, state->ints.color.g,
                                state->ints.color.b, primAlpha);
                break;
            case IMGFX_RENDER_MODULATE_PRIM_RGB:
                // color: lerp from prim color to 1 based on texture intensity
                // alpha: texture
                gDPSetCombineMode(gMainGfxPos++, PM_CC_5B, PM_CC_5B);
                gDPSetPrimColor(gMainGfxPos++, 0, 0, state->ints.color.r, state->ints.color.g,
                                state->ints.color.b, 0);
                break;
            case IMGFX_RENDER_MODULATE_PRIM_RGBA:
                // color: lerp from prim color to 1 based on texture intensity
                // alpha: texture * vtx
                if (primAlpha <= 0) {
                    return;
                }
                gDPSetCombineMode(gMainGfxPos++, PM_CC_5C, PM_CC_5C);
                gDPSetPrimColor(gMainGfxPos++, 0, 0, state->ints.color.r, state->ints.color.g,
                                state->ints.color.b, primAlpha);
                break;
            case IMGFX_RENDER_MULTIPLY_SHADE_RGB:
                // color: modulate vtx color by texture intensity
                // alpha: texture
                gDPSetCombineMode(gMainGfxPos++, G_CC_MODULATEIDECALA, G_CC_MODULATEIDECALA);
                gSPSetGeometryMode(gMainGfxPos++, G_SHADE | G_SHADING_SMOOTH);
                gSPClearGeometryMode(gMainGfxPos++, G_LIGHTING);
                break;
            case IMGFX_RENDER_MODULATE_SHADE_RGB:
                // color: lerp from vtx color to 1 based on texture intensity
                // alpha: texture
                gDPSetCombineMode(gMainGfxPos++, PM_CC_5D, PM_CC_5D);
                gSPSetGeometryMode(gMainGfxPos++, G_SHADE | G_SHADING_SMOOTH);
                gSPClearGeometryMode(gMainGfxPos++, G_LIGHTING);
                break;
            case IMGFX_RENDER_MULTIPLY_SHADE_ALPHA:
                // color: texture
                // alpha: texture * vtx color
                gDPSetCombineMode(gMainGfxPos++, PM_CC_12, PM_CC_12);
                gSPSetGeometryMode(gMainGfxPos++, G_SHADE | G_SHADING_SMOOTH);
                gSPClearGeometryMode(gMainGfxPos++, G_LIGHTING);
                break;
            case IMGFX_RENDER_MULTIPLY_SHADE_RGBA:
                // color: modulate vtx color by texture intensity
                // alpha: modulate vtx alpha by texture intensity
                gDPSetCombineMode(gMainGfxPos++, G_CC_MODULATEIA, G_CC_MODULATEIA);
                gSPSetGeometryMode(gMainGfxPos++, G_SHADE | G_SHADING_SMOOTH);
                gSPClearGeometryMode(gMainGfxPos++, G_LIGHTING);
                break;
            case IMGFX_RENDER_MODULATE_SHADE_RGBA:
                // color: lerp from vtx color to 1 based on texture intensity
                // alpha: vtx color * texture
                gDPSetCombineMode(gMainGfxPos++, PM_CC_5E, PM_CC_5E);
                gSPSetGeometryMode(gMainGfxPos++, G_SHADE | G_SHADING_SMOOTH);
                gSPClearGeometryMode(gMainGfxPos++, G_LIGHTING);
                break;
            case IMGFX_RENDER_ANIM:
                if (state->flags & (IMGFX_FLAG_2000 | IMGFX_FLAG_8000)) {
                    Camera* currentCam = &gCameras[gCurrentCameraID];

                    gDPSetCombineMode(gMainGfxPos++, G_CC_MODULATEIDECALA, G_CC_MODULATEIDECALA);
                    gSPSetGeometryMode(gMainGfxPos++, G_SHADE | G_LIGHTING | G_SHADING_SMOOTH);

                    angle1 = cosine(currentCam->curYaw) * 120.0f;
                    angle2 = cosine(currentCam->curYaw + 90.0f) * 120.0f;
                    dirX1 = -angle1;
                    dirZ2 = -angle2;
                    ImgFXLights.l[0].l.dir[0] = dirX1;
                    ImgFXLights.l[1].l.dir[0] = angle1;
                    ImgFXLights.l[0].l.dir[2] = angle2;
                    ImgFXLights.l[1].l.dir[2] = dirZ2;
                    gSPSetLights2(gMainGfxPos++, ImgFXLights);
                    break;
                }
                gDPSetCombineMode(gMainGfxPos++, G_CC_DECALRGBA, G_CC_DECALRGBA);
                break;
            case IMGFX_RENDER_HOLOGRAM:
                if (state->ints.hologram.mode == IMGFX_HOLOGRAM_NOISE) {
                    primAlpha = state->ints.hologram.alphaAmt * ifxImgAlpha;
                    // color: blend texure and noise
                    // alpha: texure * prim
                    gDPSetCombineMode(gMainGfxPos++, PM_CC_IMGFX_HOLOGRAM, PM_CC_IMGFX_HOLOGRAM);
                    gDPSetPrimColor(gMainGfxPos++, 0, 0,
                                    state->ints.hologram.noiseAmt,
                                    state->ints.hologram.noiseAmt,
                                    state->ints.hologram.noiseAmt,
                                    primAlpha);
                } else if (state->ints.hologram.mode == IMGFX_HOLOGRAM_DITHER) {
                    primAlpha = state->ints.hologram.alphaAmt * ifxImgAlpha;
                    // color: texture
                    // alpha: texture * prim
                    gDPSetCombineMode(gMainGfxPos++, PM_CC_02, PM_CC_02);
                    gDPSetPrimColor(gMainGfxPos++, 0, 0, 0, 0, 0, primAlpha);
                    gDPSetAlphaCompare(gMainGfxPos++, G_AC_DITHER);
                } else if (state->ints.hologram.mode == IMGFX_HOLOGRAM_THRESHOLD) {
                    s32 blendAlpha = state->ints.hologram.alphaAmt + state->ints.hologram.noiseAmt;
                    if (blendAlpha > 255) {
                        blendAlpha = 255;
                    }
                    primAlpha = state->ints.hologram.alphaAmt * ifxImgAlpha;
                    // color: texture
                    // alpha: texture * prim
                    gDPSetCombineMode(gMainGfxPos++, PM_CC_02, PM_CC_02);
                    gDPSetAlphaDither(gMainGfxPos++, G_AD_NOISE);
                    gDPSetAlphaCompare(gMainGfxPos++, G_AC_THRESHOLD);
                    gDPSetPrimColor(gMainGfxPos++, 0, 0, 0, 0, 0, primAlpha);
                    gDPSetBlendColor(gMainGfxPos++, 0, 0, 0, blendAlpha);
                }
                break;
            case IMGFX_RENDER_COLOR_FILL:
                // color: prim
                // alpha: texture
                gDPSetCombineMode(gMainGfxPos++, PM_CC_IMGFX_COLOR_FILL, PM_CC_IMGFX_COLOR_FILL);
                gDPSetPrimColor(gMainGfxPos++, 0, 0, state->ints.color.r, state->ints.color.g,
                                state->ints.color.b, 0);
                break;
            case IMGFX_RENDER_DEFAULT:
            case IMGFX_RENDER_OVERLAY_RGB:
            case IMGFX_RENDER_UNUSED:
                // color: texture
                // alpha: texture
                gDPSetCombineMode(gMainGfxPos++, G_CC_DECALRGBA, G_CC_DECALRGBA);
                break;
            case IMGFX_RENDER_OVERLAY_RGBA:
                // color: texture
                // alpha: texture * prim
                gDPSetCombineMode(gMainGfxPos++, PM_CC_02, PM_CC_02);
                gDPSetPrimColor(gMainGfxPos++, 0, 0, 0, 0, 0, state->ints.overlay.alpha);
                break;
        }
    }

    switch (state->meshType) {
        case IMGFX_MESH_DEFAULT:
            imgfx_appendGfx_mesh_basic(state, mtx);
            break;
        case IMGFX_MESH_GRID_WAVY:
        case IMGFX_MESH_GRID_UNUSED:
            imgfx_appendGfx_mesh_grid(state, mtx);
            break;
        case IMGFX_MESH_ANIMATED:
            imgfx_appendGfx_mesh_anim(state, mtx);
            break;
        case IMGFX_MESH_STRIP:
            imgfx_appendGfx_mesh_basic(state, mtx);
            gDPPipeSync(gMainGfxPos++);
            imgfx_appendGfx_mesh_strip(state, mtx);
            break;
    }

    gDPPipeSync(gMainGfxPos++);

    if (state->renderType == IMGFX_RENDER_HOLOGRAM) {
        gDPSetAlphaCompare(gMainGfxPos++, G_AC_NONE);
        gDPSetAlphaDither(gMainGfxPos++, G_AD_DISABLE);
    }
}

void imgfx_mesh_make_strip(ImgFXState* state) {
    s32 offsetY;
    s32 offsetX;
    s32 stepY;
    s32 rightColor;
    s32 leftColor;
    s32 temp2;
    s32 nextY;

    stepY = (128 * 32) / ImgFXCurrentTexturePtr->tex.width;
    if (stepY > ImgFXCurrentTexturePtr->tex.height) {
        stepY = ImgFXCurrentTexturePtr->tex.height;
    }

    offsetX = ImgFXCurrentTexturePtr->tex.xOffset;
    offsetY = ImgFXCurrentTexturePtr->tex.yOffset;
    state->firstVtxIdx = imgfx_vtxCount;

    // create first pair of vertices to begin the strip
    // 'left' side
    imgfx_vtxBuf[imgfx_vtxCount].v.ob[0] = offsetX;
    imgfx_vtxBuf[imgfx_vtxCount].v.ob[1] = offsetY;
    imgfx_vtxBuf[imgfx_vtxCount].v.ob[2] = 0;
    imgfx_vtxBuf[imgfx_vtxCount].v.tc[0] = (0 + 256) * 32;
    imgfx_vtxBuf[imgfx_vtxCount].v.tc[1] = temp2 = (0 + 256) * 32; // required to match
    imgfx_vtxBuf[imgfx_vtxCount].v.cn[0] = 240;
    imgfx_vtxBuf[imgfx_vtxCount].v.cn[1] = 240;
    imgfx_vtxBuf[imgfx_vtxCount].v.cn[2] = 240;
    // 'right' side
    imgfx_vtxBuf[imgfx_vtxCount + 1].v.ob[0] = ImgFXCurrentTexturePtr->tex.width + offsetX;
    imgfx_vtxBuf[imgfx_vtxCount + 1].v.ob[1] = offsetY;
    imgfx_vtxBuf[imgfx_vtxCount + 1].v.ob[2] = 0;
    imgfx_vtxBuf[imgfx_vtxCount + 1].v.tc[0] = (ImgFXCurrentTexturePtr->tex.width + 256) * 32;
    imgfx_vtxBuf[imgfx_vtxCount + 1].v.tc[1] = temp2;
    imgfx_vtxBuf[imgfx_vtxCount + 1].v.cn[0] = 120;
    imgfx_vtxBuf[imgfx_vtxCount + 1].v.cn[1] = 120;
    imgfx_vtxBuf[imgfx_vtxCount + 1].v.cn[2] = 120;

    // create remaining pairs of vertices along the strip
    nextY = stepY;
    while (true) {
        rightColor = (nextY * 120) / ImgFXCurrentTexturePtr->tex.height;
        leftColor = rightColor + 120;
        imgfx_vtxCount += 2;

        // 'left' side
        imgfx_vtxBuf[imgfx_vtxCount].v.ob[0] = offsetX;
        imgfx_vtxBuf[imgfx_vtxCount].v.ob[1] = offsetY - stepY;
        imgfx_vtxBuf[imgfx_vtxCount].v.ob[2] = 0;
        imgfx_vtxBuf[imgfx_vtxCount].v.tc[0] = (0 + 256) * 32;
        imgfx_vtxBuf[imgfx_vtxCount].v.tc[1] = (nextY + 256) * 32;
        imgfx_vtxBuf[imgfx_vtxCount].v.cn[0] = leftColor;
        imgfx_vtxBuf[imgfx_vtxCount].v.cn[1] = leftColor;
        imgfx_vtxBuf[imgfx_vtxCount].v.cn[2] = leftColor;

        // 'right' side
        imgfx_vtxBuf[imgfx_vtxCount + 1].v.ob[0] = ImgFXCurrentTexturePtr->tex.width + offsetX;
        imgfx_vtxBuf[imgfx_vtxCount + 1].v.ob[1] = offsetY - stepY;
        imgfx_vtxBuf[imgfx_vtxCount + 1].v.ob[2] = 0;
        imgfx_vtxBuf[imgfx_vtxCount + 1].v.tc[0] = (ImgFXCurrentTexturePtr->tex.width + 256) * 32;
        imgfx_vtxBuf[imgfx_vtxCount + 1].v.tc[1] = (nextY + 256) * 32;
        imgfx_vtxBuf[imgfx_vtxCount + 1].v.cn[0] = rightColor;
        imgfx_vtxBuf[imgfx_vtxCount + 1].v.cn[1] = rightColor;
        imgfx_vtxBuf[imgfx_vtxCount + 1].v.cn[2] = rightColor;

        if (nextY != ImgFXCurrentTexturePtr->tex.height) {
            offsetY -= stepY;
            if (ImgFXCurrentTexturePtr->tex.height < nextY + stepY) {
                stepY = ImgFXCurrentTexturePtr->tex.height - nextY;
            }
        } else {
            imgfx_vtxCount += 2;
            break;
        }
        nextY += stepY;
    }

    state->lastVtxIdx = imgfx_vtxCount - 1;
    state->subdivX = 1;
    state->subdivY = ((state->lastVtxIdx - state->firstVtxIdx) - 1) / 2;
}

void imgfx_mesh_make_grid(ImgFXState* state) {
    f32 divSizeX;
    f32 divSizeY;
    f32 posX;
    f32 posY;
    f32 texU;
    f32 texV;
    Vtx* vtx;
    s32 i;

    state->firstVtxIdx = imgfx_vtxCount;
    divSizeX = ImgFXCurrentTexturePtr->tex.width / (f32) state->subdivX;
    divSizeY = ImgFXCurrentTexturePtr->tex.height / (f32) state->subdivY;
    posY = ImgFXCurrentTexturePtr->tex.yOffset;
    texV = 0.0f;
    vtx = &imgfx_vtxBuf[imgfx_vtxCount];

    for (i = 0; i <= state->subdivY; i++) {
        s32 j;

        if (i == state->subdivY) {
            texV = ImgFXCurrentTexturePtr->tex.height;
            posY = ImgFXCurrentTexturePtr->tex.yOffset - ImgFXCurrentTexturePtr->tex.height;
        }

        posX = ImgFXCurrentTexturePtr->tex.xOffset;
        texU = 0.0f;
        for (j = 0; j <= state->subdivX; vtx++, j++) {
            if (j == state->subdivX) {
                texU = ImgFXCurrentTexturePtr->tex.width;
                posX = ImgFXCurrentTexturePtr->tex.xOffset + ImgFXCurrentTexturePtr->tex.width;
            }
            vtx->n.ob[0] = posX;
            vtx->n.ob[1] = posY;
            vtx->n.ob[2] = 0;
            vtx->n.tc[0] = ((s32) texU + 256) * 32;
            vtx->n.tc[1] = ((s32) texV + 256) * 32;
            imgfx_vtxCount++;
            posX += divSizeX;
            texU += divSizeX;
        }
        posY -= divSizeY;
        texV += divSizeY;
    }
    state->lastVtxIdx = imgfx_vtxCount - 1;
}

ImgFXAnimHeader* imgfx_load_anim(ImgFXState* state) {
    u8* romStart = (s32) ImgFXAnimOffsets[state->ints.anim.type] + imgfx_data_ROM_START;
    ImgFXAnimHeader* anim = &ImgFXAnimHeaders[state->arrayIdx];

    if (state->curAnimOffset != romStart) {
        u8* romEnd;
        s32 i;

        state->curAnimOffset = romStart;

        dma_copy(state->curAnimOffset, state->curAnimOffset + sizeof(*anim), anim);

        if (state->vtxBufs[0] != nullptr) {
            imgfx_add_to_cache(state->vtxBufs[0], 1);
            state->vtxBufs[0] = nullptr;
        }
        if (state->vtxBufs[1] != nullptr) {
            imgfx_add_to_cache(state->vtxBufs[1], 1);
            state->vtxBufs[1] = nullptr;
        }
        if (state->gfxBufs[0] != nullptr) {
            imgfx_add_to_cache(state->gfxBufs[0], 1);
            state->gfxBufs[0] = nullptr;
        }
        if (state->gfxBufs[1] != nullptr) {
            // imgfx_add_to_cache(state->gfxBufs[1], 1);
            romEnd = (u8*) state->gfxBufs[1]; // required to match
            imgfx_add_to_cache(state->gfxBufs[1], 1);
            state->gfxBufs[1] = nullptr;
        }
        state->vtxBufs[0] = heap_malloc(anim->vtxCount * sizeof(Vtx));
        state->vtxBufs[1] = heap_malloc(anim->vtxCount * sizeof(Vtx));
        state->gfxBufs[0] = heap_malloc(anim->gfxCount * sizeof(Gfx));
        state->gfxBufs[1] = heap_malloc(anim->gfxCount * sizeof(Gfx));

        romStart = imgfx_data_ROM_START + (s32)anim->gfxOffset;
        romEnd = romStart + anim->gfxCount * sizeof(Gfx);
        dma_copy(romStart, romEnd, state->gfxBufs[0]);
        dma_copy(romStart, romEnd, state->gfxBufs[1]);

        // Search through the state's displaylists for vertex commands
        // and adjust their addresses to point into the vertex buffers
        for (i = 0; i < ARRAY_COUNT(state->gfxBufs); i++) {
            Gfx* gfxBuffer = state->gfxBufs[i];
            s32 j = 0;
            u32 cmd;

            // Loop over the displaylist commands until we hit an ENDDL
            do {
                u32 w0 = gfxBuffer[j++].words.w0;
                cmd = w0 >> 0x18;

                // If this command is a vertex command, adjust the vertex buffer address
                if (cmd == G_VTX) {
                    // ImgFXVtx structs are 0xC bytes while Vtx are 0x10, so we need a (4/3) scaling factor
                    // to compute a new, equivalent Vtx[i] address for an existing ImgFXVtx[i] address.
                    // Unfortunately, using sizeof here does not match.
                    gfxBuffer[j-1].words.w1 = ((((s32) gfxBuffer[j-1].words.w1 - (s32) anim->keyframesOffset) / 3) * 4) +
                                              (s32) state->vtxBufs[i];
                }
            } while (cmd != G_ENDDL);
        }
    }

    return anim;
}

void imgfx_mesh_anim_update(ImgFXState* state) {
    s32 absKeyframeInterval;
    s32 nextKeyIdx;
    s32 curKeyIdx;
    ImgFXVtx* curKeyframe = nullptr;
    ImgFXVtx* nextKeyframe = nullptr;
    s32 keyframeInterval = state->ints.anim.interval;
    s32 animStep = state->ints.anim.step;
    s32 curSubframe = state->floats.anim.curFrame;
    ImgFXAnimHeader* header = imgfx_load_anim(state);
    u8* romStart;
    f32 lerpAlpha;
    s32 i;

    if (header == nullptr) {
        return;
    }

    if (state->flags & IMGFX_FLAG_200) {
        state->flags &= ~IMGFX_FLAG_200;
        if (state->flags & IMGFX_FLAG_REVERSE_ANIM) {
            state->floats.anim.curIdx = header->keyframesCount - 1;
        }
    }
    curKeyIdx = state->floats.anim.curIdx;
    absKeyframeInterval = abs(keyframeInterval);
    if (state->flags & IMGFX_FLAG_4000) {
        nextKeyIdx = curKeyIdx;
    } else {
        if (state->flags & IMGFX_FLAG_REVERSE_ANIM) {
            nextKeyIdx = curKeyIdx - 1;
            if (nextKeyIdx < 0) {
                nextKeyIdx = curKeyIdx;
                if (state->flags & IMGFX_FLAG_LOOP_ANIM) {
                    nextKeyIdx = header->keyframesCount - 1;
                }
            }
        } else {
            nextKeyIdx = curKeyIdx + 1;
            if (nextKeyIdx == header->keyframesCount) {
                nextKeyIdx = curKeyIdx;
                if (state->flags & IMGFX_FLAG_LOOP_ANIM) {
                    nextKeyIdx = 0;
                }
            }
        }
    }

    // find the current + next keyframe vertex data
    curKeyframe = heap_malloc(header->vtxCount * sizeof(ImgFXVtx));
    romStart = (u8*)((s32)imgfx_data_ROM_START + (s32) header->keyframesOffset + curKeyIdx * header->vtxCount * sizeof(ImgFXVtx));
    dma_copy(romStart, romStart + header->vtxCount * sizeof(ImgFXVtx), curKeyframe);
    if (keyframeInterval > 1) {
        nextKeyframe = heap_malloc(header->vtxCount * sizeof(*nextKeyframe));
        romStart = (u8*)((s32)imgfx_data_ROM_START + (s32) header->keyframesOffset + nextKeyIdx * header->vtxCount * sizeof(ImgFXVtx));
        dma_copy(romStart, romStart + header->vtxCount * sizeof(ImgFXVtx), nextKeyframe);
    }

    lerpAlpha = (f32) curSubframe / (f32) keyframeInterval;
    for (i = 0; i < header->vtxCount; i++) {
        if (state->meshType != IMGFX_MESH_ANIMATED) {
            return;
        }

        if (keyframeInterval > 1) {
            // get vertex position, interpolated between keyframes
            if (header->flags & IMGFX_ANIM_FLAG_ABSOLUTE_COORDS) {
                state->vtxBufs[gCurrentDisplayContextIndex][i].v.ob[0] = (s16)(curKeyframe[i].ob[0] + (nextKeyframe[i].ob[0] - curKeyframe[i].ob[0]) * lerpAlpha);
                state->vtxBufs[gCurrentDisplayContextIndex][i].v.ob[1] = (s16)(curKeyframe[i].ob[1] + (nextKeyframe[i].ob[1] - curKeyframe[i].ob[1]) * lerpAlpha);
                state->vtxBufs[gCurrentDisplayContextIndex][i].v.ob[2] = (s16)(curKeyframe[i].ob[2] + (nextKeyframe[i].ob[2] - curKeyframe[i].ob[2]) * lerpAlpha);
            } else {
                state->vtxBufs[gCurrentDisplayContextIndex][i].v.ob[0] = (s16)(curKeyframe[i].ob[0] + (nextKeyframe[i].ob[0] - curKeyframe[i].ob[0]) * lerpAlpha) * 0.01 * ImgFXCurrentTexturePtr->tex.width;
                state->vtxBufs[gCurrentDisplayContextIndex][i].v.ob[1] = (s16)(curKeyframe[i].ob[1] + (nextKeyframe[i].ob[1] - curKeyframe[i].ob[1]) * lerpAlpha) * 0.01 * ImgFXCurrentTexturePtr->tex.height;
                state->vtxBufs[gCurrentDisplayContextIndex][i].v.ob[2] = (s16)(curKeyframe[i].ob[2] + (nextKeyframe[i].ob[2] - curKeyframe[i].ob[2]) * lerpAlpha) * 0.01 * ((ImgFXCurrentTexturePtr->tex.width + ImgFXCurrentTexturePtr->tex.height) / 2);
            }
            // get vertex color
            if (state->flags & (IMGFX_FLAG_2000 | IMGFX_FLAG_8000)) {
                state->vtxBufs[gCurrentDisplayContextIndex][i].v.cn[0] = (s16)(curKeyframe[i].cn[0] + (nextKeyframe[i].cn[0] - curKeyframe[i].cn[0]) * lerpAlpha);
                state->vtxBufs[gCurrentDisplayContextIndex][i].v.cn[1] = (s16)(curKeyframe[i].cn[1] + (nextKeyframe[i].cn[1] - curKeyframe[i].cn[1]) * lerpAlpha);
                state->vtxBufs[gCurrentDisplayContextIndex][i].v.cn[2] = (s16)(curKeyframe[i].cn[2] + (nextKeyframe[i].cn[2] - curKeyframe[i].cn[2]) * lerpAlpha);
            } else {
                state->vtxBufs[gCurrentDisplayContextIndex][i].v.cn[0] =
                state->vtxBufs[gCurrentDisplayContextIndex][i].v.cn[1] =
                state->vtxBufs[gCurrentDisplayContextIndex][i].v.cn[2] = 240.0 - (curKeyframe[i].tc[0] + curKeyframe[i].tc[1]) * 1.2;
            }
        } else {
            // get vertex position
            if (header->flags & IMGFX_ANIM_FLAG_ABSOLUTE_COORDS) {
                state->vtxBufs[gCurrentDisplayContextIndex][i].v.ob[0] = curKeyframe[i].ob[0];
                state->vtxBufs[gCurrentDisplayContextIndex][i].v.ob[1] = curKeyframe[i].ob[1];
                state->vtxBufs[gCurrentDisplayContextIndex][i].v.ob[2] = curKeyframe[i].ob[2];
            } else {
                state->vtxBufs[gCurrentDisplayContextIndex][i].v.ob[0] = curKeyframe[i].ob[0] * 0.01 * ImgFXCurrentTexturePtr->tex.width;
                state->vtxBufs[gCurrentDisplayContextIndex][i].v.ob[1] = curKeyframe[i].ob[1] * 0.01 * ImgFXCurrentTexturePtr->tex.height;
                state->vtxBufs[gCurrentDisplayContextIndex][i].v.ob[2] = curKeyframe[i].ob[2] * 0.01 * ((ImgFXCurrentTexturePtr->tex.width + ImgFXCurrentTexturePtr->tex.height) / 2);
            }
            // get vertex color
            if (state->flags & (IMGFX_FLAG_2000 | IMGFX_FLAG_8000)) {
                state->vtxBufs[gCurrentDisplayContextIndex][i].v.cn[0] = curKeyframe[i].cn[0];
                state->vtxBufs[gCurrentDisplayContextIndex][i].v.cn[1] = curKeyframe[i].cn[1];
                state->vtxBufs[gCurrentDisplayContextIndex][i].v.cn[2] = curKeyframe[i].cn[2];
            } else {
                state->vtxBufs[gCurrentDisplayContextIndex][i].v.cn[0] =
                state->vtxBufs[gCurrentDisplayContextIndex][i].v.cn[1] =
                state->vtxBufs[gCurrentDisplayContextIndex][i].v.cn[2] = 240.0 - (curKeyframe[i].tc[0] + curKeyframe[i].tc[1]) * 1.2;
            }
        }
        // get vertex tex coords
        if (header->flags & IMGFX_ANIM_FLAG_ABSOLUTE_COORDS) {
            state->vtxBufs[gCurrentDisplayContextIndex][i].v.tc[0] = (curKeyframe[i].tc[0] + 256) * 32;
            state->vtxBufs[gCurrentDisplayContextIndex][i].v.tc[1] = (curKeyframe[i].tc[1] + 256) * 32;
        } else {
            state->vtxBufs[gCurrentDisplayContextIndex][i].v.tc[0] = ((s32)(curKeyframe[i].tc[0] * 0.01 * ImgFXCurrentTexturePtr->tex.width) + 256) * 32;
            state->vtxBufs[gCurrentDisplayContextIndex][i].v.tc[1] = ((s32)(curKeyframe[i].tc[1] * 0.01 * ImgFXCurrentTexturePtr->tex.height) + 256) * 32;
        }
    }

    state->firstVtxIdx = 0;
    state->lastVtxIdx = header->vtxCount - 1;

    heap_free(curKeyframe);
    if (nextKeyframe != nullptr) {
        heap_free(nextKeyframe);
    }

    if (animStep == 0 || gGameStatusPtr->frameCounter % animStep != 0) {
        return;
    }

    if (keyframeInterval > 0) {
        curSubframe++;
        if (curSubframe >= keyframeInterval) {
            if (state->flags & IMGFX_FLAG_REVERSE_ANIM) {
                curKeyIdx--;
                if (curKeyIdx < 0) {
                    if (state->flags & IMGFX_FLAG_LOOP_ANIM) {
                        curKeyIdx = header->keyframesCount - 1;
                    } else {
                        if (state->flags & IMGFX_FLAG_800) {
                            curKeyIdx = 0;
                            state->flags |= IMGFX_FLAG_4000;
                        } else {
                            state->flags |= IMGFX_FLAG_ANIM_DONE;
                        }
                    }
                }
            } else {
                curKeyIdx++;
                if (curKeyIdx >= header->keyframesCount) {
                    if (state->flags & IMGFX_FLAG_LOOP_ANIM) {
                        curKeyIdx = 0;
                    } else {
                        if (state->flags & IMGFX_FLAG_800) {
                            curKeyIdx--;
                            state->flags |= IMGFX_FLAG_4000;
                        } else {
                            state->flags |= IMGFX_FLAG_ANIM_DONE;
                        }
                    }
                }
            }
            curSubframe = 0;
        }
    } else if (keyframeInterval < 0) {
        if (state->flags & IMGFX_FLAG_REVERSE_ANIM) {
            curKeyIdx -= absKeyframeInterval;
            if (curKeyIdx < 0) {
                if (state->flags & IMGFX_FLAG_LOOP_ANIM) {
                    curKeyIdx += header->keyframesCount;
                } else {
                    if (state->flags & IMGFX_FLAG_800) {
                        curKeyIdx = 0;
                        state->flags |= IMGFX_FLAG_4000;
                    } else {
                        state->flags |= IMGFX_FLAG_ANIM_DONE;
                    }
                }
            }
        } else {
            curKeyIdx += absKeyframeInterval;
            if (curKeyIdx >= header->keyframesCount) {
                if (state->flags & IMGFX_FLAG_LOOP_ANIM) {
                    curKeyIdx %= header->keyframesCount;
                } else {
                    if (state->flags & IMGFX_FLAG_800) {
                        curKeyIdx = header->keyframesCount - 1;
                        state->flags |= IMGFX_FLAG_4000;
                    } else {
                        state->flags |= IMGFX_FLAG_ANIM_DONE;
                    }
                }
            }
        }
    }

    state->floats.anim.curFrame = curSubframe;
    state->floats.anim.curIdx = curKeyIdx;
}

void imgfx_appendGfx_mesh_basic(ImgFXState* state, Matrix4f mtx) {
    s32 i;

    if (!(state->flags & IMGFX_FLAG_SKIP_TEX_SETUP)) {
        gDPSetTextureLUT(gMainGfxPos++, G_TT_RGBA16);
        gDPLoadTLUT_pal16(gMainGfxPos++, 0, ImgFXCurrentTexturePtr->tex.palette);
    }

    i = state->firstVtxIdx;

    while (true) {
        Camera* cam;
        s32 uls = (imgfx_vtxBuf[i + 0].v.tc[0] >> 0x5) - 256;
        s32 ult = (imgfx_vtxBuf[i + 0].v.tc[1] >> 0x5) - 256;
        s32 lrs = (imgfx_vtxBuf[i + 3].v.tc[0] >> 0x5) - 256;
        s32 lrt = (imgfx_vtxBuf[i + 3].v.tc[1] >> 0x5) - 256;
        s32 someFlags = IMGFX_FLAG_100000 | IMGFX_FLAG_80000;
        s32 alpha;
        s32 alpha2;

        if (!(state->flags & IMGFX_FLAG_SKIP_TEX_SETUP)) {
            if ((gSpriteShadingProfile->flags & SPR_SHADING_FLAG_ENABLED)
                && (state->arrayIdx != 0)
                && (state->flags & someFlags)
                && (   state->renderType == IMGFX_RENDER_DEFAULT
                    || state->renderType == IMGFX_RENDER_MULTIPLY_ALPHA
                    || state->renderType == IMGFX_RENDER_OVERLAY_RGBA
                    || state->renderType == IMGFX_RENDER_MULTIPLY_SHADE_ALPHA)
            ) {
                gDPScrollMultiTile2_4b(gMainGfxPos++,
                    ImgFXCurrentTexturePtr->tex.raster, G_IM_FMT_CI,
                    ImgFXCurrentTexturePtr->tex.width, ImgFXCurrentTexturePtr->tex.height, // img size
                    uls, ult, // top left
                    lrs - 1, lrt - 1, // bottom right
                    0, // palette
                    G_TX_NOMIRROR | G_TX_CLAMP, G_TX_NOMIRROR | G_TX_CLAMP, // clamp wrap mirror
                    8, 8, // mask
                    G_TX_NOLOD, G_TX_NOLOD, // shift,
                    0x100, 0x100); // scroll
                gDPSetTile(gMainGfxPos++, G_IM_FMT_RGBA, G_IM_SIZ_16b, 4, 0x100, 2, 0,
                            G_TX_NOMIRROR | G_TX_WRAP, G_TX_NOMASK, G_TX_NOLOD, G_TX_NOMIRROR | G_TX_WRAP,
                            G_TX_NOMASK, G_TX_NOLOD);
                gDPSetTileSize(gMainGfxPos++, 2, 0, 0, 252, 0);

                alpha = 255;
                switch (state->renderType) {
                    case IMGFX_RENDER_DEFAULT:
                        break;
                    case IMGFX_RENDER_MULTIPLY_ALPHA:
                    case IMGFX_RENDER_OVERLAY_RGBA:
                        alpha = state->ints.color.a;
                        break;
                    case IMGFX_RENDER_MULTIPLY_SHADE_ALPHA:
                        alpha = -1;
                        break;
                }

                if ((gSpriteShadingProfile->flags & SPR_SHADING_FLAG_SET_VIEWPORT)
                    && ((*ImgFXInstances)[0].arrayIdx != 0)
                    && (state->flags & someFlags)
                ) {
                    cam = &gCameras[gCurrentCamID];

                    if (gGameStatusPtr->context == CONTEXT_PAUSE) {
                        gSPViewport(gMainGfxPos++, &D_8014EE50);
                    } else {
                        gSPViewport(gMainGfxPos++, &cam->vpAlt);
                    }

                    gDPSetRenderMode(gMainGfxPos++, G_RM_PASS, state->otherModeL);

                    if (alpha == -1) {
                        gDPSetCombineMode(gMainGfxPos++, PM_CC_0D, PM_CC_0C);
                    } else {
                        gDPSetEnvColor(gMainGfxPos++, 0, 0, 0, alpha);
                        gDPSetCombineMode(gMainGfxPos++, PM_CC_0B, PM_CC_0C);
                    }

                    gSPVertex(gMainGfxPos++, &imgfx_vtxBuf[i], 4, 0);
                    gSP2Triangles(gMainGfxPos++, 0, 2, 1, 0, 1, 2, 3, 0);
                    gDPPipeSync(gMainGfxPos++);
                }
                create_shading_palette(mtx, uls, ult, lrs, lrt, alpha, state->otherModeL);
            } else {
                gDPScrollTextureTile_4b(gMainGfxPos++,
                    ImgFXCurrentTexturePtr->tex.raster, G_IM_FMT_CI,
                    ImgFXCurrentTexturePtr->tex.width, ImgFXCurrentTexturePtr->tex.height, // img size
                    uls, ult, // top left
                    lrs - 1, lrt - 1, // bottom right
                    0, // palette
                    G_TX_NOMIRROR | G_TX_CLAMP, G_TX_NOMIRROR | G_TX_CLAMP, // clamp wrap mirror
                    8, 8, // mask
                    G_TX_NOLOD, G_TX_NOLOD, // shift,
                    0x100, 0x100); // scroll

                if ((gSpriteShadingProfile->flags & SPR_SHADING_FLAG_SET_VIEWPORT)
                    && state->arrayIdx != 0
                    && (state->flags & someFlags)
                ) {
                    alpha2 = 255;
                    cam = &gCameras[gCurrentCamID];

                    if (gGameStatusPtr->context == CONTEXT_PAUSE) {
                        gSPViewport(gMainGfxPos++, &D_8014EE50);
                    } else {
                        gSPViewport(gMainGfxPos++, &cam->vpAlt);
                    }

                    if (alpha2 == 255) {
                        gDPSetRenderMode(gMainGfxPos++, G_RM_AA_ZB_TEX_EDGE, G_RM_AA_ZB_TEX_EDGE2);
                    } else {
                        gDPSetRenderMode(gMainGfxPos++, G_RM_ZB_XLU_SURF, G_RM_ZB_XLU_SURF2);
                    }

                    switch (state->renderType) {
                        case IMGFX_RENDER_DEFAULT:
                            alpha2 = 255;
                            break;
                        case IMGFX_RENDER_MULTIPLY_ALPHA:
                        case IMGFX_RENDER_OVERLAY_RGBA:
                            alpha2 = state->ints.color.a;
                            break;
                        case IMGFX_RENDER_MULTIPLY_SHADE_ALPHA:
                            alpha2 = -1;
                            break;
                    }

                    if (alpha2 == -1) {
                        gDPSetCombineMode(gMainGfxPos++, PM_CC_59, PM_CC_59);
                    } else {
                        gDPSetEnvColor(gMainGfxPos++, 0, 0, 0, alpha2);
                        gDPSetCombineMode(gMainGfxPos++, PM_CC_0A, PM_CC_0A);
                    }

                    gSPVertex(gMainGfxPos++, &imgfx_vtxBuf[i], 4, 0);
                    gSP2Triangles(gMainGfxPos++, 0, 2, 1, 0, 1, 2, 3, 0);
                    gDPPipeSync(gMainGfxPos++);

                    if (alpha2 == 255) {
                        gDPSetRenderMode(gMainGfxPos++, G_RM_AA_ZB_TEX_EDGE, G_RM_AA_ZB_TEX_EDGE2);
                    } else {
                        gDPSetRenderMode(gMainGfxPos++, G_RM_ZB_XLU_SURF, G_RM_ZB_XLU_SURF2);
                    }

                    gDPSetEnvColor(gMainGfxPos++, 100, 100, 100, 255);
                    gDPSetPrimColor(gMainGfxPos++, 0, 0, 0, 0, 0, alpha2);
                    gDPSetCombineMode(gMainGfxPos++, PM_CC_5A, PM_CC_5A);
                    gDPSetColorDither(gMainGfxPos++, G_CD_MAGICSQ);
                }
            }
        }

        if ((gSpriteShadingProfile->flags & SPR_SHADING_FLAG_SET_VIEWPORT)
            && (*ImgFXInstances)[0].arrayIdx != 0
            && (state->flags & someFlags)
        ) {
            cam = &gCameras[gCurrentCamID];
            if (gGameStatusPtr->context == CONTEXT_PAUSE) {
                gSPViewport(gMainGfxPos++, &D_8014EE40);
                D_8014EE50.vp.vtrans[0] = D_8014EE40.vp.vtrans[0] + gGameStatusPtr->altViewportOffset.x;
                D_8014EE50.vp.vtrans[1] = D_8014EE40.vp.vtrans[1] + gGameStatusPtr->altViewportOffset.y;
            } else {
                gSPViewport(gMainGfxPos++, &cam->vp);
            }
        }

        gSPVertex(gMainGfxPos++, &imgfx_vtxBuf[i], 4, 0);
        gSP2Triangles(gMainGfxPos++, 0, 2, 1, 0, 1, 2, 3, 0);

        if (i + 3 >= state->lastVtxIdx) {
            break;
        }

        i += 2;
    }
}

void imgfx_appendGfx_mesh_grid(ImgFXState* state, Matrix4f mtx) {
    s32 i, j;
    s32 firstVtxIdx;

    if (!(state->flags & IMGFX_FLAG_SKIP_TEX_SETUP)) {
        gDPSetTextureLUT(gMainGfxPos++, G_TT_RGBA16);
        gDPLoadTLUT_pal16(gMainGfxPos++, 0, ImgFXCurrentTexturePtr->tex.palette);
    }

    firstVtxIdx = state->firstVtxIdx;
    for (i = 0; i < state->subdivY; i++) {
        for (j = 0; j < state->subdivX; j++) {
            s32 ulIdx = firstVtxIdx + i * (state->subdivX + 1) + j;
            s32 urIdx = firstVtxIdx + i * (state->subdivX + 1) + j + 1;
            s32 llIdx = firstVtxIdx + (i + 1) * (state->subdivX + 1) + j;
            s32 lrIdx = firstVtxIdx + (i + 1) * (state->subdivX + 1) + j + 1;
            if (!(state->flags & IMGFX_FLAG_SKIP_TEX_SETUP)) {
                if ((gSpriteShadingProfile->flags & SPR_SHADING_FLAG_ENABLED)
                    && (*ImgFXInstances)[0].arrayIdx != 0
                    && (state->flags & (IMGFX_FLAG_100000 | IMGFX_FLAG_80000))
                    && (state->renderType == IMGFX_RENDER_DEFAULT
                        || state->renderType == IMGFX_RENDER_MULTIPLY_ALPHA
                        || state->renderType == IMGFX_RENDER_MULTIPLY_SHADE_ALPHA)
                ) {
                    s32 alpha = 255;
                    gDPScrollMultiTile2_4b(gMainGfxPos++,
                        ImgFXCurrentTexturePtr->tex.raster, G_IM_FMT_CI,
                        ImgFXCurrentTexturePtr->tex.width, ImgFXCurrentTexturePtr->tex.height, // img size
                        (imgfx_vtxBuf[ulIdx].v.tc[0] >> 5) - 0x100, (imgfx_vtxBuf[ulIdx].v.tc[1] >> 5) - 0x100, // top left
                        (imgfx_vtxBuf[lrIdx].v.tc[0] >> 5) - 0x100 - 1, (imgfx_vtxBuf[lrIdx].v.tc[1] >> 5) - 0x100 - 1, // bottom right
                        0, // palette
                        G_TX_NOMIRROR | G_TX_CLAMP, G_TX_NOMIRROR | G_TX_CLAMP, // clamp wrap mirror
                        8, 8, // mask
                        G_TX_NOLOD, G_TX_NOLOD, // shift,
                        0x100, 0x100); // scroll
                    gDPSetTile(gMainGfxPos++, G_IM_FMT_RGBA, G_IM_SIZ_16b, 4, 0x0100, 2, 0, G_TX_NOMIRROR | G_TX_WRAP, G_TX_NOMASK, G_TX_NOLOD, G_TX_NOMIRROR | G_TX_WRAP, G_TX_NOMASK, G_TX_NOLOD);
                    gDPSetTileSize(gMainGfxPos++, 2, 0, 0, 63 << 2, 0);
                    switch (state->renderType) {
                        case IMGFX_RENDER_DEFAULT:
                            alpha = 255;
                            break;
                        case IMGFX_RENDER_MULTIPLY_ALPHA:
                            alpha = state->ints.color.a;
                            break;
                        case IMGFX_RENDER_MULTIPLY_SHADE_ALPHA:
                            alpha = -1;
                            break;

                    }
                    create_shading_palette(mtx,
                                           (imgfx_vtxBuf[ulIdx].v.tc[0] >> 5) - 0x100, (imgfx_vtxBuf[ulIdx].v.tc[1] >> 5) - 0x100,
                                           (imgfx_vtxBuf[lrIdx].v.tc[0] >> 5) - 0x100, (imgfx_vtxBuf[lrIdx].v.tc[1] >> 5) - 0x100,
                                           alpha, state->otherModeL);
                } else {
                    gDPScrollTextureTile_4b(gMainGfxPos++,
                        ImgFXCurrentTexturePtr->tex.raster, G_IM_FMT_CI,
                        ImgFXCurrentTexturePtr->tex.width, ImgFXCurrentTexturePtr->tex.height, // img size
                        (imgfx_vtxBuf[ulIdx].v.tc[0] >> 5) - 0x100, (imgfx_vtxBuf[ulIdx].v.tc[1] >> 5) - 0x100, // top left
                        (imgfx_vtxBuf[lrIdx].v.tc[0] >> 5) - 0x100 - 1, (imgfx_vtxBuf[lrIdx].v.tc[1] >> 5) - 0x100 - 1, // bottom right
                        0, // palette
                        G_TX_NOMIRROR | G_TX_CLAMP, G_TX_NOMIRROR | G_TX_CLAMP, // clamp wrap mirror
                        8, 8, // mask
                        G_TX_NOLOD, G_TX_NOLOD, // shift,
                        0x100, 0x100); // scroll
                }
            }

            gSPVertex(gMainGfxPos++, &imgfx_vtxBuf[ulIdx], 1, 0);
            gSPVertex(gMainGfxPos++, &imgfx_vtxBuf[urIdx], 1, 1);
            gSPVertex(gMainGfxPos++, &imgfx_vtxBuf[llIdx], 1, 2);
            gSPVertex(gMainGfxPos++, &imgfx_vtxBuf[lrIdx], 1, 3);
            gSP2Triangles(gMainGfxPos++, 0, 2, 1, 0, 1, 2, 3, 0);
        }
    }
}

void imgfx_appendGfx_mesh_anim(ImgFXState* state, Matrix4f mtx) {
    if (state->vtxBufs[gCurrentDisplayContextIndex] == nullptr || state->gfxBufs[gCurrentDisplayContextIndex] == nullptr) {
        return;
    }

    guScale(&gDisplayContext->matrixStack[gMatrixListPos], 0.1f, 0.1f, 0.1f);
    gSPMatrix(gMainGfxPos++, VIRTUAL_TO_PHYSICAL(&gDisplayContext->matrixStack[gMatrixListPos++]), G_MTX_PUSH | G_MTX_MUL | G_MTX_MODELVIEW);

    if (!(state->flags & IMGFX_FLAG_SKIP_TEX_SETUP)) {
        gDPSetTextureLUT(gMainGfxPos++, G_TT_RGBA16);
        gDPLoadTLUT_pal16(gMainGfxPos++, 0, ImgFXCurrentTexturePtr->tex.palette);
        if ((gSpriteShadingProfile->flags & SPR_SHADING_FLAG_ENABLED)
            && (state->flags & (IMGFX_FLAG_100000 | IMGFX_FLAG_80000))
            && (state->renderType == IMGFX_RENDER_DEFAULT
                || state->renderType == IMGFX_RENDER_MULTIPLY_ALPHA
                || state->renderType == IMGFX_RENDER_MULTIPLY_SHADE_ALPHA
                || state->renderType == IMGFX_RENDER_ANIM)
        ) {
            s32 alpha = 255;
            gDPScrollMultiTile2_4b(gMainGfxPos++, ImgFXCurrentTexturePtr->tex.raster, G_IM_FMT_CI,
                                    ImgFXCurrentTexturePtr->tex.width, ImgFXCurrentTexturePtr->tex.height,
                                    0, 0, ImgFXCurrentTexturePtr->tex.width - 1, ImgFXCurrentTexturePtr->tex.height - 1, 0,
                                    G_TX_CLAMP, G_TX_CLAMP, 8, 8, G_TX_NOLOD, G_TX_NOLOD,
                                    256, 256);
            gDPSetTile(gMainGfxPos++, G_IM_FMT_RGBA, G_IM_SIZ_16b, 4, 0x0100, 2, 0,
                            G_TX_WRAP, G_TX_NOMASK, G_TX_NOLOD, G_TX_WRAP, G_TX_NOMASK, G_TX_NOLOD);
            gDPSetTileSize(gMainGfxPos++, 2, 0, 0, 252, 0);

            switch (state->renderType) {
                case IMGFX_RENDER_DEFAULT:
                case IMGFX_RENDER_ANIM:
                    alpha = 255;
                    break;
                case IMGFX_RENDER_MULTIPLY_ALPHA:
                    alpha = state->ints.color.a;
                    break;
                case IMGFX_RENDER_MULTIPLY_SHADE_ALPHA:
                    alpha = -1;
                    break;

            }
            create_shading_palette(mtx, 0, 0, ImgFXCurrentTexturePtr->tex.width, ImgFXCurrentTexturePtr->tex.height, alpha, state->otherModeL);
        } else {
            gDPScrollTextureTile_4b(gMainGfxPos++, ImgFXCurrentTexturePtr->tex.raster, G_IM_FMT_CI,
                                    ImgFXCurrentTexturePtr->tex.width, ImgFXCurrentTexturePtr->tex.height,
                                    0, 0, ImgFXCurrentTexturePtr->tex.width - 1, ImgFXCurrentTexturePtr->tex.height - 1, 0,
                                    G_TX_CLAMP, G_TX_CLAMP, 8, 8, G_TX_NOLOD, G_TX_NOLOD,
                                    256, 256);
        }
    }
    gSPDisplayList(gMainGfxPos++, state->gfxBufs[gCurrentDisplayContextIndex]);
    gSPPopMatrix(gMainGfxPos++, G_MTX_MODELVIEW);
}

void imgfx_appendGfx_mesh_strip(ImgFXState* state, Matrix4f mtx) {
    ImgFXOverlayTexture* ufs = state->ints.overlay.pattern;
    s32 shifts = integer_log(ufs->width, 2);
    s32 shiftt = integer_log(ufs->height, 2);
    s32 uls, ult;
    s32 lrs, lrt;

    guScale(&gDisplayContext->matrixStack[gMatrixListPos], (f32)ImgFXCurrentTexturePtr->tex.width / 100.0, (f32)ImgFXCurrentTexturePtr->tex.height / 100.0, 1.0f);
    gSPMatrix(gMainGfxPos++, VIRTUAL_TO_PHYSICAL(&gDisplayContext->matrixStack[gMatrixListPos++]), G_MTX_PUSH | G_MTX_MUL | G_MTX_MODELVIEW);
    gDPSetRenderMode(gMainGfxPos++, G_RM_ZB_XLU_DECAL, G_RM_ZB_XLU_DECAL2);

    if (state->renderType == IMGFX_RENDER_OVERLAY_RGBA) {
        s32 alpha = state->ints.overlay.alpha;
        gDPSetPrimColor(gMainGfxPos++, 0, 0, 0, 0, 0, alpha);
        gDPSetCombineMode(gMainGfxPos++, PM_CC_05, PM_CC_05);
    } else {
        gDPSetCombineMode(gMainGfxPos++, G_CC_MODULATEIA, G_CC_MODULATEIA);
    }
    gDPSetTextureLUT(gMainGfxPos++, G_TT_RGBA16);
    gDPLoadTLUT_pal16(gMainGfxPos++, 0, ufs->palette);
    gDPScrollTextureTile_4b(gMainGfxPos++, ufs->raster, G_IM_FMT_CI, ufs->width, ufs->height,
                          0, 0, ufs->width - 1, ufs->height - 1, 0,
                          G_TX_WRAP, G_TX_WRAP, shifts, shiftt, G_TX_NOLOD, G_TX_NOLOD,
                          256, 256);

    uls = state->floats.overlay.posX;
    ult = state->floats.overlay.posY;
    lrs = ufs->width * 4 + state->floats.overlay.posX;
    lrt = ufs->height * 4 + state->floats.overlay.posY;
    gDPSetTileSize(gMainGfxPos++, G_TX_RENDERTILE, uls, ult, lrs, lrt);

    state->floats.overlay.posX = (s32)(state->floats.overlay.posX + ufs->offsetX) % (ufs->width * 4);
    state->floats.overlay.posY = (s32)(state->floats.overlay.posY + ufs->offsetY) % (ufs->height * 4);
    gSPDisplayList(gMainGfxPos++, ufs->displayList);
    gSPPopMatrix(gMainGfxPos++, G_MTX_MODELVIEW);
}

void imgfx_wavy_init(ImgFXState* state) {
    state->floats.wavy.phase1 = 0.0f;
    state->floats.wavy.phase2 = 50.0f;
    state->floats.wavy.phase3 = 30.0f;
}

void imgfx_mesh_make_wavy(ImgFXState* state) {
    Vtx* v1;
    Vtx* v2;
    Vtx* v3;
    f32 vx;
    f32 vy;
    f32 vz;
    f32 angle1;
    f32 angle2;
    f32 angle3;
    f32 phase1;
    f32 phase2;
    f32 phase3;
    s32 angleInc;
    s32 amt;
    s32 sign;
    s32 i;

    phase1 = (f32) gGameStatusPtr->frameCounter / 10.3;
    while (phase1 > 360.0) {
        phase1 -= 360.0;
    }

    phase2 = (f32) (gGameStatusPtr->frameCounter + 40) / 11.2;
    while (phase2 > 360.0) {
        phase2 -= 360.0;
    }

    phase3 = (f32) (gGameStatusPtr->frameCounter + 25) / 10.8;
    while (phase3 > 360.0) {
        phase3 -= 360.0;
    }

    state->floats.wavy.phase1 = phase1;
    state->floats.wavy.phase2 = phase2;
    state->floats.wavy.phase3 = phase3;

    if (state->floats.wavy.phase1 >= 360.0) {
        state->floats.wavy.phase1-= 360.0;
    }

    if (state->floats.wavy.phase2 >= 360.0) {
        state->floats.wavy.phase2 -= 360.0;
    }

    if (state->floats.wavy.phase3 >= 360.0) {
        state->floats.wavy.phase3 -= 360.0;
    }

    sign = 0;
    angleInc = 0;
    amt = (state->lastVtxIdx - state->firstVtxIdx) - state->subdivX;

    for (i = 0; i < amt; i++) {
        angle1 = state->floats.wavy.phase1 + (angleInc * 45) + (sign * 180);
        angle2 = state->floats.wavy.phase2 + (angleInc * 45) + (sign * 180);
        angle3 = state->floats.wavy.phase3 + (angleInc * 45) + (sign * 180);

        //TODO find better match
        v1 = (Vtx*)((state->firstVtxIdx + i) * sizeof(Vtx) + (s32)imgfx_vtxBuf);
        vx = v1->v.ob[0];
        v1->v.ob[0] = (vx + (sin_rad(angle1) * state->ints.wavy.mag.x)); /// @bug? should be sin_deg?

        v2 = (Vtx*)((state->firstVtxIdx + i) * sizeof(Vtx) + (s32)imgfx_vtxBuf);
        vy = v2->v.ob[1];
        v2->v.ob[1] = (vy + (sin_rad(angle2) * state->ints.wavy.mag.y));

        v3 = (Vtx*)((state->firstVtxIdx + i) * sizeof(Vtx) + (s32)imgfx_vtxBuf);
        vz = v3->v.ob[2];
        v3->v.ob[2] = (vz + (sin_rad(angle3) * state->ints.wavy.mag.z));

        angleInc++;
        if (i % (state->subdivX + 1) == 0) {
            angleInc = 0;
            sign = !sign;
        }
    }
}

void imgfx_mesh_load_colors(ImgFXState* state) {
    f32 alpha = (f32)ImgFXCurrentTexturePtr->alphaMultiplier / 255.0;
    s32 vtxCount = state->lastVtxIdx - state->firstVtxIdx;
    s32 i;

    for (i = 0; i <= vtxCount; i++) {
        imgfx_vtxBuf[state->firstVtxIdx + i].v.cn[0] = state->colorBuf[i].r;
        imgfx_vtxBuf[state->firstVtxIdx + i].v.cn[1] = state->colorBuf[i].g;
        imgfx_vtxBuf[state->firstVtxIdx + i].v.cn[2] = state->colorBuf[i].b;
        imgfx_vtxBuf[state->firstVtxIdx + i].v.cn[3] = state->colorBuf[i].a * alpha;
    }
}<|MERGE_RESOLUTION|>--- conflicted
+++ resolved
@@ -430,39 +430,21 @@
     if (state->curAnimOffset != nullptr) {
         state->curAnimOffset = nullptr;
     }
-<<<<<<< HEAD
     if (state->vtxBufs[0] != nullptr) {
-        imgfx_add_to_cache(state->vtxBufs[0], TRUE);
+        imgfx_add_to_cache(state->vtxBufs[0], true);
         state->vtxBufs[0] = nullptr;
     }
     if (state->vtxBufs[1] != nullptr) {
-        imgfx_add_to_cache(state->vtxBufs[1], TRUE);
+        imgfx_add_to_cache(state->vtxBufs[1], true);
         state->vtxBufs[1] = nullptr;
     }
     if (state->gfxBufs[0] != nullptr) {
-        imgfx_add_to_cache(state->gfxBufs[0], TRUE);
+        imgfx_add_to_cache(state->gfxBufs[0], true);
         state->gfxBufs[0] = nullptr;
     }
     if (state->gfxBufs[1] != nullptr) {
-        imgfx_add_to_cache(state->gfxBufs[1], TRUE);
+        imgfx_add_to_cache(state->gfxBufs[1], true);
         state->gfxBufs[1] = nullptr;
-=======
-    if (state->vtxBufs[0] != NULL) {
-        imgfx_add_to_cache(state->vtxBufs[0], true);
-        state->vtxBufs[0] = NULL;
-    }
-    if (state->vtxBufs[1] != NULL) {
-        imgfx_add_to_cache(state->vtxBufs[1], true);
-        state->vtxBufs[1] = NULL;
-    }
-    if (state->gfxBufs[0] != NULL) {
-        imgfx_add_to_cache(state->gfxBufs[0], true);
-        state->gfxBufs[0] = NULL;
-    }
-    if (state->gfxBufs[1] != NULL) {
-        imgfx_add_to_cache(state->gfxBufs[1], true);
-        state->gfxBufs[1] = NULL;
->>>>>>> 3e5df3a4
     }
 }
 
