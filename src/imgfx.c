--- conflicted
+++ resolved
@@ -3,13 +3,6 @@
 #include "sprite.h"
 #include "imgfx.h"
 
-<<<<<<< HEAD
-=======
-#if VERSION_JP // TODO remove once segments are split
-extern Addr imgfx_data_ROM_START;
-#endif
-
->>>>>>> b1ca4bd0
 typedef union ImgFXIntVars {
     s32 raw[2][4];
     struct {
