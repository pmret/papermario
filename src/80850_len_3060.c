--- conflicted
+++ resolved
@@ -4,12 +4,6 @@
 extern s32 D_800F7FA8;
 extern s32 D_800F7F80[10];
 
-<<<<<<< HEAD
-=======
-void clear_hud_element_flags(s32, s32);
-void draw_hud_element_2(s32);
-
->>>>>>> aaf44dce
 void clear_player_data(void) {
     PlayerData* playerData = &gPlayerData;
     s32 i;
