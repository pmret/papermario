#include "common.h"
#include "hud_element.h"

extern HudScript* TimesHudScript;
extern HudScript* SPIncrementHudScripts[];
extern HudScript* SPStarHudScripts[];
extern s32 D_800F7FE8[];

extern s16 D_8010CD10;
extern s16 D_8010CD12;

extern HudScript* DigitHudScripts[10];

extern HudScript HES_StatusHP;
extern HudScript HES_StatusHeart;
extern HudScript HES_StatusFP;
extern HudScript HES_StatusFlower;
extern HudScript HES_Item_CoinSparkleRandom;
extern HudScript HES_StatusStarPoint;
extern HudScript HES_StatusStar1;
extern HudScript HES_StatusTimes;
extern HudScript HES_StatusSPShine;
extern HudScript HES_StatusSPEmptyIncrement;
extern HudScript HES_StatusStarEmpty;

extern HudScript* SlashHudScript;

void status_menu_start_blinking_coins(void);

void clear_player_data(void) {
    PlayerData* playerData = &gPlayerData;
    s32 i;

    D_8010CD10 = 0;
    D_8010CD12 = 0;

    playerData->hammerLevel = -1;
    playerData->curHP = 10;
    playerData->curMaxHP = 10;
    playerData->hardMaxHP = 10;
    playerData->curFP = 5;
    playerData->curMaxFP = 5;
    playerData->hardMaxFP = 5;
    playerData->maxBP = 3;
    playerData->level = 1;
    playerData->bootsLevel = 0;
    playerData->hasActionCommands = 0;
    playerData->coins = 0;
    playerData->fortressKeyCount = 0;
    playerData->starPieces = 0;
    playerData->starPoints = 0;
    playerData->unk_11 = 0;
    playerData->unk_288 = 0;
    playerData->merleeSpellType = 0;
    playerData->merleeCastsLeft = 0;
    playerData->merleeTurnCount = -1;
    playerData->maxStarPower = 0;
    playerData->specialBarsFilled = 0;
    playerData->starBeamLevel = 0;
    playerData->currentPartner = 0;

    for (i = 0; i < ARRAY_COUNT(playerData->partners); i++) {
        playerData->partners[i].enabled = FALSE;
        playerData->partners[i].level = 0;
        playerData->partners[i].unk_02[0] = 0;
        playerData->partners[i].unk_02[1] = 0;
        playerData->partners[i].unk_02[2] = 0;
    }

    for (i = 0; i < ARRAY_COUNT(playerData->keyItems); i++) {
        playerData->keyItems[i] = ITEM_NONE;
    }

    for (i = 0; i < ARRAY_COUNT(playerData->badges); i++) {
        playerData->badges[i] = ITEM_NONE;
    }

    for (i = 0; i < ARRAY_COUNT(playerData->invItems); i++) {
        playerData->invItems[i] = ITEM_NONE;
    }

    for (i = 0; i < ARRAY_COUNT(playerData->equippedBadges); i++) {
        playerData->equippedBadges[i] = ITEM_NONE;
    }

    for (i = 0; i < ARRAY_COUNT(playerData->storedItems); i++) {
        playerData->storedItems[i] = ITEM_NONE;
    }

    playerData->actionCommandAttempts = 0;
    playerData->actionCommandSuccesses = 0;
    playerData->hitsTaken = 0;
    playerData->hitsBlocked = 0;
    playerData->playerFirstStrikes = 0;
    playerData->enemyFirstStrikes = 0;
    playerData->powerBounces = 0;
    playerData->battlesCount = 0;
    playerData->battlesWon = 0;
    playerData->unk_2A6 = 0;
    playerData->battlesFled = 0;
    playerData->trainingsDone = 0;
    playerData->walkingStepsTaken = 0;
    playerData->runningStepsTaken = 0;
    playerData->idleFrameCounter = 0;
    playerData->totalCoinsEarned = 0;
    playerData->frameCounter = 0;
    playerData->quizzesAnswered = 0;
    playerData->quizzesCorrect = 0;

    for (i = 0; i < ARRAY_COUNT(playerData->partnerUnlockedTime); i++) {
        playerData->partnerUnlockedTime[i] = 0;
        playerData->partnerUsedTime[i] = 0;
    }

    playerData->droTreeHintTime = 0;
    playerData->starPiecesCollected = 0;
    playerData->jumpGamePlays = 0;
    playerData->jumpGameTotal = 0;
    playerData->jumpGameRecord = 0;
    playerData->smashGamePlays = 0;
    playerData->smashGameTotal = 0;
    playerData->smashGameRecord = 0;
}

PlayerData* get_player_data(void) {
    return &gPlayerData;
}

s32 add_item(s32 itemID) {
    PlayerData* playerData = &gPlayerData;
    s32 i;

    sort_items();

    for (i = 0; i < ARRAY_COUNT(gPlayerData.invItems); i++) {
        if (playerData->invItems[i] == ITEM_NONE) {
            break;
        }
    }

    if (i == ARRAY_COUNT(gPlayerData.invItems)) {
        return -1;
    }

    playerData->invItems[i] = itemID;
    return i;
}

s32 get_item_count(void) {
    PlayerData* playerData = &gPlayerData;
    s32 i = 0;
    s32 sum = 0;

    for (i; i < ARRAY_COUNT(gPlayerData.invItems); i++) {
        if (playerData->invItems[i] != ITEM_NONE) {
            sum++;
        }
    }

    return sum;
}

s32 get_item_empty_count(void) {
    return ARRAY_COUNT(gPlayerData.invItems) - get_item_count();
}

/// @returns the index of the given item in the player's inventory, or -1 if not found
s32 find_item(s32 itemID) {
    PlayerData* playerData = &gPlayerData;
    ItemData* item = &gItemTable[itemID];
    s32 i;

    if ((item->typeFlags & 8) != 0) {
        for (i = 0; i < ARRAY_COUNT(playerData->keyItems); i++) {
            if (playerData->keyItems[i] == itemID) {
                break;
            }
        }

        if (i >= ARRAY_COUNT(playerData->keyItems)) {
            return -1;
        }

        return i;
    }

    for (i = 0; i < ARRAY_COUNT(playerData->invItems); i++) {
        if (playerData->invItems[i] == itemID) {
            break;
        }
    }

    if (i == ARRAY_COUNT(playerData->invItems)) {
        return -1;
    }

    return i;
}

/// Bubbles up player inventory items such that all ITEM_NONE values are at the bottom.
void sort_items(void) {
    PlayerData* playerData = &gPlayerData;
    s32 j;
    s32 i;

    for (i = ARRAY_COUNT(playerData->invItems) - 2; i >= 0; i--) {
        if (playerData->invItems[i] != ITEM_NONE) {
            for (j = ARRAY_COUNT(playerData->invItems) - 1; i < j; j--) {
                if (playerData->invItems[j] == ITEM_NONE) {
                    playerData->invItems[j] = playerData->invItems[i];
                    playerData->invItems[i] = ITEM_NONE;
                    break;
                }
            }
        }
    }
}

s32 add_badge(s32 itemID) {
    PlayerData* playerData = &gPlayerData;
    ItemData* item = &gItemTable[itemID];
    s32 i;

    if ((item->typeFlags & 0x40) == 0) {
        return add_item(itemID);
    }

    for (i = 0; i < ARRAY_COUNT(playerData->badges); i++) {
        if (playerData->badges[i] == ITEM_NONE) {
            break;
        }
    }

    if (i >= ARRAY_COUNT(playerData->badges)) {
        return 0;
    }

    playerData->badges[i] = itemID;
    return i;
}

s32 store_item(s32 itemID) {
    PlayerData* playerData = &gPlayerData;
    s32 i;

    for (i = 0; i < ARRAY_COUNT(gPlayerData.storedItems); i++) {
        if (playerData->storedItems[i] == ITEM_NONE) {
            break;
        }
    }

    if (i == ARRAY_COUNT(gPlayerData.storedItems)) {
        return -1;
    } else {
        playerData->storedItems[i] = itemID;
    }

    return i;
}

s32 get_stored_count(void) {
    PlayerData* playerData = &gPlayerData;
    s32 i = 0;
    s32 sum = 0;

    for (i; i < ARRAY_COUNT(gPlayerData.storedItems); i++) {
        if (playerData->storedItems[i] != ITEM_NONE) {
            sum++;
        }
    }

    return sum;
}

s32 get_stored_empty_count(void) {
    return ARRAY_COUNT(gPlayerData.storedItems) - get_stored_count();
}

void enforce_hpfp_limits(void) {
    PlayerData* playerData = &gPlayerData;

    playerData->curMaxHP = playerData->hardMaxHP + (is_ability_active(ABILITY_HP_PLUS) * 5);
    if (playerData->curMaxHP > 75) {
        playerData->curMaxHP = 75;
    }
    if (playerData->curHP > playerData->curMaxHP) {
        playerData->curHP = playerData->curMaxHP;
    }

    playerData->curMaxFP = playerData->hardMaxFP + (is_ability_active(ABILITY_FP_PLUS) * 5);
    if (playerData->curMaxFP > 75) {
        playerData->curMaxFP = 75;
    }
    if (playerData->curFP > playerData->curMaxFP) {
        playerData->curFP = playerData->curMaxFP;
    }
}

void initialize_status_menu(void) {
    UiStatus* uiStatus = &gUIStatus;
    PlayerData* playerData = &gPlayerData;
    s32 iconIndex;
    s32 newVar;

    uiStatus->drawPosX = 12;
    D_8010CD10 = 0;
    D_8010CD12 = 0;
    uiStatus->drawPosY = -100;
    uiStatus->hidden = FALSE;
    uiStatus->showTimer = 210;
    uiStatus->unk_3B[0] = 0;
    uiStatus->ignoreChanges = FALSE;
    uiStatus->unk_45[0] = 0;
    uiStatus->unk_45[1] = 0;
    uiStatus->hpBlinking = 0;
    uiStatus->hpBlinkCounter = 0;
    uiStatus->hpBlinkTimer = 0;
    uiStatus->fpBlinking = 0;
    uiStatus->fpBlinkCounter = 0;
    uiStatus->fpBlinkTimer = 0;
    uiStatus->spBlinking = 0;
    uiStatus->spBlinkCounter = 0;
    uiStatus->coinsBlinking = 0;
    uiStatus->coinsBlinkCounter = 0;
    uiStatus->coinsBlinkTimer = 0;
    uiStatus->disabled = 0;
    uiStatus->starpointsBlinking = 0;
    uiStatus->displayHP = playerData->curHP;
    uiStatus->displayFP = playerData->curFP;
    uiStatus->displayCoins = playerData->coins;
    uiStatus->displayStarpoints = playerData->starPoints;
    uiStatus->displaySP = playerData->specialBarsFilled;
    uiStatus->starpointsBlinkCounter = 0;
    uiStatus->unk_6C[2] = -1;
    uiStatus->unk_3B[1] = 0;
    uiStatus->unk_57 = 0;
    uiStatus->unk_58 = 0;
    uiStatus->unk_59 = 0;
    uiStatus->spBarsToBlink = 0;
    uiStatus->unk_6C[0] = 0;
    uiStatus->unk_6C[1] = 0;
    uiStatus->iconIndex12 = -1;

    close_status_menu();

    iconIndex = hud_element_create(&HES_StatusHP);
    uiStatus->hpIconIndices[0] = iconIndex;
    hud_element_set_flags(iconIndex, HUD_ELEMENT_FLAGS_80);
    hud_element_clear_flags(iconIndex, HUD_ELEMENT_FLAGS_FILTER_TEX);

    iconIndex = hud_element_create(&HES_StatusHeart);
    uiStatus->hpIconIndices[1] = iconIndex;
    hud_element_set_flags(iconIndex, HUD_ELEMENT_FLAGS_80);
    hud_element_clear_flags(iconIndex, HUD_ELEMENT_FLAGS_FILTER_TEX);

    iconIndex = hud_element_create(&HES_StatusFP);
    uiStatus->fpIconIndices[0] = iconIndex;
    hud_element_set_flags(iconIndex, HUD_ELEMENT_FLAGS_80);
    hud_element_clear_flags(iconIndex, HUD_ELEMENT_FLAGS_FILTER_TEX);

    iconIndex = hud_element_create(&HES_StatusFlower);
    uiStatus->fpIconIndices[1] = iconIndex;
    hud_element_set_flags(iconIndex, HUD_ELEMENT_FLAGS_80);
    hud_element_clear_flags(iconIndex, HUD_ELEMENT_FLAGS_FILTER_TEX);

    iconIndex = hud_element_create(&HES_StatusCoin);
    uiStatus->coinIconIndex = iconIndex;
    hud_element_set_flags(iconIndex, HUD_ELEMENT_FLAGS_80);
    hud_element_clear_flags(iconIndex, HUD_ELEMENT_FLAGS_FILTER_TEX);

    iconIndex = hud_element_create(&HES_Item_CoinSparkleRandom);
    uiStatus->coinSparkleIconIndex = iconIndex;
    hud_element_set_flags(iconIndex, HUD_ELEMENT_FLAGS_80);
    hud_element_clear_flags(iconIndex, HUD_ELEMENT_FLAGS_FILTER_TEX);

    iconIndex = hud_element_create(&HES_StatusStarPoint);
    uiStatus->starpointsIconIndex = iconIndex;
    hud_element_set_flags(iconIndex, HUD_ELEMENT_FLAGS_80);
    hud_element_clear_flags(iconIndex, HUD_ELEMENT_FLAGS_FILTER_TEX);

    iconIndex = hud_element_create(&HES_StatusSPShine);
    uiStatus->starpointsShineIconIndex = iconIndex;
    hud_element_set_flags(iconIndex, HUD_ELEMENT_FLAGS_80);
    hud_element_clear_flags(iconIndex, HUD_ELEMENT_FLAGS_FILTER_TEX);

    newVar = hud_element_create(&HES_StatusTimes);
    iconIndex = newVar;
    uiStatus->iconIndex8 = iconIndex;
    hud_element_set_flags(iconIndex, HUD_ELEMENT_FLAGS_80 | HUD_ELEMENT_FLAGS_DISABLED);
    hud_element_clear_flags(iconIndex, HUD_ELEMENT_FLAGS_FILTER_TEX);

    iconIndex = hud_element_create(&HES_StatusTimes);
    uiStatus->iconIndex9 = iconIndex;
    hud_element_set_flags(iconIndex, HUD_ELEMENT_FLAGS_80 | HUD_ELEMENT_FLAGS_DISABLED);
    hud_element_clear_flags(iconIndex, HUD_ELEMENT_FLAGS_FILTER_TEX);

    iconIndex = hud_element_create(&HES_StatusTimes);
    uiStatus->iconIndexA = iconIndex;
    hud_element_set_flags(iconIndex, HUD_ELEMENT_FLAGS_80 | HUD_ELEMENT_FLAGS_DISABLED);
    hud_element_clear_flags(iconIndex, HUD_ELEMENT_FLAGS_FILTER_TEX);

    iconIndex = hud_element_create(&HES_StatusTimes);
    uiStatus->iconIndexB = iconIndex;
    hud_element_set_flags(iconIndex, HUD_ELEMENT_FLAGS_80 | HUD_ELEMENT_FLAGS_DISABLED);
    hud_element_clear_flags(iconIndex, HUD_ELEMENT_FLAGS_FILTER_TEX);

    iconIndex = hud_element_create(&HES_StatusStar1);
    uiStatus->starIconIndex = iconIndex;
    hud_element_set_flags(iconIndex, HUD_ELEMENT_FLAGS_80);
    hud_element_clear_flags(iconIndex, HUD_ELEMENT_FLAGS_FILTER_TEX);

    func_800F0D5C();
}

void status_menu_draw_number(s32 iconID, s32 x, s32 y, s32 value, s32 numDigits) {
    s8 digits[4];
    s32 i;
    s32 x2, y2;
    s32 keepDrawing;
    s32 digit;

    hud_element_set_script(iconID, TimesHudScript);
    x2 = x + 8;
    y2 = y + 8;
    hud_element_set_render_pos(iconID, x2, y2 - 1);
    hud_element_clear_flags(iconID, HUD_ELEMENT_FLAGS_DISABLED);
    hud_element_draw_next(iconID);

    // Write each digit of the input number into the digits array
    for (i = 0; i < numDigits; i++) {
        digit = value % 10;
        digits[(numDigits - i) - 1] = digit;
        value /= 10;
    }

    x2 += 13;
    keepDrawing = FALSE;

    for (i = 0; i < numDigits; i++, x2 += 8) {
        digit = digits[i];

        // Once we have encountered our first non-zero digit, we need to keep drawing the remaining digits
        if (digit != 0 || keepDrawing || (i == numDigits - 1)) {
            keepDrawing = TRUE;
            hud_element_set_script(iconID, DigitHudScripts[digit]);
            hud_element_set_render_pos(iconID, x2, y2);
            hud_element_clear_flags(iconID, HUD_ELEMENT_FLAGS_DISABLED);
            hud_element_draw_next(iconID);
        }
    }
}

void status_menu_draw_stat(s32 id, s32 x, s32 y, s32 currentValue, s32 maxValue) {
    s8 digits[4];
    s32 cond;
    s32 digit;
    s32 numDigits = 2;
    s32 localX;
    s32 localY;
    s32 i = 0;
    s32 baseX = x + 8;
    s32 baseY = y + 8;

    hud_element_set_script(id, SlashHudScript);
    hud_element_set_render_pos(id, baseX + 14, baseY + 1);
    hud_element_clear_flags(id, HUD_ELEMENT_FLAGS_DISABLED);
    hud_element_draw_next(id);

    for (i = 0; i < numDigits; i++) {
        s32 num = currentValue % 10;
        digits[numDigits - i - 1] = num;
        currentValue /= 10;
    }

    localX = baseX;
    localY = baseY;
    cond = FALSE;
    for (i = 0; i < numDigits; i++, localX += 8) {
        digit = digits[i];
        if (digit != 0 || cond || i == numDigits - 1) {
            cond = TRUE;
            hud_element_set_script(id, DigitHudScripts[digit]);
            hud_element_set_render_pos(id, localX, localY);
            hud_element_clear_flags(id, HUD_ELEMENT_FLAGS_DISABLED);
            hud_element_draw_next(id);
        }
    }

    for (i = 0; i < numDigits; i++) {
        digits[numDigits - i - 1] = maxValue % 10;
        maxValue /= 10;
    }

    localX = baseX + 26;
    localY = baseY;
    cond = FALSE;
    for (i = 0; i < numDigits; i++, localX += 8) {
        digit = digits[i];
        if (digit != 0 || cond || i == numDigits - 1) {
            cond = TRUE;
            hud_element_set_script(id, DigitHudScripts[digit]);
            hud_element_set_render_pos(id, localX, localY);
            hud_element_clear_flags(id, HUD_ELEMENT_FLAGS_DISABLED);
            hud_element_draw_next(id);
        }
    }
}

#ifdef NON_MATCHING
//regalloc issues
void update_status_menu(void) {
    UiStatus* uiStatus = &gUIStatus;
    PlayerData* playerData = &gPlayerData;
    PlayerStatus* playerStatus = &gPlayerStatus;
    s8 new_var;
    s32 s0;
    s32 s02;
    s32 fp;
    s32 s5;
    s32 s6;
    s32 id;
    s32 s4;
    s32 s7;
    s32 s1;
    s32 v0;
    s32 temp;
s32 new_var2;
    s32 sp50;
    s32 sp54;
    s32 sp5C;
    s32 sp60;
    s32 something;

    if (gGameStatusPtr->creditsViewportMode >= 0 ||
        gGameStatusPtr->demoState != 0 ||
        (gGameStatusPtr->peachFlags & 1) ||
        evt_get_variable(NULL, GB_StoryProgress) >= STORY_EPILOGUE)
    {
        return;
    }

    if (gGameStatusPtr->isBattle == 0 && playerData->coins != uiStatus->displayCoins) {
        status_menu_start_blinking_coins();
    }

    s02 = playerData->coins - uiStatus->displayCoins;

    if (s02 < 0) {
        s02 = (s02 - 4) / 5;
    } else {
        s02 = (s02 + 4) / 5;
    }
    uiStatus->displayCoins += s02;

    if (uiStatus->displayHP != playerData->curHP && !uiStatus->ignoreChanges) {
        if (uiStatus->hidden) {
            uiStatus->showTimer = 70;
            uiStatus->hidden = FALSE;
            uiStatus->unk_3B[0] = 0;
        } else {
            uiStatus->showTimer = 70;
        }
    }

    if (uiStatus->displayFP != playerData->curFP && !uiStatus->ignoreChanges) {
        if (uiStatus->hidden) {
            uiStatus->showTimer = 70;
            uiStatus->hidden = FALSE;
            uiStatus->unk_3B[0] = 0;
        } else {
            uiStatus->showTimer = 70;
        }
    }

    if (uiStatus->displaySP != playerData->specialBarsFilled && !uiStatus->ignoreChanges) {
        if (uiStatus->hidden) {
            uiStatus->showTimer = 70;
            uiStatus->hidden = FALSE;
            uiStatus->unk_3B[0] = 0;
        } else {
            uiStatus->showTimer = 70;
        }
    }

    if (uiStatus->displayHP != playerData->curHP) {
        if (gGameStatusPtr->isBattle == 0 && playerData->curHP < uiStatus->displayHP) {
            status_menu_start_blinking_hp();
        }
        if (uiStatus->displayHP < playerData->curHP) {
            if (uiStatus->drawPosY >= 18) {
                if (gGameStatusPtr->frameCounter % 4 == 0) {
                    uiStatus->displayHP++;
                    sfx_play_sound(SOUND_213);
                }
            } else if (gGameStatusPtr->frameCounter % 4 == 0) {
                uiStatus->displayHP++;
            }
        } else if (gGameStatusPtr->frameCounter % 4 == 0) {
            uiStatus->displayHP--;
        }
    }

    if (uiStatus->displayFP != playerData->curFP) {
        if (gGameStatusPtr->isBattle == 0 && playerData->curFP < uiStatus->displayFP) {
            status_menu_start_blinking_fp();
        }
        if (uiStatus->displayFP < playerData->curFP) {
            if (uiStatus->drawPosY >= 18) {
                if (gGameStatusPtr->frameCounter % 4 == 0) {
                    uiStatus->displayFP++;
                    sfx_play_sound(SOUND_217);
                }
            } else if (gGameStatusPtr->frameCounter % 4 == 0) {
                uiStatus->displayFP++;
            }
        } else if (gGameStatusPtr->frameCounter % 4 == 0) {
            uiStatus->displayFP--;
        }
    }

    if (uiStatus->displaySP != playerData->specialBarsFilled) {
        if (uiStatus->displaySP < playerData->specialBarsFilled) {
            uiStatus->displaySP += 10;
            if (uiStatus->displaySP > playerData->specialBarsFilled) {
                uiStatus->displaySP = playerData->specialBarsFilled;
            }
        } else {
            uiStatus->displaySP -= 10;
            if (uiStatus->displaySP < playerData->specialBarsFilled) {
                uiStatus->displaySP = playerData->specialBarsFilled;
            }
        }
    }

    if (uiStatus->disabled) {
        return;
    }

    if (uiStatus->unk_45[1] && uiStatus->hidden && playerStatus->inputEnabledCounter == 0) {
        uiStatus->showTimer = 42;
        uiStatus->hidden = FALSE;
        uiStatus->unk_3B[0] = 0;
    }

    something = 174;

    switch (uiStatus->hidden) {
        case 0:
            uiStatus->drawPosY += 10;
            if (uiStatus->drawPosY >= 18) {
                uiStatus->drawPosY = 18;
                if (uiStatus->unk_3B[1] && uiStatus->unk_3B[0] && playerStatus->actionState != ACTION_STATE_IDLE) {
                    uiStatus->showTimer = 0;
                }
                if (uiStatus->showTimer != 0) {
                    uiStatus->showTimer--;
                } else {
                    if (!uiStatus->ignoreChanges) {
                        if (!uiStatus->unk_3B[0] || playerStatus->actionState != ACTION_STATE_IDLE) {
                            if (gGameStatusPtr->isBattle == 0) {
                                uiStatus->hidden = 1;
                                uiStatus->showTimer = 0;
                                uiStatus->unk_3B[1] = 0;
                            }
                        }
                    }
                }
            }
            break;
        case 1:
            uiStatus->drawPosY -= 5;
            if (uiStatus->drawPosY < -100) {
                uiStatus->drawPosY = -100;

                if (!uiStatus->ignoreChanges) {
                    if (playerStatus->actionState != ACTION_STATE_IDLE) {
                        uiStatus->showTimer = 0;
                    } else if (playerStatus->flags & (PS_FLAGS_NO_STATIC_COLLISION | PS_FLAGS_INPUT_DISABLED)) {
                        uiStatus->showTimer = 0;
                    } else {
                        uiStatus->showTimer++;
                    }

                    if (uiStatus->showTimer >= 240 && gGameStatusPtr->isBattle == 0) {
                        uiStatus->showTimer = 210;
                        uiStatus->hidden = 0;
                        uiStatus->unk_3B[0] = 1;
                        uiStatus->unk_3B[1] = 1;
                    }
                }
            }
            break;
    }

    gDPSetScissor(gMasterGfxPos++, G_SC_NON_INTERLACE, 12, 20, SCREEN_WIDTH - 12, SCREEN_HEIGHT - 20);
    fp = uiStatus->drawPosX;
    s5 = uiStatus->drawPosY;
<<<<<<< HEAD
    draw_box(0, 5, fp,       s5, 0, something, 35, 255, 0, 0.0f, 0.0f, 0.0f, 0.0f, 0.0f, NULL, NULL, NULL, 320, 240, NULL);
    draw_box(0, 6, fp + something, s5, 0, 122, 25, 255, 0, 0.0f, 0.0f, 0.0f, 0.0f, 0.0f, NULL, NULL, NULL, 320, 240, NULL);
=======
    draw_box(0, WINDOW_STYLE_5, fp,       s5, 0, 174, 35, 255, 0, 0.0f, 0.0f, 0.0f, 0.0f, 0.0f, NULL, NULL, NULL, 320, 240, NULL);
    draw_box(0, WINDOW_STYLE_6, fp + 174, s5, 0, 122, 25, 255, 0, 0.0f, 0.0f, 0.0f, 0.0f, 0.0f, NULL, NULL, NULL, 320, 240, NULL);
>>>>>>> e6de400e

    if (uiStatus->hpBlinkTimer > 0) {
        uiStatus->hpBlinkTimer--;
        if (uiStatus->hpBlinkTimer == 0) {
            status_menu_stop_blinking_hp();
        }
    }

    s6 = 1;
    if (uiStatus->hpBlinking) {
        if (uiStatus->hpBlinkCounter > 8) {
            s6 = 0;
            if (uiStatus->hpBlinkCounter > 12) {
                uiStatus->hpBlinkCounter = 0;
                s6 = 1;
            }
        }
        uiStatus->hpBlinkCounter++;
    }

    if (s6) {
        id = uiStatus->hpIconIndices[0];
        hud_element_set_render_pos(id, uiStatus->drawPosX + 22, uiStatus->drawPosY + 13);
        hud_element_draw_next(id);

        id = uiStatus->hpIconIndices[1];
        hud_element_set_render_pos(id, uiStatus->drawPosX + 37, uiStatus->drawPosY + 13);
        hud_element_draw_next(id);

        status_menu_draw_stat(uiStatus->iconIndex8, uiStatus->drawPosX + 48, uiStatus->drawPosY + 8, uiStatus->displayHP, playerData->curMaxHP);
    }

    if (uiStatus->fpBlinkTimer > 0) {
        uiStatus->fpBlinkTimer--;
        if (uiStatus->fpBlinkTimer == 0) {
            status_menu_stop_blinking_fp();
        }
    }

    s6 = 1;
    if (uiStatus->fpBlinking) {
        if (uiStatus->fpBlinkCounter > 8) {
            s6 = 0;
            if (uiStatus->fpBlinkCounter > 12) {
                uiStatus->fpBlinkCounter = 0;
                s6 = 1;
            }
        }
        uiStatus->fpBlinkCounter++;
    }

    if (s6) {
        id = uiStatus->fpIconIndices[0];
        hud_element_set_render_pos(id, uiStatus->drawPosX + 110, uiStatus->drawPosY + 13);
        hud_element_draw_next(id);

        id = uiStatus->fpIconIndices[1];
        hud_element_set_render_pos(id, uiStatus->drawPosX + 125, uiStatus->drawPosY + 13);
        hud_element_draw_next(id);

        status_menu_draw_stat(uiStatus->iconIndex9, uiStatus->drawPosX + 136, uiStatus->drawPosY + 8, uiStatus->displayFP, playerData->curMaxFP);
    }

    if (playerData->level >= 27) {
        playerData->starPoints = 0;
    }

    s6 = 1;
    if (uiStatus->starpointsBlinking) {
        if (uiStatus->starpointsBlinkCounter > 8) {
            if (uiStatus->starpointsBlinkCounter <= 12) {
                s6 = 0;
            } else {
                uiStatus->starpointsBlinkCounter = 0;
            }
        }
        uiStatus->starpointsBlinkCounter++;
    }

    if (s6) {
        id = uiStatus->starpointsIconIndex;
        hud_element_set_render_pos(id, uiStatus->drawPosX + 195, uiStatus->drawPosY + 14);
        hud_element_draw_next(id);

        id = uiStatus->starpointsShineIconIndex;
        hud_element_set_render_pos(id, uiStatus->drawPosX + 195, uiStatus->drawPosY + 9);
        hud_element_draw_next(id);

        status_menu_draw_number(uiStatus->iconIndexA, uiStatus->drawPosX + 200, uiStatus->drawPosY + 8, playerData->starPoints, 2);
    }

    if (uiStatus->coinsBlinkTimer > 0) {
        uiStatus->coinsBlinkTimer--;
        if (uiStatus->coinsBlinkTimer == 0) {
            status_menu_stop_blinking_coins();
        }
    }

    s6 = 1;
    if (uiStatus->coinsBlinking) {
        if (uiStatus->coinsBlinkCounter > 8) {
            s6 = 0;
            if (uiStatus->coinsBlinkCounter > 12) {
                uiStatus->coinsBlinkCounter = 0;
                s6 = 1;
            }
        }
        uiStatus->coinsBlinkCounter++;
    }

    if (s6) {
        id = uiStatus->coinIconIndex;
        hud_element_set_render_pos(id, uiStatus->drawPosX + 244, uiStatus->drawPosY + 14);
        hud_element_draw_next(id);

        id = uiStatus->coinSparkleIconIndex;
        hud_element_set_render_pos(id, uiStatus->drawPosX + 244, uiStatus->drawPosY + 14);
        hud_element_draw_next(id);

        status_menu_draw_number(uiStatus->iconIndexB, uiStatus->drawPosX + 247, uiStatus->drawPosY + 8, uiStatus->displayCoins, 3);
    }

    id = uiStatus->starIconIndex;
    s6 = 1;

    if (uiStatus->spBlinking) {
        if (uiStatus->spBlinkCounter > 5) {
            if (uiStatus->spBlinkCounter <= 8) {
                s6 = 0;
            } else {
                uiStatus->spBlinkCounter = 0;
                s6 = 1;
            }
        }
        uiStatus->spBlinkCounter++;
    }

    fp = uiStatus->drawPosX + 20;
    s5 = uiStatus->drawPosY + 28;

    temp = uiStatus->displaySP / 256;
    s4 = uiStatus->displaySP % 256;
    s4 /= 32;
    s4 = s4 + temp * 8;
    if (uiStatus->unk_57 == 1) {
        temp = playerData->specialBarsFilled / 256;
        s4 = playerData->specialBarsFilled % 256;
        s4 = s4 / 32;
        s4 += temp * 8;
        func_800F0CB0(0, fp + s4 * 25 / 10, s5, 1.0f);
        uiStatus->unk_57 = 2;
    }

    sp54 = 0;
    if (uiStatus->unk_57 != 0) {
        if (uiStatus->unk_58 != 0) {
            uiStatus->unk_58--;
        } else {
            uiStatus->unk_57 = 0;
        }
        if ((uiStatus->unk_58 / 5) & 1) {
            sp54 = 1;
        }
        s7 = uiStatus->unk_59 % 8;
        s7 += uiStatus->unk_59 / 8 * 8;
    } else {
        s7 = s4;
    }

    s02 = 0;
    sp50 = 0;
    s1 = 0;

    if (uiStatus->spBlinking) {
        if (!s6) {
            if (sp50 < uiStatus->spBarsToBlink * 8) {
                while (TRUE) {
                    s02++;
                    s1++;
                    if (s02 >= uiStatus->spBarsToBlink) { break; } s02++; s1++;
                    if (s02 >= uiStatus->spBarsToBlink) { break; } s02++; s1++;
                    if (s02 >= uiStatus->spBarsToBlink) { break; } s02++; s1++;
                    if (s02 >= uiStatus->spBarsToBlink) { break; } s02++; s1++;
                    if (s02 >= uiStatus->spBarsToBlink) { break; } s02++; s1++;
                    if (s02 >= uiStatus->spBarsToBlink) { break; } s02++; s1++;
                    if (s02 >= uiStatus->spBarsToBlink) { break; } s02++; s1 = 0;
                    sp50++;
                    if (s02 >= uiStatus->spBarsToBlink) { break; }
                }
            }
        }
    }

    while (TRUE) {
        if (s02 >= s4 || s02 >= s7 && sp54 == 0) {
            break;
        }
        s02++;
        hud_element_set_script(id, SPIncrementHudScripts[sp50]);
        hud_element_set_render_pos(id, fp + sp50 * 20 + D_800F7FE8[0], s5 - 2);
        hud_element_draw_next(id);
        s1++;
        if (s02 >= s4 || s02 >= s7 && sp54 == 0) {
            break;
        }
        s02++;
        hud_element_set_script(id, SPIncrementHudScripts[sp50]);
        hud_element_set_render_pos(id, fp + sp50 * 20 + D_800F7FE8[1], s5 - 2);
        hud_element_draw_next(id);
        s1++;
        if (s02 >= s4 || s02 >= s7 && sp54 == 0) {
            break;
        }
        s02++;
        hud_element_set_script(id, SPIncrementHudScripts[sp50]);
        hud_element_set_render_pos(id, fp + sp50 * 20 + D_800F7FE8[2], s5 - 2);
        hud_element_draw_next(id);
        s1++;
        if (s02 >= s4 || s02 >= s7 && sp54 == 0) {
            break;
        }
        s02++;
        hud_element_set_script(id, SPIncrementHudScripts[sp50]);
        hud_element_set_render_pos(id, fp + sp50 * 20 + D_800F7FE8[3], s5 - 2);
        hud_element_draw_next(id);
        s1++;
        if (s02 >= s4 || s02 >= s7 && sp54 == 0) {
            break;
        }
        s02++;
        hud_element_set_script(id, SPIncrementHudScripts[sp50]);
        hud_element_set_render_pos(id, fp + sp50 * 20 + D_800F7FE8[4], s5 - 2);
        hud_element_draw_next(id);
        s1++;

        if (s02 >= s4 || s02 >= s7 && sp54 == 0) {
            break;
        }
        s02++;
        hud_element_set_script(id, SPIncrementHudScripts[sp50]);
        hud_element_set_render_pos(id, fp + sp50 * 20 + D_800F7FE8[5], s5 - 2);
        hud_element_draw_next(id);
        s1++;

        if (s02 >= s4 || s02 >= s7 && sp54 == 0) {
            break;
        }
        s02++;
        hud_element_set_script(id, SPIncrementHudScripts[sp50]);
        hud_element_set_render_pos(id, fp + sp50 * 20 + D_800F7FE8[6], s5 - 2);
        hud_element_draw_next(id);
        s1++;

        if (s02 >= s4 || s02 >= s7 && sp54 == 0) {
            break;
        }
        s02++;
        hud_element_set_script(id, SPStarHudScripts[sp50]);
        hud_element_set_render_pos(id, fp + 12 + sp50 * 20, s5);
        hud_element_draw_next(id);
        s1 = 0;
        sp50++;
        if (s02 >= s4 || s02 >= s7 && sp54 == 0) {
            break;
        }
    }
    new_var2 = s5;

    temp = playerData->maxStarPower;
    s4 = temp * 8;
    while (TRUE) {
        if (s02 >= s4) {
            break;
        }
        if (s1 == 0) {
            s02++;
            hud_element_set_script(id, &HES_StatusSPEmptyIncrement);
            hud_element_set_render_pos(id, fp + sp50 * 20 + D_800F7FE8[s1], new_var2 - 2);
            hud_element_draw_next(id);
            if (s02 >= s4) {
                break;
            }
            s1 = 1;
        }
        if (s1 == 1) {
            s02++;
            hud_element_set_script(id, &HES_StatusSPEmptyIncrement);
            hud_element_set_render_pos(id, fp + sp50 * 20 + D_800F7FE8[s1], new_var2 - 2);
            hud_element_draw_next(id);
            if (s02 >= s4) {
                break;
            }
            s1 = 2;
        }
        if (s1 == 2) {
            s02++;
            hud_element_set_script(id, &HES_StatusSPEmptyIncrement);
            hud_element_set_render_pos(id, fp + sp50 * 20 + D_800F7FE8[s1], new_var2 - 2);
            hud_element_draw_next(id);
            if (s02 >= s4) {
                break;
            }
            s1 = 3;
        }
        if (s1 == 3) {
            s02++;
            hud_element_set_script(id, &HES_StatusSPEmptyIncrement);
            hud_element_set_render_pos(id, fp + sp50 * 20 + D_800F7FE8[s1], new_var2 - 2);
            hud_element_draw_next(id);
            if (s02 >= s4) {
                break;
            }
            s1 = 4;
        }
        if (s1 == 4) {
            s02++;
            hud_element_set_script(id, &HES_StatusSPEmptyIncrement);
            hud_element_set_render_pos(id, fp + sp50 * 20 + D_800F7FE8[s1], new_var2 - 2);
            hud_element_draw_next(id);
            if (s02 >= s4) {
                break;
            }
            s1 = 5;
        }
        if (s1 == 5) {
            s02++;
            hud_element_set_script(id, &HES_StatusSPEmptyIncrement);
            hud_element_set_render_pos(id, fp + sp50 * 20 + D_800F7FE8[s1], new_var2 - 2);
            hud_element_draw_next(id);
            if (s02 >= s4) {
                break;
            }
            s1 = 6;
        }
        if (s1 == 6) {
            s02++;
            hud_element_set_script(id, &HES_StatusSPEmptyIncrement);
            hud_element_set_render_pos(id, fp + sp50 * 20 + D_800F7FE8[s1], new_var2 - 2);
            hud_element_draw_next(id);
            if (s02 >= s4) {
                break;
            }
            s1 = 7;
        }

        if (s1 == 7) {
            s02++;
            hud_element_set_script(id, &HES_StatusStarEmpty);
            hud_element_set_render_pos(id, fp + 12 + sp50 * 20, new_var2);
            hud_element_draw_next(id);
            if (s02 >= s4) {
                break;
            }
        }
        s1 = 0;
        sp50++;
    }

    func_800F0D80();
    func_800F102C();
}
#else
void update_status_menu(void);
INCLUDE_ASM(s32, "80850_len_3060", update_status_menu);
#endif

void coin_counter_draw_content(UNK_TYPE arg0, s32 posX, s32 posY) {
    UiStatus* uiStatus = &gUIStatus;
    s32 iconIndex;

    if ((gPlayerData.coins != uiStatus->displayCoins) && ((gGameStatusPtr->frameCounter % 3) == 0)) {
        sfx_play_sound(SOUND_211);
    }

    iconIndex = uiStatus->iconIndex10;
    hud_element_set_render_pos(iconIndex, posX + 27, posY + 11);
    hud_element_draw_clipped(iconIndex);

    iconIndex = uiStatus->iconIndex11;
    hud_element_set_render_pos(iconIndex, posX + 15, posY + 11);
    hud_element_draw_clipped(iconIndex);

    draw_number(uiStatus->displayCoins, posX + 58, posY + 4, DRAW_NUMBER_CHARSET_THIN, MSG_PAL_STANDARD, 255, DRAW_NUMBER_STYLE_MONOSPACE | DRAW_NUMBER_STYLE_ALIGN_RIGHT);
}

void update_coin_counter(void) {
    UiStatus* uiStatus = &gUIStatus;
    PlayerData* playerData = &gPlayerData;

    do {} while (0); // Needed to match

    if (uiStatus->unk_6C[1] != 0) {
        uiStatus->unk_6C[1] -= 1;
        if (((uiStatus->unk_6C[1] << 24) == 0) && (uiStatus->iconIndex12 >= 0)) {
            hud_element_free(uiStatus->iconIndex12);
            hud_element_free(uiStatus->iconIndex13);
            uiStatus->iconIndex12 = -1;
        }
        D_8010CD12 = 0;
    }

    if (uiStatus->unk_6C[0] != 0) {
        if ((uiStatus->displayCoins == playerData->coins) && (uiStatus->unk_6C[0] > 30)) {
            uiStatus->unk_6C[0] = 30;
        }

        if ((uiStatus->displayCoins == playerData->coins) || (uiStatus->unk_6C[0] <= 30)) {
            uiStatus->unk_6C[0] -= 1;
            if (uiStatus->unk_6C[0] == 0) {
                set_window_update(WINDOW_ID_20, (s32)basic_hidden_window_update);
                uiStatus->unk_6C[1] = 15;
                D_8010CD10 = 0;
                D_8010CD12 = 1;
                uiStatus->iconIndex12 = uiStatus->iconIndex10;
                uiStatus->iconIndex13 = uiStatus->iconIndex11;
                uiStatus->displayCoins = playerData->coins;
                if (uiStatus->unk_6C[2] > -1) {
                    uiStatus->ignoreChanges = uiStatus->unk_6C[2];
                    uiStatus->unk_6C[2] = -1;
                }
            }
        }
    }
}

void show_coin_counter(void) {
    UiStatus* uiStatus = &gUIStatus;
    s32 index;

    if ((D_8010CD10 != 0) || (D_8010CD12 != 0)) {
        set_window_update(WINDOW_ID_20, WINDOW_UPDATE_HIDE);
        if (uiStatus->iconIndex12 > -1) {
            hud_element_free(uiStatus->iconIndex10);
            hud_element_free(uiStatus->iconIndex11);
            uiStatus->iconIndex12 = -1;
        }
        uiStatus->unk_6C[0] = 0;
        uiStatus->unk_6C[1] = 0;
        D_8010CD10 = 0;
        D_8010CD12 = 0;
    }

    if (uiStatus->unk_6C[0] == 0) {
        set_window_properties(WINDOW_ID_20, 32, 164, 64, 20, 0x15, coin_counter_draw_content, 0, -1);
        set_window_update(WINDOW_ID_20, (s32)basic_window_update);
        index = hud_element_create(&HES_MenuTimes);
        uiStatus->iconIndex10 = index;
        hud_element_set_flags(index, HUD_ELEMENT_FLAGS_80);
        hud_element_set_tint(index, 255, 255, 255);
        index = hud_element_create(&HES_StatusCoin);
        uiStatus->iconIndex11 = index;
        hud_element_set_flags(index, HUD_ELEMENT_FLAGS_80);
        hud_element_set_tint(index, 255, 255, 255);
        uiStatus->unk_6C[0] = 0;

        if (uiStatus->unk_6C[2] < 0) {
            uiStatus->unk_6C[2] = uiStatus->ignoreChanges;
        }

        uiStatus->ignoreChanges = TRUE;
        D_8010CD10 = 1;
    }
}

void hide_coin_counter(void) {
    UiStatus* uiStatus = &gUIStatus;

    if ((D_8010CD10 != 0) && (uiStatus->unk_6C[0] == 0)) {
        uiStatus->unk_6C[0] = 60;
    }
}

void hide_coin_counter_immediately(void) {
    UiStatus* uiStatus = &gUIStatus;

    if ((D_8010CD10 != 0) && (uiStatus->unk_6C[0] == 0)) {
        uiStatus->unk_6C[0] = 1;
    }
}

ApiStatus ShowCoinCounter(Evt* script, s32 isInitialCall) {
    if (evt_get_variable(script, *script->ptrReadPos)) {
        show_coin_counter();
    } else {
        hide_coin_counter();
    }

    return ApiStatus_DONE2;
}

void draw_status_ui(void) {
    update_status_menu();
    update_coin_counter();
}

void open_status_menu_long(void) {
    UiStatus* uiStatus = &gUIStatus;

    if (uiStatus->hidden) {
        uiStatus->showTimer = 210;
        uiStatus->hidden = FALSE;
        uiStatus->unk_3B[0] = 1;
    }
}

void open_status_menu_short(void) {
    UiStatus* uiStatus = &gUIStatus;

    if (uiStatus->hidden) {
        uiStatus->showTimer = 105;
        uiStatus->hidden = FALSE;
        uiStatus->unk_3B[0] = 1;
    }
}

void close_status_menu(void) {
    UiStatus* uiStatus = &gUIStatus;

    if (uiStatus->hidden != TRUE) {
        uiStatus->hidden = TRUE;
        uiStatus->showTimer = 0;
        uiStatus->unk_3B[0] = 1;
    }
}

void func_800E97E4(void) {
    UiStatus* uiStatus = &gUIStatus;

    uiStatus->drawPosY = -100;
    uiStatus->ignoreChanges = FALSE;
    uiStatus->showTimer = 0;
    uiStatus->hidden = TRUE;
    uiStatus->unk_3B[0] = 0;
    uiStatus->unk_3B[1] = 0;
}

void func_800E9810(void) {
    UiStatus* uiStatus = &gUIStatus;

    uiStatus->showTimer = 210;
    uiStatus->drawPosY = 0;
    uiStatus->ignoreChanges = FALSE;
    uiStatus->hidden = 0;
    uiStatus->unk_3B[0] = 1;
    uiStatus->unk_3B[1] = 0;
}

void func_800E983C(void) {
    gUIStatus.unk_45[0] = 0;
}

void func_800E984C(void) {
    gUIStatus.unk_45[0] = 1;
}

s32 func_800E9860(void) {
    UiStatus* uiStatus = &gUIStatus;

    s32 ret = 1 - uiStatus->unk_45[0];

    if (uiStatus->unk_45[1] != 0) {
        ret = 0;
    }
    if (uiStatus->ignoreChanges) {
        ret = 0;
    }
    return ret;
}

void status_menu_ignore_changes(void) {
    gUIStatus.ignoreChanges = TRUE;
}

void func_800E98A8(void) {
    UiStatus* uiStatus = &gUIStatus;

    uiStatus->ignoreChanges = TRUE;
    uiStatus->drawPosY = 18;
}

void status_menu_respond_to_changes(void) {
    gUIStatus.ignoreChanges = FALSE;
}

s32 func_800E98D4(void) {
    UiStatus* uiStatus = &gUIStatus;

    return uiStatus->unk_45[1] + uiStatus->ignoreChanges;
}

void func_800E98EC(void) {
    gUIStatus.unk_45[1] = 1;
}

void func_800E9900(void) {
    gUIStatus.unk_45[1] = 0;
}

s32 is_status_menu_visible(void) {
    return !gUIStatus.hidden;
}

void status_menu_start_blinking_hp(void) {
    UiStatus* uiStatus = &gUIStatus;

    if (gGameStatusPtr->isBattle == 0) {
        uiStatus->hpBlinkTimer = 120;
    }

    if (uiStatus->hpBlinking != 1) {
        uiStatus->hpBlinking = 1;
        uiStatus->hpBlinkCounter = 0;
    }
}

void status_menu_stop_blinking_hp(void) {
    UiStatus* uiStatus = &gUIStatus;

    if (uiStatus->hpBlinking != 0) {
        uiStatus->hpBlinking = 0;
        uiStatus->hpBlinkCounter = 0;
        uiStatus->hpBlinkTimer = 0;
    }
}

void status_menu_start_blinking_fp(void) {
    UiStatus* uiStatus = &gUIStatus;

    if (gGameStatusPtr->isBattle == 0) {
        uiStatus->fpBlinkTimer = 120;
    }

    if (uiStatus->fpBlinking != 1) {
        uiStatus->fpBlinking = 1;
        uiStatus->fpBlinkCounter = 0;
    }
}

void status_menu_stop_blinking_fp(void) {
    UiStatus* uiStatus = &gUIStatus;

    if (uiStatus->fpBlinking != 0) {
        uiStatus->fpBlinking = 0;
        uiStatus->fpBlinkCounter = 0;
    }
}

void status_menu_start_blinking_coins(void) {
    UiStatus* uiStatus = &gUIStatus;

    if (gGameStatusPtr->isBattle == 0) {
        uiStatus->coinsBlinkTimer = 120;
    }

    if (uiStatus->coinsBlinking != 1) {
        uiStatus->coinsBlinking = 1;
        uiStatus->coinsBlinkCounter = 0;
    }
}

void status_menu_stop_blinking_coins(void) {
    UiStatus* uiStatus = &gUIStatus;

    if (uiStatus->coinsBlinking != 0) {
        uiStatus->coinsBlinking = 0;
        uiStatus->coinsBlinkCounter = 0;
        uiStatus->coinsBlinkTimer = 0;
    }
}

void status_menu_start_blinking_sp(void) {
    PlayerData* playerData = &gPlayerData;
    UiStatus* uiStatus = &gUIStatus;

    uiStatus->spBarsToBlink = playerData->maxStarPower;
    if (uiStatus->spBlinking != 1) {
        uiStatus->spBlinking = 1;
        uiStatus->spBlinkCounter = 0;
    }
}

void status_menu_stop_blinking_sp(void) {
    UiStatus* uiStatus = &gUIStatus;

    if (uiStatus->spBlinking != 0) {
        uiStatus->spBlinking = 0;
        uiStatus->spBlinkCounter = 0;
    }
}

void status_menu_start_blinking_sp_bars(s8 numBarsToBlink) {
    UiStatus* uiStatus = &gUIStatus;

    uiStatus->spBarsToBlink = numBarsToBlink;
    if (uiStatus->spBlinking != 1) {
        uiStatus->spBlinking = 1;
        uiStatus->spBlinkCounter = 0;
    }
}

void status_menu_start_blinking_starpoints(void) {
    UiStatus* uiStatus = &gUIStatus;

    if (uiStatus->starpointsBlinking != 1) {
        uiStatus->starpointsBlinking = 1;
        uiStatus->starpointsBlinkCounter = 0;
    }
}

void status_menu_stop_blinking_starpoints(void) {
    UiStatus* uiStatus = &gUIStatus;

    if (uiStatus->starpointsBlinking != 0) {
        uiStatus->starpointsBlinking = 0;
        uiStatus->starpointsBlinkCounter = 0;
    }
}

void decrement_status_menu_disabled(void) {
    UiStatus* uiStatus = &gUIStatus;

    if (uiStatus->disabled > 0) {
        uiStatus->disabled--;
    }
}

void increment_status_menu_disabled(void) {
    UiStatus* uiStatus = &gUIStatus;

    uiStatus->disabled++;
}

void sync_status_menu(void) {
    PlayerData* playerData = &gPlayerData;
    UiStatus* uiStatus = &gUIStatus;

    uiStatus->displayHP = playerData->curHP;
    uiStatus->displayFP = playerData->curFP;
    uiStatus->displaySP = playerData->specialBarsFilled;
    uiStatus->displayCoins = playerData->coins;
    uiStatus->displayStarpoints = playerData->starPoints;
}

void reset_status_menu(void) {
    PlayerData* playerData = &gPlayerData;
    UiStatus* uiStatus = &gUIStatus;
    s32 i;

    uiStatus->drawPosX = 12;
    uiStatus->drawPosY = -100;
    uiStatus->hidden = 0;
    uiStatus->showTimer = 210;
    uiStatus->unk_3B[0] = 0;
    uiStatus->ignoreChanges = FALSE;
    uiStatus->unk_45[0] = 0;
    uiStatus->unk_45[1] = 0;
    uiStatus->hpBlinking = 0;
    uiStatus->hpBlinkCounter = 0;
    uiStatus->hpBlinkTimer = 0;
    uiStatus->fpBlinking = 0;
    uiStatus->fpBlinkCounter = 0;
    uiStatus->fpBlinkTimer = 0;
    uiStatus->coinsBlinking = 0;
    uiStatus->coinsBlinkCounter = 0;
    uiStatus->coinsBlinkTimer = 0;
    uiStatus->spBlinking = 0;
    uiStatus->spBlinkCounter = 0;
    uiStatus->disabled = 0;
    uiStatus->starpointsBlinking = 0;
    uiStatus->starpointsBlinkCounter = 0;
    uiStatus->unk_6C[2] = -1;
    uiStatus->displayHP = playerData->curHP;
    uiStatus->displayFP = playerData->curFP;
    uiStatus->displayCoins = playerData->coins;
    uiStatus->displayStarpoints = playerData->starPoints;
    uiStatus->displaySP = playerData->specialBarsFilled;
    uiStatus->unk_3B[1] = 0;

    for (i = 0; i < ARRAY_COUNT(uiStatus->hpIconIndices); i++) {
        copy_world_hud_element_ref_to_battle(uiStatus->hpIconIndices[i], uiStatus->hpIconIndices[i]);
    }

    for (i = 0; i < ARRAY_COUNT(uiStatus->fpIconIndices); i++) {
        copy_world_hud_element_ref_to_battle(uiStatus->fpIconIndices[i], uiStatus->fpIconIndices[i]);
    }

    copy_world_hud_element_ref_to_battle(uiStatus->coinIconIndex, uiStatus->coinIconIndex);
    copy_world_hud_element_ref_to_battle(uiStatus->coinSparkleIconIndex, uiStatus->coinSparkleIconIndex);
    copy_world_hud_element_ref_to_battle(uiStatus->starpointsIconIndex, uiStatus->starpointsIconIndex);
    copy_world_hud_element_ref_to_battle(uiStatus->starpointsShineIconIndex, uiStatus->starpointsShineIconIndex);
    copy_world_hud_element_ref_to_battle(uiStatus->iconIndex8, uiStatus->iconIndex8);
    copy_world_hud_element_ref_to_battle(uiStatus->iconIndex9, uiStatus->iconIndex9);
    copy_world_hud_element_ref_to_battle(uiStatus->iconIndexA, uiStatus->iconIndexA);
    copy_world_hud_element_ref_to_battle(uiStatus->iconIndexB, uiStatus->iconIndexB);
    copy_world_hud_element_ref_to_battle(uiStatus->starIconIndex, uiStatus->starIconIndex);
}

s32 is_ability_active(s32 ability) {
    PlayerData* playerData = &gPlayerData;
    s32 attackFXArray[6];
    s32 ret;
    s32 attackFXIndex;
    s32 badgeMoveID;
    u8* moveID;
    s32 i;

    ret = 0;
    attackFXIndex = 0;

    for (i = 0; i < ARRAY_COUNT(attackFXArray); i++) {
        attackFXArray[i] = 0;
    }

    if (gGameStatusPtr->peachFlags & PEACH_STATUS_FLAG_IS_PEACH) {
        return 0;
    }

    for (i = 0; i < ARRAY_COUNT(playerData->equippedBadges); i++) {
        badgeMoveID = playerData->equippedBadges[i];

        if (badgeMoveID != 0) {
            moveID = &gItemTable[badgeMoveID].moveID;
            badgeMoveID = *moveID;
        }

        switch (ability) {
            case ABILITY_DODGE_MASTER:
                if (badgeMoveID == MOVE_DODGE_MASTER) {
                    ret++;
                }
                break;
            case ABILITY_SPIKE_SHIELD:
                if (badgeMoveID == MOVE_SPIKE_SHIELD) {
                    ret++;
                }
                break;
            case ABILITY_FIRST_ATTACK:
                if (badgeMoveID == MOVE_FIRST_ATTACK) {
                    ret++;
                }
                break;
            case ABILITY_HP_PLUS:
                if (badgeMoveID == MOVE_HP_PLUS) {
                    ret++;
                }
                break;
            case ABILITY_DOUBLE_DIP:
                if (badgeMoveID == MOVE_DOUBLE_DIP) {
                    ret++;
                }
                break;
            case ABILITY_MYSTERY_SCROLL:
                if (badgeMoveID == MOVE_MYSTERY_SCROLL) {
                    ret++;
                }
                if (playerData->hasActionCommands) {
                    ret++;
                }
                break;
            case ABILITY_FIRE_SHIELD:
                if (badgeMoveID == MOVE_FIRE_SHIELD) {
                    ret++;
                }
                break;
            case ABILITY_PRETTY_LUCKY:
                if (badgeMoveID == MOVE_PRETTY_LUCKY) {
                    ret++;
                }
                break;
            case ABILITY_HP_DRAIN:
                if (badgeMoveID == MOVE_HP_DRAIN) {
                    ret++;
                }
                break;
            case ABILITY_ALL_OR_NOTHING:
                if (badgeMoveID == MOVE_ALLOR_NOTHING) {
                    ret++;
                }
                break;
            case ABILITY_SLOW_GO:
                if (badgeMoveID == MOVE_SLOW_GO) {
                    ret++;
                }
                break;
            case ABILITY_FP_PLUS:
                if (badgeMoveID == MOVE_FP_PLUS) {
                    ret++;
                }
                break;
            case ABILITY_ICE_POWER:
                if (badgeMoveID == MOVE_ICE_POWER) {
                    ret++;
                }
                break;
            case ABILITY_FEELING_FINE:
                if (badgeMoveID == MOVE_FEELING_FINE) {
                    ret++;
                }
                break;
            case ABILITY_ATTACK_FX:
                if (badgeMoveID == MOVE_ATTACK_FX_A) {
                    attackFXArray[attackFXIndex++] = 1;
                    ret = -1;
                }
                if (badgeMoveID == MOVE_ATTACK_FX_D) {
                    attackFXArray[attackFXIndex++] = 2;
                    ret = -1;
                }
                if (badgeMoveID == MOVE_ATTACK_FX_B) {
                    attackFXArray[attackFXIndex++] = 3;
                    ret = -1;
                }
                if (badgeMoveID == MOVE_ATTACK_FX_E) {
                    attackFXArray[attackFXIndex++] = 4;
                    ret = -1;
                }
                if (badgeMoveID == MOVE_ATTACK_FX_C) {
                    attackFXArray[attackFXIndex++] = 5;
                    ret = -1;
                }
                if (badgeMoveID == MOVE_ATTACK_FX_F) {
                    attackFXArray[attackFXIndex++] = 6;
                    ret = -1;
                }
                break;
            case ABILITY_MONEY_MONEY:
                if (badgeMoveID == MOVE_MONEY_MONEY) {
                    ret++;
                }
                break;
            case ABILITY_CHILL_OUT:
                if (badgeMoveID == MOVE_CHILL_OUT_BADGE) {
                    ret++;
                }
                break;
            case ABILITY_HAPPY_HEART:
                if (badgeMoveID == MOVE_HAPPY_HEART) {
                    ret++;
                }
                break;
            case ABILITY_ZAP_TAP:
                if (badgeMoveID == MOVE_ZAP_TAP) {
                    ret++;
                }
                break;
            case ABILITY_MEGA_RUSH:
                if (badgeMoveID == MOVE_MEGA_RUSH) {
                    ret++;
                }
                break;
            case ABILITY_BERSERKER:
                if (badgeMoveID == MOVE_BERSERKER) {
                    ret++;
                }
                break;
            case ABILITY_RIGHT_ON:
                if (badgeMoveID == MOVE_RIGHT_ON) {
                    ret++;
                }
                break;
            case ABILITY_RUNAWAY_PAY:
                if (badgeMoveID == MOVE_RUNAWAY_PAY) {
                    ret++;
                }
                break;
            case ABILITY_FLOWER_SAVER:
                if (badgeMoveID == MOVE_FLOWER_SAVER) {
                    ret++;
                }
                break;
            case ABILITY_PAY_OFF:
                if (badgeMoveID == MOVE_PAY_OFF) {
                    ret++;
                }
                break;
            case ABILITY_DEFEND_PLUS:
                if (badgeMoveID == MOVE_DEFEND_PLUS) {
                    ret++;
                }
                break;
            case ABILITY_POWER_PLUS:
                if (badgeMoveID == MOVE_POWER_PLUS) {
                    ret++;
                }
                break;
            case ABILITY_REFUND:
                if (badgeMoveID == MOVE_REFUND) {
                    ret++;
                }
                break;
            case ABILITY_POWER_RUSH:
                if (badgeMoveID == MOVE_POWER_RUSH) {
                    ret++;
                }
                break;
            case ABILITY_CRAZY_HEART:
                if (badgeMoveID == MOVE_CRAZY_HEART) {
                    ret++;
                }
                break;
            case ABILITY_LAST_STAND:
                if (badgeMoveID == MOVE_LAST_STAND) {
                    ret++;
                }
                break;
            case ABILITY_CLOSE_CALL:
                if (badgeMoveID == MOVE_CLOSE_CALL) {
                    ret++;
                }
                break;
            case ABILITY_P_UP_D_DOWN:
                if (badgeMoveID == MOVE_P_UP_D_DOWN) {
                    ret++;
                }
                break;
            case ABILITY_LUCKY_DAY:
                if (badgeMoveID == MOVE_LUCKY_DAY) {
                    ret++;
                }
                break;
            case ABILITY_MEGA_HP_DRAIN:
                if (badgeMoveID == MOVE_MEGA_HP_DRAIN) {
                    ret++;
                }
                break;
            case ABILITY_P_DOWN_D_UP:
                if (badgeMoveID == MOVE_P_DOWN_D_UP) {
                    ret++;
                }
                break;
            case ABILITY_FLOWER_FANATIC:
                if (badgeMoveID == MOVE_FLOWER_FANATIC) {
                    ret++;
                }
                break;
            case ABILITY_SPEEDY_SPIN:
                if (badgeMoveID == MOVE_SPEEDY_SPIN) {
                    ret++;
                }
                break;
            case ABILITY_SPIN_ATTACK:
                if (badgeMoveID == MOVE_SPIN_ATTACK) {
                    ret++;
                }
                break;
            case ABILITY_I_SPY:
                if (badgeMoveID == MOVE_I_SPY) {
                    ret++;
                }
                break;
            case ABILITY_BUMP_ATTACK:
                if (badgeMoveID == MOVE_BUMP_ATTACK) {
                    ret++;
                }
                break;
            case ABILITY_QUICK_CHANGE:
                if (badgeMoveID == MOVE_QUICK_CHANGE) {
                    ret++;
                }
                break;
            case ABILITY_HEART_FINDER:
                if (badgeMoveID == MOVE_HEART_FINDER) {
                    ret++;
                }
                break;
            case ABILITY_FLOWER_FINDER:
                if (badgeMoveID == MOVE_FLOWER_FINDER) {
                    ret++;
                }
                break;
            case ABILITY_DIZZY_ATTACK:
                if (badgeMoveID == MOVE_DIZZY_ATTACK) {
                    ret++;
                }
                break;
            case ABILITY_FINAL_GOOMPA:
                if (badgeMoveID == MOVE_UNUSED_FINAL_GOOMPA) {
                    ret++;
                }
                break;
            case ABILITY_FINAL_BOMBOMB:
                if (badgeMoveID == MOVE_UNUSED_FINAL_BOMBOMB) {
                    ret++;
                }
                break;
            case ABILITY_DEEP_FOCUS:
                if (badgeMoveID == MOVE_DEEP_FOCUS) {
                    ret++;
                }
                break;
            case ABILITY_SUPER_FOCUS:
                if (badgeMoveID == MOVE_SUPER_FOCUS) {
                    ret++;
                }
                break;
            case ABILITY_KAIDEN:
                if (badgeMoveID == MOVE_KAIDEN) {
                    ret++;
                }
                break;
            case ABILITY_DAMAGE_DODGE:
                if (badgeMoveID == MOVE_DAMAGE_DODGE) {
                    ret++;
                }
                break;
            case ABILITY_HAPPY_FLOWER:
                if (badgeMoveID == MOVE_HAPPY_FLOWER) {
                    ret++;
                }
                break;
            case ABILITY_GROUP_FOCUS:
                if (badgeMoveID == MOVE_GROUP_FOCUS) {
                    ret++;
                }
                break;
            case ABILITY_PEEKABOO:
                if (badgeMoveID == MOVE_PEEKABOO) {
                    ret++;
                }
                break;
            case ABILITY_HEALTHY_HEALTHY:
                if (badgeMoveID == MOVE_HEALTHY_HEALTHY) {
                    ret++;
                }
                break;
        }
    }

    if (ret < 0) {
        ret = attackFXArray[rand_int(attackFXIndex - 1)];
    }
    return ret;
}

s32 is_partner_ability_active(s32 ability) {
    return 0;
}

s32 add_coins(s32 amt) {
    PlayerData* playerData = &gPlayerData;
    s16 newCoins = playerData->coins + amt;

    playerData->coins = newCoins;
    if (newCoins > 999) {
        playerData->coins = 999;
    }
    if (playerData->coins < 0) {
        playerData->coins = 0;
    }

    if (amt > 0) {
        playerData->totalCoinsEarned += amt;
        if (playerData->totalCoinsEarned > 99999) {
            playerData->totalCoinsEarned = 99999;
        }
    }
    return playerData->coins;
}

s32 add_star_points(s32 amt) {
    PlayerData* playerData = &gPlayerData;
    s8 newSP = playerData->starPoints + amt;

    // TODO: probably a macro!
    playerData->starPoints = newSP;
    if (newSP > 100) {
        playerData->starPoints = 100;
    }

    // TODO: probably a macro!
    newSP = playerData->starPoints;
    if (newSP < 0) {
        playerData->starPoints = 0;
    }
    return gPlayerData.starPoints;
}

s32 add_star_pieces(s32 amt) {
    PlayerData* playerData = &gPlayerData;
    s32 newSP = playerData->starPieces;

    newSP += amt;
    if (newSP > MAX_STAR_PIECES) {
        newSP = MAX_STAR_PIECES;
    }
    if (newSP < 0) {
        newSP = 0;
    }
    playerData->starPieces = newSP;

    if (amt > 0) {
        playerData->starPiecesCollected += amt;
    }

    return playerData->starPieces;
}

void increment_max_SP(void) {
    gPlayerData.maxStarPower++;
    gPlayerData.specialBarsFilled = gPlayerData.maxStarPower * 256;
}

void set_max_SP(s8 newMaxSP) {
    gPlayerData.maxStarPower = newMaxSP;
    gPlayerData.specialBarsFilled = newMaxSP * 256;
}

void add_SP(s32 amt) {
    // TODO cleanup
    PlayerData* playerData = &gPlayerData;
    UiStatus* uiStatus = &gUIStatus;
    s32 phi_v1;
    s32 maxPower;

    uiStatus->unk_57 = 1;
    uiStatus->unk_58 = 60;

    phi_v1 = playerData->specialBarsFilled;
    if (playerData->specialBarsFilled < 0) {
        phi_v1 = playerData->specialBarsFilled + 31;
    }
    uiStatus->unk_59 = phi_v1 >> 5;

    playerData->specialBarsFilled += amt;

    maxPower = playerData->maxStarPower << 8;
    if (playerData->specialBarsFilled > maxPower) {
        playerData->specialBarsFilled = maxPower;
    }

    gUIStatus.displaySP = gPlayerData.specialBarsFilled;
}

s32 recover_fp(s32 amt) {
    PlayerData* playerData = &gPlayerData;
    s32 newFP = playerData->curFP;
    s32 ret;

    if (amt == -2) {
        playerData->curMaxFP++;
        playerData->curFP = playerData->curMaxFP;
        return playerData->curMaxFP;
    }

    if (amt > 0) {
        newFP += amt;
    }
    if ((amt == -1) || (ret = newFP, (playerData->curMaxFP < newFP))) {
        ret = playerData->curMaxFP;
    }

    playerData->curFP = ret;
    return ret;
}

s32 recover_hp(s32 amt) {
    PlayerData* playerData = &gPlayerData;
    s32 newHP = playerData->curHP;
    s32 ret;

    if (amt == -2) {
        playerData->curMaxHP++;
        playerData->curHP = playerData->curMaxHP;
        return playerData->curMaxHP;
    }

    if (amt > 0) {
        newHP += amt;
    }
    if ((amt == -1) || (ret = newHP, (playerData->curMaxHP < newHP))) {
        ret = playerData->curMaxHP;
    }

    playerData->curHP = ret;
    return ret;
}

void subtract_hp(s32 amt) {
    PlayerData* playerData = &gPlayerData;
    s32 newHP = playerData->curHP;

    if (amt > 0) {
        newHP -= amt;
    }
    if (amt < 0 || newHP < 1) {
        newHP = 1;
    }
    playerData->curHP = newHP;
}

s8 has_full_hp(void) {
    return gPlayerData.curMaxHP == gPlayerData.curHP;
}

s8 has_full_fp(void) {
    return gPlayerData.curMaxFP == gPlayerData.curFP;
}

s8 add_fortress_keys(s32 amt) {
    gPlayerData.fortressKeyCount += amt;
    return gPlayerData.fortressKeyCount;
}

s32 subtract_fortress_keys(s32 amt) {
    PlayerData* playerData = &gPlayerData;

    playerData->fortressKeyCount -= amt;
    if (playerData->fortressKeyCount < 0) {
        playerData->fortressKeyCount = 0;
    }

    return playerData->fortressKeyCount;
}

s32 get_fortress_key_count(void) {
    return gPlayerData.fortressKeyCount;
}<|MERGE_RESOLUTION|>--- conflicted
+++ resolved
@@ -695,13 +695,8 @@
     gDPSetScissor(gMasterGfxPos++, G_SC_NON_INTERLACE, 12, 20, SCREEN_WIDTH - 12, SCREEN_HEIGHT - 20);
     fp = uiStatus->drawPosX;
     s5 = uiStatus->drawPosY;
-<<<<<<< HEAD
-    draw_box(0, 5, fp,       s5, 0, something, 35, 255, 0, 0.0f, 0.0f, 0.0f, 0.0f, 0.0f, NULL, NULL, NULL, 320, 240, NULL);
-    draw_box(0, 6, fp + something, s5, 0, 122, 25, 255, 0, 0.0f, 0.0f, 0.0f, 0.0f, 0.0f, NULL, NULL, NULL, 320, 240, NULL);
-=======
-    draw_box(0, WINDOW_STYLE_5, fp,       s5, 0, 174, 35, 255, 0, 0.0f, 0.0f, 0.0f, 0.0f, 0.0f, NULL, NULL, NULL, 320, 240, NULL);
-    draw_box(0, WINDOW_STYLE_6, fp + 174, s5, 0, 122, 25, 255, 0, 0.0f, 0.0f, 0.0f, 0.0f, 0.0f, NULL, NULL, NULL, 320, 240, NULL);
->>>>>>> e6de400e
+    draw_box(0, WINDOW_STYLE_5, fp,       s5, 0, 174, 35, 255, 0, 0.0f, 0.0f, 0.0f, 0.0f, 0.0f, NULL, NULL, NULL, SCREEN_WIDTH, SCREEN_HEIGHT, NULL);
+    draw_box(0, WINDOW_STYLE_6, fp + 174, s5, 0, 122, 25, 255, 0, 0.0f, 0.0f, 0.0f, 0.0f, 0.0f, NULL, NULL, NULL, SCREEN_WIDTH, SCREEN_HEIGHT, NULL);
 
     if (uiStatus->hpBlinkTimer > 0) {
         uiStatus->hpBlinkTimer--;
