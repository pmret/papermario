#include "sprite.h"
#include "sprite/player.h"

#define MAX_SPRITE_ID 0xEA // todo generate this

extern HeapNode heap_generalHead;
extern HeapNode heap_spriteHead;

BSS s32 D_802DF520; // unused?
BSS s32 spr_allocateBtlComponentsOnWorldHeap;
BSS s32 D_802DF528[2]; // unused?
BSS s32 MaxLoadedSpriteInstanceID;
BSS s32 D_802DF534[3]; // unused?
BSS s32 D_802DF540;
BSS s32 D_802DF544; // unused?
BSS SpriteAnimData* spr_playerSprites[13];
BSS s32 D_802DF57C;
BSS s32 spr_playerMaxComponents;
BSS s32 D_802DF584; // unused?
BSS PlayerCurrentAnimInfo spr_playerCurrentAnimInfo[3];
BSS s32 D_802DF5AC; // unused?
BSS SpriteAnimData* NpcSpriteData[MAX_SPRITE_ID];
BSS u8 NpcSpriteInstanceCount[MAX_SPRITE_ID];
BSS s32 D_802DFA44; // unused?
BSS SpriteInstance SpriteInstances[51];
BSS Quad* D_802DFE44;
BSS s32 D_802DFE48[22];
BSS s32 D_802DFEA0[3];
BSS s32 SpriteUpdateNotifyValue;

SpriteComponent** spr_allocate_components(s32);
void spr_load_npc_extra_anims(SpriteAnimData*, u32*);
void spr_init_player_raster_cache(s32 cacheSize, s32 maxRasterSize);

Quad spr_defaultQuad = {
    {
    {{{ -16, 56, 0 }, false, {    0,    0 }, { 240, 240, 240, 255 }}},
    {{{  16, 56, 0 }, false, { 1024,    0 }, { 120, 120, 120, 255 }}},
    {{{  16,  0, 0 }, false, { 1024, 1792 }, {   0,   0,   0, 255 }}},
    {{{ -16,  0, 0 }, false, {    0, 1792 }, { 120, 120, 120, 255 }}},
    }
};

Vp SprPauseVp = {{
        { 640, 480, 511, 0 },
        { 640, 480, 511, 0 },
    }
};

Vp SprPauseVpAlt = {{
        { 640, 480, 511, 0 },
        { 640, 480, 512, 0 },
    }
};

Gfx D_802DF3F0[] = {
    gsSPClearGeometryMode(G_CULL_BOTH | G_LIGHTING),
    gsDPSetCombineMode(G_CC_DECALRGBA, G_CC_DECALRGBA),
    gsSPTexture(-1, -1, 0, G_TX_RENDERTILE, G_ON),
    gsSPSetGeometryMode(G_ZBUFFER | G_SHADE | G_SHADING_SMOOTH),
    gsDPSetRenderMode(AA_EN | Z_CMP | Z_UPD | CVG_DST_FULL | ZMODE_OPA | CVG_X_ALPHA | GBL_c1(G_BL_CLR_IN, G_BL_A_IN, G_BL_CLR_MEM, G_BL_A_MEM), AA_EN | Z_CMP | Z_UPD | CVG_DST_FULL | ZMODE_OPA | CVG_X_ALPHA | GBL_c2(G_BL_CLR_IN, G_BL_A_IN, G_BL_CLR_MEM, G_BL_A_MEM)),
    gsSPSetOtherMode(G_SETOTHERMODE_H, G_MDSFT_ALPHADITHER, 18, G_AD_DISABLE | G_CD_DISABLE | G_CK_NONE | G_TC_FILT | G_TF_BILERP | G_TT_RGBA16 | G_TL_TILE | G_TD_CLAMP | G_TP_PERSP | G_CYC_1CYCLE | G_PM_NPRIMITIVE),
    gsSPEndDisplayList(),
};

Gfx D_802DF428[] = {
    gsSPClearGeometryMode(G_CULL_BOTH | G_LIGHTING),
    gsDPSetCombineMode(PM_CC_02, PM_CC_02),
    gsSPTexture(-1, -1, 0, G_TX_RENDERTILE, G_ON),
    gsSPSetGeometryMode(G_ZBUFFER | G_SHADE | G_SHADING_SMOOTH),
    gsDPSetRenderMode(G_RM_ZB_CLD_SURF, G_RM_ZB_CLD_SURF2),
    gsSPSetOtherMode(G_SETOTHERMODE_H, G_MDSFT_ALPHADITHER, 18, G_AD_DISABLE | G_CD_DISABLE | G_CK_NONE | G_TC_FILT | G_TF_BILERP | G_TT_RGBA16 | G_TL_TILE | G_TD_CLAMP | G_TP_PERSP | G_CYC_1CYCLE | G_PM_NPRIMITIVE),
    gsSPEndDisplayList(),
};

Gfx D_802DF460[] = {
    gsSPClearGeometryMode(G_CULL_BOTH | G_LIGHTING),
    gsSPTexture(-1, -1, 0, G_TX_RENDERTILE, G_ON),
    gsSPSetGeometryMode(G_ZBUFFER | G_SHADE | G_SHADING_SMOOTH),
    gsDPSetRenderMode(AA_EN | Z_CMP | Z_UPD | CVG_DST_FULL | ZMODE_OPA | CVG_X_ALPHA | G_RM_PASS, AA_EN | Z_CMP | Z_UPD | CVG_DST_FULL | ZMODE_OPA | CVG_X_ALPHA | GBL_c2(G_BL_CLR_IN, G_BL_A_IN, G_BL_CLR_MEM, G_BL_A_MEM)),
    gsSPSetOtherMode(G_SETOTHERMODE_H, G_MDSFT_ALPHADITHER, 18, G_AD_DISABLE | G_CD_DISABLE | G_CK_NONE | G_TC_FILT | G_TF_BILERP | G_TT_RGBA16 | G_TL_TILE | G_TD_CLAMP | G_TP_PERSP | G_CYC_2CYCLE | G_PM_NPRIMITIVE),
    gsSPEndDisplayList(),
};

Gfx D_802DF490[] = {
    gsSPClearGeometryMode(G_CULL_BOTH | G_LIGHTING),
    gsSPTexture(-1, -1, 0, G_TX_RENDERTILE, G_ON),
    gsSPSetGeometryMode(G_ZBUFFER | G_SHADE | G_SHADING_SMOOTH),
    gsDPSetRenderMode(G_RM_PASS, G_RM_ZB_CLD_SURF2),
    gsSPSetOtherMode(G_SETOTHERMODE_H, G_MDSFT_ALPHADITHER, 18, G_AD_DISABLE | G_CD_DISABLE | G_CK_NONE | G_TC_FILT | G_TF_BILERP | G_TT_RGBA16 | G_TL_TILE | G_TD_CLAMP | G_TP_PERSP | G_CYC_2CYCLE | G_PM_NPRIMITIVE),
    gsSPEndDisplayList(),
};

f32 spr_animUpdateTimeScale = 1.0f;

#define MARIO_SPRITE_COMMON_BITS \
      1 << SPR_Mario1 \
    | 1 << SPR_Mario1_Back \

#define MARIO_SPRITE_WORLD_BITS \
    MARIO_SPRITE_COMMON_BITS \
    | 1 << SPR_MarioW1 \
    | 1 << SPR_MarioW1_Back \
    | 1 << SPR_MarioW2 \
    | 1 << SPR_MarioW3

#define MARIO_SPRITE_BATTLE_BITS \
    MARIO_SPRITE_COMMON_BITS \
    | 1 << SPR_MarioB1 \
    | 1 << SPR_MarioB2 \
    | 1 << SPR_MarioB3

#define PEACH_SPRITE_BITS \
      1 << SPR_Peach1 \
    | 1 << SPR_Peach1_Back \
    | 1 << SPR_Peach2 \
    | 1 << SPR_Peach3 \

// TODO(player raster splat header generation):
// - macroify rasterSize based on the biggest raster
PlayerSpriteSet spr_playerSpriteSets[] = {
    [PLAYER_SPRITES_MARIO_WORLD]            {  6, 0x700, MARIO_SPRITE_WORLD_BITS },
    [PLAYER_SPRITES_MARIO_REFLECT_FLOOR]    { 18, 0x700, MARIO_SPRITE_WORLD_BITS },
    [PLAYER_SPRITES_COMBINED_EPILOGUE]      { 10, 0x900, MARIO_SPRITE_WORLD_BITS | PEACH_SPRITE_BITS },
    [PLAYER_SPRITES_MARIO_PARADE]           {  3, 0x700, MARIO_SPRITE_COMMON_BITS },
    [PLAYER_SPRITES_PEACH_WORLD]            {  6, 0x900, PEACH_SPRITE_BITS },
    [PLAYER_SPRITES_MARIO_BATTLE]           {  6, 0x700, MARIO_SPRITE_BATTLE_BITS },
    [PLAYER_SPRITES_PEACH_BATTLE]           {  6, 0x900, PEACH_SPRITE_BITS},
};

void spr_init_quad_cache(void) {
    s32 i;

    D_802DFE44 = _heap_malloc(&heap_spriteHead, ARRAY_COUNT(D_802DFE48) * sizeof(*D_802DFE44));

    for (i = 0; i < ARRAY_COUNT(D_802DFE48); i++) {
        D_802DFE48[i] = -1;
    }
}

Quad* spr_get_cached_quad(s32 quadIndex) {
    s32* temp_v1 = &D_802DFE48[quadIndex];

    *temp_v1 |= 0x1F;
    return &D_802DFE44[quadIndex];
}

void spr_make_quad_for_size(Quad* quad, s32 width, s32 height) {
    Vtx* vtx = &quad->v[0];
    s32 w = width; // required to match

    *quad = spr_defaultQuad;

    vtx->v.ob[0] = -w / 2;
    vtx->v.ob[1] = height;
    vtx->v.tc[0] = 0x2000;
    vtx->v.tc[1] = 0x2000;

    vtx++;
    vtx->v.ob[0] = w / 2;
    vtx->v.ob[1] = height;
    vtx->v.tc[0] = (w + 256) * 32;
    vtx->v.tc[1] = 0x2000;

    vtx++;
    vtx->v.tc[0] = (w + 256) * 32;
    vtx->v.ob[0] = w / 2;
    vtx->v.tc[1] = (height + 256) * 32;

    vtx++;
    vtx->v.ob[0] = -w / 2;
    vtx->v.tc[0] = 0x2000;
    vtx->v.tc[1] = (height + 256) * 32;
}

Quad* spr_get_quad_for_size(s32* quadIndex, s32 width, s32 height) {
    Quad* quad;
    s32 qi;
    s32 dimensions;
    s32 i;

    if ((width * height) / 2 <= 0x800) {
        dimensions = (width << 0x18) + (height << 0x10);
        qi = *quadIndex;
        if (qi != -1 && (dimensions == (D_802DFE48[qi] & 0xFFFF0000))) {
            return spr_get_cached_quad(qi);
        }

        for (i = 0; i < ARRAY_COUNT(D_802DFE48); i++) {
            if (dimensions == (D_802DFE48[i] & 0xFFFF0000)) {
                *quadIndex = i;
                return spr_get_cached_quad(i);
            }
        }

        for (i = 0; i < ARRAY_COUNT(D_802DFE48); i++) {
            if (D_802DFE48[i] == -1) {
                break;
            }
        }

        if (i != ARRAY_COUNT(D_802DFE48)) {
            *quadIndex = i;
            D_802DFE48[i] = dimensions;
            quad = spr_get_cached_quad(i);
            spr_make_quad_for_size(quad, width, height);
            return quad;
        }
    }
    return nullptr;
}

void spr_clear_quad_cache(void) {
    s32 i;

    for (i = 0; i < ARRAY_COUNT(D_802DFE48); i++) {
        if (D_802DFE48[i] != -1) {
            D_802DFE48[i]--;
            if (!(D_802DFE48[i] & 0xFFFF)) {
                D_802DFE48[i] = -1;
            }
        }
    }
}

void spr_appendGfx_component_flat(
    Quad* vertices,
    IMG_PTR raster, PAL_PTR palette,
    s32 width, s32 height,
    f32 arg5,
    Matrix4f mtx,
    s32 alpha
) {
    gDPLoadTLUT_pal16(gMainGfxPos++, 0, palette);
    if (gSpriteShadingProfile->flags & SPR_SHADING_FLAG_ENABLED) {
        gDPScrollMultiTile2_4b(gMainGfxPos++, raster, G_IM_FMT_CI, width, height,
                              0, 0, width - 1, height - 1, 0,
                              G_TX_CLAMP, G_TX_CLAMP, 8, 8, G_TX_NOLOD, G_TX_NOLOD,
                              256, 256);
        gDPSetTile(gMainGfxPos++, G_IM_FMT_RGBA, G_IM_SIZ_16b, 4, 0x0100, 2, 0, G_TX_WRAP, G_TX_NOMASK, G_TX_NOLOD, G_TX_WRAP, G_TX_NOMASK, G_TX_NOLOD);
        gDPSetTileSize(gMainGfxPos++, 2, 0, 0, 63 << 2, 0);
        if (gSpriteShadingProfile->flags & SPR_SHADING_FLAG_SET_VIEWPORT) {
            Camera* camera = &gCameras[gCurrentCamID];
            if (gGameStatusPtr->context == CONTEXT_PAUSE) {
                gSPViewport(gMainGfxPos++, &SprPauseVpAlt);
            } else {
                gSPViewport(gMainGfxPos++, &camera->vpAlt);
            }

            if (alpha == 255) {
                gDPSetRenderMode(gMainGfxPos++, AA_EN | Z_CMP | Z_UPD | CVG_DST_FULL | ZMODE_OPA | CVG_X_ALPHA |
                                 G_RM_PASS, AA_EN | Z_CMP | Z_UPD | CVG_DST_FULL | ZMODE_OPA | CVG_X_ALPHA |
                                 GBL_c2(G_BL_CLR_IN, G_BL_A_IN, G_BL_CLR_MEM, G_BL_A_MEM));
            } else {
                gDPSetRenderMode(gMainGfxPos++, G_RM_PASS, G_RM_ZB_CLD_SURF2);
            }

            gDPSetEnvColor(gMainGfxPos++, 0, 0, 0, alpha);
            gDPSetCombineMode(gMainGfxPos++, PM_CC_0B, PM_CC_0C);
            gSPVertex(gMainGfxPos++, vertices, 4, 0);
            gSP2Triangles(gMainGfxPos++, 0, 2, 1, 0, 0, 3, 2, 0);
            gDPPipeSync(gMainGfxPos++);
        }
        create_shading_palette(mtx, 0, 0, width, height, alpha, alpha == 255 ? 0x111238 : 0x104B50); // TODO make macro for render mode
    } else {
        gDPScrollTextureBlock_4b(gMainGfxPos++, raster, G_IM_FMT_CI, width, height, 0,
                                 G_TX_CLAMP, G_TX_CLAMP, 8, 8, G_TX_NOLOD, G_TX_NOLOD,
                                 256, 256);
        if (gSpriteShadingProfile->flags & SPR_SHADING_FLAG_SET_VIEWPORT) {
            Camera* camera =  &gCameras[gCurrentCamID];
            if (gGameStatusPtr->context == CONTEXT_PAUSE) {
                gSPViewport(gMainGfxPos++, &SprPauseVpAlt);
            } else {
                gSPViewport(gMainGfxPos++, &camera->vpAlt);
            }
            if (alpha == 255) {
                gDPSetRenderMode(gMainGfxPos++, AA_EN | Z_CMP | Z_UPD | CVG_DST_FULL | ZMODE_OPA | CVG_X_ALPHA | ALPHA_CVG_SEL | GBL_c1(G_BL_CLR_IN, G_BL_A_IN, G_BL_CLR_MEM, G_BL_A_MEM), AA_EN | Z_CMP | Z_UPD | CVG_DST_FULL | ZMODE_OPA | CVG_X_ALPHA | ALPHA_CVG_SEL | GBL_c2(G_BL_CLR_IN, G_BL_A_IN, G_BL_CLR_MEM, G_BL_A_MEM));
            } else {
                gDPSetRenderMode(gMainGfxPos++, G_RM_ZB_CLD_SURF, G_RM_ZB_CLD_SURF2);
            }

            gDPSetEnvColor(gMainGfxPos++, 0, 0, 0, alpha);
            gDPSetCombineMode(gMainGfxPos++, PM_CC_0A, PM_CC_0A);
            gSPVertex(gMainGfxPos++, vertices, 4, 0);
            gSP2Triangles(gMainGfxPos++, 0, 2, 1, 0, 0, 3, 2, 0);
            gDPPipeSync(gMainGfxPos++);

            if (alpha == 255) {
                gDPSetRenderMode(gMainGfxPos++, AA_EN | Z_CMP | Z_UPD | CVG_DST_FULL | ZMODE_OPA | CVG_X_ALPHA |
                                 GBL_c1(G_BL_CLR_IN, G_BL_A_IN, G_BL_CLR_MEM, G_BL_A_MEM),
                                 AA_EN | Z_CMP | Z_UPD | CVG_DST_FULL | ZMODE_OPA | CVG_X_ALPHA |
                                 GBL_c2(G_BL_CLR_IN, G_BL_A_IN, G_BL_CLR_MEM, G_BL_A_MEM));
            } else {
                gDPSetRenderMode(gMainGfxPos++, G_RM_ZB_CLD_SURF, G_RM_ZB_CLD_SURF2);
            }

            gDPSetEnvColor(gMainGfxPos++, 100, 100, 100, 255);
            gDPSetPrimColor(gMainGfxPos++, 0, 0, 0, 0, 0, alpha);
            gDPSetCombineMode(gMainGfxPos++, PM_CC_3D, PM_CC_3D);
            gDPSetColorDither(gMainGfxPos++, G_CD_MAGICSQ);
        }
    }

    if (gSpriteShadingProfile->flags & SPR_SHADING_FLAG_SET_VIEWPORT) {
        Camera* camera =  &gCameras[gCurrentCamID];

        if (gGameStatusPtr->context == CONTEXT_PAUSE) {
            gSPViewport(gMainGfxPos++, &SprPauseVp);
            SprPauseVpAlt.vp.vtrans[0] = SprPauseVp.vp.vtrans[0] + gGameStatusPtr->altViewportOffset.x;
            SprPauseVpAlt.vp.vtrans[1] = SprPauseVp.vp.vtrans[1] + gGameStatusPtr->altViewportOffset.y;
        } else {
            gSPViewport(gMainGfxPos++, &camera->vp);
        }
    }

    gSPVertex(gMainGfxPos++, vertices, 4, 0);
    gSP2Triangles(gMainGfxPos++, 0, 2, 1, 0, 0, 3, 2, 0);
    gDPPipeSync(gMainGfxPos++);
}

void spr_appendGfx_component(
    SpriteRasterCacheEntry* cache,
    f32 dx, f32 dy, f32 dz,
    f32 rotX, f32 rotY, f32 rotZ,
    f32 scaleX, f32 scaleY, f32 scaleZ,
    s32 opacity, PAL_PTR palette, Matrix4f mtx)
{
    Matrix4f mtxTransform;
    Matrix4f mtxTemp;
    ImgFXTexture ifxImg;
    s32 quadIndex;
    Quad* quad;
    s32 width;
    s32 height;

    guTranslateF(mtxTemp, dx, dy, dz);
    guMtxCatF(mtxTemp, mtx, mtxTransform);

    if (rotY != 0.0f) {
        guRotateF(mtxTemp, rotY, 0.0f, 1.0f, 0.0f);
        guMtxCatF(mtxTemp, mtxTransform, mtxTransform);
    }
    if (rotZ != 0.0f) {
        guRotateF(mtxTemp, rotZ, 0.0f, 0.0f, 1.0f);
        guMtxCatF(mtxTemp, mtxTransform, mtxTransform);
    }
    if (rotX != 0.0f) {
        guRotateF(mtxTemp, rotX, 1.0f, 0.0f, 0.0f);
        guMtxCatF(mtxTemp, mtxTransform, mtxTransform);
    }

    if (scaleX != 1.0f || scaleY != 1.0f || scaleZ != 1.0f) {
        guScaleF(mtxTemp, scaleX, scaleY, scaleZ);
        guMtxCatF(mtxTemp, mtxTransform, mtxTransform);
    }

    guMtxF2L(mtxTransform, &gDisplayContext->matrixStack[gMatrixListPos]);
    gSPMatrix(gMainGfxPos++, VIRTUAL_TO_PHYSICAL(&gDisplayContext->matrixStack[gMatrixListPos++]),
              G_MTX_PUSH | G_MTX_LOAD | G_MTX_MODELVIEW);

    if (gSpriteShadingProfile->flags & SPR_SHADING_FLAG_ENABLED) {
        if ((u8) opacity == 255) {
            gSPDisplayList(gMainGfxPos++, D_802DF460);
        } else {
            gSPDisplayList(gMainGfxPos++, D_802DF490);
        }
    } else {
        if ((u8) opacity == 255) {
            gSPDisplayList(gMainGfxPos++, D_802DF3F0);
        } else {
            gDPSetPrimColor(gMainGfxPos++, 0, 0, 0, 0, 0, (u8) opacity);
            gSPDisplayList(gMainGfxPos++, D_802DF428);
        }
    }

    width = cache->width;
    height = cache->height;
    quadIndex = cache->quadCacheIndex;
    quad = nullptr;
    if (!(D_802DF540 & SPR_IMGFX_FLAG_ALL)) {
        quad = spr_get_quad_for_size(&quadIndex, width, height);
        cache->quadCacheIndex = quadIndex;
    }

    if (quad != nullptr) {
        spr_appendGfx_component_flat(quad, cache->image, palette, width, height, rotY, mtxTransform, (u8) opacity);
    } else {
        ifxImg.raster  = cache->image;
        ifxImg.palette = palette;
        ifxImg.width   = width;
        ifxImg.height  = height;
        ifxImg.xOffset = -(width / 2);
        ifxImg.yOffset = height;
        ifxImg.alpha = opacity;
        if (imgfx_appendGfx_component((u8) D_802DF540, &ifxImg, IMGFX_FLAG_80000, mtxTransform) == 1) {
            D_802DF540 &= ~SPR_IMGFX_FLAG_ALL;
        }
    }
    gSPPopMatrix(gMainGfxPos++, G_MTX_MODELVIEW);
}

void spr_transform_point(s32 rotX, s32 rotY, s32 rotZ, f32 inX, f32 inY, f32 inZ, f32* outX, f32* outY, f32* outZ) {
    if (rotX == 0 && rotY == 0 && rotZ == 0) {
        *outX = inX;
        *outY = inY;
        *outZ = inZ;
    } else {
        Matrix4f mtxTransform, mtxTemp;
        f32 xx, yx, zx, xy, yy, zy, xz, yz, zz;

        guRotateF(mtxTransform, rotY, 0.0f, 1.0f, 0.0f);
        guRotateF(mtxTemp, rotZ, 0.0f, 0.0f, 1.0f);
        guMtxCatF(mtxTemp, mtxTransform, mtxTransform);
        guRotateF(mtxTemp, rotX, 1.0f, 0.0f, 0.0f);
        guMtxCatF(mtxTemp, mtxTransform, mtxTransform);

        xx = (mtxTransform[0][0] * inX);
        yx = (mtxTransform[1][0] * inY);
        zx = (mtxTransform[2][0] * inZ);
        xy = (mtxTransform[0][1] * inX);
        yy = (mtxTransform[1][1] * inY);
        zy = (mtxTransform[2][1] * inZ);
        xz = (mtxTransform[0][2] * inX);
        yz = (mtxTransform[1][2] * inY);
        zz = (mtxTransform[2][2] * inZ);

        *outX = xx + yx + zx;
        *outY = xy + yy + zy;
        *outZ = xz + yz + zz;
    }
}

void spr_draw_component(s32 drawOpts, SpriteComponent* component, SpriteAnimComponent* anim,
        SpriteRasterCacheEntry** cache, PAL_PTR* palettes, f32 zscale, Matrix4f mtx) {
    SpriteRasterCacheEntry* cacheEntry;
    s32 paletteIdx;
    PAL_PTR pal;
    f32 dx, dy, dz;
    f32 rotX, rotY, rotZ;
    f32 inX, inY, inZ;

    if (component->initialized && component->curRaster != -1) {
        rotX = D_802DFEA0[0];
        rotY = D_802DFEA0[1];
        rotZ = D_802DFEA0[2];
        inX = component->compPos.x + anim->compOffset.x;
        inY = component->compPos.y + anim->compOffset.y;
        inZ = component->compPos.z + anim->compOffset.z;

        spr_transform_point(rotX, rotY, rotZ, inX, inY, inZ * zscale, &dx, &dy, &dz);
        cacheEntry = cache[component->curRaster];
        paletteIdx = component->curPalette;
        if (drawOpts & DRAW_SPRITE_USE_PLAYER_RASTERS) {
            cacheEntry->image = spr_get_player_raster(component->curRaster & 0xFFF, D_802DF57C);
        }
        D_802DF540 = component->imgfxIdx;
        pal = palettes[paletteIdx];

        spr_appendGfx_component(
            cacheEntry,
            dx, dy, dz,
            rotX + component->rot.x,
            rotY + component->rot.y,
            rotZ + component->rot.z,
            component->scale.x,
            component->scale.y,
            component->scale.z,
            drawOpts, pal, mtx
        );
        component->imgfxIdx = D_802DF540;
    }
}

s32 spr_unpack_signed_12bit(u16 val) {
    s32 temp = val & 0xFFF;

    if (temp & 0x800) {
        return temp | ~0xFFF;
    } else {
        return temp;
    }
}

s32 spr_unpack_signed_16bit(u16 val) {
    s32 temp = val & 0xFFFF;

    if (temp & 0x8000) {
        return temp | ~0xFFFF;
    } else {
        return temp;
    }
}

void spr_component_update_commands(SpriteComponent* comp, SpriteAnimComponent* anim) {
    f32 posX, posY, posZ;
    f32 rotX, rotY, rotZ;
    f32 scaleX, scaleY, scaleZ;
    s32 changedFlags;

    u16* bufPos;
    u16* gotoPos;
    s32 cmdValue;

    if (comp->initialized) {
        scaleZ = 1.0f;
        scaleY = 1.0f;
        scaleX = 1.0f;
        changedFlags = 0;

        bufPos = comp->readPos;
        gotoPos = (u16*) -1;

        comp->waitTime -= spr_animUpdateTimeScale;

        while (comp->waitTime <= 0.0f) {
            // overflow check
            if (bufPos >= &anim->cmdList[anim->cmdListSize / 2]) {
                bufPos = anim->cmdList;
                break;
            }

            switch (*bufPos & 0xF000) {
                // 0VVV
                // Wait
                case 0x0000:
                    comp->waitTime = *bufPos++ & 0xFFF;
                    if (comp->waitTime == 0.0f) {
                        comp->waitTime = 4095.0f;
                    }
                    comp->posOffset.z = 0.0f;
                    comp->posOffset.y = 0.0f;
                    comp->posOffset.x = 0.0f;
                    comp->rot.z = 0;
                    comp->rot.y = 0;
                    comp->rot.x = 0;
                    comp->scale.z = 1.0f;
                    comp->scale.y = 1.0f;
                    comp->scale.x = 1.0f;
                    break;
                // 2VVV
                // Goto -- jump to another position in the list
                case 0x2000:
                    bufPos = &anim->cmdList[spr_unpack_signed_12bit(*bufPos)];
                    if (bufPos == gotoPos) {
                        bufPos = anim->cmdList;
                        comp->waitTime = 1.0f;
                    }
                    gotoPos = bufPos;
                    break;
                // 1VVV
                // SetImage -- FFF is valid value for "no image"
                case 0x1000:
                    cmdValue = *bufPos++ & 0xFFF;
                    if (cmdValue != 0xFFF) {
                        comp->curRaster = cmdValue;
                    } else {
                        comp->curRaster = -1;
                    }
                    comp->curPalette = -1;
                    break;
                // 6VVV
                // SetPalette -- FFF to clear
                case 0x6000:
                    cmdValue = *bufPos++ & 0xFFF;
                    if (cmdValue != 0xFFF) {
                        comp->curPalette = cmdValue;
                    } else {
                        comp->curPalette = -1;
                    }
                    break;
                // 8VUU
                // SetProperty
                // 81-XX parent to component XX
                // 82-YY set notify value to YY
                case 0x8000:
                    cmdValue = *bufPos++;
                    switch (cmdValue & 0xF00) {
                        case 0x100: // set parent
                            comp->properties = (comp->properties & 0xFFFF0000) | cmdValue;
                            break;
                        case 0x200: // set notify value
                            SpriteUpdateNotifyValue = cmdValue & 0xFF;
                            comp->properties = (comp->properties & 0xFF00FFFF) | (SpriteUpdateNotifyValue << 0x10);
                            break;
                    }
                    break;
                // 3VVV XXXX YYYY ZZZZ
                // SetPosition -- what does the flag do?
                case 0x3000:
                    switch (*bufPos++ & 0xF) {
                        case 0:
                        case 1:
                            posX = spr_unpack_signed_16bit(*bufPos++);
                            posY = spr_unpack_signed_16bit(*bufPos++);
                            posZ = spr_unpack_signed_16bit(*bufPos++);
                            changedFlags |= 1;
                            break;
                    }
                    break;
                // 4XXX YYYY ZZZZ
                // SetRotation (euler angles)
                case 0x4000:
                    rotX = spr_unpack_signed_12bit(*bufPos++);
                    rotY = spr_unpack_signed_16bit(*bufPos++);
                    rotZ = spr_unpack_signed_16bit(*bufPos++);
                    changedFlags |= 2;
                    break;
                // 5VVV UUUU
                // SetScale (%)
                case 0x5000:
                    switch (*bufPos++ & 0xF) {
                        case 0:
                            scaleZ = *bufPos++ / 100.0f;
                            scaleY = scaleZ;
                            scaleX = scaleZ;
                            break;
                        case 1:
                            scaleX = *bufPos++ / 100.0f;
                            break;
                        case 2:
                            scaleY = *bufPos++ / 100.0f;
                            break;
                        case 3:
                            scaleZ = *bufPos++ / 100.0f;
                            break;
                    }
                    changedFlags |= 4;
                    break;
                // 7VVV UUUU
                // Loop -- VV iterations jumping back to UUUU
                case 0x7000:
                    if (comp->loopCounter != 0) {
                        comp->loopCounter--;
                        if (comp->loopCounter == 0) {
                            bufPos += 2;
                            break;
                        }
                    } else {
                        comp->loopCounter = bufPos[1];
                    }
                    bufPos = &anim->cmdList[spr_unpack_signed_12bit(*bufPos)];
                    break;
                // invalid command
                default:
                    bufPos = anim->cmdList;
                    comp->waitTime = 1.0f;
                    break;
            }
        } // end loop

        comp->readPos = bufPos;
        if (changedFlags & 1) {
            comp->posOffset.x = posX;
            comp->posOffset.y = posY;
            comp->posOffset.z = posZ;
        }
        if (changedFlags & 2) {
            comp->rot.x = rotX;
            comp->rot.y = rotY;
            comp->rot.z = rotZ;
        }
        if (changedFlags & 4) {
            comp->scale.x = scaleX;
            comp->scale.y = scaleY;
            comp->scale.z = scaleZ;
        }
    }
}

void spr_component_update_finish(SpriteComponent* comp, SpriteComponent** compList,
                                 SpriteRasterCacheEntry** rasterCacheEntry, s32 overridePalette)
{
    SpriteComponent* listComp;
    SpriteRasterCacheEntry* cache;

    if (comp->initialized) {
        comp->compPos.x = comp->posOffset.x;
        comp->compPos.y = comp->posOffset.y;
        comp->compPos.z = comp->posOffset.z;

        if ((comp->properties & 0xF00) == 0x100) {
            listComp = compList[comp->properties & 0xFF];
            comp->compPos.x += listComp->compPos.x;
            comp->compPos.y += listComp->compPos.y;
            comp->compPos.z += listComp->compPos.z;
        }

        if (comp->curRaster != -1) {
            cache = rasterCacheEntry[comp->curRaster];
            if (comp->curPalette == -1) {
                comp->curPalette = cache->palette;
                if (overridePalette != 0 && comp->curPalette == 0) {
                    comp->curPalette = overridePalette;
                }
            }
        }
    }
}

s32 spr_component_update(s32 curNotifyValue, SpriteComponent** compList, SpriteAnimComponent** animList,
        SpriteRasterCacheEntry** rasterCache, s32 overridePalette) {
    SpriteComponent** compListIt;

    SpriteUpdateNotifyValue = curNotifyValue;

    compListIt = compList;
    while (*compListIt != PTR_LIST_END) {
        spr_component_update_commands(*compListIt++, *animList);
        if (*animList != PTR_LIST_END) {
            animList++;
        }
    }

    compListIt = compList;
    while (*compListIt != PTR_LIST_END) {
        spr_component_update_finish(*compListIt++, compList, rasterCache, overridePalette);
    }

    return SpriteUpdateNotifyValue;
}

void spr_init_component_anim_state(SpriteComponent* comp, SpriteAnimComponent* anim) {
    if (anim == PTR_LIST_END) {
        comp->initialized = false;
        return;
    }

    comp->initialized = true;
    comp->properties = 0;
    comp->readPos = anim->cmdList;
    comp->waitTime = 0;
    comp->loopCounter = 0;
    comp->curRaster = -1;
    comp->curPalette = -1;
    comp->posOffset.x = 0.0f;
    comp->posOffset.y = 0.0f;
    comp->posOffset.z = 0.0f;
    comp->compPos.x = 0.0f;
    comp->compPos.y = 0.0f;
    comp->compPos.z = 0.0f;
    comp->rot.x = 0.0f;
    comp->rot.y = 0.0f;
    comp->rot.z = 0.0f;
    comp->scale.x = 1.0f;
    comp->scale.y = 1.0f;
    comp->scale.z = 1.0f;
}

void spr_init_anim_state(SpriteComponent** compList, SpriteAnimComponent** animList) {
    while (*compList != PTR_LIST_END) {
        SpriteComponent* component = *compList++;
        spr_init_component_anim_state(component, *animList);
        if (*animList != PTR_LIST_END) {
            animList++;
        }
    }
}

void spr_set_anim_timescale(f32 timescale) {
    spr_animUpdateTimeScale = timescale * 2.0f;
}

void spr_load_player_sprite(s32 spriteIndex) {
    SpriteAnimData* playerSprite = spr_load_sprite(spriteIndex - 1, true, false);

    spr_playerSprites[spriteIndex - 1] = playerSprite;
    if (spr_playerMaxComponents < playerSprite->maxComponents) {
        spr_playerMaxComponents = playerSprite->maxComponents;
    }
}

void spr_init_sprites(s32 playerSpriteSet) {
    s32 loadedFlags;
    s32 i;

    spr_allocateBtlComponentsOnWorldHeap = false;
    _heap_create(&heap_spriteHead, SPRITE_HEAP_SIZE);
    imgfx_init();

    for (i = 0; i < ARRAY_COUNT(spr_playerSprites); i++) {
        SpriteAnimData** playerSprites = spr_playerSprites;
        playerSprites[i] = 0;
    }

    spr_playerMaxComponents = 0;

    if (gGameStatusPtr->peachFlags & PEACH_FLAG_IS_PEACH) {
        playerSpriteSet = PLAYER_SPRITES_PEACH_WORLD;
    }

    loadedFlags = (&spr_playerSpriteSets[playerSpriteSet])->initiallyLoaded;
    spr_init_player_raster_cache((&spr_playerSpriteSets[playerSpriteSet])->cacheSize,
                  (&spr_playerSpriteSets[playerSpriteSet])->rasterSize);

    for (i = 1; i <= SPR_Peach3; i++) {
        if ((loadedFlags >> i) & 1) {
            spr_load_player_sprite(i);
        }
    }

    for (i = 0; i < ARRAY_COUNT(spr_playerCurrentAnimInfo); i++) {
        spr_playerCurrentAnimInfo[i].componentList = nullptr;
        spr_playerCurrentAnimInfo[i].animID = -1;
    }

    for (i = 0; i < ARRAY_COUNT(NpcSpriteData); i++) {
        NpcSpriteData[i] = nullptr;
        NpcSpriteInstanceCount[i] = 0;
    }

    for (i = 0; i < ARRAY_COUNT(SpriteInstances); i++) {
        SpriteInstances[i].spriteIndex = 0;
        SpriteInstances[i].componentList = nullptr;
        SpriteInstances[i].spriteData = nullptr;
        SpriteInstances[i].curAnimID = -1;
        SpriteInstances[i].notifyValue = 0;
    }

    spr_init_quad_cache();
}

void spr_render_init(void) {
    spr_update_player_raster_cache();
    spr_clear_quad_cache();
}

s32 func_802DDA84(void) {
    return 0;
}

s32 spr_update_player_sprite(s32 spriteInstanceID, s32 animID, f32 timeScale) {
    u32* spriteData;
    SpriteComponent** compList;
    SpriteComponent* component;
    SpriteAnimComponent** animList;
    SpriteRasterCacheEntry** rasterList;
    s32 spriteId = ((animID >> 16) & 0xFF) - 1;
    s32 instanceIdx = spriteInstanceID & 0xFF;
    s32 animIndex = animID & 0xFF;
    D_802DF57C = spriteId;

    if (spr_playerCurrentAnimInfo[instanceIdx].componentList == nullptr) {
        compList = spr_allocate_components(spr_playerMaxComponents);
        spr_playerCurrentAnimInfo[instanceIdx].componentList = compList;
        while (*compList != PTR_LIST_END) {
            component = *compList;
            component->imgfxIdx = imgfx_get_free_instances(1);
            compList++;
        }
    }

    spriteData = (u32*)spr_playerSprites[spriteId];
    compList = spr_playerCurrentAnimInfo[instanceIdx].componentList;

    if (spriteData == nullptr) {
        return 0;
    }

    rasterList = (SpriteRasterCacheEntry**)*spriteData;
    spriteData += 4 + animIndex;
    animList = (SpriteAnimComponent**)*spriteData;

    spr_set_anim_timescale(timeScale);
    if ((spriteInstanceID & DRAW_SPRITE_OVERRIDE_ALPHA) ||
        (animID & ~SPRITE_ID_BACK_FACING) != (spr_playerCurrentAnimInfo[instanceIdx].animID & ~SPRITE_ID_BACK_FACING))
    {
        spr_init_anim_state(compList, animList);
        spr_playerCurrentAnimInfo[instanceIdx].notifyValue = 0;
    }

    spr_playerCurrentAnimInfo[instanceIdx].animID = animID;

    if (!(spriteInstanceID & DRAW_SPRITE_OVERRIDE_YAW)) {
        spr_playerCurrentAnimInfo[instanceIdx].notifyValue = spr_component_update(spr_playerCurrentAnimInfo[instanceIdx].notifyValue,
                compList, animList, rasterList, 0);
    }
    return spr_playerCurrentAnimInfo[instanceIdx].notifyValue;
}

s32 spr_draw_player_sprite(s32 spriteInstanceID, s32 yaw, s32 alphaIn, PAL_PTR* paletteList, Matrix4f mtx) {
    s32 instanceIdx = spriteInstanceID & 0xFF;
    s32 animID = spr_playerCurrentAnimInfo[instanceIdx].animID;
    SpriteRasterCacheEntry** rasters;
    PAL_PTR* palettes;
    SpriteAnimComponent** animComponents;
    SpriteComponent** components;
    f32 zscale;
    u32 alpha;
    u32* spriteData;
    s32 spriteId;
    s32 spriteIdBackFacing;

    if (animID == ANIM_LIST_END) {
        return false;
    }

    D_802DF57C = spriteId = ((animID >> 0x10) & 0xFF) - 1;
    spriteData = (u32*)spr_playerSprites[spriteId];
<<<<<<< HEAD
    if (spriteData == nullptr) {
        return FALSE;
=======
    if (spriteData == NULL) {
        return false;
>>>>>>> 3e5df3a4
    }

    // TODO: fake match or not?
    rasters = (SpriteRasterCacheEntry**)*spriteData++;
    palettes = (PAL_PTR*)*spriteData++;
    spriteData++;
    spriteData++;
    animComponents = (SpriteAnimComponent**)spriteData[animID & 0xFF];

    if (animID & SPRITE_ID_BACK_FACING) {
        switch (spriteId) {
            case 0:
            case 5:
            case 9:
                spriteIdBackFacing = spriteId + 1;
                // TODO find better match
                rasters = (SpriteRasterCacheEntry**)spr_playerSprites[spriteIdBackFacing];
                D_802DF57C = spriteIdBackFacing;
                rasters = (SpriteRasterCacheEntry**)*rasters;
                break;
        }
    }

    if (!(spriteInstanceID & DRAW_SPRITE_OVERRIDE_YAW)) {
        yaw += (s32)-gCameras[gCurrentCamID].curYaw;
        if (yaw > 360) {
            yaw -= 360;
        }
        if (yaw < -360) {
            yaw += 360;
        }
    }

    if (yaw > 90 && yaw <= 270 || yaw >= -270 && yaw < -90) {
        zscale = -1.5f;
    } else {
        zscale = 1.5f;
    }

    if (spriteInstanceID & DRAW_SPRITE_UPSIDE_DOWN) {
        zscale = 0.0f - zscale;
    }

    D_802DFEA0[0] = 0;
    D_802DFEA0[1] = yaw;
    D_802DFEA0[2] = 0;

    if (spriteInstanceID & DRAW_SPRITE_OVERRIDE_ALPHA) {
        alpha = alphaIn & 0xFF;
        if (alphaIn == 0) {
            return false;
        }
    } else {
        alpha = 255;
    }

    components = spr_playerCurrentAnimInfo[instanceIdx].componentList;
    if (spriteInstanceID & DRAW_SPRITE_OVERRIDE_PALETTES) {
        palettes = paletteList;
    }

    while (*components != PTR_LIST_END) {
        spr_draw_component(alpha | DRAW_SPRITE_USE_PLAYER_RASTERS, *components++, *animComponents, rasters, palettes, zscale, mtx);
        if (*animComponents != PTR_LIST_END) {
            animComponents++;
        }
    }

    return true;
}

s32 func_802DDEC4(s32 spriteIdx) {
    return spr_playerCurrentAnimInfo[spriteIdx].notifyValue;
}

void set_player_imgfx_comp(s32 spriteIdx, s32 compIdx, ImgFXType imgfx, s32 imgfxArg1, s32 imgfxArg2, s32 imgfxArg3, s32 imgfxArg4, s32 flags) {
    SpriteComponent* component;
    SpriteComponent** componentListIt;
    s32 i;

    if (spr_playerCurrentAnimInfo[spriteIdx].componentList != nullptr) {
        componentListIt = spr_playerCurrentAnimInfo[spriteIdx].componentList;
        i = 0;

        while (*componentListIt != PTR_LIST_END) {
            component = *componentListIt;
            if (compIdx == -1 || i == compIdx) {
                imgfx_update(component->imgfxIdx & 0xFF, imgfx, imgfxArg1, imgfxArg2, imgfxArg3, imgfxArg4, flags);
                if (imgfx != IMGFX_CLEAR) {
                    component->imgfxIdx |= SPR_IMGFX_FLAG_10000000;
                } else {
                    component->imgfxIdx &= ~SPR_IMGFX_FLAG_ALL;
                }
            }
            componentListIt++;
            i++;
        }
    }
}

// applied to all components
void set_player_imgfx_all(s32 animID, ImgFXType imgfxType, s32 arg2, s32 arg3, s32 arg4, s32 arg5, s32 arg6) {
    set_player_imgfx_comp(PLAYER_SPRITE_MAIN, -1, imgfxType, arg2, arg3, arg4, arg5, arg6);
}

void spr_get_player_raster_info(SpriteRasterInfo* out, s32 playerSpriteID, s32 rasterIndex) {
    SpriteAnimData* sprite;
    SpriteRasterCacheEntry* cache;
    u16** paletteOffsetCopy;

    playerSpriteID--;
    sprite = spr_playerSprites[playerSpriteID];
    if (sprite != nullptr) {
        paletteOffsetCopy = sprite->palettesOffset;
        cache = sprite->rastersOffset[rasterIndex];
        out->width = cache->width;
        out->height = cache->height;
        out->defaultPal = paletteOffsetCopy[cache->palette];
        out->raster = spr_get_player_raster(rasterIndex, playerSpriteID);
    }
}

PAL_PTR* spr_get_player_palettes(s32 spriteIndex) {
    SpriteAnimData* sprites = spr_playerSprites[spriteIndex - 1];

    if (sprites == nullptr) {
        return nullptr;
    } else {
        return sprites->palettesOffset;
    }
}

s32 spr_load_npc_sprite(s32 animID, u32* extraAnimList) {
    SpriteAnimData* header;
    SpriteComponent** compList;
    s32 listIndex;
    s32 i;

    s32 spriteIndex = (animID >> 0x10) & 0x7FFF;
    s32 useTailAlloc = (u32)animID >> 0x1F;

    for (i = 0; i < ARRAY_COUNT(SpriteInstances); i++) {
        if (SpriteInstances[i].spriteIndex == 0) {
            break;
        }
    }
    if (MaxLoadedSpriteInstanceID < i) {
        MaxLoadedSpriteInstanceID = i;
    }
    if (i == ARRAY_COUNT(SpriteInstances)) {
        return -1;
    }
    listIndex = i;
    if (NpcSpriteData[spriteIndex] != nullptr) {
        NpcSpriteInstanceCount[spriteIndex]++;
        header = NpcSpriteData[spriteIndex];
        SpriteInstances[listIndex].spriteData = header;
    } else {
        NpcSpriteInstanceCount[spriteIndex] = 1;
        header = spr_load_sprite(spriteIndex - 1, false, useTailAlloc);
        SpriteInstances[listIndex].spriteData = header;
        NpcSpriteData[spriteIndex] = header;
        if (extraAnimList != nullptr) {
            spr_load_npc_extra_anims(header, extraAnimList);
        }
    }
    compList = spr_allocate_components(header->maxComponents);
    SpriteInstances[listIndex].componentList = compList;
    while (*compList != PTR_LIST_END) {
        SpriteComponent* comp = *compList;
        comp->imgfxIdx = imgfx_get_free_instances(1);
        compList++;
    }
    SpriteInstances[listIndex].spriteIndex = spriteIndex;
    SpriteInstances[listIndex].curAnimID = -1;
    return listIndex;
}

s32 spr_update_sprite(s32 spriteInstanceID, s32 animID, f32 timeScale) {
    u32* spriteData;
    SpriteComponent** compList;
    SpriteAnimComponent** animList;
    SpriteRasterCacheEntry** rasterList;

    s32 palID;
    s32 i = spriteInstanceID & 0xFF;
    s32 animIndex = animID & 0xFF;

    compList = SpriteInstances[i].componentList;
    spriteData = (u32*)SpriteInstances[i].spriteData;

    rasterList = (SpriteRasterCacheEntry**)*spriteData;
    spriteData += 4 + animIndex;
    animList = (SpriteAnimComponent**)*spriteData;

    palID = (animID >> 8) & 0xFF;
    spr_set_anim_timescale(timeScale);
    if ((spriteInstanceID & DRAW_SPRITE_OVERRIDE_ALPHA) || ((SpriteInstances[i].curAnimID & 0xFF) != animIndex)) {
        spr_init_anim_state(compList, animList);
        SpriteInstances[i].curAnimID = (palID << 8) | animIndex;
        SpriteInstances[i].notifyValue = 0;
    }
    if (!(spriteInstanceID & DRAW_SPRITE_OVERRIDE_YAW)) {
        SpriteInstances[i].notifyValue = spr_component_update(SpriteInstances[i].notifyValue,
            compList, animList, rasterList, palID);
    }
    return SpriteInstances[i].notifyValue;
}

s32 spr_draw_npc_sprite(s32 spriteInstanceID, s32 yaw, s32 arg2, PAL_PTR* paletteList, Matrix4f mtx) {
    s32 i = spriteInstanceID & 0xFF;
    s32 animID = SpriteInstances[i].curAnimID;
    SpriteRasterCacheEntry** rasters;
    PAL_PTR* palettes;
    SpriteAnimComponent** animComponents;
    SpriteComponent** components;
    f32 zscale;
    u32 alpha;
    u32* spriteData;

    if (animID == ANIM_LIST_END) {
        return false;
    }

    spriteData = (u32*)SpriteInstances[i].spriteData;

    // TODO: fake match or not?
    rasters = (SpriteRasterCacheEntry**)*spriteData++;
    palettes = (PAL_PTR*)*spriteData++;
    spriteData++;
    spriteData++;
    animComponents = (SpriteAnimComponent**)spriteData[animID & 0xFF];

    D_802DFEA0[0] = 0;
    D_802DFEA0[1] = yaw;
    D_802DFEA0[2] = 0;

    if (!(spriteInstanceID & DRAW_SPRITE_OVERRIDE_YAW)) {
        yaw += gCameras[gCurrentCamID].curYaw;
        if (yaw > 360) {
            yaw -= 360;
        }
        if (yaw < -360) {
            yaw += 360;
        }
    }

    if (yaw > 90 && yaw <= 270 || yaw >= -270 && yaw < -90) {
        zscale = -1.5f;
    } else {
        zscale = 1.5f;
    }

    if (spriteInstanceID & DRAW_SPRITE_OVERRIDE_ALPHA) {
        alpha = arg2 & 0xFF;
        if (arg2 == 0) {
            return false;
        }
    } else {
        alpha = 255;
    }

    components = SpriteInstances[i].componentList;
    if (spriteInstanceID & DRAW_SPRITE_OVERRIDE_PALETTES) {
        palettes = paletteList;
    }

    while (*components != PTR_LIST_END) {
        spr_draw_component(alpha, *components++, *animComponents, rasters, palettes, zscale, mtx);
        if (*animComponents != PTR_LIST_END) {
            animComponents++;
        }
    }

    return true;
}

s32 spr_get_notify_value(s32 spriteIndex) {
    return SpriteInstances[spriteIndex].notifyValue;
}

s32 spr_free_sprite(s32 spriteInstanceID) {
    SpriteInstance* sprite = &SpriteInstances[spriteInstanceID];
    SpriteAnimData* spriteData;
    SpriteComponent** compList;
    s32 spriteIndex = sprite->spriteIndex;

    if (spriteIndex == 0 || spriteIndex >= ARRAY_COUNT(NpcSpriteData)) {
        return spriteInstanceID;
    }

    NpcSpriteInstanceCount[spriteIndex]--;
    spriteData = sprite->spriteData;

    compList = sprite->componentList;
    while (*compList != PTR_LIST_END) {
        SpriteComponent* comp = *compList;
        imgfx_release_instance(comp->imgfxIdx & 0xFF);
        compList++;
    }

    compList = SpriteInstances[spriteInstanceID].componentList;

    if (NpcSpriteInstanceCount[spriteIndex] == 0) {
        NpcSpriteData[spriteIndex] = nullptr;
        _heap_free(&heap_spriteHead, spriteData);
    }

    if (spr_allocateBtlComponentsOnWorldHeap) {
        _heap_free(&heap_generalHead, compList);
    } else {
        _heap_free(&heap_spriteHead, compList);
    }

    SpriteInstances[spriteInstanceID].spriteIndex = 0;
    SpriteInstances[spriteInstanceID].componentList = nullptr;
    SpriteInstances[spriteInstanceID].spriteData = nullptr;
    SpriteInstances[spriteInstanceID].curAnimID = -1;
    return 0;
}

s32 get_npc_comp_imgfx_idx(s32 spriteIdx, s32 compIdx) {
    SpriteComponent** componentList = SpriteInstances[spriteIdx].componentList;

    if (componentList == nullptr) {
        return -1;
    } else {
        return componentList[compIdx]->imgfxIdx & 0xFF;
    }
}

void set_npc_imgfx_comp(s32 spriteIdx, s32 compIdx, ImgFXType imgfx, s32 imgfxArg1, s32 imgfxArg2, s32 imgfxArg3, s32 imgfxArg4, s32 imgfxArg5) {
    SpriteInstance* sprite = &SpriteInstances[spriteIdx];
    SpriteComponent** componentList;
    s32 i;

    if (sprite->componentList != nullptr) {
        componentList = sprite->componentList;
        i = 0;

        while (*componentList != PTR_LIST_END) {
            SpriteComponent* comp = *componentList;

            if (compIdx == -1 || i == compIdx) {
                imgfx_update((u8)comp->imgfxIdx, imgfx, imgfxArg1, imgfxArg2, imgfxArg3, imgfxArg4, imgfxArg5);
                if (imgfx != IMGFX_CLEAR) {
                    comp->imgfxIdx |= SPR_IMGFX_FLAG_10000000;
                } else {
                    comp->imgfxIdx &= ~SPR_IMGFX_FLAG_ALL;
                }
            }
            componentList++;
            i++;
        }
    }
}

void set_npc_imgfx_all(s32 spriteIdx, ImgFXType imgfxType, s32 imgfxArg1, s32 imgfxArg2, s32 imgfxArg3, s32 imgfxArg4, s32 imgfxArg5) {
    set_npc_imgfx_comp(spriteIdx, -1, imgfxType, imgfxArg1, imgfxArg2, imgfxArg3, imgfxArg4, imgfxArg5);
}

s32 spr_get_comp_position(s32 spriteIdx, s32 compListIdx, s32* outX, s32* outY, s32* outZ) {
    SpriteInstance* sprite = &SpriteInstances[spriteIdx];
    SpriteAnimComponent** animCompList;
    SpriteAnimComponent* anim;
    SpriteComponent** compList;
    SpriteComponent* comp;
    u8 animID;
    s32 i;
    u32* spriteData;

    if (sprite->componentList == nullptr) {
        return; // bug: does not return a value
    }

    animID = sprite->curAnimID;
    if (animID != 255) {
        // following 3 lines equivalent to:
        // animCompList = sprite->spriteData->animListStart[animID];
        spriteData = (u32*)sprite->spriteData;
        spriteData += 4 + animID;
        animCompList = (SpriteAnimComponent**)*spriteData;
        compList = sprite->componentList;
        i = 0;
        while (*compList != PTR_LIST_END) {
            if (i == compListIdx) {
                anim = *animCompList;
                comp = *compList;
                *outX = comp->compPos.x + anim->compOffset.x;
                *outY = comp->compPos.y + anim->compOffset.y;
                *outZ = comp->compPos.z + anim->compOffset.z;
                return 0;
            }
            i++;
            compList++;
            if (*animCompList != PTR_LIST_END) {
                animCompList++;
            }
        }
    } else {
        return; // bug: does not return a value
    }
    return -1;
}

s32 spr_get_npc_raster_info(SpriteRasterInfo* out, s32 npcSpriteID, s32 rasterIndex) {
    SpriteAnimData* sprite = NpcSpriteData[npcSpriteID];
    SpriteRasterCacheEntry* cache;
    PAL_PTR* paletteOffsetCopy;

    if (sprite != nullptr) {
        paletteOffsetCopy = sprite->palettesOffset;
        cache = sprite->rastersOffset[rasterIndex];
        out->raster = cache->image;
        out->width = cache->width;
        out->height = cache->height;
        out->defaultPal = paletteOffsetCopy[cache->palette];
        return true;
    }
    return false;
}

PAL_PTR* spr_get_npc_palettes(s32 npcSpriteID) {
    SpriteAnimData* sprite = NpcSpriteData[npcSpriteID];

    if (sprite != nullptr) {
        return sprite->palettesOffset;
    } else {
        return nullptr;
    }
}

s32 spr_get_npc_color_variations(s32 npcSpriteID) {
    SpriteAnimData* sprite = NpcSpriteData[npcSpriteID];

    if (sprite != nullptr) {
        return sprite->colorVariations;
    } else {
        return -1;
    }
}<|MERGE_RESOLUTION|>--- conflicted
+++ resolved
@@ -896,13 +896,8 @@
 
     D_802DF57C = spriteId = ((animID >> 0x10) & 0xFF) - 1;
     spriteData = (u32*)spr_playerSprites[spriteId];
-<<<<<<< HEAD
     if (spriteData == nullptr) {
-        return FALSE;
-=======
-    if (spriteData == NULL) {
         return false;
->>>>>>> 3e5df3a4
     }
 
     // TODO: fake match or not?
