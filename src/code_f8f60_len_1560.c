#include "common.h"

ApiStatus MakeLerp(ScriptInstance* script, s32 isInitialCall) {
    Bytecode* ptrReadPos = script->ptrReadPos;

    script->varTable[0xC] = get_variable(script, *ptrReadPos++); // start
    script->varTable[0xD] = get_variable(script, *ptrReadPos++); // end
    script->varTable[0xF] = get_variable(script, *ptrReadPos++); // duration
    script->varTable[0xB] = get_variable(script, *ptrReadPos++); // easing type
    script->varTable[0xE] = 0; // elapsed

    return ApiStatus_DONE2;
}

ApiStatus UpdateLerp(ScriptInstance* script, s32 isInitialCall) {
    script->varTable[0x0] = (s32) update_lerp(
                                script->varTable[0xB],
                                script->varTable[0xC],
                                script->varTable[0xD],
                                script->varTable[0xE],
                                script->varTable[0xF]
                            );

    if (script->varTable[0xE] >= script->varTable[0xF]) {
        script->varTable[0x1] = 0; // finished
    } else {
        script->varTable[0x1] = 1; // lerping
    }
    script->varTable[0xE]++;

    return ApiStatus_DONE2;
}

ApiStatus RandInt(ScriptInstance* script, s32 isInitialCall) {
    Bytecode* ptrReadPos = script->ptrReadPos;

    s32 max = get_variable(script, *ptrReadPos++);
    Bytecode outVar = *ptrReadPos++;

    set_variable(script, outVar, rand_int(max));

    return ApiStatus_DONE2;
}

ApiStatus GetAngleBetweenNPCs(ScriptInstance* script, s32 isInitialCall) {
    Bytecode* ptrReadPos = script->ptrReadPos;

    NpcId aID = get_variable(script, *ptrReadPos++);
    NpcId bID = get_variable(script, *ptrReadPos++);
    Bytecode outVar = *ptrReadPos++;

    Npc* a = resolve_npc(script, aID);
    Npc* b = resolve_npc(script, bID);
    set_variable(script, outVar, atan2(a->pos.x, a->pos.z, b->pos.x, b->pos.z));

    return ApiStatus_DONE2;
}

ApiStatus GetAngleToNPC(ScriptInstance* script, s32 isInitialCall) {
    PlayerStatus* playerStatus = &gPlayerStatus;
    Bytecode* ptrReadPos = script->ptrReadPos;

    NpcId npcID = get_variable(script, *ptrReadPos++);
    Bytecode outVar = *ptrReadPos++;

    Npc* npc = resolve_npc(script, npcID);
    set_variable(script, outVar, atan2(playerStatus->position.x, playerStatus->position.z, npc->pos.x, npc->pos.z));

    return ApiStatus_DONE2;
}

ApiStatus GetAngleToPlayer(ScriptInstance* script, s32 isInitialCall) {
    PlayerStatus* playerStatus = &gPlayerStatus;
    Bytecode* ptrReadPos = script->ptrReadPos;

    NpcId npcID = get_variable(script, *ptrReadPos++);
    Bytecode outVar = *ptrReadPos++;

    Npc* npc = resolve_npc(script, npcID);
    set_variable(script, outVar, atan2(npc->pos.x, npc->pos.z, playerStatus->position.x, playerStatus->position.z));

    return ApiStatus_DONE2;
}

ApiStatus AwaitPlayerApproach(ScriptInstance* script, s32 isInitialCall) {
    Bytecode* ptrReadPos = script->ptrReadPos;
    PlayerStatus* playerStatus = &gPlayerStatus;

    s32* targetX = &script->functionTemp[0];
    s32* targetZ = &script->functionTemp[1];
    s32* distanceRequired = &script->functionTemp[2];

    f32 distance;

    if (isInitialCall) {
        *targetX = get_variable(script, *ptrReadPos++);
        *targetZ = get_variable(script, *ptrReadPos++);
        *distanceRequired = get_variable(script, *ptrReadPos++);
    }

    distance = dist2D(
                   playerStatus->position.x, playerStatus->position.z,
                   *targetX, *targetZ
               );

    if (distance < *distanceRequired) {
        return ApiStatus_DONE2;
    } else {
        return ApiStatus_BLOCK;
    }
}

ApiStatus IsPlayerWithin(ScriptInstance* script, s32 isInitialCall) {
    Bytecode* ptrReadPos = script->ptrReadPos;
    PlayerStatus* playerStatus = &gPlayerStatus;

    s32* targetX = &script->functionTemp[0];
    s32* targetZ = &script->functionTemp[1];
    s32* distanceRequired = &script->functionTemp[2];

    f32 distance;
    Bytecode outVar = SI_VAR_0;

    if (isInitialCall) {
        *targetX = get_variable(script, *ptrReadPos++);
        *targetZ = get_variable(script, *ptrReadPos++);
        *distanceRequired = get_variable(script, *ptrReadPos++);
        outVar = *ptrReadPos++;
    }

    distance = dist2D(
                   playerStatus->position.x, playerStatus->position.z,
                   *targetX, *targetZ
               );

    set_variable(script, outVar, 0);
    if (distance < *distanceRequired) {
        set_variable(script, outVar, 1);
    }

    return ApiStatus_DONE2;
}

ApiStatus AwaitPlayerLeave(ScriptInstance* script, s32 isInitialCall) {
    Bytecode* ptrReadPos = script->ptrReadPos;
    PlayerStatus* playerStatus = &gPlayerStatus;

    s32* targetX = &script->functionTemp[0];
    s32* targetZ = &script->functionTemp[1];
    s32* distanceRequired = &script->functionTemp[2];

    f32 distance;

    if (isInitialCall) {
        *targetX = get_variable(script, *ptrReadPos++);
        *targetZ = get_variable(script, *ptrReadPos++);
        *distanceRequired = get_variable(script, *ptrReadPos++);
    }

    distance = dist2D(
                   playerStatus->position.x, playerStatus->position.z,
                   *targetX, *targetZ
               );

    if (distance > *distanceRequired) {
        return ApiStatus_DONE2;
    } else {
        return ApiStatus_BLOCK;
    }
}

ApiStatus AddVectorPolar(ScriptInstance* script, s32 isInitialCall) {
    Bytecode* ptrReadPos = script->ptrReadPos;

    Bytecode xVar = *ptrReadPos++;
    f32 x = get_float_variable(script, xVar);

    Bytecode yVar = *ptrReadPos++;
    f32 y = get_float_variable(script, yVar);

    f32 r = get_float_variable(script, *ptrReadPos++);

    add_vec2D_polar(&x, &y, r, get_float_variable(script, *ptrReadPos++));

    set_float_variable(script, xVar, x);
    set_float_variable(script, yVar, y);

    return ApiStatus_DONE2;
}

<<<<<<< HEAD
=======
INCLUDE_ASM(s32, "code_f8f60_len_1560", func_802D4BDC, ScriptInstance* script, s32 isInitialCall);
/*
>>>>>>> 3bf3c987
ApiStatus func_802D4BDC(ScriptInstance* script, s32 initialCall) {
    s32* t0 = &script->functionTemp[0];
    s32* t1 = &script->functionTemp[1];
    s32 t1v;

    if (initialCall) {
        *t0 = 0;
        *t1 = 0;
    }

    if (*t0 == 0) {
        t1v = *t1;
        if (t1v == 255) {
            return ApiStatus_DONE2;
        }
    
        t1v += 10;
        *t1 = t1v;
        if (t1v > 255) {
            *t1 = 255;
        }

        func_80137DA4(10, *t1);
    }

    return ApiStatus_BLOCK;
}

<<<<<<< HEAD
ApiStatus func_802D4C4C(ScriptInstance* script, s32 initialCall) {
    s32* t0 = &script->functionTemp[0];
    s32* t1 = &script->functionTemp[1];
    s32 t1v;

    if (initialCall) {
        *t0 = 0;
        *t1 = 255;
    }

    if (*t0 == 0) {
        t1v = *t1;
        if (t1v == 0) {
            func_80137DA4(255, -1.0f);
            return ApiStatus_DONE2;
        }
        t1v -= 10;
        *t1 = t1v;
        if(t1v < 0) {
            *t1 = 0;
        }
        func_80137DA4(10, *t1);
    }

    return ApiStatus_BLOCK;
}
=======
// Very similar to func_802D4BDC
INCLUDE_ASM(s32, "code_f8f60_len_1560", func_802D4C4C, ScriptInstance* script, s32 isInitialCall);
>>>>>>> 3bf3c987

ApiStatus func_802D4CC4(ScriptInstance* script, s32 initialCall) {
    s32 value = get_variable(script, *script->ptrReadPos);
    if (value < 0) {
        func_80137DA4(255, -1.0f);
    } else {
        func_80137DA4(10, value);
    }

    return ApiStatus_DONE2;
}

ApiStatus func_802D4D14(ScriptInstance* script, s32 initialCall) {
    s32 value = get_float_variable(script, *script->ptrReadPos);

    func_80137E4C(0, 0, 0xC, 0x14);
    func_80137E4C(0, 1, 0x134, 0xDC);
    func_80137D88(0xC, value);

    return ApiStatus_DONE2;
}

ApiStatus func_802D4D88(ScriptInstance* script, s32 initialCall) {
    func_80137D88(0xC, 0);
    return ApiStatus_DONE2;
}

<<<<<<< HEAD
#ifdef NON_MATCHING
// most likely functionally equivalent, lots of issues though.
void setup_path_data(s32 numVecs, f32* arg1, struct Vec3f* arg2, struct Vec3f* arg3) {
    struct Vec3f *temp_s4;
    f32 *temp_s7;
    s32 i;
    f32 *temp;
    f32 new_var;
    f32 new_var2;

    temp_s7 = heap_malloc(numVecs * sizeof(f32));
    temp_s4 = heap_malloc(numVecs * sizeof(Vec3f));
    arg1[0] = 0.0f;

    for (i = 1; i < numVecs; i++) {
        f32 temp_x = SQ(arg2[i].x - arg2[i - 1].x);
        f32 temp_y = SQ(arg2[i].y - arg2[i - 1].y);
        f32 temp_z = SQ(arg2[i].z - arg2[i - 1].z);
        arg1[i] = arg1[i - 1] + sqrtf(temp_x + temp_y + temp_z);
    }

    for (i = 1; i < numVecs; i++) {
        arg1[i] = arg1[i] / arg1[numVecs - 1];
    }

    arg3[0].x = 0;

    arg3[numVecs - 1].z = 0;
    arg3[0].z = 0;

    arg3[numVecs - 1].x = 0;

    arg3[0].y = 0;
    arg3[numVecs - 1].y = 0;

    for (i = 0; i < (numVecs - 1); i++) {
        f32 temp = temp_s7[i];
        temp_s7[i] = arg1[i + 1] - arg1[i];
        temp_s4[i + 1].x = ((arg2[i + 1].x - arg2[i].x) / temp_s7[i]);
        temp_s4[i + 1].y = ((arg2[i + 1].y - arg2[i].y) / temp);
        temp_s4[i + 1].z = ((arg2[i + 1].z - arg2[i].z) / temp);
    }

    arg3[1].x = temp_s4[2].x - temp_s4[1].x;
    arg3[1].y = temp_s4[2].y - temp_s4[1].y;
    arg3[1].z = temp_s4[2].z - temp_s4[1].z;
    temp_s4[1].x = ((arg1[2] - arg1[0]) * 2);
    temp_s4[1].y = ((arg1[2] - arg1[0]) * 2);
    temp_s4[1].z = ((arg1[2] - arg1[0]) * 2);

    for (i = 1; i < numVecs - 2; i++) {
        f32 temp_x = temp_s7[i] / temp_s4[i].x;
        f32 temp_y = temp_s7[i] / temp_s4[i].y;
        f32 temp_z = temp_s7[i] / temp_s4[i].z;
        new_var = arg3[i].x;
        arg3[i + 1].x = (temp_s4[i + 2].x - temp_s4[i].x) - (new_var * temp_x);
        arg3[i + 1].y = (temp_s4[i + 2].y - temp_s4[i].y) - (new_var * temp_y);
        arg3[i + 1].z = (temp_s4[i + 2].z - temp_s4[i].z) - (new_var * temp_z);
        temp_s4[i].x = ((arg1[i + 2] - arg1[i]) * 2) - (temp_s7[i] * temp_x);
        temp_s4[i].y = ((arg1[i + 2] - arg1[i]) * 2) - (temp_s7[i] * temp_y);
        temp_s4[i].z = ((arg1[i + 2] - arg1[i]) * 2) - (temp_s7[i] * temp_z);
    }

    arg3[numVecs - 2].x = arg3[numVecs - 2].x - (temp_s7[numVecs - 2] * arg3[numVecs - 1].x);
    arg3[numVecs - 2].y = arg3[numVecs - 2].y - (temp_s7[numVecs - 2] * arg3[numVecs - 1].y);
    arg3[numVecs - 2].z = arg3[numVecs - 2].z - (temp_s7[numVecs - 2] * arg3[numVecs - 1].z);

    for (i = (numVecs - 2); i > 0 ; i--) {
        arg3[i].x = (arg3[i].x - (temp_s7[i] * arg3[i + 1].x)) / temp_s4[i].x;
        arg3[i].y = (arg3[i].y - (temp_s7[i] * arg3[i + 1].y)) / temp_s4[i].y;
        arg3[i].z = (arg3[i].z - (temp_s7[i] * arg3[i + 1].z)) / temp_s4[i].z;
    }

    heap_free(temp_s7);
    heap_free(temp_s4);
}
#else
INCLUDE_ASM("code_f8f60_len_1560", setup_path_data);
#endif
=======
INCLUDE_ASM(s32, "code_f8f60_len_1560", setup_path_data);
>>>>>>> 3bf3c987

INCLUDE_ASM(s32, "code_f8f60_len_1560", func_802D5270);

INCLUDE_ASM(s32, "code_f8f60_len_1560", LoadPath, ScriptInstance* script, s32 isInitialCall);

INCLUDE_ASM(s32, "code_f8f60_len_1560", GetNextPathPos, ScriptInstance* script, s32 isInitialCall);

ApiStatus GetDist2D(ScriptInstance* script, s32 isInitialCall) {
    Bytecode* ptrReadPos = script->ptrReadPos;

    Bytecode outVar = *ptrReadPos++;
    set_float_variable(script, outVar, dist2D(
                           get_float_variable(script, *ptrReadPos++),
                           get_float_variable(script, *ptrReadPos++),
                           get_float_variable(script, *ptrReadPos++),
                           get_float_variable(script, *ptrReadPos++)
                       ));

    return ApiStatus_DONE2;
}

ApiStatus func_802D5830(ScriptInstance* script, s32 initialCall) {
    func_80027088(get_variable(script, *script->ptrReadPos));
    return ApiStatus_DONE2;
}

ApiStatus func_802D585C(ScriptInstance* script, s32 initialCall) {
    Bytecode* ptrReadPos = script->ptrReadPos;
    s32 setMode = get_variable(script,  *ptrReadPos++);
    s32 flags = get_variable(script, *ptrReadPos++);

    if (setMode) {
        // Set flag
        D_8009A650[0] |= flags;
    } else {
        // Unset flag
        D_8009A650[0] &= ~flags;
    }

    return ApiStatus_DONE2;
}

ApiStatus SetValueByRef(ScriptInstance* script, s32 isInitialCall) {
    Bytecode* ptrReadPos = script->ptrReadPos;

    s32 dest = get_variable(script, *ptrReadPos++); /* Reference */
    s32 src = get_variable(script, *ptrReadPos++);
    set_variable(script, dest, src);

    return ApiStatus_DONE2;
}

ApiStatus GetValueByRef(ScriptInstance* script, s32 isInitialCall) {
    Bytecode* ptrReadPos = script->ptrReadPos;

    s32 src = get_variable(script, *ptrReadPos++); /* Reference */
    Bytecode dest = *ptrReadPos++;

    set_variable(script, dest, get_variable(script, src));

    return ApiStatus_DONE2;
}

ApiStatus EnableStatusMenu(ScriptInstance* script, s32 isInitialCall) {
    if (get_variable(script, *script->ptrReadPos) != 0) {
        decrement_status_menu_disabled();
    } else {
        increment_status_menu_disabled();
    }

    return ApiStatus_DONE2;
}

ApiStatus ShowStatusMenu(ScriptInstance* script, s32 isInitialCall) {
    if (get_variable(script, *script->ptrReadPos) != 0) {
        func_800E9894();
        func_800E97B8();
    } else {
        func_800E98C4();
    }

    return ApiStatus_DONE2;
}

ApiStatus SetGameMode(ScriptInstance* script, s32 isInitialCall) {
    s16 mode = get_variable(script, *script->ptrReadPos);

    set_game_mode(mode);

    return ApiStatus_DONE2;
}

ApiStatus ClampAngleInt(ScriptInstance* script, s32 isInitialCall) {
    Bytecode* ptrReadPos = script->ptrReadPos;

    set_variable(script, *ptrReadPos, clamp_angle(get_variable(script, *ptrReadPos)));

    return ApiStatus_DONE2;
}

ApiStatus ClampAngleFloat(ScriptInstance* script, s32 isInitialCall) {
    Bytecode* ptrReadPos = script->ptrReadPos;

    set_float_variable(script, *ptrReadPos, clamp_angle(get_float_variable(script, *ptrReadPos)));

    return ApiStatus_DONE2;
}<|MERGE_RESOLUTION|>--- conflicted
+++ resolved
@@ -188,11 +188,8 @@
     return ApiStatus_DONE2;
 }
 
-<<<<<<< HEAD
-=======
-INCLUDE_ASM(s32, "code_f8f60_len_1560", func_802D4BDC, ScriptInstance* script, s32 isInitialCall);
-/*
->>>>>>> 3bf3c987
+//INCLUDE_ASM(s32, "code_f8f60_len_1560", func_802D4BDC, ScriptInstance* script, s32 isInitialCall);
+
 ApiStatus func_802D4BDC(ScriptInstance* script, s32 initialCall) {
     s32* t0 = &script->functionTemp[0];
     s32* t1 = &script->functionTemp[1];
@@ -221,7 +218,6 @@
     return ApiStatus_BLOCK;
 }
 
-<<<<<<< HEAD
 ApiStatus func_802D4C4C(ScriptInstance* script, s32 initialCall) {
     s32* t0 = &script->functionTemp[0];
     s32* t1 = &script->functionTemp[1];
@@ -248,10 +244,6 @@
 
     return ApiStatus_BLOCK;
 }
-=======
-// Very similar to func_802D4BDC
-INCLUDE_ASM(s32, "code_f8f60_len_1560", func_802D4C4C, ScriptInstance* script, s32 isInitialCall);
->>>>>>> 3bf3c987
 
 ApiStatus func_802D4CC4(ScriptInstance* script, s32 initialCall) {
     s32 value = get_variable(script, *script->ptrReadPos);
@@ -279,7 +271,6 @@
     return ApiStatus_DONE2;
 }
 
-<<<<<<< HEAD
 #ifdef NON_MATCHING
 // most likely functionally equivalent, lots of issues though.
 void setup_path_data(s32 numVecs, f32* arg1, struct Vec3f* arg2, struct Vec3f* arg3) {
@@ -357,11 +348,8 @@
     heap_free(temp_s4);
 }
 #else
-INCLUDE_ASM("code_f8f60_len_1560", setup_path_data);
+INCLUDE_ASM(s32, "code_f8f60_len_1560", setup_path_data);
 #endif
-=======
-INCLUDE_ASM(s32, "code_f8f60_len_1560", setup_path_data);
->>>>>>> 3bf3c987
 
 INCLUDE_ASM(s32, "code_f8f60_len_1560", func_802D5270);
 
