#include "common.h"

void func_800E6860(void) {
    PlayerStatus* playerStatus = &gPlayerStatus;

    if (D_8010EBB0.unk_00 != 0 && D_8010EBB0.unk_03 == 9) {
        Npc* partner = get_npc_unsafe(NPC_PARTNER);

        func_802DDEE4(0, -1, 7, 0, 0, 0, playerStatus->unk_0E, 0);
        func_8003D624(partner, 7, playerStatus->unk_0E, 0, 0, 0, 0);
        playerStatus->unk_0F = 0;
    }
}

// playerStatus getting coppied to a0 - how? inlining?
#ifdef NON_MATCHING
s32 func_800E6904(void) {
    Temp8010EBB0* temp_8010EBB0 = &D_8010EBB0;
    PlayerStatus* playerStatus = &gPlayerStatus;
    s32 actionState = playerStatus->actionState;

    if (!(playerStatus->animFlags & 0x100000)) {
        if (temp_8010EBB0->unk_00 == 0) {
            if (!(playerStatus->flags & 0x1000)) {
                if (actionState == ACTION_STATE_IDLE || actionState == ACTION_STATE_WALK || actionState == ACTION_STATE_RUN) {
                    return 1;
                }
            }
        } else if (partner_player_can_pause()) {
            if (temp_8010EBB0->unk_03 == 6) {
                return 1;
            } else if (temp_8010EBB0->unk_03 == 9) {
                if (actionState == ACTION_STATE_RIDE) {
                    return 1;
                }
            } else if (temp_8010EBB0->unk_03 == 8) {
                if (actionState != ACTION_STATE_RIDE) {
                    sfx_play_sound(0x21D);
                } else {
                    return 1;
                }
            }
        }
    }

    return 0;
}
#else
INCLUDE_ASM(s32, "code_7fd10_len_b40", func_800E6904);
#endif

INCLUDE_ASM(s32, "code_7fd10_len_b40", can_pause);

void func_800E6B68(void) {
    D_8010CD00 = 0;
}

INCLUDE_ASM(s32, "code_7fd10_len_b40", setup_partner_popup);

INCLUDE_ASM(s32, "code_7fd10_len_b40", setup_item_popup);

INCLUDE_ASM(s32, "code_7fd10_len_b40", check_input_open_menus);

void check_input_status_menu(void) {
    PlayerStatus* playerStatus = &gPlayerStatus;
    s32 pressedButtons;

    if (get_variable(NULL, SI_SAVE_VAR(0)) < STORY_EPILOGUE) {
<<<<<<< HEAD
        if (playerStatus->actionState != ActionState_RIDE) {
=======
        if (playerStatus->actionState != ACTION_STATE_RIDE) {
>>>>>>> 21917eb3
            pressedButtons = playerStatus->pressedButtons;
        } else {
            pressedButtons = gGameStatusPtr->pressedButtons;
        }

        if (!is_status_menu_visible()) {
            if (!(playerStatus->currentButtons & Z_TRIG + R_TRIG) && (pressedButtons & 8) && func_800E9860()) {
                open_status_menu_long();

                if (!is_picking_up_item()) {
                    sfx_play_sound(3);
                }
            }
        } else if (!(playerStatus->currentButtons & Z_TRIG + R_TRIG) && (pressedButtons & 8) && func_800E9860()) {
            close_status_menu();

            if (!is_picking_up_item()) {
                sfx_play_sound(4);
            }
        }
    }
}<|MERGE_RESOLUTION|>--- conflicted
+++ resolved
@@ -66,11 +66,7 @@
     s32 pressedButtons;
 
     if (get_variable(NULL, SI_SAVE_VAR(0)) < STORY_EPILOGUE) {
-<<<<<<< HEAD
-        if (playerStatus->actionState != ActionState_RIDE) {
-=======
         if (playerStatus->actionState != ACTION_STATE_RIDE) {
->>>>>>> 21917eb3
             pressedButtons = playerStatus->pressedButtons;
         } else {
             pressedButtons = gGameStatusPtr->pressedButtons;
