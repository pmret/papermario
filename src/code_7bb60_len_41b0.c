--- conflicted
+++ resolved
@@ -490,7 +490,6 @@
         !(playerStatus->currentButtons & D_CBUTTONS) &&
         !is_ability_active(Ability_SLOW_GO)) {
 
-<<<<<<< HEAD
         s32 actionState = playerStatus->actionState;
         s32 btnPressed = playerStatus->pressedButtons & Z_TRIG;
 
@@ -508,22 +507,6 @@
                                 }
                             }
                         }
-=======
-        s8 actionState = playerStatus->actionState;
-
-        if ((playerStatus->pressedButtons & Z_TRIG) &&
-            (actionState != 0x21) &&
-            (actionState < 0x22) &&
-            (actionState < 3) &&
-            (actionState >= 0) &&
-            !(playerStatus->animFlags & 0x10000)) {
-            set_action_state(ActionState_SPIN);
-            if (temp_8010F250->unk_01 != 0) {
-                if (temp_8010F250->unk_08 == 0) {
-                    if (temp_8010F250->unk_0C == 0) {
-                        playerStatus->prevActionState = ActionState_IDLE;
-                        return;
->>>>>>> ec2870d2
                     }
                 }
             }
