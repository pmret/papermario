--- conflicted
+++ resolved
@@ -36,15 +36,6 @@
 
 INCLUDE_API_ASM("code_f2470_len_27f0", SetNpcRotation);
 
-<<<<<<< HEAD
-INCLUDE_API_ASM("code_f2470_len_27f0", SetNpcScale);
-
-INCLUDE_API_ASM("code_f2470_len_27f0", SetNpcCollisionSize);
-
-INCLUDE_API_ASM("code_f2470_len_27f0", SetNpcSpeed);
-// TODO: Fix issue with BNEZL vs BNEZ
-/*
-=======
 ApiStatus SetNpcScale(ScriptInstance* script, s32 isInitialCall) {
     Bytecode* ptrReadPos = script->ptrReadPos;
     NpcId npcID = get_variable(script, *ptrReadPos++);
@@ -83,34 +74,26 @@
     return ApiStatus_DONE2;
 }
 
->>>>>>> 7f8c2d5b
 ApiStatus SetNpcSpeed(ScriptInstance* script, s32 isInitialCall) {
     Bytecode* ptrReadPos = script->ptrReadPos;
     NpcId npcID = get_variable(script, *ptrReadPos++);
     f32 speed = get_float_variable(script, *ptrReadPos);
     Npc* npcPtr = resolve_npc(script, npcID);
 
-    if(npcPtr != NULL) {
+    if (npcPtr != NULL) {
         npcPtr->moveSpeed = speed;
         return ApiStatus_DONE2;
     }
     return ApiStatus_DONE2;
 }
 
-<<<<<<< HEAD
-INCLUDE_API_ASM("code_f2470_len_27f0", SetNpcJumpscale);
-
-INCLUDE_API_ASM("code_f2470_len_27f0", SetNpcAnimation);
-
-INCLUDE_API_ASM("code_f2470_len_27f0", GetNpcAnimation);
-=======
 ApiStatus SetNpcJumpscale(ScriptInstance* script, s32 isInitialCall) {
     Bytecode* ptrReadPos = script->ptrReadPos;
     NpcId npcID = get_variable(script, *ptrReadPos++);
     f32 jumpScale = get_float_variable(script, *ptrReadPos);
     Npc* npcPtr = resolve_npc(script, npcID);
 
-    if(npcPtr != NULL) {
+    if (npcPtr != NULL) {
         npcPtr->jumpScale = jumpScale;
         return ApiStatus_DONE2;
     }
@@ -155,17 +138,11 @@
     }
     return ApiStatus_DONE2;
 }
->>>>>>> 7f8c2d5b
 
 INCLUDE_API_ASM("code_f2470_len_27f0", NpcMoveTo);
 
 INCLUDE_ASM("code_f2470_len_27f0", _npc_jump_to);
 
-<<<<<<< HEAD
-INCLUDE_API_ASM("code_f2470_len_27f0", NpcJump0);
-
-INCLUDE_API_ASM("code_f2470_len_27f0", NpcJump1);
-=======
 void NpcJump0(ScriptInstance* script, s32 isInitialCall) {
     _npc_jump_to(script, isInitialCall, 0);
 }
@@ -173,15 +150,9 @@
 void NpcJump1(ScriptInstance* script, s32 isInitialCall) {
     _npc_jump_to(script, isInitialCall, 1);
 }
->>>>>>> 7f8c2d5b
 
 INCLUDE_API_ASM("code_f2470_len_27f0", NpcFlyTo);
 
-<<<<<<< HEAD
-INCLUDE_API_ASM("code_f2470_len_27f0", GetNpcYaw);
-
-INCLUDE_API_ASM("code_f2470_len_27f0", SetNpcYaw);
-=======
 ApiStatus GetNpcYaw(ScriptInstance* script, s32 isInitialCall) {
     Bytecode* ptrReadPos = script->ptrReadPos;
     NpcId npcID = get_variable(script, *ptrReadPos++);
@@ -202,14 +173,13 @@
     Bytecode* ptrReadPos = script->ptrReadPos;
     NpcId npcID = get_variable(script, *ptrReadPos++);
     Npc* npcPtr = resolve_npc(script, npcID);
-    
+
     if (npcPtr != NULL) {
         set_npc_yaw(npcPtr, get_variable(script, *ptrReadPos++));
         return ApiStatus_DONE2;
     }
     return ApiStatus_DONE2;
 }
->>>>>>> 7f8c2d5b
 
 INCLUDE_API_ASM("code_f2470_len_27f0", InterpNpcYaw);
 
