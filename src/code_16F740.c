#include "common.h"

extern s16 D_802809F6;
extern s32 D_80280A30;
extern s32 D_8029F254;

INCLUDE_ASM(s32, "code_16F740", func_80240E60);

INCLUDE_ASM(s32, "code_16F740", func_80240FDC);

void func_80241190(s32 battleState) {
    s32 flags = gBattleStatus.flags2;
    if (0) { do { } while (1); }
    gBattleState = battleState;
    gBattleStatus.unk_470 = 1;
    if (0) { do { } while (1); }

    gBattleStatus.battleState = 0;

    flags &= 0x40;
    if (flags) {
        switch (battleState) {
            case 14:
                battleState = 16;
                break;
            case 13:
                battleState = 15;
                break;
            case 7:
                battleState = 8;
                break;
            case 8:
                battleState = 7;
                break;
        }
        gBattleState = battleState;
    }
}

INCLUDE_ASM(s32, "code_16F740", begin_battle);

void func_80241AB8(void) {
    set_transition_stencil_color(0, 0, 0, 0);

    if (D_80280A30 > 255) {
        set_transition_stencil_zoom_0(0, 255.0f);
    } else {
        set_transition_stencil_zoom_0(0, D_80280A30);
    }
}

INCLUDE_ASM(s32, "code_16F740", func_80241B14);

void func_8024201C(void) {
}

INCLUDE_ASM(s32, "code_16F740", update_heroes_start_turn);

void func_80242AC0(void) {
}

INCLUDE_ASM(s32, "code_16F740", switch_to_player);

void func_80242BA8(void) {
}

INCLUDE_ASM(s32, "code_16F740", update_end_player_turn);

void func_80242EF8(void) {
}

INCLUDE_ASM(s32, "code_16F740", switch_to_partner);

void func_80242FD8(void) {
}

INCLUDE_ASM(s32, "code_16F740", func_80242FE0);

void func_80243910(void) {
}

void switch_order(void) {
    BattleStatus* battleStatus = &gBattleStatus;

    battleStatus->unk_4D = -1;
    battleStatus->unk_4E = -1;
    battleStatus->unk_4F = -1;
    battleStatus->unk_50 = -1;
    battleStatus->unk_51 = -1;
    battleStatus->unk_52 = -1;
    battleStatus->stratsLastCursorPos = -1;
    battleStatus->unk_5D = -1;
    battleStatus->unk_62 = -1;
    battleStatus->unk_63 = -1;

    dma_copy(&code_code_415D90_ROM_START, &code_code_415D90_ROM_END, &code_code_415D90_VRAM);

    // TODO Needed to match
    if (0) { s32 new_var; do { } while (new_var); }

    if (battleStatus->flags1 & 0x80000) {
        func_80241190(14);
    } else if (gBattleStatus.battleState == 70) {
        s32 oldBattleState = gBattleStatus.battleState;
        func_80241190(13);
        gBattleStatus.battleState = oldBattleState;
    } else {
        func_80241190(13);
    }
}

void func_802439D0(void) {
}

INCLUDE_ASM(s32, "code_16F740", func_802439D8);

void func_80243FD4(void) {
}

void func_80243FDC(void) {
    func_8024E40C(2);
    func_80241190(12);
}

void func_80244000(void) {
}

INCLUDE_ASM(s32, "code_16F740", func_80244008);

void func_80244708(void) {
}

INCLUDE_ASM(s32, "code_16F740", func_80244710);

void func_80244A48(void) {
}

INCLUDE_ASM(s32, "code_16F740", end_battle);

INCLUDE_ASM(s32, "code_16F740", func_80244D90);

INCLUDE_ASM(s32, "code_16F740", func_80244E38);

void func_80244EF8(void) {
}

INCLUDE_ASM(s32, "code_16F740", update_run_away);

void func_80245438(void) {
}

INCLUDE_ASM(s32, "code_16F740", func_80245440);

void func_802456B0(void) {
}

ApiStatus EnablePartnerBlur(ScriptInstance* script, s32 isInitialCall) {
    enable_partner_blur();
    return ApiStatus_DONE2;
}

ApiStatus DisablePartnerBlur(ScriptInstance* script, s32 isInitialCall) {
    disable_partner_blur();
    return ApiStatus_DONE2;
}

INCLUDE_ASM(s32, "code_16F740", update_swap_partner);

void func_80245AC8(void) {
}

INCLUDE_ASM(s32, "code_16F740", update_player_action);

void func_80246448(void) {
}

INCLUDE_ASM(s32, "code_16F740", update_player_change_turn);

void func_80246B2C_code(void) {
}

INCLUDE_ASM(s32, "code_16F740", update_partner_action);

void func_80247214(void) {
}

// Something weird with using battleStatus twice but in specific ways
#ifdef NON_MATCHING
s32 func_80263434(void);
void func_8024721C(void) {
    BattleStatus* battleStatus;
<<<<<<< HEAD
    s32 battleState = gBattleStatus.battleState;

    if (0) { do {} while (1); }
=======
>>>>>>> ec2870d2
    battleStatus = &gBattleStatus;

    if (battleState == 0) {
        battleStatus->flags2 |= 0x4;
        if (!func_80263434()) {
            battleStatus->flags1 &= ~0x80000;
            battleStatus->flags2 &= ~0x10;

            if (battleStatus->unk_94 < 0) {
                battleStatus->unk_94 = 0;
                func_80241190(6);
            } else {
                func_80241190(9);
            }
        }
    }
}
#else
INCLUDE_ASM(s32, "code_16F740", func_8024721C);
#endif


void func_802472A4(void) {
}

INCLUDE_ASM(s32, "code_16F740", update_enemy_change_turn);

void func_80247568(void) {
}

INCLUDE_ASM(s32, "code_16F740", update_enemy_action);

void func_80247AFC(void) {
}

INCLUDE_ASM(s32, "code_16F740", func_80247B04);

INCLUDE_ASM(s32, "code_16F740", func_802480F0);

INCLUDE_ASM(s32, "code_16F740", func_80248190);

void func_802485FC(void) {
    if (D_8029F254 != 0) {
        s32* temp_v0 = &D_80280A30;

        if (*temp_v0 == 0) {
            set_transition_stencil_zoom_0(255, -1.0f);
        } else {
            *temp_v0 -= 20;
            if (*temp_v0 < 0) {
                *temp_v0 = 0;
            }

            set_transition_stencil_zoom_0(0, *temp_v0);
        }
    }
}

INCLUDE_ASM(s32, "code_16F740", func_80248660);

void func_80248AA4(void) {
    if (D_8029F254 != 0) {
        s32* temp_v0 = &D_80280A30;

        if (*temp_v0 == 0) {
            set_transition_stencil_zoom_0(255, -1.0f);
        } else {
            *temp_v0 -= 20;
            if (*temp_v0 < 0) {
                *temp_v0 = 0;
            }

            set_transition_stencil_zoom_0(0, *temp_v0);
        }
    }
}

INCLUDE_ASM(s32, "code_16F740", func_80248B08);

void func_80248D78(void) {
    if (D_802809F6 == -1) {
        set_transition_stencil_color(0, 0, 0, 0);
        set_transition_stencil_zoom_0(0, D_80280A30);
    }
}<|MERGE_RESOLUTION|>--- conflicted
+++ resolved
@@ -189,12 +189,9 @@
 s32 func_80263434(void);
 void func_8024721C(void) {
     BattleStatus* battleStatus;
-<<<<<<< HEAD
     s32 battleState = gBattleStatus.battleState;
 
     if (0) { do {} while (1); }
-=======
->>>>>>> ec2870d2
     battleStatus = &gBattleStatus;
 
     if (battleState == 0) {
