#include "common.h"
#include "ld_addrs.h"

typedef struct Fog {
    /* 0x00 */ s32 enabled;
    /* 0x04 */ s32 r;
    /* 0x08 */ s32 g;
    /* 0x0C */ s32 b;
    /* 0x10 */ s32 a;
    /* 0x14 */ s32 startDistance;
    /* 0x18 */ s32 endDistance;
} Fog; // size = 0x1C

typedef struct RenderTaskEntry {
    /* 0x00 */ s32 unk_00;
    /* 0x04 */ s32 unk_04;
    /* 0x08 */ void* appendGfxArg;
    /* 0x0C */ void (*appendGfx)(void*);
} RenderTaskEntry; // size = 0x10

typedef struct GameMode {
    /* 0x00 */ u16 flags;
    /* 0x04 */ void (*init)(void);
    /* 0x08 */ void (*step)(struct GameMode*);
    /* 0x0C */ UNK_FUN_PTR(unk_0C);
    /* 0x10 */ void (*render)(void);
    /* 0x14 */ void (*renderAux)(void); ///< @see func_80112FC4
} GameMode; // size = 0x18

typedef Model* SmallModelList[4];

extern s32 D_8014B7F8[];
extern s32 D_8014B820[];
extern s32 D_8014B848[];
extern s32 D_8014B870[];
extern s32 D_8014B898[];
extern s32 D_8014B8C0[];
extern s32 D_8014B8E8[];
extern s32 D_8014B910[];
extern s32 D_8014B938[];
extern s32 D_8014B960[];
extern s32 D_8014B988[];
extern s32 D_8014B9B0[];
extern s32 D_8014B9D8[];
extern s32 D_8014BA00[];
extern s32 D_8014BA20[];
extern s32 D_8014BA48[];
extern s32 D_8014BA70[];
extern s32 D_8014BA98[];
extern s32 D_8014BAC0[];
extern s32 D_8014BAE8[];
extern s32 D_8014BB10[];
extern s32 D_8014BB38[];
extern s32 D_8014BB60[];
extern s32 D_8014BB88[];
extern s32 D_8014BBB0[];
extern s32 D_8014BBD8[];
extern s32 D_8014BC00[];
extern s32 D_8014BC28[];
extern s32 D_8014BC50[];
extern s32 D_8014BC78[];
extern s32 D_8014BCA0[];
extern s32 D_8014BCC8[];
extern s32 D_8014BCF8[];
extern s32 D_8014BD18[];
extern s32 D_8014BD40[];
extern s32 D_8014BD68[];
extern s32 D_8014BD88[];
extern s32 D_8014BDB0[];
extern s32 D_8014BDD8[];
extern s32 D_8014BE00[];
extern s32 D_8014BE28[];
extern s32 D_8014BE50[];
extern s32 D_8014BE78[];
extern s32 D_8014BEA0[];
extern s32 D_8014BEC8[];
extern s32 D_8014BEF0[];
extern s32 D_8014BF18[];
extern s32 D_8014BF40[];
extern s32 D_8014BF68[];
extern s32 D_8014BF90[];
extern s32 D_8014BFB8[];
extern s32 D_8014BFE0[];
extern s32 D_8014C008[];
extern s32 D_8014C028[];
extern s32 D_8014C050[];
extern s32 D_8014C078[];
extern s32 D_8014C098[];
extern s32 D_8014C0C0[];
extern s32 D_8014C0E8[];
extern s32 D_8014C110[];
extern s32 D_8014C138[];
extern s32 D_8014C160[];

s32 D_8014AFB0 = 0xFF;

s32 D_8014AFB4[] = {0, 0, 0};

s32* D_8014AFC0[] = { D_8014B7F8, D_8014B910, D_8014B820, D_8014B938, D_8014B848, D_8014B960, D_8014B870, D_8014B988, D_8014B898, D_8014BA20, D_8014B9B0, D_8014BAC0, D_8014B8C0, D_8014B9D8, D_8014B8E8, D_8014BA00 };

s32* D_8014B000[] = { D_8014BB60, D_8014BC78, D_8014BB88, D_8014BCA0, D_8014BBB0, D_8014BCC8, D_8014BBD8, D_8014BCF8, D_8014BC00, D_8014BD88, D_8014BD18, D_8014BC28, D_8014BD40, D_8014BC50, D_8014BD68, D_8014BE78, D_8014BF90, D_8014BEA0, D_8014BFB8, D_8014BEC8, D_8014BFE0, D_8014BEF0, D_8014C008, D_8014BF18, D_8014C098, D_8014C028, D_8014BF40, D_8014C050, D_8014BF68, D_8014C078, D_8014BA48, D_8014BA70, D_8014BA98, D_8014BDB0, D_8014BDD8, D_8014BE00, D_8014C0C0, D_8014C0E8, D_8014C110, D_8014BB10, D_8014BB38, D_8014BE28, D_8014BE50, D_8014C138, D_8014C160, NULL };

s32 D_8014B0B8 = 0xFCFFFFFF;

s32 D_8014B0BC[] = { 0xFFFE793C, 0xFCFFFFFF, 0xFFFE7838, 0xFCFFFFFF, 0xFFFE7838, 0xFC457FFF, 0xFFFDF838, 0xFC41FFFF, 0xFFFEF838, 0xFC121824, 0xFF33FFFF, 0xFC127FFF, 0xFFFFF238, 0xFC1219FF, 0xFFFFFE38, 0xFC127E0A, 0xF3FFF238, 0xFC121803, 0xFFFFFF78, 0xFC147E28, 0x44FE793C, 0xFC147FFF, 0x4FFE7838, 0xFC147FFF, 0x4FFE7838, 0xFC147E0A, 0x4FFE72F8, 0xFC147E03, 0x4FFE7978, 0xFCFFFFFF, 0xFFFCF279, 0xFCFFFFFF, 0xFFFCF238, 0xFCFFFFFF, 0xFFFCF238, 0xFC157FFF, 0xFFFDF238, 0xFCFFFE03, 0xFFFCF378, 0xFC26A004, 0x1F1093FF, 0xFC26A004, 0x1FFC93F8, 0xFC26A004, 0x1F1093FF, 0xFC26A004, 0x1FFC92F8, 0xFC26A003, 0x1FFC9378, 0xFC26A004, 0x1F1093FF, 0xFC26A004, 0x1FFC93F8, 0xFC26A004, 0x1F1093FF, 0xFC26A004, 0x1FFC92F8, 0xFC26A003, 0x1FFC9378, 0xFC26A004, 0x1F1093FF, 0xFC26A004, 0x1FFC93F8, 0xFC26A004, 0x1F1093FF, 0xFC26A004, 0x1FFC92F8, 0xFC26A003, 0x1FFC9378, 0xFC20A204, 0xFF13FFFF, 0xFC111404, 0xFFFFFFF8, 0xFC20A204, 0xFF13FFFF, 0xFC20A204, 0xFF13FFFF, 0xFC20A203, 0xFF13FF7F, 0xFC20A204, 0xFF13FFFF, 0xFC111404, 0xFFFFFFF8, 0xFC20A204, 0xFF13FFFF, 0xFC20A204, 0xFF13FFFF, 0xFC20A203, 0xFF13FF7F, 0xFC20A204, 0xFF13FFFF, 0xFC111404, 0xFFFFFFF8, 0xFC20A204, 0xFF13FFFF, 0xFC20A204, 0xFF13FFFF, 0xFC20A203, 0xFF13FF7F, 0xFC20A204, 0xFF13FFFF, 0xFC111404, 0xFFFFFFF8, 0xFC20A204, 0xFF13FFFF, 0xFC20A204, 0xFF13FFFF, 0xFC20A203, 0xFF13FF7F, 0xFC20A204, 0xFF13FFFF, 0xFC111404, 0xFFFFFFF8, 0xFC20A204, 0xFF13FFFF, 0xFC20A204, 0xFF13FFFF, 0xFC20A203, 0xFF13FF7F, 0xFC20A204, 0xFF13FFFF, 0xFC111404, 0xFFFFFFF8, 0xFC20A204, 0xFF13FFFF, 0xFC20A204, 0xFF13FFFF, 0xFC20A203, 0xFF13FF7F, 0xFCFF99FF, 0xFFFFAF38, 0xFCFF99FF, 0xFFFFAF38, 0xFCFF99FF, 0xFFFFAF38, 0xFCFF99FF, 0xFFFFAF38, 0xFCFF9883, 0xFFFFAF78, 0xFC15FFFF, 0x2FFD7238, 0xFC15FFFF, 0x2FFD7238, 0xFC15FFFF, 0x2FFD7238, 0xFC15FFFF, 0x2FFD7238, 0xFC15FE03, 0x2FFD7378, 0xFC61E4C1, 0x12FC9238, 0xFC61E4C1, 0x12FC9238, 0xFC61E4C1, 0x12FC9238, 0xFC61E4C1, 0x12FC9238, 0xFC61E4C1, 0x12FC9238, 0xFC61FEC3, 0x11FCF279, 0xFC61FFFF, 0x1FFCF238, 0xFC61FFFF, 0x1FFCF238, 0xFC61FFFF, 0x1FFCF238, 0xFC61FE03, 0x1FFCF378, 0xFC10E228, 0x40C8A449, 0xFC10E228, 0x40C8A449, 0xFC10E228, 0x40C8A449, 0xFC10E228, 0x40C8A449, 0xFC10E228, 0x40C8A449, 0xFC75FEEB, 0xFFFFFDFE, 0xFC75FEEB, 0xFFFFFDFE, 0xFC75FEEB, 0xFFFFFDFE, 0xFC75FEEB, 0xFFFFFDFE, 0xFC75FEEB, 0xFFFFFDFE, 0xFC75FEEB, 0xFFFFFDFE, 0xFC75FEEB, 0xFFFFFDFE, 0xFC75FEEB, 0xFFFFFDFE, 0xFC75FEEB, 0xFFFFFDFE, 0xFC75FEEB, 0xFFFFFDFE, 0xFC75FEEB, 0xFFFFFDFE, 0xFC75FEEB, 0xFFFFFDFE, 0xFC75FEEB, 0xFFFFFDFE, 0xFC75FEEB, 0xFFFFFDFE, 0xFC75FEEB, 0xFFFFFDFE, };

s32 D_8014B400 = 0xFCFFFFFF;

s32 D_8014B404[] = { 0xFFFE793C, 0xFCFFFFFF, 0xFFFE7838, 0xFCFFFFFF, 0xFFFE7838, 0xFC457FFF, 0xFFFDF838, 0xFC41FFFF, 0xFFFEF838, 0xFC127E24, 0xFFFFF3F9, 0xFC127FFF, 0xFFFFF238, 0xFC127FFF, 0xFFFFF238, 0xFC127E0A, 0xF3FFF238, 0xFC127E03, 0xFFFFF378, 0xFC147E28, 0x44FE793C, 0xFC147FFF, 0x4FFE7838, 0xFC147FFF, 0x4FFE7838, 0xFC147E0A, 0x4FFE72F8, 0xFC147E03, 0x4FFE7978, 0xFCFFFFFF, 0xFFFCF279, 0xFCFFFFFF, 0xFFFCF238, 0xFCFFFFFF, 0xFFFCF238, 0xFC157FFF, 0xFFFDF238, 0xFCFFFE03, 0xFFFCF378, 0xFC26A004, 0x1FFC93FC, 0xFC26A004, 0x1FFC93F8, 0xFC26A004, 0x1FFC93FC, 0xFC26A004, 0x1FFC92F8, 0xFC26A003, 0x1FFC9378, 0xFC26A004, 0x1F1093FF, 0xFC26A004, 0x1FFC93F8, 0xFC26A004, 0x1F1093FF, 0xFC26A004, 0x1FFC92F8, 0xFC26A003, 0x1FFC9378, 0xFC26A004, 0x1F1093FF, 0xFC26A004, 0x1FFC93F8, 0xFC26A004, 0x1F1093FF, 0xFC26A004, 0x1FFC92F8, 0xFC26A003, 0x1FFC9378, 0xFC20A204, 0xFFFFFFF8, 0xFC111404, 0xFFFFFFF8, 0xFC20A204, 0xFFFFFFF8, 0xFC20A204, 0xFFFFFFF8, 0xFC20A203, 0xFF13FF7F, 0xFC20A204, 0xFFFFFFF8, 0xFC111404, 0xFFFFFFF8, 0xFC20A204, 0xFFFFFFF8, 0xFC20A204, 0xFFFFFFF8, 0xFC20A203, 0xFFFFFF78, 0xFC20A204, 0xFFFFFFF8, 0xFC111404, 0xFFFFFFF8, 0xFC20A204, 0xFFFFFFF8, 0xFC20A204, 0xFFFFFFF8, 0xFC20A203, 0xFFFFFF78, 0xFC20A204, 0xFFFFFFF8, 0xFC111404, 0xFFFFFFF8, 0xFC20A204, 0xFFFFFFF8, 0xFC20A204, 0xFFFFFFF8, 0xFC20A203, 0xFFFFFF78, 0xFC20A204, 0xFFFFFFF8, 0xFC111404, 0xFFFFFFF8, 0xFC20A204, 0xFFFFFFF8, 0xFC20A204, 0xFFFFFFF8, 0xFC20A203, 0xFFFFFF78, 0xFC20A204, 0xFFFFFFF8, 0xFC111404, 0xFFFFFFF8, 0xFC20A204, 0xFFFFFFF8, 0xFC20A204, 0xFFFFFFF8, 0xFC20A203, 0xFFFFFF78, 0xFCFF99FF, 0xFFFFAF38, 0xFCFF99FF, 0xFFFFAF38, 0xFCFF99FF, 0xFFFFAF38, 0xFCFF99FF, 0xFFFFAF38, 0xFCFF9883, 0xFFFFAF78, 0xFC15FFFF, 0x2FFD7238, 0xFC15FFFF, 0x2FFD7238, 0xFC15FFFF, 0x2FFD7238, 0xFC15FFFF, 0x2FFD7238, 0xFC15FE03, 0x2FFD7378, 0xFC61E4C1, 0x12FC9238, 0xFC61E4C1, 0x12FC9238, 0xFC61E4C1, 0x12FC9238, 0xFC61E4C1, 0x12FC9238, 0xFC61E4C1, 0x12FC9238, 0xFC61FEC3, 0x11FCF279, 0xFC61FFFF, 0x1FFCF238, 0xFC61FFFF, 0x1FFCF238, 0xFC61FFFF, 0x1FFCF238, 0xFC61FE03, 0x1FFCF378, 0xFC10E228, 0x40C8A449, 0xFC10E228, 0x40C8A449, 0xFC10E228, 0x40C8A449, 0xFC10E228, 0x40C8A449, 0xFC10E228, 0x40C8A449, 0xFC75FEEB, 0xFFFFFDFE, 0xFC75FEEB, 0xFFFFFDFE, 0xFC75FEEB, 0xFFFFFDFE, 0xFC75FEEB, 0xFFFFFDFE, 0xFC75FEEB, 0xFFFFFDFE, 0xFC75FEEB, 0xFFFFFDFE, 0xFC75FEEB, 0xFFFFFDFE, 0xFC75FEEB, 0xFFFFFDFE, 0xFC75FEEB, 0xFFFFFDFE, 0xFC75FEEB, 0xFFFFFDFE, 0xFC75FEEB, 0xFFFFFDFE, 0xFC75FEEB, 0xFFFFFDFE, 0xFC75FEEB, 0xFFFFFDFE, 0xFC75FEEB, 0xFFFFFDFE, 0xFC75FEEB, 0xFFFFFDFE, };

s32 D_8014B748 = 0x8028E000;

s8 D_8014B74C = 0;
s8 D_8014B74D = 0;
s8 D_8014B74E = 0;
s8 D_8014B74F = 0;
s8 D_8014B750 = 0;
s8 D_8014B751 = 0;
s8 D_8014B752 = 0;
s8 D_8014B753 = 0;
s8 D_8014B754 = 0;
s8 D_8014B755 = 0;
s8 D_8014B756 = 0;
s8 D_8014B757 = 0;
s32 D_8014B758 = 950;
s32 D_8014B75C = 1000;
s8 D_8014B760 = 0xFF;
s8 D_8014B761 = 0xFF;
s8 D_8014B762 = 0xFF;
s8 D_8014B763 = 0;
s8 D_8014B764 = 0;
s8 D_8014B765 = 0;
s8 D_8014B766 = 0;
s8 D_8014B767 = 0;

Matrix4s D_8014B768 = {
    .whole = {
        {1, 0, 0, 0},
        {0, 1, 0, 0},
        {0, 0, 1, 0},
        {0, 0, 0, 1}
    },
    .frac = {
        {0, 0, 0, 0},
        {0, 0, 0, 0},
        {0, 0, 0, 0},
        {0, 0, 0, 0}
    }
};

s32 D_8014B7A8[] = { 0x00000006, 0x00000000, 0x00000005, 0x00020000, 0x00000004, 0x00030000, 0x00000003, 0x00038000, 0x00000002, 0x0003C000, 0x00000001, 0x0003E000, 0x00000000, 0x0003F000, 0x00000000, 0x0003F800, 0x00000000, 0x00000000, };

s32 D_8014B7F0[] = { 0x00000000, 0x00000000, };

s32 D_8014B7F8[] = { 0xE200001C, 0x00552078, 0xE3000A01, 0x00000000, 0xD9C0F9FB, 0x00000000, 0xD9FFFFFF, 0x00220405, 0xDF000000, 0x00000000, };

s32 D_8014B820[] = { 0xE200001C, 0x00552D58, 0xE3000A01, 0x00000000, 0xD9C0F9FB, 0x00000000, 0xD9FFFFFF, 0x00220405, 0xDF000000, 0x00000000, };

s32 D_8014B848[] = { 0xE200001C, 0x00552478, 0xE3000A01, 0x00000000, 0xD9C0F9FB, 0x00000000, 0xD9FFFFFF, 0x00220405, 0xDF000000, 0x00000000, };

s32 D_8014B870[] = { 0xE200001C, 0x00553078, 0xE3000A01, 0x00000000, 0xD9C0F9FB, 0x00000000, 0xD9FFFFFF, 0x00220005, 0xDF000000, 0x00000000, };

s32 D_8014B898[] = { 0xE200001C, 0x005049D8, 0xE3000A01, 0x00000000, 0xD9C0F9FB, 0x00000000, 0xD9FFFFFF, 0x00220005, 0xDF000000, 0x00000000, };

s32 D_8014B8C0[] = { 0xE200001C, 0x00504DD8, 0xE3000A01, 0x00000000, 0xD9C0F9FB, 0x00000000, 0xD9FFFFFF, 0x00220005, 0xDF000000, 0x00000000, };

s32 D_8014B8E8[] = { 0xE200001C, 0x005045D8, 0xE3000A01, 0x00000000, 0xD9C0F9FB, 0x00000000, 0xD9FFFFFF, 0x00220005, 0xDF000000, 0x00000000, };

s32 D_8014B910[] = { 0xE200001C, 0x00552230, 0xE3000A01, 0x00000000, 0xD9C0F9FB, 0x00000000, 0xD9FFFFFF, 0x00220405, 0xDF000000, 0x00000000, };

s32 D_8014B938[] = { 0xE200001C, 0x00552E10, 0xE3000A01, 0x00000000, 0xD9C0F9FB, 0x00000000, 0xD9FFFFFF, 0x00220405, 0xDF000000, 0x00000000, };

s32 D_8014B960[] = { 0xE200001C, 0x00552478, 0xD9C0F9FB, 0x00000000, 0xD9FFFFFF, 0x00220405, 0xFCFFFFFF, 0xFFFE793C, 0xDF000000, 0x00000000, };

s32 D_8014B988[] = { 0xE200001C, 0x00553078, 0xE3000A01, 0x00000000, 0xD9C0F9FB, 0x00000000, 0xD9FFFFFF, 0x00220405, 0xDF000000, 0x00000000, };

s32 D_8014B9B0[] = { 0xE200001C, 0x00504A50, 0xE3000A01, 0x00000000, 0xD9C0F9FB, 0x00000000, 0xD9FFFFFF, 0x00220005, 0xDF000000, 0x00000000, };

s32 D_8014B9D8[] = { 0xE200001C, 0x00504F50, 0xE3000A01, 0x00000000, 0xD9C0F9FB, 0x00000000, 0xD9FFFFFF, 0x00220005, 0xDF000000, 0x00000000, };

s32 D_8014BA00[] = { 0xE3000A01, 0x00000000, 0xD9C0F9FB, 0x00000000, 0xD9FFFFFF, 0x00220005, 0xDF000000, 0x00000000, };

s32 D_8014BA20[] = { 0xE200001C, 0x005049F8, 0xE3000A01, 0x00000000, 0xD9C0F9FB, 0x00000000, 0xD9FFFFFF, 0x00220005, 0xDF000000, 0x00000000, };

s32 D_8014BA48[] = { 0xE200001C, 0x00552048, 0xE3000A01, 0x00000000, 0xD9C0F9FA, 0x00000000, 0xD9FFFFFF, 0x00220404, 0xDF000000, 0x00000000, };

s32 D_8014BA70[] = { 0xE200001C, 0x00553048, 0xE3000A01, 0x00000000, 0xD9C0F9FA, 0x00000000, 0xD9FFFFFF, 0x00220004, 0xDF000000, 0x00000000, };

s32 D_8014BA98[] = { 0xE200001C, 0x005041C8, 0xE3000A01, 0x00000000, 0xD9C0F9FA, 0x00000000, 0xD9FFFFFF, 0x00220004, 0xDF000000, 0x00000000, };

s32 D_8014BAC0[] = { 0xE200001C, 0x005049F8, 0xE3000A01, 0x00000000, 0xD9C0F9FB, 0x00000000, 0xD9FFFFFF, 0x00220005, 0xDF000000, 0x00000000, };

s32 D_8014BAE8[] = { 0xE200001C, 0x00504B40, 0xE3000A01, 0x00000000, 0xD9C0F9FB, 0x00000000, 0xD9FFFFFF, 0x00220005, 0xDF000000, 0x00000000, };

s32 D_8014BB10[] = { 0xE200001C, 0x00504B50, 0xE3000A01, 0x00000000, 0xD9C0F9FB, 0x00000000, 0xD9FFFFFF, 0x00220005, 0xDF000000, 0x00000000, };

s32 D_8014BB38[] = { 0xE200001C, 0x00504340, 0xE3000A01, 0x00000000, 0xD9C0F9FB, 0x00000000, 0xD9FFFFFF, 0x00220005, 0xDF000000, 0x00000000, };

s32 D_8014BB60[] = { 0xE200001C, 0x0C192078, 0xE3000A01, 0x00100000, 0xD9C0F9FB, 0x00000000, 0xD9FFFFFF, 0x00220405, 0xDF000000, 0x00000000, };

s32 D_8014BB88[] = { 0xE200001C, 0x0C192D58, 0xE3000A01, 0x00100000, 0xD9C0F9FB, 0x00000000, 0xD9FFFFFF, 0x00220405, 0xDF000000, 0x00000000, };

s32 D_8014BBB0[] = { 0xE200001C, 0x0C192478, 0xE3000A01, 0x00100000, 0xD9C0F9FB, 0x00000000, 0xD9FFFFFF, 0x00220405, 0xDF000000, 0x00000000, };

s32 D_8014BBD8[] = { 0xE200001C, 0x0C193078, 0xE3000A01, 0x00100000, 0xD9C0F9FB, 0x00000000, 0xD9FFFFFF, 0x00220005, 0xDF000000, 0x00000000, };

s32 D_8014BC00[] = { 0xE200001C, 0x0C1849D8, 0xE3000A01, 0x00100000, 0xD9C0F9FB, 0x00000000, 0xD9FFFFFF, 0x00220005, 0xDF000000, 0x00000000, };

s32 D_8014BC28[] = { 0xE200001C, 0x0C184DD8, 0xE3000A01, 0x00100000, 0xD9C0F9FB, 0x00000000, 0xD9FFFFFF, 0x00220005, 0xDF000000, 0x00000000, };

s32 D_8014BC50[] = { 0xE200001C, 0x0C1845D8, 0xE3000A01, 0x00100000, 0xD9C0F9FB, 0x00000000, 0xD9FFFFFF, 0x00220005, 0xDF000000, 0x00000000, };

s32 D_8014BC78[] = { 0xE200001C, 0x0C192230, 0xE3000A01, 0x00100000, 0xD9C0F9FB, 0x00000000, 0xD9FFFFFF, 0x00220405, 0xDF000000, 0x00000000, };

s32 D_8014BCA0[] = { 0xE200001C, 0x0C192E10, 0xE3000A01, 0x00100000, 0xD9C0F9FB, 0x00000000, 0xD9FFFFFF, 0x00220405, 0xDF000000, 0x00000000, };

s32 D_8014BCC8[] = { 0xE200001C, 0x0C192478, 0xE3000A01, 0x00100000, 0xD9C0F9FB, 0x00000000, 0xD9FFFFFF, 0x00220405, 0xFCFFFFFF, 0xFFFE793C, 0xDF000000, 0x00000000, };

s32 D_8014BCF8[] = { 0xE200001C, 0x0C193078, 0xE3000A01, 0x00100000, 0xD9C0F9FB, 0x00000000, 0xDF000000, 0x00000000, };

s32 D_8014BD18[] = { 0xE200001C, 0x0C184A50, 0xE3000A01, 0x00100000, 0xD9C0F9FB, 0x00000000, 0xD9FFFFFF, 0x00220005, 0xDF000000, 0x00000000, };

s32 D_8014BD40[] = { 0xE200001C, 0x0C184E50, 0xE3000A01, 0x00100000, 0xD9C0F9FB, 0x00000000, 0xD9FFFFFF, 0x00220005, 0xDF000000, 0x00000000, };

s32 D_8014BD68[] = { 0xE3000A01, 0x00100000, 0xD9C0F9FB, 0x00000000, 0xD9FFFFFF, 0x00220005, 0xDF000000, 0x00000000, };

s32 D_8014BD88[] = { 0xE200001C, 0x0C1849D8, 0xE3000A01, 0x00100000, 0xD9C0F9FB, 0x00000000, 0xD9FFFFFF, 0x00220005, 0xDF000000, 0x00000000, };

s32 D_8014BDB0[] = { 0xE200001C, 0x0C192048, 0xE3000A01, 0x00100000, 0xD9C0F9FA, 0x00000000, 0xD9FFFFFF, 0x00220404, 0xDF000000, 0x00000000, };

s32 D_8014BDD8[] = { 0xE200001C, 0x0C193048, 0xE3000A01, 0x00100000, 0xD9C0F9FA, 0x00000000, 0xD9FFFFFF, 0x00220004, 0xDF000000, 0x00000000, };

s32 D_8014BE00[] = { 0xE200001C, 0x0C1841C8, 0xE3000A01, 0x00100000, 0xD9C0F9FA, 0x00000000, 0xD9FFFFFF, 0x00220004, 0xDF000000, 0x00000000, };

s32 D_8014BE28[] = { 0xE200001C, 0x0C184B50, 0xE3000A01, 0x00100000, 0xD9C0F9FB, 0x00000000, 0xD9FFFFFF, 0x00220005, 0xDF000000, 0x00000000, };

s32 D_8014BE50[] = { 0xE200001C, 0x0C184340, 0xE3000A01, 0x00100000, 0xD9C0F9FB, 0x00000000, 0xD9FFFFFF, 0x00220005, 0xDF000000, 0x00000000, };

s32 D_8014BE78[] = { 0xE200001C, 0xC8112078, 0xE3000A01, 0x00100000, 0xD9C0F9FB, 0x00000000, 0xD9FFFFFF, 0x00230405, 0xDF000000, 0x00000000, };

s32 D_8014BEA0[] = { 0xE200001C, 0xC8112D58, 0xE3000A01, 0x00100000, 0xD9C0F9FB, 0x00000000, 0xD9FFFFFF, 0x00230405, 0xDF000000, 0x00000000, };

s32 D_8014BEC8[] = { 0xE200001C, 0xC8112478, 0xE3000A01, 0x00100000, 0xD9C0F9FB, 0x00000000, 0xD9FFFFFF, 0x00230405, 0xDF000000, 0x00000000, };

s32 D_8014BEF0[] = { 0xE200001C, 0xC8113078, 0xE3000A01, 0x00100000, 0xD9C0F9FB, 0x00000000, 0xD9FFFFFF, 0x00230005, 0xDF000000, 0x00000000, };

s32 D_8014BF18[] = { 0xE200001C, 0xC81049D8, 0xE3000A01, 0x00100000, 0xD9C0F9FB, 0x00000000, 0xD9FFFFFF, 0x00230005, 0xDF000000, 0x00000000, };

s32 D_8014BF40[] = { 0xE200001C, 0xC8104DD8, 0xE3000A01, 0x00100000, 0xD9C0F9FB, 0x00000000, 0xD9FFFFFF, 0x00230005, 0xDF000000, 0x00000000, };

s32 D_8014BF68[] = { 0xE200001C, 0xC81045D8, 0xE3000A01, 0x00100000, 0xD9C0F9FB, 0x00000000, 0xD9FFFFFF, 0x00230005, 0xDF000000, 0x00000000, };

s32 D_8014BF90[] = { 0xE200001C, 0xC8112230, 0xE3000A01, 0x00100000, 0xD9C0F9FB, 0x00000000, 0xD9FFFFFF, 0x00230405, 0xDF000000, 0x00000000, };

s32 D_8014BFB8[] = { 0xE200001C, 0xC8112E10, 0xE3000A01, 0x00100000, 0xD9C0F9FB, 0x00000000, 0xD9FFFFFF, 0x00230405, 0xDF000000, 0x00000000, };

s32 D_8014BFE0[] = { 0xE200001C, 0xC8112478, 0xE3000A01, 0x00100000, 0xD9C0F9FB, 0x00000000, 0xD9FFFFFF, 0x00230405, 0xDF000000, 0x00000000, };

s32 D_8014C008[] = { 0xE200001C, 0xC8113078, 0xE3000A01, 0x00100000, 0xD9C0F9FB, 0x00000000, 0xDF000000, 0x00000000, };

s32 D_8014C028[] = { 0xE200001C, 0xC8104A50, 0xE3000A01, 0x00100000, 0xD9C0F9FB, 0x00000000, 0xD9FFFFFF, 0x00230005, 0xDF000000, 0x00000000, };

s32 D_8014C050[] = { 0xE200001C, 0xC8104E50, 0xE3000A01, 0x00100000, 0xD9C0F9FB, 0x00000000, 0xD9FFFFFF, 0x00230005, 0xDF000000, 0x00000000, };

s32 D_8014C078[] = { 0xE3000A01, 0x00100000, 0xD9C0F9FB, 0x00000000, 0xD9FFFFFF, 0x00230005, 0xDF000000, 0x00000000, };

s32 D_8014C098[] = { 0xE200001C, 0xC81049D8, 0xE3000A01, 0x00100000, 0xD9C0F9FB, 0x00000000, 0xD9FFFFFF, 0x00230005, 0xDF000000, 0x00000000, };

s32 D_8014C0C0[] = { 0xE200001C, 0xC8112048, 0xE3000A01, 0x00100000, 0xD9C0F9FA, 0x00000000, 0xD9FFFFFF, 0x00230404, 0xDF000000, 0x00000000, };

s32 D_8014C0E8[] = { 0xE200001C, 0xC8113048, 0xE3000A01, 0x00100000, 0xD9C0F9FA, 0x00000000, 0xD9FFFFFF, 0x00230004, 0xDF000000, 0x00000000, };

s32 D_8014C110[] = { 0xE200001C, 0xC81041C8, 0xE3000A01, 0x00100000, 0xD9C0F9FA, 0x00000000, 0xD9FFFFFF, 0x00230004, 0xDF000000, 0x00000000, };

s32 D_8014C138[] = { 0xE200001C, 0xC8104B50, 0xE3000A01, 0x00100000, 0xD9C0F9FB, 0x00000000, 0xD9FFFFFF, 0x00220005, 0xDF000000, 0x00000000, };

s32 D_8014C160[] = { 0xE200001C, 0xC8104340, 0xE3000A01, 0x00100000, 0xD9C0F9FB, 0x00000000, 0xD9FFFFFF, 0x00220005, 0xDF000000, 0x00000000, };

s32 D_8014C188[] = { 0xFFFE7960, 0x000F4240, 0x000F4240, 0x000F4240, 0x00000000, 0x000F4240, 0x000F4240, 0x000F4240, 0x00000000, 0x000F4240, 0x000F4240, 0x000F4240, 0x00000000, 0x000F4240, 0x000F4240, 0x000F4240, 0x00000000, 0x007A1200, 0x007A1200, 0x007A1200, 0x00000000, 0x007A1200, 0x007270E0, 0x007270E0, 0x007270E0, 0x00000000, 0x006ACFC0, 0x006ACFC0, 0x006ACFC0, 0x006ACFC0, 0x00632EA0, 0x00632EA0, 0x00632EA0, 0x00000000, 0x005B8D80, 0x005B8D80, 0x005B8D80, 0x00000000, 0x0053EC60, 0x0053EC60, 0x0053EC60, 0x007A1200, 0x003D0900, 0x0040D990, 0x0044AA20, 0x0044AA20, 0x007A1200, 0x000AAE60, };  // render mode -> distance map?

s8 D_8014C248[] = { 0x00, 0x00, 0x00, 0x00, 0x00, 0x00, 0x00, 0x00, };

// BSS
static s32 B_801512B0[3];
static s32 D_801512BC;
static s32 D_801512C0;
static s32 D_801512C4;
static s32 D_801512C8[6];
static SmallModelList* D_801512E0;
static s8 D_801512E4[0x4];
static s8 D_801512E8[0x8];
static s8 B_801512F0[0x410];
static GameMode gMainGameState[2]; // TODO rename

extern s32 D_80151324;
extern s32 D_8015132C;
extern s32 D_80151330;
extern Fog* wFog;
extern s32 texPannerMainU[MAX_TEX_PANNERS];
extern s32 texPannerMainV[MAX_TEX_PANNERS];
extern s32 texPannerAuxU[MAX_TEX_PANNERS];
extern s32 texPannerAuxV[MAX_TEX_PANNERS];
extern RenderTaskEntry* D_801533A0[];
extern s32 D_801533AC;
extern s32 D_801533B0; // num render task entries?
extern s8 D_8015A578;

// funcs
void update_shadows(void);
s32 step_entity_commandlist(Entity* entity);
void render_shadows(void);
void update_entity_transform_matrix(Entity* entity);
void update_shadow_transform_matrix(Shadow* shadow);
void update_entity_inverse_rotation_matrix(Entity* entity);
void delete_entity(s32 entityIndex);
void delete_entity_and_unload_data(s32 entityIndex);
void func_8011085C(s32 shadowIndex);
s32 entity_get_collision_flags(Entity* entity);
void func_801117DC(StaticEntityData* data);
void func_80112344(Entity* entity);

void update_entities(void) {
    s32 i;

    D_801512BC = 0;
    D_801512C0 = 0;
    D_80151330++;

    for (i = 0; i < MAX_ENTITIES; i++) {
        Entity* entity = get_entity_by_index(i);

        if (entity != NULL) {
            D_801512C0++;

            if (!(entity->flags & 0x40000000)) {
                if (entity->flags & 0x1000000) {
                    entity->flags &= ~0x1000000;
                    if (!(entity->flags & 0x8000)) {
                        entity->flags |= 0x2000000;
                    }
                    entity->boundScript = start_script(entity->boundScriptBytecode, 0xA, 0x20);
                }

                if (entity->flags & 0x2000000) {
                    if (does_script_exist(entity->boundScript->id)) {
                        if (entity->flags & 8) {
                            func_8011E8BC(entity->virtualModelIndex);
                        } else {
                            exec_entity_model_commandlist(entity->virtualModelIndex);
                        }

                        if (entity->flags & 0x2000) {
                            entity->rotation.y = -gCameras[gCurrentCameraID].currentYaw;
                        }

                        if (!(entity->flags & 0x10)) {
                            update_entity_transform_matrix(entity);
                        }
                        continue;
                    } else {
                        entity->flags &= ~0x2000000;
                    }
                }

                if (entity->unk_07 == 0) {
                    entity->collisionFlags = entity_get_collision_flags(entity);

                    if (entity->collisionFlags) {
                        EntityCallback entityCallback = entity->staticData->unk_data_ptr2;

                        if (entityCallback != NULL && entityCallback(entity) != 0) {
                            entity->unk_07 = 0xA;
                            entity->flags |= 0x10000;
                        }
                    }
                } else {
                    entity->unk_07--;
                    if (entity->flags & 0x40) {
                        if (entity->unk_07 == 0) {
                            entity->flags &= ~0x60;
                        } else {
                            entity->flags |= 0x20;
                        }
                    } else if (entity->unk_07 == 0) {
                        entity->flags &= ~0x10000;
                        entity->flags &= ~0x20000;
                        entity->collisionFlags = 0;
                    }
                }

                if (entity->flags & 0x2000) {
                    entity->rotation.y = -gCameras[gCurrentCameraID].currentYaw;
                }

                if (!gGameStatusPtr->disableScripts) {
                    if (entity->updateScriptCallback != NULL) {
                        entity->updateScriptCallback(entity);
                    }

                    if (entity->scriptReadPos != NULL) {
                        if (entity->hasEntityScript) {
                            entity->hasEntityScript--;
                            if (!(entity->hasEntityScript)) {
                                while (step_entity_commandlist(entity) != 0);
                            }
                        }
                    }
                }

                if (!(entity->flags & 0x10)) {
                    update_entity_transform_matrix(entity);
                }

                if (!(entity->flags & 0x20)) {
                    update_entity_inverse_rotation_matrix(entity);
                }

                if (entity->flags & 8) {
                    func_8011E8BC(entity->virtualModelIndex);
                } else {
                    exec_entity_model_commandlist(entity->virtualModelIndex);
                }

                if (entity->shadowIndex >= 0) {
                    func_80112344(entity);
                }

                if (entity->flags & 0x20000000) {
                    delete_entity(entity->listIndex);
                }

                if (entity->flags & 0x4000000) {
                    delete_entity_and_unload_data(entity->listIndex);
                }
            }
        }
    }

    update_shadows();
    D_8015A578 = 0;
}

void update_shadows(void) {
    s32 i;

    D_80151324 = 0;

    for (i = 0; i < MAX_SHADOWS; i++) {
        Shadow* shadow = get_shadow_by_index(i);

        if (shadow != NULL) {
            D_80151324++;

            if (!(shadow->flags & 0x40000000)) {
                if (shadow->flags & 0x2000) {
                    shadow->rotation.y = -gCameras[gCurrentCameraID].currentYaw;
                }

                update_shadow_transform_matrix(shadow);

                if (shadow->flags & 8) {
                    func_8011E8BC(shadow->entityModelID);
                } else {
                    exec_entity_model_commandlist(shadow->entityModelID);
                }

                if (shadow->flags & 0x20000000) {
                    func_8011085C(shadow->listIndex);
                }
            }
        }
    }
}

INCLUDE_ASM(s32, "a5dd0_len_114e0", set_entity_commandlist);

INCLUDE_ASM(s32, "a5dd0_len_114e0", step_entity_commandlist, Entity* entity);

void exec_entity_updatecmd(Entity* entity) {
    while (step_entity_commandlist(entity) != 0);
}

void func_8010FD98(s32 arg0, s32 alpha) {
    if (alpha >= 255) {
        gDPSetRenderMode(gMasterGfxPos++, G_RM_AA_ZB_OPA_SURF, G_RM_AA_ZB_OPA_SURF2);
        gDPSetCombineMode(gMasterGfxPos++, G_CC_MODULATEIA, G_CC_MODULATEIA);
    } else {
        gDPSetCombineLERP(gMasterGfxPos++, 0, 0, 0, TEXEL0, PRIMITIVE, 0, TEXEL0, 0, 0, 0, 0, TEXEL0, TEXEL0, 0, PRIMITIVE, 0);
        gDPSetPrimColor(gMasterGfxPos++, 0, 0, 0x00, 0x00, 0x00, alpha);
    }
}

void func_8010FE44(s32 arg0) {
    func_8010FD98(arg0, D_8014AFB0);
}

void entity_model_set_shadow_color(s32 alpha) {
    gDPSetCombineLERP(gMasterGfxPos++, 0, 0, 0, 0, PRIMITIVE, 0, TEXEL0, 0, 0, 0, 0, 0, TEXEL0, 0, PRIMITIVE, 0);
    gDPSetPrimColor(gMasterGfxPos++, 0, 0, 0x00, 0x00, 0x00, alpha);
}

void render_entities(void) {
    s32 phi_v0;
    s32 i;

    for (i = 0; i < MAX_ENTITIES; i++) {
        Entity* entity = get_entity_by_index(i);

        if (entity != NULL) {
            if (!gGameStatusPtr->isBattle) {
                if (D_80151310 != 0 &&
                    !(entity->flags & 0x80000) &&
                    dist2D(gPlayerStatusPtr->position.x,
                           gPlayerStatusPtr->position.z,
                           entity->position.x,
                           entity->position.z) > 200.0f
                   ) {
                    continue;
                }

                if (D_80151310 == 1) {
                    if (!(entity->flags & 2)) {
                        continue;
                    }
                } else if (D_80151310 == 2) {
                    if (!(entity->flags & 0x40000)) {
                        continue;
                    }
                }
            }

            if (!(entity->flags & 1)) {
                if (entity->flags & 8) {
                    if (D_8014AFB0 == 0xFF) {
                        if (entity->renderSetupFunc != NULL) {
                            func_80120000(entity->virtualModelIndex, entity->listIndex, entity->renderSetupFunc);
                        }
                    } else {
                        func_80120000(entity->virtualModelIndex, entity->listIndex, func_8010FE44);
                    }

                    if (entity->vertexData == NULL) {
                        func_8011F304(entity->virtualModelIndex, &entity->transformMatrix);
                    } else {
                        func_8011F3E8(entity->virtualModelIndex,
                                      &entity->transformMatrix,
                                      entity->vertexSegment,
                                      entity->vertexData);
                    }
                } else {
                    if (D_8014AFB0 == 0xFF) {
                        if (entity->renderSetupFunc != NULL) {
                            bind_entity_model_setupGfx(entity->virtualModelIndex,
                                                       entity->listIndex,
                                                       entity->renderSetupFunc);
                        } else {
                            get_entity_model(entity->virtualModelIndex)->fpSetupGfxCallback = NULL;
                        }
                    } else {
                        bind_entity_model_setupGfx(entity->virtualModelIndex, entity->listIndex, func_8010FE44);
                    }

                    if (entity->vertexData == NULL) {
                        draw_entity_model_shadow(entity->virtualModelIndex, &entity->transformMatrix);
                    } else {
                        draw_entity_model_main(entity->virtualModelIndex,
                                               &entity->transformMatrix,
                                               entity->vertexSegment,
                                               entity->vertexData);
                    }
                }
            }
        }
    }

    render_shadows();
}

void render_shadows(void) {
    s32 i;

    for (i = 0; i < MAX_SHADOWS; i++) {
        Shadow* shadow = get_shadow_by_index(i);

        if (shadow != NULL) {
            if (shadow->flags & 1) {
                if (shadow->flags & 0x10000000) {
                    shadow->unk_05 -= 20;
                    if (shadow->unk_05 <= 20) {
                        shadow->flags |= 0x20000000;
                    }
                }
            } else if (shadow->flags & 8) {
                if (shadow->vertexArray == NULL) {
                    func_8011F304(shadow->entityModelID, &shadow->transformMatrix);
                } else {
                    func_8011F3E8(shadow->entityModelID,
                                  &shadow->transformMatrix,
                                  shadow->vertexSegment,
                                  shadow->vertexArray);
                }
            } else {
                if (shadow->flags & 0x10000000) {
                    shadow->unk_05 -= 20;
                    if (shadow->unk_05 <= 20) {
                        shadow->flags |=  0x20000000;
                    }
                }

                bind_entity_model_setupGfx(shadow->entityModelID, shadow->unk_05, entity_model_set_shadow_color);

                if (shadow->vertexArray == NULL) {
                    draw_entity_model_shadow(shadow->entityModelID, &shadow->transformMatrix);
                } else {
                    draw_entity_model_main(shadow->entityModelID,
                                           &shadow->transformMatrix,
                                           shadow->vertexSegment,
                                           shadow->vertexArray);
                }
            }
        }
    }
}

INCLUDE_ASM(void, "a5dd0_len_114e0", update_entity_transform_matrix, Entity* entity);

INCLUDE_ASM(void, "a5dd0_len_114e0", update_shadow_transform_matrix, Shadow* shadow);

INCLUDE_ASM(void, "a5dd0_len_114e0", update_entity_inverse_rotation_matrix, Entity* entity);

Entity* get_entity_by_index(s32 index) {
    return (*gCurrentEntityListPtr)[index & 0xFFF];
}

Shadow* get_shadow_by_index(s32 index) {
    return (*gCurrentShadowListPtr)[index & 0xFFF];
}

EntityList* get_entity_list(void) {
    EntityList* ret;

    if (!gGameStatusPtr->isBattle) {
        ret = &gWorldEntityList;
    } else {
        ret = &gBattleEntityList;
    }
    return ret;
}

ShadowList* get_shadow_list(void) {
    ShadowList* ret;

    if (!gGameStatusPtr->isBattle) {
        ret = &gWorldShadowList;
    } else {
        ret = &gBattleShadowList;
    }
    return ret;
}

s32 func_80110678(Npc* npc) {
    if (npc->currentAnim.w != 0) {
        npc->flags |= 0x1000000;
        return 1;
    }
    return 0;
}

u32 get_entity_type(s32 index) {
    Entity* entity = get_entity_by_index(index);

    if (entity == NULL) {
        return -1;
    } else {
        return entity->staticData->entityType;
    }
}

void delete_entity(s32 entityIndex) {
    Entity* entity = get_entity_by_index(entityIndex);

    if (entity->dataBuf != NULL) {
        heap_free(entity->dataBuf);
    }

    if (!(entity->flags & 8)) {
        free_entity_model_by_index(entity->virtualModelIndex);
    } else {
        func_8011E438(get_anim_mesh(entity->virtualModelIndex));
    }

    if (entity->shadowIndex >= 0) {
        Shadow* shadow = get_shadow_by_index(entity->shadowIndex);

        shadow->flags |= 0x10000000;
    }

    heap_free((*gCurrentEntityListPtr)[entityIndex]);
    (*gCurrentEntityListPtr)[entityIndex] = NULL;
}

void delete_entity_and_unload_data(s32 entityIndex) {
    Entity* entity = get_entity_by_index(entityIndex);

    if (entity->dataBuf != NULL) {
        heap_free(entity->dataBuf);
    }

    if (!(entity->flags & 8)) {
        free_entity_model_by_index(entity->virtualModelIndex);
    } else {
        func_8011E438(get_anim_mesh(entity->virtualModelIndex));
    }

    func_801117DC(entity->staticData);

    if (entity->shadowIndex >= 0) {
        Shadow* shadow = get_shadow_by_index(entity->shadowIndex);

        shadow->flags |= 0x10000000;
    }

    heap_free((*gCurrentEntityListPtr)[entityIndex]);
    (*gCurrentEntityListPtr)[entityIndex] = NULL;
}

void func_8011085C(s32 shadowIndex) {
    Shadow* shadow = get_shadow_by_index(shadowIndex);

    free_entity_model_by_index(shadow->entityModelID);
    heap_free((*gCurrentShadowListPtr)[shadowIndex]);
    (*gCurrentShadowListPtr)[shadowIndex] = NULL;
}

s32 entity_get_collision_flags(Entity* entity) {
    u32 listIndex = entity->listIndex;
    s32 ret = 0;
    u32 flag;

    if (entity->flags & 0x20000) {
        ret = 0x80;
        entity->flags &= ~0x20000;
    }

    flag = gCollisionStatus.currentFloor;
    if (flag != -1 && (flag & 0x4000) && listIndex == (u8)flag) {
        ret |= 1;
    }

    flag = gCollisionStatus.lastTouchedFloor;
    if (flag != -1 && (flag & 0x4000) && listIndex == (u8)flag) {
        ret |= 0x100;
    }

    flag = gCollisionStatus.currentCeiling;
    if (flag != -1 && (flag & 0x4000) && listIndex == (u8)flag) {
        ret |= 0x4;
    }

    flag = gCollisionStatus.pushingAgainstWall;
    if (flag != -1 && (flag & 0x4000) && listIndex == (u8)flag) {
        ret |= 0x10;
    }

    flag = gCollisionStatus.lastWallHammered;
    if (flag != -1 && (flag & 0x4000) && listIndex == (u8)flag) {
        ret |= 0x40;
    }

    flag = gCollisionStatus.currentWall;
    if (flag != -1 && (flag & 0x4000) && listIndex == (u8)flag && gPlayerStatusPtr->pressedButtons & 0x8000) {
        ret |= 8;
    }

    return ret;
}

INCLUDE_ASM(s32, "a5dd0_len_114e0", func_801109DC);

// float bs
#ifdef NON_MATCHING
s32 test_player_entity_aabb(Entity* entity) {
    f32 temp_f4;
    f32 colliderDiameter;

    temp_f4 = entity->position.y - (gPlayerStatus.position.y + gPlayerStatus.colliderHeight);
    if (temp_f4 > 0.0f || gPlayerStatus.colliderHeight + entity->aabb.y < fabsf(temp_f4)) {
        return 0;
    }

    if ((gPlayerStatus.colliderDiameter + entity->aabb.x) * 0.5 < fabsf(gPlayerStatus.position.x - entity->position.x)) {
        return 0;
    }
    if ((gPlayerStatus.colliderDiameter + entity->aabb.z) * 0.5 < fabsf(gPlayerStatus.position.z - entity->position.z)) {
        return 0;
    }
    return 1;
}
#else
INCLUDE_ASM(s32, "a5dd0_len_114e0", test_player_entity_aabb);
#endif

s32 is_player_action_state(ActionState actionState) {
    return actionState == gPlayerActionState;
}

<<<<<<< HEAD
void func_80110BCC(Entity *entity, u32* commandList) {
=======
void func_80110BCC(Entity* entity) {
>>>>>>> e61e67ea
    if (!(entity->flags & 8)) {
        set_entity_model_render_command_list(entity->virtualModelIndex, commandList);
    }
}

void func_80110BF8(Entity* entity) {
    entity->unk_07 = 0;
    entity->flags &= ~0x00010000;
}

#ifdef NON_MATCHING
#define AREA_SPECIFIC_ENTITY_VRAM &entity_default_VRAM
#else
#define AREA_SPECIFIC_ENTITY_VRAM 0x802BAE00
#endif

void load_area_specific_entity_data(void) {
    if (D_8015132C == 0) {
        if (gGameStatusPtr->areaID == AREA_JAN || gGameStatusPtr->areaID == AREA_IWA) {
            dma_copy(entity_jan_iwa_ROM_START, entity_jan_iwa_ROM_END, AREA_SPECIFIC_ENTITY_VRAM);
        } else if (gGameStatusPtr->areaID == AREA_SBK || gGameStatusPtr->areaID == AREA_OMO) {
            dma_copy(entity_sbk_omo_ROM_START, entity_sbk_omo_ROM_END, AREA_SPECIFIC_ENTITY_VRAM);
        } else {
            dma_copy(entity_default_ROM_START, entity_default_ROM_END, AREA_SPECIFIC_ENTITY_VRAM);
        }

        D_8015132C = 1;
    }
}

INCLUDE_ASM(s32, "a5dd0_len_114e0", clear_entity_data);

INCLUDE_ASM(s32, "a5dd0_len_114e0", func_80110E58);

INCLUDE_ASM(s32, "a5dd0_len_114e0", func_80110F10);

INCLUDE_ASM(s32, "a5dd0_len_114e0", func_801110B4);

INCLUDE_ASM(s32, "a5dd0_len_114e0", is_entity_data_loaded);

INCLUDE_ASM(s32, "a5dd0_len_114e0", load_simple_entity_data);

INCLUDE_ASM(s32, "a5dd0_len_114e0", load_split_entity_data);

INCLUDE_ASM(s32, "a5dd0_len_114e0", func_80111790);

INCLUDE_ASM(void, "a5dd0_len_114e0", func_801117DC, StaticEntityData* data);

INCLUDE_ASM(s32, "a5dd0_len_114e0", create_entity, StaticEntityData* data, s32 x, s32 y, s32 z, s32 arg4,
            s32 flags);

INCLUDE_ASM(s32, "a5dd0_len_114e0", create_shadow_from_data);

INCLUDE_ASM(s32, "a5dd0_len_114e0", MakeEntity, ScriptInstance* script, s32 isInitialCall);


INCLUDE_ASM(s32, "a5dd0_len_114e0", func_80111E9C);

INCLUDE_ASM(s32, "a5dd0_len_114e0", UseDynamicShadow);

ApiStatus AssignScript(ScriptInstance* script, s32 isInitialCall) {
    Bytecode* args = script->ptrReadPos;

    if (isInitialCall == TRUE) {
        Bytecode* toBind = (Bytecode*)get_variable(script, *args++);

        get_entity_by_index(gLastCreatedEntityIndex)->boundScriptBytecode = toBind;
        return ApiStatus_DONE2;
    }

    return ApiStatus_DONE1;
}

INCLUDE_ASM(s32, "a5dd0_len_114e0", AssignAreaFlag, ScriptInstance* script, s32 isInitialCall);

INCLUDE_ASM(s32, "a5dd0_len_114e0", AssignBlockFlag, ScriptInstance* script, s32 isInitialCall);

ApiStatus AssignFlag(ScriptInstance* script, s32 isInitialCall) {
    Bytecode* args = script->ptrReadPos;

    if (isInitialCall == TRUE) {
        Trigger* trigger = (Trigger*)get_entity_by_index(gLastCreatedEntityIndex)->dataBuf;
        trigger->flags.bytes.genericFlagIndex = get_variable_index(script, *args);

        return ApiStatus_DONE2;
    }

    return ApiStatus_DONE1;
}

INCLUDE_ASM(s32, "a5dd0_len_114e0", AssignPanelFlag, ScriptInstance* script, s32 isInitialCall);

INCLUDE_ASM(s32, "a5dd0_len_114e0", AssignCrateFlag, ScriptInstance* script, s32 isInitialCall);

INCLUDE_ASM(s32, "a5dd0_len_114e0", create_entity_shadow);

INCLUDE_ASM(Shadow*, "a5dd0_len_114e0", create_shadow_type, s32 type, f32 x, f32 y, f32 z);

void func_80112328(s32 shadowIndex) {
    func_8011085C(shadowIndex);
}

INCLUDE_ASM(void, "a5dd0_len_114e0", func_80112344, Entity* entity);

INCLUDE_ASM(s32, "a5dd0_len_114e0", func_801125E8);

INCLUDE_ASM(s32, "a5dd0_len_114e0", set_standard_shadow_scale);

INCLUDE_ASM(s32, "a5dd0_len_114e0", set_npc_shadow_scale);

INCLUDE_ASM(s32, "a5dd0_len_114e0", set_peach_shadow_scale);

INCLUDE_ASM(s32, "a5dd0_len_114e0", func_80112B20);

void NOP_state(void) {
}

// ordering
#ifdef NON_MATCHING
void func_80112B98(void) {
    s32 i;

    for (i = 0; i < ARRAY_COUNT(gMainGameState); i++) {
        gMainGameState[i].flags = 0;
    }
}
#else
INCLUDE_ASM(s32, "a5dd0_len_114e0", func_80112B98);
#endif

// regalloc?
#ifndef NON_MATCHING
INCLUDE_ASM(s32, "a5dd0_len_114e0", set_next_game_mode);
#else
GameMode* set_next_game_mode(GameMode* arg0) {
    GameMode* gameMode;
    s32 i;

    for (i = 0; i < ARRAY_COUNT(gMainGameState); i++) {
        gameMode = &gMainGameState[i];
        if (gameMode->flags == 0) {
            break;
        }
    }

    ASSERT(i < ARRAY_COUNT(gMainGameState));

    gameMode->flags = 1 | 2;
    gameMode->init = arg0->init;
    gameMode->unk_08 = arg0->unk_08;
    gameMode->render = arg0->render;
    gameMode->unk_0C = NULL;
    if (gameMode->init == NULL) gameMode->init = NOP_state;
    if (gameMode->step == NULL) gameMode->step = NOP_state;
    if (gameMode->unk_0C == NULL) gameMode->unk_0C = NOP_state;
    if (gameMode->render == NULL) gameMode->render = NOP_state;

    gameMode->renderAux = NOP_state;
    gameMode->init();

    return gameMode;
}
#endif

GameMode* set_game_mode_slot(s32 i, GameMode* arg0) {
    GameMode* gameMode = &gMainGameState[i];

    ASSERT(i < ARRAY_COUNT(gMainGameState));

    gameMode->flags = 1 | 2;
    gameMode->init = arg0->init;
    gameMode->step = arg0->step;
    gameMode->render = arg0->render;
    gameMode->unk_0C = NULL;
    if (gameMode->init == NULL) gameMode->init = NOP_state;
    if (gameMode->step == NULL) gameMode->step = NOP_state;
    if (gameMode->unk_0C == NULL) gameMode->unk_0C = NOP_state;
    if (gameMode->render == NULL) gameMode->render = NOP_state;

    gameMode->renderAux = NOP_state;
    gameMode->init();

    return gameMode;
}

void func_80112D84(s32 i, void (*fn)(void)) {
    GameMode* gameMode = &gMainGameState[i];

    ASSERT(i < ARRAY_COUNT(gMainGameState));

    gameMode->renderAux = fn;
    gameMode->flags |= 0x20;

    if (fn == NULL) {
        gameMode->renderAux = NOP_state;
    }
}

void func_80112DD4(s32 i) {
    gMainGameState[i].flags |= 4;
}

void func_80112DFC(s32 i) {
    gMainGameState[i].flags |= 8;
}

void func_80112E24(s32 i) {
    gMainGameState[i].flags &= ~0x1C;
}

void func_80112E4C(s32 i) {
    gMainGameState[i].flags &= ~0x0C;
    gMainGameState[i].flags |= 0x10;
}

#ifndef NON_MATCHING
INCLUDE_ASM(s32, "a5dd0_len_114e0", step_current_game_mode);
#else
void step_current_game_mode(void) {
    GameMode* gameMode;
    s32 i;

    for (i = 0; i < ARRAY_COUNT(gMainGameState); i++) {
        gameMode = &gMainGameState[i];
        if (gameMode->flags != 0 && !(gameMode->flags & 4) && !(gameMode->flags & 8)) {
            gameMode->flags &= ~2;
            gameMode->step(gameMode);
        }
    }

    //return i;
}
#endif

// similar to step_current_game_mode, but calls unk_0C
INCLUDE_ASM(s32, "a5dd0_len_114e0", func_80112EEC);

// similar to step_current_game_mode, but calls render
INCLUDE_ASM(s32, "a5dd0_len_114e0", render_ui);

// calls renderAux and render
INCLUDE_ASM(s32, "a5dd0_len_114e0", func_80112FC4);

INCLUDE_ASM(s32, "a5dd0_len_114e0", appendGfx_model);

INCLUDE_ASM(s32, "a5dd0_len_114e0", func_80114B58);

INCLUDE_ASM(s32, "a5dd0_len_114e0", load_tile_header);

INCLUDE_ASM(s32, "a5dd0_len_114e0", func_80115498);

INCLUDE_ASM(s32, "a5dd0_len_114e0", get_model_property);

INCLUDE_ASM(s32, "a5dd0_len_114e0", _load_model_textures);

INCLUDE_ASM(s32, "a5dd0_len_114e0", load_model_textures);

INCLUDE_ASM(s32, "a5dd0_len_114e0", mdl_get_child_count);

INCLUDE_ASM(s32, "a5dd0_len_114e0", clear_model_data);

INCLUDE_ASM(s32, "a5dd0_len_114e0", init_model_data);

INCLUDE_ASM(s32, "a5dd0_len_114e0", calculate_model_sizes);

INCLUDE_ASM(s32, "a5dd0_len_114e0", mdl_create_model);

INCLUDE_ASM(s32, "a5dd0_len_114e0", func_80116674);

INCLUDE_ASM(s32, "a5dd0_len_114e0", func_80116698);

INCLUDE_ASM(s32, "a5dd0_len_114e0", render_models);

INCLUDE_ASM(s32, "a5dd0_len_114e0", appendGfx_model_group);

INCLUDE_ASM(s32, "a5dd0_len_114e0", func_80117D00);

INCLUDE_ASM(s32, "a5dd0_len_114e0", func_80117E74);

INCLUDE_ASM(s32, "a5dd0_len_114e0", func_8011800C);

INCLUDE_ASM(s32, "a5dd0_len_114e0", func_801180E8);

Model* get_model_from_list_index(s32 listIndex) {
    return (*gCurrentModelListPtr)[listIndex];
}

INCLUDE_ASM(s32, "a5dd0_len_114e0", load_data_for_models);

INCLUDE_ASM(s32, "a5dd0_len_114e0", load_model_transforms);

INCLUDE_ASM(s32, "a5dd0_len_114e0", get_model_list_index_from_tree_index, s32 treeIndex);

INCLUDE_ASM(s32, "a5dd0_len_114e0", func_8011B090);

INCLUDE_ASM(void, "a5dd0_len_114e0", get_model_center_and_size, u16 modelID, f32* centerX, f32* centerY,
            f32* centerZ, f32* sizeX, f32* sizeY, f32* sizeZ);

Model* func_8011B1C0(s32 index) {
    return (*D_801512E0)[index];
}

INCLUDE_ASM(s32, "a5dd0_len_114e0", func_8011B1D8);

INCLUDE_ASM(s32, "a5dd0_len_114e0", func_8011B37C);

INCLUDE_ASM(s32, "a5dd0_len_114e0", func_8011B5D0);

INCLUDE_ASM(s32, "a5dd0_len_114e0", func_8011B660);

void clone_model(u16 srcModelID, u16 newModelID) {
    Model* srcModel = get_model_from_list_index(get_model_list_index_from_tree_index(srcModelID));
    Model* newModel;
    s32 i;

    for (i = 0; i < ARRAY_COUNT(*gCurrentModelListPtr); i++) {
        if ((*gCurrentModelListPtr)[i] == NULL) {
            break;
        }
    }

    (*gCurrentModelListPtr)[i] = newModel = heap_malloc(sizeof(Model));
    *newModel = *srcModel;
    newModel->modelID = newModelID;
}

INCLUDE_ASM(void, "a5dd0_len_114e0", func_8011B7C0, u16 arg0, s32 arg1, s32 arg2);

INCLUDE_ASM(s32, "a5dd0_len_114e0", func_8011B950);

void func_8011BAE8(void) {
    s32 i;

    for (i = 0; i < ARRAY_COUNT(*gCurrentModelListPtr); i++) {
        Model* model = (*gCurrentModelListPtr)[i];

        if (model != NULL) {
            model->flags &= ~0x0400;
        }
    }

    for (i = 0; i < ARRAY_COUNT(*D_801512E0); i++) {
        Model* model = (*D_801512E0)[i];

        if (model != NULL) {
            model->flags &= ~0x0400;
        }
    }
}

void enable_world_fog(void) {
    wFog->enabled = TRUE;
}

void disable_world_fog(void) {
    wFog->enabled = FALSE;
}

void set_world_fog_dist(s32 start, s32 end) {
    wFog->startDistance = start;
    wFog->endDistance = end;
}

void set_world_fog_color(s32 r, s32 g, s32 b, s32 a) {
    wFog->r = r;
    wFog->g = g;
    wFog->b = b;
    wFog->a = a;
}

s32 is_world_fog_enabled(void) {
    return wFog->enabled;
}

void get_world_fog_distance(s32* start, s32* end) {
    *start = wFog->startDistance;
    *end = wFog->endDistance;
}

void get_world_fog_color(s32* r, s32* g, s32* b, s32* a) {
    *r = wFog->r;
    *g = wFog->g;
    *b = wFog->b;
    *a = wFog->a;
}

void set_tex_panner(Model* model, s8 texPannerID) {
    model->texPannerID = texPannerID;
}

void set_main_pan_u(s32 texPannerID, s32 value) {
    texPannerMainU[texPannerID] = value;
}

void set_main_pan_v(s32 texPannerID, s32 value) {
    texPannerMainV[texPannerID] = value;
}

void set_aux_pan_u(s32 texPannerID, s32 value) {
    texPannerAuxU[texPannerID] = value;
}

void set_aux_pan_v(s32 texPannerID, s32 value) {
    texPannerAuxV[texPannerID] = value;
}

INCLUDE_ASM(s32, "a5dd0_len_114e0", func_8011BC7C);

INCLUDE_ASM(s32, "a5dd0_len_114e0", func_8011BCB4);

INCLUDE_ASM(s32, "a5dd0_len_114e0", func_8011BCD0);

INCLUDE_ASM(s32, "a5dd0_len_114e0", func_8011BCEC);

/// @returns TRUE if mtx is NULL or identity.
INCLUDE_ASM(s32, "a5dd0_len_114e0", is_identity_fixed_mtx);

void set_background_color_blend(u8 r, u8 g, u8 b, u8 a) {
    D_8014B74D = r;
    D_8014B74E = g;
    D_8014B74F = b;
    D_8014B74C = a;
}

void get_background_color_blend(u8* r, u8* g, u8* b, u8* a) {
    *r = D_8014B74D;
    *g = D_8014B74E;
    *b = D_8014B74F;
    *a = D_8014B74C;
}

INCLUDE_ASM(s32, "a5dd0_len_114e0", func_8011BEB4);

INCLUDE_ASM(s32, "a5dd0_len_114e0", func_8011BF14);

INCLUDE_ASM(s32, "a5dd0_len_114e0", func_8011BF98);

INCLUDE_ASM(s32, "a5dd0_len_114e0", func_8011BFD4);

INCLUDE_ASM(s32, "a5dd0_len_114e0", func_8011C028);

INCLUDE_ASM(s32, "a5dd0_len_114e0", func_8011C0DC);

INCLUDE_ASM(s32, "a5dd0_len_114e0", func_8011C130);

INCLUDE_ASM(s32, "a5dd0_len_114e0", func_8011C164);

INCLUDE_ASM(s32, "a5dd0_len_114e0", func_8011C2B0);

INCLUDE_ASM(s32, "a5dd0_len_114e0", func_8011C2EC);

INCLUDE_ASM(s32, "a5dd0_len_114e0", func_8011C32C);

INCLUDE_ASM(s32, "a5dd0_len_114e0", func_8011C80C);

INCLUDE_ASM(s32, "a5dd0_len_114e0", func_8011CFBC);

void func_8011D72C(Gfx** arg0, u16 treeIndex) {
    Model* model = get_model_from_list_index(get_model_list_index_from_tree_index(treeIndex));
    Model copied = *model;
    Gfx* oldGfxPos;
    s32 flag;

    if (*arg0 == gMasterGfxPos) {
        flag = 1;
    }

    oldGfxPos = gMasterGfxPos;
    gMasterGfxPos = *arg0;

    copied.flags = 0x81;
    appendGfx_model(&copied);

    *arg0 = gMasterGfxPos;

    if (flag == 0) {
        gMasterGfxPos = oldGfxPos;
    }
}

INCLUDE_ASM(s32, "a5dd0_len_114e0", func_8011D7E4);

INCLUDE_ASM(s32, "a5dd0_len_114e0", func_8011D82C);

INCLUDE_ASM(s32, "a5dd0_len_114e0", func_8011D890);

INCLUDE_ASM(s32, "a5dd0_len_114e0", func_8011D8D0);

RenderTaskEntry* queue_render_task(RenderTask* task) {
    RenderTaskEntry* entry = D_801533A0[D_801533AC];

    ASSERT(D_801533B0 < 0x100);

    entry = &entry[D_801533B0++];

    entry->unk_00 = 1;
    if (task->renderMode == 0x2D) {
        entry->unk_00 = 0x21;
    }

    entry->appendGfxArg = task->appendGfxArg;
    entry->appendGfx = task->appendGfx;
    entry->unk_04 = D_8014C188[task->renderMode] - task->distance;

    return entry;
}

INCLUDE_ASM(s32, "a5dd0_len_114e0", func_8011D9B8);<|MERGE_RESOLUTION|>--- conflicted
+++ resolved
@@ -804,11 +804,7 @@
     return actionState == gPlayerActionState;
 }
 
-<<<<<<< HEAD
-void func_80110BCC(Entity *entity, u32* commandList) {
-=======
-void func_80110BCC(Entity* entity) {
->>>>>>> e61e67ea
+void func_80110BCC(Entity* entity, u32* commandList) {
     if (!(entity->flags & 8)) {
         set_entity_model_render_command_list(entity->virtualModelIndex, commandList);
     }
