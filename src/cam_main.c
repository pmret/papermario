#include "common.h"
#include "camera.h"
#include "nu/nusys.h"
#include "hud_element.h"
#include "camera.h"

void render_models(void);
void execute_render_tasks(void);
void render_item_entities(void);

f32 CamLengthScale;
s16 gCurrentCamID;
u16* nuGfxCfb_ptr;
Gfx* gMainGfxPos;
DisplayContext* gDisplayContext;
Camera gCameras[4];

void update_cameras(void) {
    s32 i;

    for (i = 0; i < ARRAY_COUNT(gCameras); i++) {
        Camera* cam = &gCameras[i];
        s32 sx;
        s32 sy;
        s32 sz;

        if (cam->flags == 0 || cam->flags & CAMERA_FLAG_DISABLED) {
            continue;
        }

        gCurrentCamID = i;

        switch (cam->updateMode) {
            case CAM_UPDATE_FROM_ZONE:
                update_camera_zone_interp(cam);
                break;
            case CAM_UPDATE_MINIMAL:
                update_camera_minimal(cam);
                break;
            case CAM_UPDATE_UNUSED_RADIAL:
                update_camera_unused_radial(cam);
                break;
            case CAM_UPDATE_INTERP_POS:
                update_camera_interp_pos(cam);
                break;
            case CAM_UPDATE_UNUSED_CONFINED:
                update_camera_unused_confined(cam);
                break;
            case CAM_UPDATE_UNUSED_LEADING:
                update_camera_unused_leading(cam);
                break;
            case CAM_UPDATE_NO_INTERP:
            default:
                update_camera_no_interp(cam);
                break;
        }

        guLookAtReflectF(cam->mtxViewPlayer, &gDisplayContext->lookAt, cam->lookAt_eye.x, cam->lookAt_eye.y, cam->lookAt_eye.z, cam->lookAt_obj.x, cam->lookAt_obj.y, cam->lookAt_obj.z, 0, 1.0f, 0);

        if (!(cam->flags & CAMERA_FLAG_ORTHO)) {
            if (cam->flags & CAMERA_FLAG_LEAD_PLAYER) {
                create_camera_leadplayer_matrix(cam);
            }

            guPerspectiveF(cam->mtxPerspective, &cam->perspNorm, cam->vfov, (f32) cam->viewportW / (f32) cam->viewportH, (f32) cam->nearClip, (f32) cam->farClip, 1.0f);

            if (cam->flags & CAMERA_FLAG_SHAKING) {
                guMtxCatF(cam->mtxViewShaking, cam->mtxPerspective, cam->mtxPerspective);
            }

            if (cam->flags & CAMERA_FLAG_LEAD_PLAYER) {
                guMtxCatF(cam->mtxViewLeading, cam->mtxPerspective, cam->mtxPerspective);
            }

            guMtxCatF(cam->mtxViewPlayer, cam->mtxPerspective, cam->mtxPerspective);
        } else {
            f32 w = cam->viewportW;
            f32 h = cam->viewportH;

            guOrthoF(cam->mtxPerspective, -w * 0.5, w * 0.5, -h * 0.5, h * 0.5, -1000.0f, 1000.0f, 1.0f);
        }

        get_screen_coords(CAM_DEFAULT, cam->targetPos.x, cam->targetPos.y, cam->targetPos.z, &sx, &sy, &sz);
        cam->targetScreenCoords.x = sx;
        cam->targetScreenCoords.y = sy;
        cam->targetScreenCoords.z = sz;
    }

    gCurrentCamID = CAM_DEFAULT;
}

void render_frame(s32 isSecondPass) {
    s32 camID;

    if (!isSecondPass) {
        gCurrentCamID = CAM_DEFAULT;
        mdl_update_transform_matrices();
    }

    if (isSecondPass) {
        camID = CAM_HUD;
    } else {
        camID = CAM_DEFAULT;
    }

    // first pass:  loop uses camIDs from CAM_DEFAULT to CAM_HUD - 1
    // second pass: loop only uses CAM_HUD
    isSecondPass = 1 - isSecondPass;

    for (; camID < ARRAY_COUNT(gCameras) - isSecondPass; camID++) {
        Camera* camera = &gCameras[camID];
        u16 matrixListPos;

        if (camera->flags == 0 || (camera->flags & (CAMERA_FLAG_NO_DRAW | CAMERA_FLAG_DISABLED))) {
            continue;
        }

        gCurrentCamID = camID;

        if (camera->fpDoPreRender != nullptr) {
            camera->fpDoPreRender(camera);
        } else {
            s32 ulx;
            s32 uly;
            s32 lrx;
            s32 lry;

            gSPViewport(gMainGfxPos++, &camera->vp);
            gSPClearGeometryMode(gMainGfxPos++, G_SHADE | G_CULL_BOTH | G_FOG | G_LIGHTING | G_TEXTURE_GEN |
                                    G_TEXTURE_GEN_LINEAR | G_LOD | G_SHADING_SMOOTH);
            gSPTexture(gMainGfxPos++, 0, 0, 0, G_TX_RENDERTILE, G_OFF);
            gDPSetCycleType(gMainGfxPos++, G_CYC_1CYCLE);
            gDPPipelineMode(gMainGfxPos++, G_PM_NPRIMITIVE);

            ulx = camera->viewportStartX;
            uly = camera->viewportStartY;
            lrx = ulx + camera->viewportW;
            lry = uly + camera->viewportH;

            if (ulx < 0) {
                ulx = 0;
            }
            if (uly < 0) {
                uly = 0;
            }
            if (lrx < 1) {
                lrx = 1;
            }
            if (lry < 1) {
                lry = 1;
            }

            if (ulx > SCREEN_WIDTH - 1) {
                ulx = SCREEN_WIDTH - 1;
            }
            if (uly > SCREEN_HEIGHT - 1) {
                uly = SCREEN_HEIGHT - 1;
            }
            if (lrx > SCREEN_WIDTH) {
                lrx = SCREEN_WIDTH;
            }
            if (lry > SCREEN_HEIGHT) {
                lry = SCREEN_HEIGHT;
            }

            gDPSetScissor(gMainGfxPos++, G_SC_NON_INTERLACE, ulx, uly, lrx, lry);
            gDPSetTextureLOD(gMainGfxPos++, G_TL_TILE);
            gDPSetTextureLUT(gMainGfxPos++, G_TT_NONE);
            gDPSetTextureDetail(gMainGfxPos++, G_TD_CLAMP);
            gDPSetTexturePersp(gMainGfxPos++, G_TP_PERSP);
            gDPSetTextureFilter(gMainGfxPos++, G_TF_BILERP);
            gDPSetTextureConvert(gMainGfxPos++, G_TC_FILT);
            gDPSetCombineMode(gMainGfxPos++, G_CC_SHADE, G_CC_SHADE);
            gDPSetCombineKey(gMainGfxPos++, G_CK_NONE);
            gDPSetAlphaCompare(gMainGfxPos++, G_AC_NONE);
            gDPSetRenderMode(gMainGfxPos++, G_RM_OPA_SURF, G_RM_OPA_SURF2);
            gDPSetColorDither(gMainGfxPos++, G_CD_DISABLE);
            gSPClipRatio(gMainGfxPos++, FRUSTRATIO_2);
            gDPSetColorImage(gMainGfxPos++, G_IM_FMT_RGBA, G_IM_SIZ_16b, SCREEN_WIDTH,
                                osVirtualToPhysical(nuGfxCfb_ptr));
            gDPPipeSync(gMainGfxPos++);

            if (!(camera->flags & CAMERA_FLAG_ORTHO)) {
                gSPPerspNormalize(gMainGfxPos++, camera->perspNorm);
            }

            guMtxF2L(camera->mtxPerspective, &gDisplayContext->camPerspMatrix[gCurrentCamID]);
            gSPMatrix(gMainGfxPos++, &gDisplayContext->camPerspMatrix[gCurrentCamID], G_MTX_NOPUSH | G_MTX_LOAD |
                        G_MTX_PROJECTION);
        }

        camera->mtxBillboard = &gDisplayContext->matrixStack[gMatrixListPos];
        matrixListPos = gMatrixListPos++;
        guRotate(&gDisplayContext->matrixStack[matrixListPos], -camera->curBoomYaw, 0.0f, 1.0f, 0.0f);
        camera->vpAlt.vp.vtrans[0] = camera->vp.vp.vtrans[0] + gGameStatusPtr->altViewportOffset.x;
        camera->vpAlt.vp.vtrans[1] = camera->vp.vp.vtrans[1] + gGameStatusPtr->altViewportOffset.y;

        if (!(camera->flags & CAMERA_FLAG_ORTHO)) {
            if (gCurrentCamID != CAM_HUD) {
                if (!(camera->flags & CAMERA_FLAG_RENDER_ENTITIES)) {
                    render_entities();
                }
                if (!(camera->flags & CAMERA_FLAG_RENDER_MODELS)) {
                    render_models();
                }
                render_player();
                render_npcs();
                render_workers_scene();
                render_effects_scene();
                execute_render_tasks();
                render_transformed_hud_elements();
            } else {
                guOrthoF(camera->mtxPerspective, 0.0f, SCREEN_WIDTH, -SCREEN_HEIGHT, 0.0f, -1000.0f, 1000.0f,
                            1.0f);
                guMtxF2L(camera->mtxPerspective, &gDisplayContext->camPerspMatrix[gCurrentCamID]);
                gSPMatrix(gMainGfxPos++, &gDisplayContext->camPerspMatrix[gCurrentCamID], G_MTX_NOPUSH |
                            G_MTX_LOAD | G_MTX_PROJECTION);
                render_transformed_hud_elements();
                render_item_entities();
            }
        } else {
            render_workers_scene();
            execute_render_tasks();
        }

        if (camera->fpDoPostRender != nullptr) {
            camera->fpDoPostRender(camera);
        }

        gDPPipeSync(gMainGfxPos++);
        gDPSetColorImage(gMainGfxPos++, G_IM_FMT_RGBA, G_IM_SIZ_16b, SCREEN_WIDTH,
                            osVirtualToPhysical(nuGfxCfb_ptr));
        gDPPipeSync(gMainGfxPos++);
    }
}

void create_cameras(void) {
    CameraInitData camData;
    CameraInitData* camDataPtr = &camData;
    s32 i;

    CamLengthScale = 1.0f;

    for (i = 0; i < ARRAY_COUNT(gCameras); i++) {
        gCameras[i].flags = 0;
    }

    camDataPtr->flags = CAMERA_FLAG_DISABLED;
    camDataPtr->updateMode = CAM_UPDATE_MINIMAL;
    camDataPtr->viewWidth = 160;
    camDataPtr->viewHeight = 120;
    camDataPtr->viewStartX = 0;
    camDataPtr->viewStartY = 0;
    camDataPtr->nearClip = 8;
    camDataPtr->farClip = 16384;
    camDataPtr->vfov = 50;
    initialize_next_camera(camDataPtr);

    camDataPtr->flags = CAMERA_FLAG_DISABLED;
    camDataPtr->updateMode = CAM_UPDATE_MINIMAL;
    camDataPtr->viewWidth = 160;
    camDataPtr->viewHeight = 120;
    camDataPtr->viewStartX = 160;
    camDataPtr->viewStartY = 0;
    camDataPtr->nearClip = 8;
    camDataPtr->farClip = 16384;
    camDataPtr->vfov = 50;
    initialize_next_camera(camDataPtr);

    camDataPtr->flags = CAMERA_FLAG_DISABLED;
    camDataPtr->updateMode = CAM_UPDATE_MINIMAL;
    camDataPtr->viewWidth = 160;
    camDataPtr->viewHeight = 120;
    camDataPtr->viewStartX = 0;
    camDataPtr->viewStartY = 120;
    camDataPtr->nearClip = 8;
    camDataPtr->farClip = 16384;
    camDataPtr->vfov = 50;
    initialize_next_camera(camDataPtr);

    camDataPtr->flags = CAMERA_FLAG_DISABLED;
    camDataPtr->updateMode = CAM_UPDATE_MINIMAL;
    camDataPtr->viewWidth = 160;
    camDataPtr->viewHeight = 120;
    camDataPtr->viewStartX = 160;
    camDataPtr->viewStartY = 120;
    camDataPtr->nearClip = 8;
    camDataPtr->farClip = 16384;
    camDataPtr->vfov = 50;
    initialize_next_camera(camDataPtr);
}

void create_cameras_unused(void) {
    CameraInitData camData;
    CameraInitData* camDataPtr = &camData;
    s32 i;

    for (i = 0; i < ARRAY_COUNT(gCameras); i++) {
        gCameras[i].flags = 0;
    }

    camDataPtr->flags = CAMERA_FLAG_DISABLED;
    camDataPtr->updateMode = CAM_UPDATE_MINIMAL;
    camDataPtr->viewWidth = 160;
    camDataPtr->viewHeight = 120;
    camDataPtr->viewStartX = 0;
    camDataPtr->viewStartY = 0;
    camDataPtr->nearClip = 8;
    camDataPtr->farClip = 16384;
    camDataPtr->vfov = 50;
    initialize_next_camera(camDataPtr);

    camDataPtr->flags = CAMERA_FLAG_DISABLED;
    camDataPtr->updateMode = CAM_UPDATE_MINIMAL;
    camDataPtr->viewWidth = 160;
    camDataPtr->viewHeight = 120;
    camDataPtr->viewStartX = 160;
    camDataPtr->viewStartY = 0;
    camDataPtr->nearClip = 8;
    camDataPtr->farClip = 16384;
    camDataPtr->vfov = 50;
    initialize_next_camera(camDataPtr);

    camDataPtr->flags = CAMERA_FLAG_DISABLED;
    camDataPtr->updateMode = CAM_UPDATE_MINIMAL;
    camDataPtr->viewWidth = 160;
    camDataPtr->viewHeight = 120;
    camDataPtr->viewStartX = 0;
    camDataPtr->viewStartY = 120;
    camDataPtr->nearClip = 8;
    camDataPtr->farClip = 16384;
    camDataPtr->vfov = 50;
    initialize_next_camera(camDataPtr);

    camDataPtr->flags = CAMERA_FLAG_DISABLED;
    camDataPtr->updateMode = CAM_UPDATE_MINIMAL;
    camDataPtr->viewWidth = 160;
    camDataPtr->viewHeight = 120;
    camDataPtr->viewStartX = 160;
    camDataPtr->viewStartY = 120;
    camDataPtr->nearClip = 8;
    camDataPtr->farClip = 16384;
    camDataPtr->vfov = 50;
    initialize_next_camera(camDataPtr);
}

Camera* initialize_next_camera(CameraInitData* initData) {
    Camera* camera;
    s32 camID;

    for (camID = 0; camID < ARRAY_COUNT(gCameras); camID++) {
        camera = &gCameras[camID];

        if (camera->flags == 0) {
            break;
        }
    }

    ASSERT(camID < ARRAY_COUNT(gCameras));

    camera->flags = initData->flags | CAMERA_FLAG_INITIALIZED | CAMERA_FLAG_LEAD_PLAYER;
    camera->moveFlags = 0;
    camera->lookAt_eye.x = 0;
    camera->lookAt_eye.y = 0;
    camera->lookAt_eye.z = 0;
    camera->lookAt_obj.x = 0;
    camera->lookAt_obj.y = 0;
    camera->lookAt_obj.z = -100.0f;
    camera->curYaw = 0.0f;
    camera->curBoomLength = 0;
    camera->targetOffsetY = 0;
    camera->curBoomYaw = 0.0f;
    camera->targetBoomYaw = 0.0f;
    camera->unk_8C = 0.0f;
    camera->updateMode = initData->updateMode;
    camera->needsInit = true;
    camera->nearClip = initData->nearClip;
    camera->farClip = initData->farClip;
    camera->vfov = initData->vfov;
    camera->params.world.zoomPercent = 100;
    set_cam_viewport(camID, initData->viewStartX, initData->viewStartY, initData->viewWidth, initData->viewHeight);
    camera->unk_212 = -1;
    camera->needsInitialConstrainDir = true;
    camera->bgColor[0] = 0;
    camera->bgColor[1] = 0;
    camera->bgColor[2] = 0;
    camera->unk_C0 = 0;
    camera->lookAt_obj_target.x = 0;
    camera->lookAt_obj_target.y = 0;
    camera->lookAt_obj_target.z = 0;
    camera->targetPos.x = 0;
    camera->targetPos.y = 0;
    camera->targetPos.z = 0;
    camera->unk_98 = 0;
    camera->unk_9C = 0;
    camera->fpDoPreRender = nullptr;
    camera->fpDoPostRender = nullptr;
    camera->leadAmount = 0.0f;
    camera->targetLeadAmount = 0.0f;
    camera->leadInterpAlpha = 0.0f;
    camera->accumulatedStickLead = 0.0f;
    camera->increasingLeadInterp = false;
    camera->prevLeadPosX = 0.0f;
    camera->prevLeadPosZ = 0.0f;
    camera->leadConstrainDir = 0;
<<<<<<< HEAD
    camera->prevLeadSettings = nullptr;
    camera->panActive = FALSE;
    camera->followPlayer = FALSE;
=======
    camera->prevLeadSettings = NULL;
    camera->panActive = false;
    camera->followPlayer = false;
>>>>>>> 3e5df3a4
    camera->unk_C4 = 1000.0f;
    camera->leadAmtScale = 0.2f;
    camera->moveSpeed = 1.0f;
    return camera;
}

void set_cam_viewport(s16 id, s16 x, s16 y, s16 width, s16 height) {
    Camera* camera = &gCameras[id];

    camera->viewportW = width;
    camera->viewportH = height;
    camera->viewportStartX = x;
    camera->viewportStartY = y;

    camera->vp.vp.vscale[0] = 2.0f * camera->viewportW;
    camera->vp.vp.vscale[1] = 2.0f * camera->viewportH;
    camera->vp.vp.vscale[2] = 0x1FF;
    camera->vp.vp.vscale[3] = 0;

    camera->vp.vp.vtrans[0] = 4 * (s16) ((u16) camera->viewportStartX + (camera->viewportW / 2));
    camera->vp.vp.vtrans[1] = (s16) ((u16) camera->viewportStartY + (camera->viewportH / 2));
    camera->vp.vp.vtrans[1] = 4 * camera->vp.vp.vtrans[1];
    camera->vp.vp.vtrans[2] = 0x1FF;
    camera->vp.vp.vtrans[3] = 0;

    camera->vpAlt.vp.vscale[0] = 2.0f * camera->viewportW;
    camera->vpAlt.vp.vscale[1] = 2.0f * camera->viewportH;
    camera->vpAlt.vp.vscale[2] = 0x1FF;
    camera->vpAlt.vp.vscale[3] = 0;

    camera->vpAlt.vp.vtrans[0] = gGameStatusPtr->altViewportOffset.x + 4 * (s16) ((u16) camera->viewportStartX + (camera->viewportW / 2));
    camera->vpAlt.vp.vtrans[1] = gGameStatusPtr->altViewportOffset.y + 4 * (s16) ((u16) camera->viewportStartY + (camera->viewportH / 2));
    camera->vpAlt.vp.vtrans[2] = 0x200;
    camera->vpAlt.vp.vtrans[3] = 0;
}

void get_cam_viewport(s32 camID, u16* x, u16* y, u16* width, u16* height) {
    *width = gCameras[camID].viewportW;
    *height = gCameras[camID].viewportH;
    *x = gCameras[camID].viewportStartX;
    *y = gCameras[camID].viewportStartY;
}

void get_screen_coords(s32 camID, f32 x, f32 y, f32 z, s32* screenX, s32* screenY, s32* screenZ) {
    Camera* camera = &gCameras[camID];
    f32 tW;
    f32 tZ;
    f32 tY;
    f32 tX;

    transform_point(camera->mtxPerspective, x, y, z, 1.0f, &tX, &tY, &tZ, &tW);

    *screenZ = tZ + 5000.0f;
    if (*screenZ < 0) {
        *screenZ = 0;
    } else if (*screenZ > 10000) {
        *screenZ = 10000;
    }

    if (tW < 0.01 && tW > -0.01) {
        *screenX = 0;
        *screenY = 0;
        *screenZ = 0;
    } else {
        tW = 1.0f / tW;
        *screenX = (s32) ((camera->viewportW / 2) + (tX * tW * camera->viewportW * 0.5f)) + camera->viewportStartX;
        *screenY = (s32) ((camera->viewportH / 2) - (tY * tW * camera->viewportH * 0.5f)) + camera->viewportStartY;
    }
}

s32 is_outside_cam_viewport_bounds(s32 camID, s32 x, s32 y) {
    s32 startX = gCameras[camID].viewportStartX;
    s32 startY = gCameras[camID].viewportStartY;
    s32 endX = startX + gCameras[camID].viewportW;
    s32 endY = startY + gCameras[camID].viewportH;

    if (x < startX) {
        return true;
    } else if (x > endX) {
        return true;
    } else if (y < startY) {
        return true;
    } else if (y > endY) {
        return true;
    } else {
        return false;
    }
}

void get_cam_viewport_bounds(s32 camID, s32* x, s32* y, s32* width, s32* height) {
    *x = gCameras[camID].viewportStartX;
    *y = gCameras[camID].viewportStartY;
    *width = gCameras[camID].viewportStartX + gCameras[camID].viewportW;
    *height = gCameras[camID].viewportStartY + gCameras[camID].viewportH;
}

void func_8002E82C(s32 camID, s32 arg1) {
    Camera* camera = &gCameras[camID];

    camera->unk_212++;
    ASSERT(camera->unk_212 < 4);

    camera->unk_214[camera->unk_212].unk_0C = arg1;
    camera->unk_214[camera->unk_212].unk_02 = 1;
    camera->unk_214[camera->unk_212].unk_64 = arg1;
    camera->unk_214[camera->unk_212].unk_00 = 0;
}<|MERGE_RESOLUTION|>--- conflicted
+++ resolved
@@ -403,15 +403,9 @@
     camera->prevLeadPosX = 0.0f;
     camera->prevLeadPosZ = 0.0f;
     camera->leadConstrainDir = 0;
-<<<<<<< HEAD
     camera->prevLeadSettings = nullptr;
-    camera->panActive = FALSE;
-    camera->followPlayer = FALSE;
-=======
-    camera->prevLeadSettings = NULL;
     camera->panActive = false;
     camera->followPlayer = false;
->>>>>>> 3e5df3a4
     camera->unk_C4 = 1000.0f;
     camera->leadAmtScale = 0.2f;
     camera->moveSpeed = 1.0f;
