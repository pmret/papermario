#include "common.h"
#include "effects.h"
#include "battle/battle.h"
#include "script_api/battle.h"

<<<<<<< HEAD
extern EvtSource D_80299828;
extern EvtSource D_8029B818;
=======
extern EvtScript D_80299828;
extern EvtScript D_8029AF08;
extern EvtScript D_8029A76C;
extern EvtScript D_8029B818;
>>>>>>> b87012a0

ApiStatus GetDamageIntensity(Evt* script, s32 isInitialCall) {
    if (gBattleStatus.lastAttackDamage < 4) {
        script->varTable[0] = 0;
    } else if (gBattleStatus.lastAttackDamage < 7) {
        script->varTable[0] = 1;
    } else if (gBattleStatus.lastAttackDamage < 10) {
        script->varTable[0] = 2;
    } else {
        script->varTable[0] = 3;
    }
    return ApiStatus_DONE2;
}

ApiStatus AddEffectOffset(Evt* script, s32 isInitialCall) {
    Bytecode* args = script->ptrReadPos;
    EffectInstance* effect = (EffectInstance*) evt_get_variable(script, *args++);

    ((EffectInstanceData*)effect->data)->pos.x += evt_get_variable(script, *args++);
    ((EffectInstanceData*)effect->data)->pos.y += evt_get_variable(script, *args++);
    ((EffectInstanceData*)effect->data)->pos.z += evt_get_variable(script, *args++);

    return ApiStatus_DONE2;
}

EvtScript D_80294720 = {
    EVT_CALL(UseIdleAnimation, ACTOR_PARTNER, FALSE)
    EVT_LOOP(2)
        EVT_CALL(SetAnimation, ACTOR_SELF, LW(0), LW(1))
        EVT_CALL(AddActorPos, -127, 0, 6, 0)
        EVT_WAIT_FRAMES(1)
        EVT_CALL(AddActorPos, -127, 0, 4, 0)
        EVT_WAIT_FRAMES(1)
        EVT_CALL(AddActorPos, -127, 0, 3, 0)
        EVT_WAIT_FRAMES(1)
        EVT_CALL(AddActorPos, -127, 0, 2, 0)
        EVT_WAIT_FRAMES(1)
        EVT_CALL(AddActorPos, -127, 0, 1, 0)
        EVT_WAIT_FRAMES(1)
        EVT_CALL(AddActorPos, -127, 0, -1, 0)
        EVT_WAIT_FRAMES(1)
        EVT_CALL(AddActorPos, -127, 0, -2, 0)
        EVT_WAIT_FRAMES(1)
        EVT_CALL(AddActorPos, -127, 0, -3, 0)
        EVT_WAIT_FRAMES(1)
        EVT_CALL(AddActorPos, -127, 0, -4, 0)
        EVT_WAIT_FRAMES(1)
        EVT_CALL(AddActorPos, -127, 0, -6, 0)
        EVT_WAIT_FRAMES(1)
        EVT_WAIT_FRAMES(1)
        EVT_CALL(SetAnimation, ACTOR_SELF, LW(0), LW(2))
        EVT_WAIT_FRAMES(1)
    EVT_END_LOOP
    EVT_CALL(SetAnimation, ACTOR_SELF, LW(0), LW(1))
    EVT_CALL(AddActorPos, -127, 0, 6, 0)
    EVT_WAIT_FRAMES(1)
    EVT_CALL(AddActorPos, -127, 0, 4, 0)
    EVT_WAIT_FRAMES(1)
    EVT_CALL(AddActorPos, -127, 0, 3, 0)
    EVT_WAIT_FRAMES(1)
    EVT_CALL(AddActorPos, -127, 0, 2, 0)
    EVT_WAIT_FRAMES(1)
    EVT_CALL(AddActorPos, -127, 0, 1, 0)
    EVT_WAIT_FRAMES(1)
    EVT_CALL(AddActorPos, -127, 0, -1, 0)
    EVT_WAIT_FRAMES(1)
    EVT_CALL(AddActorPos, -127, 0, -2, 0)
    EVT_WAIT_FRAMES(1)
    EVT_CALL(AddActorPos, -127, 0, -3, 0)
    EVT_WAIT_FRAMES(1)
    EVT_CALL(AddActorPos, -127, 0, -4, 0)
    EVT_WAIT_FRAMES(1)
    EVT_CALL(AddActorPos, -127, 0, -6, 0)
    EVT_WAIT_FRAMES(1)
    EVT_WAIT_FRAMES(1)
    EVT_CALL(SetAnimation, ACTOR_SELF, LW(0), LW(3))
    EVT_RETURN
    EVT_END
};

EvtScript D_80294AFC = {
    EVT_CALL(UseIdleAnimation, ACTOR_PARTNER, FALSE)
    EVT_CALL(SetActorYaw, ACTOR_SELF, 180)
    EVT_CALL(SetAnimation, ACTOR_SELF, LW(0), LW(1))
    EVT_WAIT_FRAMES(10)
    EVT_CALL(GetActorPos, ACTOR_SELF, LW(0), LW(1), LW(2))
    EVT_CALL(SetActorJumpGravity, ACTOR_SELF, EVT_FLOAT(1.2))
    EVT_CALL(SetGoalPos, ACTOR_PARTNER, LW(0), LW(1), LW(2))
    EVT_CALL(JumpToGoal, ACTOR_PARTNER, 10, FALSE, TRUE, FALSE)
    EVT_CALL(SetGoalPos, ACTOR_PARTNER, LW(0), LW(1), LW(2))
    EVT_CALL(JumpToGoal, ACTOR_PARTNER, 10, FALSE, TRUE, FALSE)
    EVT_WAIT_FRAMES(5)
    EVT_CALL(SetActorSpeed, ACTOR_SELF, EVT_FLOAT(12.0))
    EVT_CALL(SetGoalPos, ACTOR_PARTNER, -250, 0, 0)
    EVT_CALL(RunToGoal, ACTOR_PARTNER, 0, FALSE)
    EVT_CALL(UseIdleAnimation, ACTOR_PARTNER, TRUE)
    EVT_RETURN
    EVT_END
};

EvtScript D_80294C68 = {
    EVT_SET(LW(10), LW(1))
    EVT_SET(LW(11), LW(2))
    EVT_SET(LW(12), LW(3))
    EVT_CALL(SetActorRotation, ACTOR_SELF, 0, 0, 0)
    EVT_CALL(SetActorScale, ACTOR_SELF, EVT_FLOAT(1.0), EVT_FLOAT(1.0), EVT_FLOAT(1.0))
    EVT_CALL(SetActorDispOffset, ACTOR_SELF, 0, 0, 0)
    EVT_CALL(UseBattleCamPreset, BTL_CAM_PRESET_62)
    EVT_CALL(SetAnimation, ACTOR_PARTNER, -1, LW(10))
    EVT_CALL(GetGoalPos, ACTOR_PARTNER, LW(0), LW(1), LW(2))
    EVT_SUB(LW(0), 60)
    EVT_ADD(LW(1), 40)
    EVT_CALL(SetActorJumpGravity, ACTOR_PARTNER, EVT_FLOAT(0.1))
    EVT_CALL(SetJumpAnimations, ACTOR_PARTNER, 0, LW(10), LW(10), LW(10))
    EVT_CALL(SetGoalPos, ACTOR_PARTNER, LW(0), LW(1), LW(2))
    EVT_CALL(JumpToGoal, ACTOR_PARTNER, 5, FALSE, FALSE, FALSE)
    EVT_SET(LW(1), LW(10))
    EVT_SET(LW(2), LW(12))
    EVT_EXEC_WAIT(D_8029621C)
    EVT_CALL(UseBattleCamPreset, BTL_CAM_PRESET_C)
    EVT_CHILD_THREAD
        EVT_CALL(SetActorRotationOffset, ACTOR_PARTNER, 0, LW(11), 0)
        EVT_SET(LW(0), 0)
        EVT_LOOP(15)
            EVT_ADD(LW(0), 48)
            EVT_CALL(SetActorRotation, ACTOR_PARTNER, 0, 0, LW(0))
            EVT_WAIT_FRAMES(1)
        EVT_END_LOOP
        EVT_CALL(SetActorRotationOffset, ACTOR_PARTNER, 0, 0, 0)
    EVT_END_CHILD_THREAD
    EVT_CALL(SetGoalToHome, ACTOR_PARTNER)
    EVT_CALL(GetGoalPos, ACTOR_PARTNER, LW(0), LW(1), LW(2))
    EVT_ADD(LW(0), 30)
    EVT_SET(LW(1), 0)
    EVT_CALL(SetActorJumpGravity, ACTOR_PARTNER, EVT_FLOAT(1.4))
    EVT_CALL(SetGoalPos, ACTOR_PARTNER, LW(0), LW(1), LW(2))
    EVT_CALL(JumpToGoal, ACTOR_PARTNER, 15, FALSE, TRUE, FALSE)
    EVT_SUB(LW(0), 20)
    EVT_CALL(SetGoalPos, ACTOR_PARTNER, LW(0), LW(1), LW(2))
    EVT_CALL(JumpToGoal, ACTOR_PARTNER, 10, FALSE, TRUE, FALSE)
    EVT_SUB(LW(0), 10)
    EVT_CALL(SetGoalPos, ACTOR_PARTNER, LW(0), LW(1), LW(2))
    EVT_CALL(JumpToGoal, ACTOR_PARTNER, 4, FALSE, TRUE, FALSE)
    EVT_RETURN
    EVT_END
};

EvtScript D_80294FE4 = {
    EVT_SET(LW(10), LW(1))
    EVT_SET(LW(11), LW(2))
    EVT_CALL(SetActorRotation, ACTOR_SELF, 0, 0, 0)
    EVT_CALL(SetActorScale, ACTOR_SELF, EVT_FLOAT(1.0), EVT_FLOAT(1.0), EVT_FLOAT(1.0))
    EVT_CALL(SetActorDispOffset, ACTOR_SELF, 0, 0, 0)
    EVT_CALL(UseBattleCamPreset, BTL_CAM_PRESET_61)
    EVT_CALL(SetAnimation, ACTOR_PARTNER, -1, LW(10))
    EVT_CALL(GetGoalPos, ACTOR_PARTNER, LW(0), LW(1), LW(2))
    EVT_SUB(LW(0), 60)
    EVT_ADD(LW(1), 40)
    EVT_CALL(SetActorJumpGravity, ACTOR_PARTNER, EVT_FLOAT(0.1))
    EVT_CALL(SetJumpAnimations, ACTOR_PARTNER, 0, LW(10), LW(10), LW(10))
    EVT_CALL(SetGoalPos, ACTOR_PARTNER, LW(0), LW(1), LW(2))
    EVT_CALL(JumpToGoal, ACTOR_PARTNER, 5, FALSE, FALSE, FALSE)
    EVT_SET(LW(1), LW(10))
    EVT_SET(LW(2), 0)
    EVT_EXEC_WAIT(D_802977BC)
    EVT_CALL(UseBattleCamPreset, BTL_CAM_PRESET_C)
    EVT_CHILD_THREAD
        EVT_CALL(SetActorRotationOffset, ACTOR_PARTNER, 0, LW(11), 0)
        EVT_SET(LW(0), 0)
        EVT_LOOP(15)
            EVT_ADD(LW(0), 48)
            EVT_CALL(SetActorRotation, ACTOR_PARTNER, 0, 0, LW(0))
            EVT_WAIT_FRAMES(1)
        EVT_END_LOOP
        EVT_CALL(SetActorRotationOffset, ACTOR_PARTNER, 0, 0, 0)
    EVT_END_CHILD_THREAD
    EVT_CALL(SetGoalToHome, ACTOR_PARTNER)
    EVT_CALL(GetGoalPos, ACTOR_PARTNER, LW(0), LW(1), LW(2))
    EVT_ADD(LW(0), 30)
    EVT_SET(LW(1), 0)
    EVT_CALL(SetActorJumpGravity, ACTOR_PARTNER, EVT_FLOAT(1.4))
    EVT_CALL(SetGoalPos, ACTOR_PARTNER, LW(0), LW(1), LW(2))
    EVT_CALL(JumpToGoal, ACTOR_PARTNER, 15, FALSE, TRUE, FALSE)
    EVT_SUB(LW(0), 20)
    EVT_CALL(SetGoalPos, ACTOR_PARTNER, LW(0), LW(1), LW(2))
    EVT_CALL(JumpToGoal, ACTOR_PARTNER, 10, FALSE, TRUE, FALSE)
    EVT_SUB(LW(0), 10)
    EVT_CALL(SetGoalPos, ACTOR_PARTNER, LW(0), LW(1), LW(2))
    EVT_CALL(JumpToGoal, ACTOR_PARTNER, 4, FALSE, TRUE, FALSE)
    EVT_RETURN
    EVT_END
};

EvtScript D_80295350 = {
    EVT_SET(LW(10), LW(1))
    EVT_SET(LW(11), LW(2))
    EVT_SET(LW(12), LW(3))
    EVT_CALL(SetActorRotation, ACTOR_SELF, 0, 0, 0)
    EVT_CALL(SetActorScale, ACTOR_SELF, EVT_FLOAT(1.0), EVT_FLOAT(1.0), EVT_FLOAT(1.0))
    EVT_CALL(SetActorDispOffset, ACTOR_SELF, 0, 0, 0)
    EVT_CALL(UseBattleCamPreset, BTL_CAM_PRESET_61)
    EVT_CALL(SetAnimation, ACTOR_PARTNER, -1, LW(10))
    EVT_CALL(GetGoalPos, ACTOR_PARTNER, LW(0), LW(1), LW(2))
    EVT_SUB(LW(0), 60)
    EVT_ADD(LW(1), 40)
    EVT_CALL(SetActorJumpGravity, ACTOR_PARTNER, EVT_FLOAT(0.1))
    EVT_CALL(SetJumpAnimations, ACTOR_PARTNER, 0, LW(10), LW(10), LW(10))
    EVT_CALL(SetGoalPos, ACTOR_PARTNER, LW(0), LW(1), LW(2))
    EVT_CALL(JumpToGoal, ACTOR_PARTNER, 5, FALSE, FALSE, FALSE)
    EVT_SET(LW(1), LW(10))
    EVT_SET(LW(2), 0)
    EVT_EXEC_WAIT(D_802977BC)
    EVT_CALL(UseBattleCamPreset, BTL_CAM_PRESET_C)
    EVT_CHILD_THREAD
        EVT_CALL(SetActorRotationOffset, ACTOR_PARTNER, 0, LW(11), 0)
        EVT_SET(LW(0), 0)
        EVT_LOOP(15)
            EVT_ADD(LW(0), 48)
            EVT_CALL(SetActorRotation, ACTOR_PARTNER, 0, 0, LW(0))
            EVT_WAIT_FRAMES(1)
        EVT_END_LOOP
        EVT_CALL(SetActorRotationOffset, ACTOR_PARTNER, 0, 0, 0)
    EVT_END_CHILD_THREAD
    EVT_CALL(SetGoalToHome, ACTOR_PARTNER)
    EVT_CALL(GetGoalPos, ACTOR_PARTNER, LW(0), LW(1), LW(2))
    EVT_ADD(LW(0), 30)
    EVT_SET(LW(1), 0)
    EVT_CALL(SetActorJumpGravity, ACTOR_PARTNER, EVT_FLOAT(1.4))
    EVT_CALL(SetGoalPos, ACTOR_PARTNER, LW(0), LW(1), LW(2))
    EVT_CALL(JumpToGoal, ACTOR_PARTNER, 15, FALSE, TRUE, FALSE)
    EVT_CALL(SetAnimation, ACTOR_PARTNER, -1, LW(12))
    EVT_WAIT_FRAMES(1)
    EVT_CALL(SetAnimation, ACTOR_PARTNER, -1, LW(10))
    EVT_SUB(LW(0), 20)
    EVT_CALL(SetGoalPos, ACTOR_PARTNER, LW(0), LW(1), LW(2))
    EVT_CALL(JumpToGoal, ACTOR_PARTNER, 10, FALSE, TRUE, FALSE)
    EVT_CALL(SetAnimation, ACTOR_PARTNER, -1, LW(12))
    EVT_WAIT_FRAMES(1)
    EVT_CALL(SetAnimation, ACTOR_PARTNER, -1, LW(10))
    EVT_SUB(LW(0), 10)
    EVT_CALL(SetGoalPos, ACTOR_PARTNER, LW(0), LW(1), LW(2))
    EVT_CALL(JumpToGoal, ACTOR_PARTNER, 4, FALSE, TRUE, FALSE)
    EVT_RETURN
    EVT_END
};

EvtScript D_80295744 = {
    EVT_SET(LW(10), LW(1))
    EVT_SET(LW(11), LW(2))
    EVT_CALL(SetActorRotation, ACTOR_SELF, 0, 0, 0)
    EVT_CALL(SetActorScale, ACTOR_SELF, EVT_FLOAT(1.0), EVT_FLOAT(1.0), EVT_FLOAT(1.0))
    EVT_CALL(SetActorDispOffset, ACTOR_SELF, 0, 0, 0)
    EVT_CALL(UseBattleCamPreset, BTL_CAM_PRESET_62)
    EVT_CALL(SetAnimation, ACTOR_PARTNER, -1, LW(10))
    EVT_CALL(GetGoalPos, ACTOR_PARTNER, LW(0), LW(1), LW(2))
    EVT_SUB(LW(0), 60)
    EVT_ADD(LW(1), 40)
    EVT_CALL(SetActorJumpGravity, ACTOR_PARTNER, EVT_FLOAT(0.1))
    EVT_CALL(SetJumpAnimations, ACTOR_PARTNER, 0, LW(10), LW(10), LW(10))
    EVT_CALL(SetGoalPos, ACTOR_PARTNER, LW(0), LW(1), LW(2))
    EVT_CALL(JumpToGoal, ACTOR_PARTNER, 5, FALSE, FALSE, FALSE)
    EVT_CALL(ShowShockEffect, -127)
    EVT_SET(LW(1), LW(10))
    EVT_SET(LW(2), 0)
    EVT_EXEC_WAIT(D_802977BC)
    EVT_CALL(UseBattleCamPreset, BTL_CAM_PRESET_C)
    EVT_CHILD_THREAD
        EVT_CALL(SetActorRotationOffset, ACTOR_PARTNER, 0, LW(11), 0)
        EVT_SET(LW(0), 0)
        EVT_LOOP(15)
            EVT_ADD(LW(0), 48)
            EVT_CALL(SetActorRotation, ACTOR_PARTNER, 0, 0, LW(0))
            EVT_WAIT_FRAMES(1)
        EVT_END_LOOP
        EVT_CALL(SetActorRotationOffset, ACTOR_PARTNER, 0, 0, 0)
    EVT_END_CHILD_THREAD
    EVT_CALL(SetGoalToHome, ACTOR_PARTNER)
    EVT_CALL(GetGoalPos, ACTOR_PARTNER, LW(0), LW(1), LW(2))
    EVT_ADD(LW(0), 30)
    EVT_SET(LW(1), 0)
    EVT_CALL(SetActorJumpGravity, ACTOR_PARTNER, EVT_FLOAT(1.4))
    EVT_CALL(SetGoalPos, ACTOR_PARTNER, LW(0), LW(1), LW(2))
    EVT_CALL(JumpToGoal, ACTOR_PARTNER, 15, FALSE, TRUE, FALSE)
    EVT_SUB(LW(0), 20)
    EVT_CALL(SetGoalPos, ACTOR_PARTNER, LW(0), LW(1), LW(2))
    EVT_CALL(JumpToGoal, ACTOR_PARTNER, 10, FALSE, TRUE, FALSE)
    EVT_SUB(LW(0), 10)
    EVT_CALL(SetGoalPos, ACTOR_PARTNER, LW(0), LW(1), LW(2))
    EVT_CALL(JumpToGoal, ACTOR_PARTNER, 4, FALSE, TRUE, FALSE)
    EVT_RETURN
    EVT_END
};

EvtScript D_80295AC0 = {
    EVT_SET(LW(10), LW(1))
    EVT_SET(LW(11), LW(2))
    EVT_SET(LW(12), LW(3))
    EVT_CALL(SetActorRotation, ACTOR_SELF, 0, 0, 0)
    EVT_CALL(SetActorScale, ACTOR_SELF, EVT_FLOAT(1.0), EVT_FLOAT(1.0), EVT_FLOAT(1.0))
    EVT_CALL(SetActorDispOffset, ACTOR_SELF, 0, 0, 0)
    EVT_CALL(UseBattleCamPreset, BTL_CAM_PRESET_62)
    EVT_CALL(SetAnimation, ACTOR_PARTNER, -1, LW(10))
    EVT_CALL(GetGoalPos, ACTOR_PARTNER, LW(0), LW(1), LW(2))
    EVT_SUB(LW(0), 60)
    EVT_ADD(LW(1), 40)
    EVT_CALL(SetActorJumpGravity, ACTOR_PARTNER, EVT_FLOAT(0.1))
    EVT_CALL(SetJumpAnimations, ACTOR_PARTNER, 0, LW(10), LW(10), LW(10))
    EVT_CALL(SetGoalPos, ACTOR_PARTNER, LW(0), LW(1), LW(2))
    EVT_CALL(JumpToGoal, ACTOR_PARTNER, 5, FALSE, FALSE, FALSE)
    EVT_CALL(ShowShockEffect, -127)
    EVT_SET(LW(1), LW(10))
    EVT_SET(LW(2), 0)
    EVT_EXEC_WAIT(D_802977BC)
    EVT_CALL(UseBattleCamPreset, BTL_CAM_PRESET_C)
    EVT_CHILD_THREAD
        EVT_CALL(SetActorRotationOffset, ACTOR_PARTNER, 0, LW(11), 0)
        EVT_SET(LW(0), 0)
        EVT_LOOP(15)
            EVT_ADD(LW(0), 48)
            EVT_CALL(SetActorRotation, ACTOR_PARTNER, 0, 0, LW(0))
            EVT_WAIT_FRAMES(1)
        EVT_END_LOOP
        EVT_CALL(SetActorRotationOffset, ACTOR_PARTNER, 0, 0, 0)
    EVT_END_CHILD_THREAD
    EVT_CALL(SetGoalToHome, ACTOR_PARTNER)
    EVT_CALL(GetGoalPos, ACTOR_PARTNER, LW(0), LW(1), LW(2))
    EVT_ADD(LW(0), 30)
    EVT_SET(LW(1), 0)
    EVT_CALL(SetActorJumpGravity, ACTOR_PARTNER, EVT_FLOAT(1.4))
    EVT_CALL(SetGoalPos, ACTOR_PARTNER, LW(0), LW(1), LW(2))
    EVT_CALL(JumpToGoal, ACTOR_PARTNER, 15, FALSE, TRUE, FALSE)
    EVT_CALL(SetAnimation, ACTOR_PARTNER, -1, LW(12))
    EVT_WAIT_FRAMES(1)
    EVT_CALL(SetAnimation, ACTOR_PARTNER, -1, LW(10))
    EVT_SUB(LW(0), 20)
    EVT_CALL(SetGoalPos, ACTOR_PARTNER, LW(0), LW(1), LW(2))
    EVT_CALL(JumpToGoal, ACTOR_PARTNER, 10, FALSE, TRUE, FALSE)
    EVT_CALL(SetAnimation, ACTOR_PARTNER, -1, LW(12))
    EVT_WAIT_FRAMES(1)
    EVT_CALL(SetAnimation, ACTOR_PARTNER, -1, LW(10))
    EVT_SUB(LW(0), 10)
    EVT_CALL(SetGoalPos, ACTOR_PARTNER, LW(0), LW(1), LW(2))
    EVT_CALL(JumpToGoal, ACTOR_PARTNER, 4, FALSE, TRUE, FALSE)
    EVT_RETURN
    EVT_END
};

EvtScript D_80295EC4 = {
    EVT_SET(LW(6), LW(3))
    EVT_CALL(SetActorJumpGravity, ACTOR_PARTNER, EVT_FLOAT(1.8))
    EVT_CALL(GetActorPos, ACTOR_PARTNER, LW(7), LW(8), LW(9))
    EVT_CALL(SetAnimation, ACTOR_PARTNER, -1, LW(2))
    EVT_IF_EQ(LW(6), 000000)
        EVT_CALL(SetGoalPos, ACTOR_PARTNER, LW(7), LW(6), LW(9))
        EVT_CALL(JumpToGoal, ACTOR_PARTNER, 15, FALSE, TRUE, FALSE)
    EVT_ELSE
        EVT_CALL(SetGoalPos, ACTOR_PARTNER, LW(7), LW(6), LW(9))
        EVT_CALL(JumpToGoal, ACTOR_PARTNER, 15, FALSE, FALSE, FALSE)
    EVT_END_IF
    EVT_CALL(SetGoalToHome, ACTOR_PARTNER)
    EVT_CALL(SetActorSpeed, ACTOR_PARTNER, EVT_FLOAT(6.0))
    EVT_CALL(SetAnimation, ACTOR_PARTNER, -1, LW(1))
    EVT_CALL(RunToGoal, ACTOR_PARTNER, 0)
    EVT_RETURN
    EVT_END
};

EvtScript D_80296014 = {
    EVT_SET(LW(10), LW(1))
    EVT_CALL(GetActorPos, ACTOR_PARTNER, LW(0), LW(1), LW(2))
    EVT_IF_EQ(LW(1), 0)
        EVT_GOTO(10)
    EVT_END_IF
    EVT_CALL(UseBattleCamPreset, BTL_CAM_PRESET_C)
    EVT_CALL(func_8026F1A0, 256, 1)
    EVT_CALL(SetAnimation, ACTOR_PARTNER, -1, LW(10))
    EVT_CALL(GetActorPos, ACTOR_PARTNER, LW(0), LW(1), LW(2))
    EVT_SET(LW(1), 0)
    EVT_CALL(SetActorJumpGravity, ACTOR_PARTNER, EVT_FLOAT(1.0))
    EVT_CALL(SetGoalPos, ACTOR_PARTNER, LW(0), LW(1), LW(2))
    EVT_CALL(JumpToGoal, ACTOR_PARTNER, 10, FALSE, TRUE, FALSE)
    EVT_CALL(SetGoalPos, ACTOR_PARTNER, LW(0), LW(1), LW(2))
    EVT_CALL(JumpToGoal, ACTOR_PARTNER, 8, FALSE, TRUE, FALSE)
    EVT_CALL(SetGoalPos, ACTOR_PARTNER, LW(0), LW(1), LW(2))
    EVT_CALL(JumpToGoal, ACTOR_PARTNER, 5, FALSE, TRUE, FALSE)
    EVT_WAIT_FRAMES(8)
    EVT_LABEL(10)
    EVT_CALL(GetActorPos, ACTOR_PARTNER, LW(0), LW(1), LW(2))
    EVT_CALL(PlayEffect, EFFECT_ID_06, 0, LW(0), LW(1), LW(2), 0, 0, 0, 0, 0, 0, 0, 0, 0)
    EVT_RETURN
    EVT_END
};

EvtScript D_8029621C = {
    EVT_CALL(SetAnimation, ACTOR_PARTNER, -1, LW(1))
    EVT_CHILD_THREAD
        EVT_CALL(GetActorPos, ACTOR_PARTNER, LW(5), LW(6), LW(7))
        EVT_ADD(LW(5), -5)
        EVT_ADD(LW(6), 18)
        EVT_ADD(LW(7), 5)
        EVT_CALL(PlayEffect, EFFECT_ID_24, 0, LW(5), LW(6), LW(7), EVT_FLOAT(1.5), 15, 0, 0, 0, 0, 0, 0, 0)
        EVT_WAIT_FRAMES(2)
        EVT_ADD(LW(5), 10)
        EVT_ADD(LW(6), -14)
        EVT_CALL(PlayEffect, EFFECT_ID_24, 0, LW(5), LW(6), LW(7), EVT_FLOAT(1.5), 15, 0, 0, 0, 0, 0, 0, 0)
    EVT_END_CHILD_THREAD
    EVT_CALL(GetDamageIntensity)
    EVT_SWITCH(LW(0))
        EVT_CASE_EQ(0)
            EVT_CALL(StartRumble, 3)
            EVT_CALL(SetActorDispOffset, ACTOR_SELF, 0, 1, 0)
            EVT_WAIT_FRAMES(1)
            EVT_CALL(SetActorDispOffset, ACTOR_SELF, 0, 3, 0)
            EVT_WAIT_FRAMES(1)
            EVT_CALL(SetActorDispOffset, ACTOR_SELF, 0, 8, 0)
            EVT_WAIT_FRAMES(1)
            EVT_CALL(SetActorDispOffset, ACTOR_SELF, 0, 4, 0)
            EVT_WAIT_FRAMES(1)
            EVT_CALL(SetActorDispOffset, ACTOR_SELF, 0, 10, 0)
            EVT_WAIT_FRAMES(1)
            EVT_CALL(SetActorDispOffset, ACTOR_SELF, 0, 4, 0)
            EVT_WAIT_FRAMES(1)
            EVT_CALL(SetActorDispOffset, ACTOR_SELF, 0, 5, 0)
            EVT_WAIT_FRAMES(1)
            EVT_LOOP(2)
                EVT_CALL(SetActorDispOffset, ACTOR_SELF, 0, 3, 0)
                EVT_WAIT_FRAMES(1)
                EVT_CALL(SetActorDispOffset, ACTOR_SELF, 0, 0, 0)
                EVT_WAIT_FRAMES(1)
            EVT_END_LOOP
            EVT_LOOP(4)
                EVT_CALL(SetActorDispOffset, ACTOR_SELF, 0, 1, 0)
                EVT_WAIT_FRAMES(1)
                EVT_CALL(SetActorDispOffset, ACTOR_SELF, 0, 0, 0)
                EVT_WAIT_FRAMES(1)
            EVT_END_LOOP
            EVT_CALL(SetActorDispOffset, ACTOR_SELF, 0, 0, 0)
            EVT_WAIT_FRAMES(10)
        EVT_CASE_EQ(1)
            EVT_CALL(StartRumble, 3)
            EVT_CALL(SetActorDispOffset, ACTOR_SELF, 0, 1, 0)
            EVT_WAIT_FRAMES(1)
            EVT_CALL(SetActorDispOffset, ACTOR_SELF, 0, 4, 0)
            EVT_WAIT_FRAMES(1)
            EVT_CALL(SetActorDispOffset, ACTOR_SELF, 0, 20, 0)
            EVT_WAIT_FRAMES(1)
            EVT_CALL(SetActorDispOffset, ACTOR_SELF, 0, 10, 0)
            EVT_WAIT_FRAMES(1)
            EVT_CALL(SetActorDispOffset, ACTOR_SELF, 0, 22, 0)
            EVT_WAIT_FRAMES(1)
            EVT_CALL(SetActorDispOffset, ACTOR_SELF, 0, 10, 0)
            EVT_WAIT_FRAMES(1)
            EVT_CALL(SetActorDispOffset, ACTOR_SELF, 0, 14, 0)
            EVT_WAIT_FRAMES(1)
            EVT_LOOP(2)
                EVT_CALL(SetActorDispOffset, ACTOR_SELF, 0, 7, 0)
                EVT_WAIT_FRAMES(1)
                EVT_CALL(SetActorDispOffset, ACTOR_SELF, 0, 0, 0)
                EVT_WAIT_FRAMES(1)
            EVT_END_LOOP
            EVT_LOOP(6)
                EVT_CALL(SetActorDispOffset, ACTOR_SELF, 0, 3, 0)
                EVT_WAIT_FRAMES(1)
                EVT_CALL(SetActorDispOffset, ACTOR_SELF, 0, 0, 0)
                EVT_WAIT_FRAMES(1)
            EVT_END_LOOP
            EVT_CALL(SetActorDispOffset, ACTOR_SELF, 0, 0, 0)
            EVT_WAIT_FRAMES(10)
        EVT_CASE_EQ(2)
            EVT_CALL(StartRumble, 4)
            EVT_CALL(SetActorDispOffset, ACTOR_SELF, 0, 1, 0)
            EVT_WAIT_FRAMES(1)
            EVT_CALL(SetActorDispOffset, ACTOR_SELF, 0, 6, 0)
            EVT_WAIT_FRAMES(1)
            EVT_CALL(SetActorDispOffset, ACTOR_SELF, 0, 22, 0)
            EVT_WAIT_FRAMES(1)
            EVT_CALL(SetActorDispOffset, ACTOR_SELF, 0, 12, 0)
            EVT_WAIT_FRAMES(1)
            EVT_CALL(SetActorDispOffset, ACTOR_SELF, 0, 25, 0)
            EVT_WAIT_FRAMES(1)
            EVT_CALL(SetActorDispOffset, ACTOR_SELF, 0, 12, 0)
            EVT_WAIT_FRAMES(1)
            EVT_CALL(SetActorDispOffset, ACTOR_SELF, 0, 17, 0)
            EVT_WAIT_FRAMES(1)
            EVT_LOOP(2)
                EVT_CALL(SetActorDispOffset, ACTOR_SELF, 0, 10, 0)
                EVT_WAIT_FRAMES(1)
                EVT_CALL(SetActorDispOffset, ACTOR_SELF, 0, 0, 0)
                EVT_WAIT_FRAMES(1)
            EVT_END_LOOP
            EVT_LOOP(6)
                EVT_CALL(SetActorDispOffset, ACTOR_SELF, 0, 4, 0)
                EVT_WAIT_FRAMES(1)
                EVT_CALL(SetActorDispOffset, ACTOR_SELF, 0, 0, 0)
                EVT_WAIT_FRAMES(1)
            EVT_END_LOOP
            EVT_CALL(SetActorDispOffset, ACTOR_SELF, 0, 0, 0)
            EVT_WAIT_FRAMES(10)
        EVT_CASE_EQ(3)
            EVT_CALL(StartRumble, 5)
            EVT_CALL(SetActorDispOffset, ACTOR_SELF, 0, 3, 0)
            EVT_WAIT_FRAMES(1)
            EVT_CALL(SetActorDispOffset, ACTOR_SELF, 0, 8, 0)
            EVT_WAIT_FRAMES(1)
            EVT_CALL(SetActorDispOffset, ACTOR_SELF, 0, 24, 0)
            EVT_WAIT_FRAMES(1)
            EVT_CALL(SetActorDispOffset, ACTOR_SELF, 0, 14, 0)
            EVT_WAIT_FRAMES(1)
            EVT_CALL(SetActorDispOffset, ACTOR_SELF, 0, 28, 0)
            EVT_WAIT_FRAMES(1)
            EVT_CALL(SetActorDispOffset, ACTOR_SELF, 0, 14, 0)
            EVT_WAIT_FRAMES(1)
            EVT_CALL(SetActorDispOffset, ACTOR_SELF, 0, 19, 0)
            EVT_WAIT_FRAMES(1)
            EVT_LOOP(2)
                EVT_CALL(SetActorDispOffset, ACTOR_SELF, 0, 14, 0)
                EVT_WAIT_FRAMES(1)
                EVT_CALL(SetActorDispOffset, ACTOR_SELF, 0, 0, 0)
                EVT_WAIT_FRAMES(1)
            EVT_END_LOOP
            EVT_LOOP(6)
                EVT_CALL(SetActorDispOffset, ACTOR_SELF, 0, 5, 0)
                EVT_WAIT_FRAMES(1)
                EVT_CALL(SetActorDispOffset, ACTOR_SELF, 0, 0, 0)
                EVT_WAIT_FRAMES(1)
            EVT_END_LOOP
            EVT_LOOP(2)
                EVT_CALL(SetActorDispOffset, ACTOR_SELF, 0, 2, 0)
                EVT_WAIT_FRAMES(1)
                EVT_CALL(SetActorDispOffset, ACTOR_SELF, 0, 0, 0)
                EVT_WAIT_FRAMES(1)
            EVT_END_LOOP
            EVT_CALL(SetActorDispOffset, ACTOR_SELF, 0, 0, 0)
            EVT_WAIT_FRAMES(10)
    EVT_END_SWITCH
    EVT_CALL(SetAnimation, ACTOR_PARTNER, -1, LW(2))
    EVT_WAIT_FRAMES(8)
    EVT_RETURN
    EVT_END
};

EvtScript D_80296C8C = {
    EVT_CALL(SetAnimation, ACTOR_PARTNER, -1, LW(1))
    EVT_CALL(GetDamageIntensity)
    EVT_SWITCH(LW(0))
        EVT_CASE_EQ(0)
            EVT_CALL(StartRumble, 3)
            EVT_CALL(SetActorDispOffset, ACTOR_SELF, 0, 1, 0)
            EVT_WAIT_FRAMES(1)
            EVT_CALL(SetActorDispOffset, ACTOR_SELF, 0, 3, 0)
            EVT_WAIT_FRAMES(1)
            EVT_CALL(SetActorDispOffset, ACTOR_SELF, 0, 8, 0)
            EVT_WAIT_FRAMES(1)
            EVT_CALL(SetActorDispOffset, ACTOR_SELF, 0, 4, 0)
            EVT_WAIT_FRAMES(1)
            EVT_CALL(SetActorDispOffset, ACTOR_SELF, 0, 10, 0)
            EVT_WAIT_FRAMES(1)
            EVT_CALL(SetActorDispOffset, ACTOR_SELF, 0, 4, 0)
            EVT_WAIT_FRAMES(1)
            EVT_CALL(SetActorDispOffset, ACTOR_SELF, 0, 5, 0)
            EVT_WAIT_FRAMES(1)
            EVT_LOOP(2)
                EVT_CALL(SetActorDispOffset, ACTOR_SELF, 0, 3, 0)
                EVT_WAIT_FRAMES(1)
                EVT_CALL(SetActorDispOffset, ACTOR_SELF, 0, 0, 0)
                EVT_WAIT_FRAMES(1)
            EVT_END_LOOP
            EVT_LOOP(4)
                EVT_CALL(SetActorDispOffset, ACTOR_SELF, 0, 1, 0)
                EVT_WAIT_FRAMES(1)
                EVT_CALL(SetActorDispOffset, ACTOR_SELF, 0, 0, 0)
                EVT_WAIT_FRAMES(1)
            EVT_END_LOOP
            EVT_CALL(SetActorDispOffset, ACTOR_SELF, 0, 0, 0)
            EVT_WAIT_FRAMES(10)
        EVT_CASE_EQ(1)
            EVT_CALL(StartRumble, 3)
            EVT_CALL(SetActorDispOffset, ACTOR_SELF, 0, 1, 0)
            EVT_WAIT_FRAMES(1)
            EVT_CALL(SetActorDispOffset, ACTOR_SELF, 0, 4, 0)
            EVT_WAIT_FRAMES(1)
            EVT_CALL(SetActorDispOffset, ACTOR_SELF, 0, 20, 0)
            EVT_WAIT_FRAMES(1)
            EVT_CALL(SetActorDispOffset, ACTOR_SELF, 0, 10, 0)
            EVT_WAIT_FRAMES(1)
            EVT_CALL(SetActorDispOffset, ACTOR_SELF, 0, 22, 0)
            EVT_WAIT_FRAMES(1)
            EVT_CALL(SetActorDispOffset, ACTOR_SELF, 0, 10, 0)
            EVT_WAIT_FRAMES(1)
            EVT_CALL(SetActorDispOffset, ACTOR_SELF, 0, 14, 0)
            EVT_WAIT_FRAMES(1)
            EVT_LOOP(2)
                EVT_CALL(SetActorDispOffset, ACTOR_SELF, 0, 7, 0)
                EVT_WAIT_FRAMES(1)
                EVT_CALL(SetActorDispOffset, ACTOR_SELF, 0, 0, 0)
                EVT_WAIT_FRAMES(1)
            EVT_END_LOOP
            EVT_LOOP(6)
                EVT_CALL(SetActorDispOffset, ACTOR_SELF, 0, 3, 0)
                EVT_WAIT_FRAMES(1)
                EVT_CALL(SetActorDispOffset, ACTOR_SELF, 0, 0, 0)
                EVT_WAIT_FRAMES(1)
            EVT_END_LOOP
            EVT_CALL(SetActorDispOffset, ACTOR_SELF, 0, 0, 0)
            EVT_WAIT_FRAMES(10)
        EVT_CASE_EQ(2)
            EVT_CALL(StartRumble, 4)
            EVT_CALL(SetActorDispOffset, ACTOR_SELF, 0, 1, 0)
            EVT_WAIT_FRAMES(1)
            EVT_CALL(SetActorDispOffset, ACTOR_SELF, 0, 6, 0)
            EVT_WAIT_FRAMES(1)
            EVT_CALL(SetActorDispOffset, ACTOR_SELF, 0, 22, 0)
            EVT_WAIT_FRAMES(1)
            EVT_CALL(SetActorDispOffset, ACTOR_SELF, 0, 12, 0)
            EVT_WAIT_FRAMES(1)
            EVT_CALL(SetActorDispOffset, ACTOR_SELF, 0, 25, 0)
            EVT_WAIT_FRAMES(1)
            EVT_CALL(SetActorDispOffset, ACTOR_SELF, 0, 12, 0)
            EVT_WAIT_FRAMES(1)
            EVT_CALL(SetActorDispOffset, ACTOR_SELF, 0, 17, 0)
            EVT_WAIT_FRAMES(1)
            EVT_LOOP(2)
                EVT_CALL(SetActorDispOffset, ACTOR_SELF, 0, 10, 0)
                EVT_WAIT_FRAMES(1)
                EVT_CALL(SetActorDispOffset, ACTOR_SELF, 0, 0, 0)
                EVT_WAIT_FRAMES(1)
            EVT_END_LOOP
            EVT_LOOP(6)
                EVT_CALL(SetActorDispOffset, ACTOR_SELF, 0, 4, 0)
                EVT_WAIT_FRAMES(1)
                EVT_CALL(SetActorDispOffset, ACTOR_SELF, 0, 0, 0)
                EVT_WAIT_FRAMES(1)
            EVT_END_LOOP
            EVT_CALL(SetActorDispOffset, ACTOR_SELF, 0, 0, 0)
            EVT_WAIT_FRAMES(10)
        EVT_CASE_EQ(3)
            EVT_CALL(StartRumble, 5)
            EVT_CALL(SetActorDispOffset, ACTOR_SELF, 0, 3, 0)
            EVT_WAIT_FRAMES(1)
            EVT_CALL(SetActorDispOffset, ACTOR_SELF, 0, 8, 0)
            EVT_WAIT_FRAMES(1)
            EVT_CALL(SetActorDispOffset, ACTOR_SELF, 0, 24, 0)
            EVT_WAIT_FRAMES(1)
            EVT_CALL(SetActorDispOffset, ACTOR_SELF, 0, 14, 0)
            EVT_WAIT_FRAMES(1)
            EVT_CALL(SetActorDispOffset, ACTOR_SELF, 0, 28, 0)
            EVT_WAIT_FRAMES(1)
            EVT_CALL(SetActorDispOffset, ACTOR_SELF, 0, 14, 0)
            EVT_WAIT_FRAMES(1)
            EVT_CALL(SetActorDispOffset, ACTOR_SELF, 0, 19, 0)
            EVT_WAIT_FRAMES(1)
            EVT_LOOP(2)
                EVT_CALL(SetActorDispOffset, ACTOR_SELF, 0, 14, 0)
                EVT_WAIT_FRAMES(1)
                EVT_CALL(SetActorDispOffset, ACTOR_SELF, 0, 0, 0)
                EVT_WAIT_FRAMES(1)
            EVT_END_LOOP
            EVT_LOOP(6)
                EVT_CALL(SetActorDispOffset, ACTOR_SELF, 0, 5, 0)
                EVT_WAIT_FRAMES(1)
                EVT_CALL(SetActorDispOffset, ACTOR_SELF, 0, 0, 0)
                EVT_WAIT_FRAMES(1)
            EVT_END_LOOP
            EVT_LOOP(2)
                EVT_CALL(SetActorDispOffset, ACTOR_SELF, 0, 2, 0)
                EVT_WAIT_FRAMES(1)
                EVT_CALL(SetActorDispOffset, ACTOR_SELF, 0, 0, 0)
                EVT_WAIT_FRAMES(1)
            EVT_END_LOOP
            EVT_CALL(SetActorDispOffset, ACTOR_SELF, 0, 0, 0)
            EVT_WAIT_FRAMES(10)
    EVT_END_SWITCH
    EVT_RETURN
    EVT_END
};

EvtScript D_802975C8 = {
    EVT_CALL(StartRumble, 6)
    EVT_SETF(LW(0), EVT_FLOAT(1.0))
    EVT_SETF(LW(1), EVT_FLOAT(1.0))
    EVT_LOOP(10)
        EVT_ADDF(LW(0), EVT_FLOAT(0.1))
        EVT_SUBF(LW(1), EVT_FLOAT(0.08))
        EVT_CALL(SetActorScale, ACTOR_PARTNER, LW(0), LW(1), EVT_FLOAT(1.0))
        EVT_WAIT_FRAMES(1)
    EVT_END_LOOP
    EVT_WAIT_FRAMES(45)
    EVT_LOOP(5)
        EVT_SUBF(LW(0), EVT_FLOAT(0.220703125))
        EVT_ADDF(LW(1), EVT_FLOAT(0.2))
        EVT_CALL(SetActorScale, ACTOR_PARTNER, LW(0), LW(1), EVT_FLOAT(1.0))
        EVT_WAIT_FRAMES(1)
    EVT_END_LOOP
    EVT_CALL(SetActorScale, ACTOR_PARTNER, EVT_FLOAT(1.0), EVT_FLOAT(1.0), EVT_FLOAT(1.0))
    EVT_RETURN
    EVT_END
};

EvtScript D_802976E8 = {
    EVT_CALL(func_80269E80, LW(0))
    EVT_SWITCH(LW(0))
        EVT_CASE_EQ(0)
            EVT_EXEC_WAIT(D_80296C8C)
        EVT_CASE_OR_EQ(24)
        EVT_CASE_OR_EQ(23)
        EVT_CASE_OR_EQ(25)
            EVT_EXEC_WAIT(D_802975C8)
        EVT_END_CASE_GROUP
        EVT_CASE_DEFAULT
            EVT_EXEC_WAIT(D_80296C8C)
    EVT_END_SWITCH
    EVT_IF_NE(LW(2), 000000)
        EVT_CALL(SetAnimation, ACTOR_PARTNER, -1, LW(2))
        EVT_WAIT_FRAMES(8)
    EVT_END_IF
    EVT_RETURN
    EVT_END
};

EvtScript D_802977BC = {
    EVT_EXEC_WAIT(D_80296C8C)
    EVT_IF_NE(LW(2), 000000)
        EVT_CALL(SetAnimation, ACTOR_PARTNER, -1, LW(2))
        EVT_WAIT_FRAMES(8)
    EVT_END_IF
    EVT_RETURN
    EVT_END
};

EvtScript D_80297814 = {
    EVT_CALL(SetActorDispOffset, ACTOR_SELF, 0, 0, 0)
    EVT_CALL(SetAnimation, ACTOR_SELF, LW(0), LW(1))
    EVT_CALL(AddActorPos, -127, -2, 0, 0)
    EVT_WAIT_FRAMES(1)
    EVT_CALL(AddActorPos, -127, 2, 0, 0)
    EVT_WAIT_FRAMES(1)
    EVT_CALL(AddActorPos, -127, -4, 0, 0)
    EVT_WAIT_FRAMES(1)
    EVT_CALL(AddActorPos, -127, 4, 0, 0)
    EVT_WAIT_FRAMES(1)
    EVT_CALL(AddActorPos, -127, -2, 0, 0)
    EVT_WAIT_FRAMES(1)
    EVT_CALL(AddActorPos, -127, 2, 0, 0)
    EVT_WAIT_FRAMES(1)
    EVT_CALL(AddActorPos, -127, -3, 0, 0)
    EVT_WAIT_FRAMES(1)
    EVT_CALL(AddActorPos, -127, 3, 0, 0)
    EVT_WAIT_FRAMES(1)
    EVT_CALL(AddActorPos, -127, -2, 0, 0)
    EVT_WAIT_FRAMES(1)
    EVT_CALL(AddActorPos, -127, 2, 0, 0)
    EVT_WAIT_FRAMES(1)
    EVT_CALL(AddActorPos, -127, -1, 0, 0)
    EVT_WAIT_FRAMES(1)
    EVT_CALL(AddActorPos, -127, 1, 0, 0)
    EVT_WAIT_FRAMES(1)
    EVT_RETURN
    EVT_END
};

EvtScript D_80297A38 = {
    EVT_CALL(SetAnimation, ACTOR_PLAYER, 0, LW(1))
    EVT_CALL(GetDamageIntensity)
    EVT_SWITCH(LW(0))
        EVT_CASE_EQ(0)
            EVT_CALL(StartRumble, 3)
            EVT_CALL(SetActorDispOffset, ACTOR_SELF, 0, 1, 0)
            EVT_WAIT_FRAMES(1)
            EVT_CALL(SetActorDispOffset, ACTOR_SELF, 0, 3, 0)
            EVT_WAIT_FRAMES(1)
            EVT_CALL(SetActorDispOffset, ACTOR_SELF, 0, 8, 0)
            EVT_WAIT_FRAMES(1)
            EVT_CALL(SetActorDispOffset, ACTOR_SELF, 0, 4, 0)
            EVT_WAIT_FRAMES(1)
            EVT_CALL(SetActorDispOffset, ACTOR_SELF, 0, 10, 0)
            EVT_WAIT_FRAMES(1)
            EVT_CALL(SetActorDispOffset, ACTOR_SELF, 0, 4, 0)
            EVT_WAIT_FRAMES(1)
            EVT_CALL(SetActorDispOffset, ACTOR_SELF, 0, 5, 0)
            EVT_WAIT_FRAMES(1)
            EVT_LOOP(2)
                EVT_CALL(SetActorDispOffset, ACTOR_SELF, 0, 3, 0)
                EVT_WAIT_FRAMES(1)
                EVT_CALL(SetActorDispOffset, ACTOR_SELF, 0, 0, 0)
                EVT_WAIT_FRAMES(1)
            EVT_END_LOOP
            EVT_LOOP(4)
                EVT_CALL(SetActorDispOffset, ACTOR_SELF, 0, 1, 0)
                EVT_WAIT_FRAMES(1)
                EVT_CALL(SetActorDispOffset, ACTOR_SELF, 0, 0, 0)
                EVT_WAIT_FRAMES(1)
            EVT_END_LOOP
            EVT_CALL(SetActorDispOffset, ACTOR_SELF, 0, 0, 0)
            EVT_WAIT_FRAMES(10)
        EVT_CASE_EQ(1)
            EVT_CALL(StartRumble, 3)
            EVT_CALL(SetActorDispOffset, ACTOR_SELF, 0, 1, 0)
            EVT_WAIT_FRAMES(1)
            EVT_CALL(SetActorDispOffset, ACTOR_SELF, 0, 4, 0)
            EVT_WAIT_FRAMES(1)
            EVT_CALL(SetActorDispOffset, ACTOR_SELF, 0, 20, 0)
            EVT_WAIT_FRAMES(1)
            EVT_CALL(SetActorDispOffset, ACTOR_SELF, 0, 10, 0)
            EVT_WAIT_FRAMES(1)
            EVT_CALL(SetActorDispOffset, ACTOR_SELF, 0, 22, 0)
            EVT_WAIT_FRAMES(1)
            EVT_CALL(SetActorDispOffset, ACTOR_SELF, 0, 10, 0)
            EVT_WAIT_FRAMES(1)
            EVT_CALL(SetActorDispOffset, ACTOR_SELF, 0, 14, 0)
            EVT_WAIT_FRAMES(1)
            EVT_LOOP(2)
                EVT_CALL(SetActorDispOffset, ACTOR_SELF, 0, 7, 0)
                EVT_WAIT_FRAMES(1)
                EVT_CALL(SetActorDispOffset, ACTOR_SELF, 0, 0, 0)
                EVT_WAIT_FRAMES(1)
            EVT_END_LOOP
            EVT_LOOP(6)
                EVT_CALL(SetActorDispOffset, ACTOR_SELF, 0, 3, 0)
                EVT_WAIT_FRAMES(1)
                EVT_CALL(SetActorDispOffset, ACTOR_SELF, 0, 0, 0)
                EVT_WAIT_FRAMES(1)
            EVT_END_LOOP
            EVT_CALL(SetActorDispOffset, ACTOR_SELF, 0, 0, 0)
            EVT_WAIT_FRAMES(10)
        EVT_CASE_EQ(2)
            EVT_CALL(StartRumble, 4)
            EVT_CALL(SetActorDispOffset, ACTOR_SELF, 0, 1, 0)
            EVT_WAIT_FRAMES(1)
            EVT_CALL(SetActorDispOffset, ACTOR_SELF, 0, 6, 0)
            EVT_WAIT_FRAMES(1)
            EVT_CALL(SetActorDispOffset, ACTOR_SELF, 0, 22, 0)
            EVT_WAIT_FRAMES(1)
            EVT_CALL(SetActorDispOffset, ACTOR_SELF, 0, 12, 0)
            EVT_WAIT_FRAMES(1)
            EVT_CALL(SetActorDispOffset, ACTOR_SELF, 0, 25, 0)
            EVT_WAIT_FRAMES(1)
            EVT_CALL(SetActorDispOffset, ACTOR_SELF, 0, 12, 0)
            EVT_WAIT_FRAMES(1)
            EVT_CALL(SetActorDispOffset, ACTOR_SELF, 0, 17, 0)
            EVT_WAIT_FRAMES(1)
            EVT_LOOP(2)
                EVT_CALL(SetActorDispOffset, ACTOR_SELF, 0, 10, 0)
                EVT_WAIT_FRAMES(1)
                EVT_CALL(SetActorDispOffset, ACTOR_SELF, 0, 0, 0)
                EVT_WAIT_FRAMES(1)
            EVT_END_LOOP
            EVT_LOOP(6)
                EVT_CALL(SetActorDispOffset, ACTOR_SELF, 0, 4, 0)
                EVT_WAIT_FRAMES(1)
                EVT_CALL(SetActorDispOffset, ACTOR_SELF, 0, 0, 0)
                EVT_WAIT_FRAMES(1)
            EVT_END_LOOP
            EVT_CALL(SetActorDispOffset, ACTOR_SELF, 0, 0, 0)
            EVT_WAIT_FRAMES(10)
        EVT_CASE_EQ(3)
            EVT_CALL(StartRumble, 5)
            EVT_CALL(SetActorDispOffset, ACTOR_SELF, 0, 3, 0)
            EVT_WAIT_FRAMES(1)
            EVT_CALL(SetActorDispOffset, ACTOR_SELF, 0, 8, 0)
            EVT_WAIT_FRAMES(1)
            EVT_CALL(SetActorDispOffset, ACTOR_SELF, 0, 24, 0)
            EVT_WAIT_FRAMES(1)
            EVT_CALL(SetActorDispOffset, ACTOR_SELF, 0, 14, 0)
            EVT_WAIT_FRAMES(1)
            EVT_CALL(SetActorDispOffset, ACTOR_SELF, 0, 28, 0)
            EVT_WAIT_FRAMES(1)
            EVT_CALL(SetActorDispOffset, ACTOR_SELF, 0, 14, 0)
            EVT_WAIT_FRAMES(1)
            EVT_CALL(SetActorDispOffset, ACTOR_SELF, 0, 19, 0)
            EVT_WAIT_FRAMES(1)
            EVT_LOOP(2)
                EVT_CALL(SetActorDispOffset, ACTOR_SELF, 0, 14, 0)
                EVT_WAIT_FRAMES(1)
                EVT_CALL(SetActorDispOffset, ACTOR_SELF, 0, 0, 0)
                EVT_WAIT_FRAMES(1)
            EVT_END_LOOP
            EVT_LOOP(6)
                EVT_CALL(SetActorDispOffset, ACTOR_SELF, 0, 5, 0)
                EVT_WAIT_FRAMES(1)
                EVT_CALL(SetActorDispOffset, ACTOR_SELF, 0, 0, 0)
                EVT_WAIT_FRAMES(1)
            EVT_END_LOOP
            EVT_LOOP(2)
                EVT_CALL(SetActorDispOffset, ACTOR_SELF, 0, 2, 0)
                EVT_WAIT_FRAMES(1)
                EVT_CALL(SetActorDispOffset, ACTOR_SELF, 0, 0, 0)
                EVT_WAIT_FRAMES(1)
            EVT_END_LOOP
            EVT_CALL(SetActorDispOffset, ACTOR_SELF, 0, 0, 0)
            EVT_WAIT_FRAMES(10)
    EVT_END_SWITCH
    EVT_RETURN
    EVT_END
};

EvtScript D_80298374 = {
    EVT_CALL(StartRumble, 6)
    EVT_SETF(LW(0), EVT_FLOAT(1.0))
    EVT_SETF(LW(1), EVT_FLOAT(1.0))
    EVT_LOOP(10)
        EVT_ADDF(LW(0), EVT_FLOAT(0.1))
        EVT_SUBF(LW(1), EVT_FLOAT(0.08))
        EVT_CALL(SetActorScale, ACTOR_PLAYER, LW(0), LW(1), EVT_FLOAT(1.0))
        EVT_WAIT_FRAMES(1)
    EVT_END_LOOP
    EVT_WAIT_FRAMES(45)
    EVT_LOOP(5)
        EVT_SUBF(LW(0), EVT_FLOAT(0.220703125))
        EVT_ADDF(LW(1), EVT_FLOAT(0.2))
        EVT_CALL(SetActorScale, ACTOR_PLAYER, LW(0), LW(1), EVT_FLOAT(1.0))
        EVT_WAIT_FRAMES(1)
    EVT_END_LOOP
    EVT_CALL(SetActorScale, ACTOR_PLAYER, EVT_FLOAT(1.0), EVT_FLOAT(1.0), EVT_FLOAT(1.0))
    EVT_RETURN
    EVT_END
};

EvtScript D_80298494 = {
    EVT_CHILD_THREAD
        EVT_SET(LW(0), 0)
        EVT_LOOP(10)
            EVT_ADD(LW(0), 36)
            EVT_CALL(SetActorYaw, ACTOR_SELF, LW(0))
            EVT_WAIT_FRAMES(1)
        EVT_END_LOOP
    EVT_END_CHILD_THREAD
    EVT_CALL(GetDamageIntensity)
    EVT_EXEC_WAIT(D_80297A38)
    EVT_RETURN
    EVT_END
};

EvtScript D_80298520 = {
    EVT_CHILD_THREAD
        EVT_SET(LW(0), 0)
        EVT_LOOP(10)
            EVT_ADD(LW(0), -36)
            EVT_CALL(SetActorYaw, ACTOR_SELF, LW(0))
            EVT_WAIT_FRAMES(1)
        EVT_END_LOOP
    EVT_END_CHILD_THREAD
    EVT_CALL(GetDamageIntensity)
    EVT_EXEC_WAIT(D_80297A38)
    EVT_RETURN
    EVT_END
};

EvtScript D_802985AC = {
    EVT_CHILD_THREAD
        EVT_CALL(MakeLerp, 0, 2160, 60, 10)
        EVT_LABEL(1)
        EVT_CALL(UpdateLerp)
        EVT_CALL(SetActorYaw, ACTOR_SELF, LW(0))
        EVT_WAIT_FRAMES(1)
        EVT_IF_EQ(LW(1), 1)
            EVT_GOTO(1)
        EVT_END_IF
    EVT_END_CHILD_THREAD
    EVT_CALL(GetDamageIntensity)
    EVT_EXEC_WAIT(D_80297A38)
    EVT_WAIT_FRAMES(40)
    EVT_RETURN
    EVT_END
};

EvtScript D_80298668 = {
    EVT_CHILD_THREAD
        EVT_CALL(MakeLerp, 2160, 0, 60, 10)
        EVT_LABEL(1)
        EVT_CALL(UpdateLerp)
        EVT_CALL(SetActorYaw, ACTOR_SELF, LW(0))
        EVT_WAIT_FRAMES(1)
        EVT_IF_EQ(LW(1), 1)
            EVT_GOTO(1)
        EVT_END_IF
    EVT_END_CHILD_THREAD
    EVT_CALL(GetDamageIntensity)
    EVT_EXEC_WAIT(D_80297A38)
    EVT_WAIT_FRAMES(40)
    EVT_RETURN
    EVT_END
};

EvtScript D_80298724 = {
    EVT_CALL(SetActorRotation, ACTOR_SELF, 0, 0, 0)
    EVT_CALL(func_80269E80, LW(0))
    EVT_SWITCH(LW(0))
        EVT_CASE_EQ(1)
            EVT_WAIT_FRAMES(1000)
            EVT_RETURN
        EVT_CASE_EQ(0)
            EVT_EXEC_WAIT(D_80297A38)
        EVT_CASE_OR_EQ(24)
        EVT_CASE_OR_EQ(23)
        EVT_CASE_OR_EQ(25)
            EVT_EXEC_WAIT(D_80298374)
        EVT_END_CASE_GROUP
        EVT_CASE_EQ(11)
            EVT_EXEC_WAIT(D_80298494)
        EVT_CASE_EQ(10)
            EVT_EXEC_WAIT(D_80298520)
        EVT_CASE_EQ(13)
            EVT_EXEC_WAIT(D_802985AC)
        EVT_CASE_EQ(12)
            EVT_EXEC_WAIT(D_80298668)
        EVT_CASE_EQ(26)
            EVT_SET(LW(1), 327683)
            EVT_SET(LW(2), 65583)
            EVT_EXEC_WAIT(D_80297A38)
            EVT_CALL(SetAnimation, ACTOR_PLAYER, 0, LW(2))
            EVT_WAIT_FRAMES(15)
        EVT_CASE_DEFAULT
            EVT_EXEC_WAIT(D_80297A38)
    EVT_END_SWITCH
    EVT_IF_NE(LW(2), 000000)
        EVT_CALL(SetAnimation, ACTOR_PLAYER, 0, LW(2))
        EVT_WAIT_FRAMES(8)
    EVT_END_IF
    EVT_RETURN
    EVT_END
};

EvtScript D_802988F0 = {
    EVT_EXEC_WAIT(D_80297A38)
    EVT_IF_NE(LW(2), 000000)
        EVT_CALL(SetAnimation, ACTOR_PLAYER, 0, LW(2))
        EVT_WAIT_FRAMES(8)
    EVT_END_IF
    EVT_RETURN
    EVT_END
};

EvtScript D_80298948 = {
    EVT_CALL(SetActorDispOffset, ACTOR_SELF, 0, 0, 0)
    EVT_CALL(SetActorRotation, ACTOR_SELF, 0, 0, 0)
    EVT_CALL(GetStatusFlags, ACTOR_PLAYER, LW(0))
    EVT_IF_NOT_FLAG(LW(0), STATUS_FLAG_SLEEP | STATUS_FLAG_FROZEN | STATUS_FLAG_FEAR | STATUS_FLAG_PARALYZE | STATUS_FLAG_DIZZY | STATUS_FLAG_STONE | STATUS_FLAG_STOP)
        EVT_CALL(SetAnimation, ACTOR_PLAYER, 0, LW(1))
    EVT_END_IF
    EVT_CALL(SetActorDispOffset, ACTOR_SELF, -2, 0, 0)
    EVT_WAIT_FRAMES(1)
    EVT_CALL(SetActorDispOffset, ACTOR_SELF, 0, 0, 0)
    EVT_WAIT_FRAMES(1)
    EVT_CALL(SetActorDispOffset, ACTOR_SELF, -4, 0, 0)
    EVT_WAIT_FRAMES(1)
    EVT_CALL(SetActorDispOffset, ACTOR_SELF, 0, 0, 0)
    EVT_WAIT_FRAMES(1)
    EVT_CALL(SetActorDispOffset, ACTOR_SELF, -2, 0, 0)
    EVT_WAIT_FRAMES(1)
    EVT_CALL(SetActorDispOffset, ACTOR_SELF, 0, 0, 0)
    EVT_WAIT_FRAMES(1)
    EVT_CALL(SetActorDispOffset, ACTOR_SELF, -3, 0, 0)
    EVT_WAIT_FRAMES(1)
    EVT_CALL(SetActorDispOffset, ACTOR_SELF, 0, 0, 0)
    EVT_WAIT_FRAMES(1)
    EVT_CALL(SetActorDispOffset, ACTOR_SELF, -2, 0, 0)
    EVT_WAIT_FRAMES(1)
    EVT_CALL(SetActorDispOffset, ACTOR_SELF, 0, 0, 0)
    EVT_WAIT_FRAMES(1)
    EVT_CALL(SetActorDispOffset, ACTOR_SELF, -1, 0, 0)
    EVT_WAIT_FRAMES(1)
    EVT_CALL(SetActorDispOffset, ACTOR_SELF, 0, 0, 0)
    EVT_WAIT_FRAMES(1)
    EVT_CALL(func_80269E80, LW(0))
    EVT_SWITCH(LW(0))
        EVT_CASE_EQ(5)
            EVT_WAIT_FRAMES(15)
    EVT_END_SWITCH
    EVT_RETURN
    EVT_END
};

EvtScript ForceNextTarget = {
    EVT_CALL(GetOwnerID, LW(10))
    EVT_CALL(EnemyCreateTargetList, 32770)
    EVT_CALL(InitTargetIterator)
    EVT_LABEL(0)
    EVT_CALL(GetOwnerTarget, LW(0), LW(1))
    EVT_IF_NE(LW(0), LW(10))
        EVT_CALL(GetOriginalActorType, LW(0), LW(2))
        EVT_IF_NE(LW(2), ACTOR_TYPE_DRY_BONES)
            EVT_RETURN
        EVT_END_IF
    EVT_END_IF
    EVT_CALL(ChooseNextTarget, 0, LW(0))
    EVT_IF_NE(LW(0), -1)
        EVT_GOTO(0)
    EVT_END_IF
    EVT_CALL(EnemyCreateTargetList, 32770)
    EVT_CALL(InitTargetIterator)
    EVT_LABEL(1)
    EVT_CALL(GetOwnerTarget, LW(0), LW(1))
    EVT_IF_NE(LW(0), LW(10))
        EVT_CALL(GetActorVar, LW(0), 8, LW(3))
        EVT_IF_NE(LW(3), 1)
            EVT_RETURN
        EVT_END_IF
    EVT_END_IF
    EVT_CALL(ChooseNextTarget, 0, LW(0))
    EVT_IF_NE(LW(0), -1)
        EVT_GOTO(1)
    EVT_END_IF
    EVT_CALL(EnemyCreateTargetList, 32770)
    EVT_CALL(InitTargetIterator)
    EVT_LABEL(2)
    EVT_CALL(GetOwnerTarget, LW(0), LW(1))
    EVT_CALL(SetActorFlagBits, LW(0), ACTOR_FLAG_NO_ATTACK | ACTOR_FLAG_NO_DMG_APPLY, 1)
    EVT_CALL(ChooseNextTarget, 0, LW(0))
    EVT_IF_NE(LW(0), -1)
        EVT_GOTO(2)
    EVT_END_IF
    EVT_RETURN
    EVT_END
};

EvtScript D_80298E20 = {
    EVT_CALL(PlaySoundAtActor, ACTOR_SELF, 0x2022)
    EVT_CALL(GetActorPos, ACTOR_SELF, LW(0), LW(1), LW(2))
    EVT_CALL(GetActorSize, ACTOR_SELF, LW(3), LW(4))
    EVT_DIVF(LW(3), EVT_FLOAT(40.0))
    EVT_IF_LT(LW(3), 1)
        EVT_SETF(LW(3), EVT_FLOAT(1.0))
    EVT_END_IF
    EVT_CALL(GetStatusFlags, ACTOR_SELF, LW(5))
    EVT_IF_FLAG(LW(5), STATUS_FLAG_SHRINK)
        EVT_MULF(LW(3), EVT_FLOAT(0.4))
    EVT_END_IF
    EVT_CALL(GetActorFlags, ACTOR_SELF, LW(6))
    EVT_IF_FLAG(LW(6), ACTOR_FLAG_HP_OFFSET_BELOW)
        EVT_CALL(GetActorSize, ACTOR_SELF, LW(7), LW(8))
        EVT_SUB(LW(1), LW(7))
    EVT_END_IF
    EVT_SUB(LW(1), 3)
    EVT_CALL(PlayEffect, EFFECT_ID_67, 0, LW(0), LW(1), LW(2), LW(3), 0, 0, 0, 0, 0, 0, 0, 0)
    EVT_CALL(func_80269E80, LW(0))
    EVT_SWITCH(LW(0))
        EVT_CASE_OR_EQ(14)
        EVT_CASE_OR_EQ(15)
            EVT_WAIT_FRAMES(10)
            EVT_CALL(RemoveEffect, LW(15))
        EVT_END_CASE_GROUP
        EVT_CASE_OR_EQ(16)
        EVT_CASE_OR_EQ(17)
            EVT_WAIT_FRAMES(40)
            EVT_CALL(func_802D7B10, LW(15))
            EVT_CALL(PlaySoundAtActor, ACTOR_SELF, 0x2023)
        EVT_END_CASE_GROUP
    EVT_END_SWITCH
    EVT_RETURN
    EVT_END
};

EvtScript DoNormalHit = {
    EVT_CALL(SetAnimation, ACTOR_SELF, LW(0), LW(1))
    EVT_CALL(func_80269E80, LW(2))
    EVT_SWITCH(LW(2))
        EVT_CASE_EQ(7)
            EVT_CALL(GetOriginalActorType, ACTOR_SELF, LW(5))
            EVT_SWITCH(LW(5))
                EVT_CASE_OR_EQ(ACTOR_TYPE_MONTY_MOLE)
                EVT_CASE_OR_EQ(ACTOR_TYPE_MONTY_MOLE_BOSS)
                EVT_END_CASE_GROUP
                EVT_CASE_DEFAULT
                    EVT_CALL(GetActorPos, ACTOR_SELF, LW(0), LW(1), LW(2))
                    EVT_CALL(SetActorJumpGravity, ACTOR_SELF, EVT_FLOAT(0.01))
                    EVT_ADD(LW(1), 55)
                    EVT_CALL(SetGoalPos, ACTOR_SELF, LW(0), LW(1), LW(2))
                    EVT_CALL(JumpToGoal, ACTOR_SELF, 10, FALSE, FALSE, FALSE)
            EVT_END_SWITCH
            EVT_SET(LW(5), 0)
            EVT_LOOP(30)
                EVT_ADD(LW(5), 48)
                EVT_CALL(SetActorYaw, ACTOR_SELF, LW(5))
                EVT_WAIT_FRAMES(1)
            EVT_END_LOOP
            EVT_CALL(GetOriginalActorType, ACTOR_SELF, LW(7))
            EVT_SWITCH(LW(7))
                EVT_CASE_OR_EQ(ACTOR_TYPE_MONTY_MOLE)
                EVT_CASE_OR_EQ(ACTOR_TYPE_MONTY_MOLE_BOSS)
                    EVT_WAIT_FRAMES(30)
                EVT_END_CASE_GROUP
                EVT_CASE_DEFAULT
                    EVT_SUB(LW(1), 55)
                    EVT_CALL(SetActorJumpGravity, ACTOR_SELF, EVT_FLOAT(0.8))
                    EVT_IF_EQ(LW(1), 0)
                        EVT_CALL(SetGoalPos, ACTOR_SELF, LW(0), LW(1), LW(2))
                        EVT_CALL(JumpToGoal, ACTOR_SELF, 15, FALSE, TRUE, FALSE)
                        EVT_CALL(SetGoalPos, ACTOR_SELF, LW(0), LW(1), LW(2))
                        EVT_CALL(JumpToGoal, ACTOR_SELF, 10, FALSE, TRUE, FALSE)
                        EVT_CALL(SetGoalPos, ACTOR_SELF, LW(0), LW(1), LW(2))
                        EVT_CALL(JumpToGoal, ACTOR_SELF, 5, FALSE, TRUE, FALSE)
                    EVT_ELSE
                        EVT_CALL(SetGoalPos, ACTOR_SELF, LW(0), LW(1), LW(2))
                        EVT_CALL(JumpToGoal, ACTOR_SELF, 15, FALSE, FALSE, FALSE)
                        EVT_CALL(SetGoalPos, ACTOR_SELF, LW(0), LW(1), LW(2))
                        EVT_CALL(JumpToGoal, ACTOR_SELF, 10, FALSE, FALSE, FALSE)
                        EVT_CALL(SetGoalPos, ACTOR_SELF, LW(0), LW(1), LW(2))
                        EVT_CALL(JumpToGoal, ACTOR_SELF, 5, FALSE, FALSE, FALSE)
                    EVT_END_IF
            EVT_END_SWITCH
        EVT_CASE_OR_EQ(10)
        EVT_CASE_OR_EQ(14)
            EVT_IF_EQ(LW(2), 14)
                EVT_EXEC(D_80298E20)
            EVT_END_IF
            EVT_CHILD_THREAD
                EVT_SET(LW(0), 0)
                EVT_LOOP(10)
                    EVT_ADD(LW(0), 36)
                    EVT_CALL(SetActorYaw, ACTOR_SELF, LW(0))
                    EVT_WAIT_FRAMES(1)
                EVT_END_LOOP
            EVT_END_CHILD_THREAD
            EVT_CALL(GetDamageIntensity)
            EVT_EXEC_WAIT(D_80299828)
        EVT_END_CASE_GROUP
        EVT_CASE_OR_EQ(12)
        EVT_CASE_OR_EQ(16)
            EVT_IF_EQ(LW(2), 16)
                EVT_EXEC(D_80298E20)
            EVT_END_IF
            EVT_CHILD_THREAD
                EVT_CALL(MakeLerp, 0, 2160, 60, 10)
                EVT_LABEL(0)
                EVT_CALL(UpdateLerp)
                EVT_CALL(SetActorYaw, ACTOR_SELF, LW(0))
                EVT_WAIT_FRAMES(1)
                EVT_IF_EQ(LW(1), 1)
                    EVT_GOTO(0)
                EVT_END_IF
            EVT_END_CHILD_THREAD
            EVT_CALL(GetDamageIntensity)
            EVT_EXEC_WAIT(D_80299828)
            EVT_WAIT_FRAMES(60)
        EVT_END_CASE_GROUP
        EVT_CASE_OR_EQ(11)
        EVT_CASE_OR_EQ(15)
            EVT_IF_EQ(LW(2), 15)
                EVT_EXEC(D_80298E20)
            EVT_END_IF
            EVT_CHILD_THREAD
                EVT_SET(LW(0), 360)
                EVT_LOOP(10)
                    EVT_SUB(LW(0), 36)
                    EVT_CALL(SetActorYaw, ACTOR_SELF, LW(0))
                    EVT_WAIT_FRAMES(1)
                EVT_END_LOOP
            EVT_END_CHILD_THREAD
            EVT_CALL(GetDamageIntensity)
            EVT_EXEC_WAIT(D_80299828)
        EVT_END_CASE_GROUP
        EVT_CASE_OR_EQ(13)
        EVT_CASE_OR_EQ(17)
            EVT_IF_EQ(LW(2), 17)
                EVT_EXEC(D_80298E20)
            EVT_END_IF
            EVT_CHILD_THREAD
                EVT_CALL(MakeLerp, 2160, 0, 60, 10)
                EVT_LABEL(1)
                EVT_CALL(UpdateLerp)
                EVT_CALL(SetActorYaw, ACTOR_SELF, LW(0))
                EVT_WAIT_FRAMES(1)
                EVT_IF_EQ(LW(1), 1)
                    EVT_GOTO(1)
                EVT_END_IF
            EVT_END_CHILD_THREAD
            EVT_CALL(GetDamageIntensity)
            EVT_EXEC_WAIT(D_80299828)
            EVT_WAIT_FRAMES(60)
        EVT_END_CASE_GROUP
        EVT_CASE_EQ(18)
            EVT_SET(LW(0), 3)
            EVT_EXEC_WAIT(D_80299828)
        EVT_CASE_EQ(2)
            EVT_EXEC_GET_TID(D_8029B818, LW(14))
            EVT_CALL(GetDamageIntensity)
            EVT_EXEC_WAIT(D_80299828)
            EVT_LABEL(2)
            EVT_CALL(GetActorRotation, -127, LW(0), LW(1), LW(2))
            EVT_MOD(LW(1), 360)
            EVT_IF_NE(LW(1), 0)
                EVT_WAIT_FRAMES(1)
                EVT_GOTO(2)
            EVT_END_IF
            EVT_KILL_THREAD(LW(14))
            EVT_CALL(SetActorYaw, ACTOR_SELF, 0)
        EVT_CASE_DEFAULT
            EVT_CALL(GetDamageIntensity)
            EVT_EXEC_WAIT(D_80299828)
    EVT_END_SWITCH
    EVT_RETURN
    EVT_END
};

EvtScript D_80299828 = {
    EVT_SWITCH(LW(0))
        EVT_CASE_EQ(0)
            EVT_CALL(SetActorDispOffset, ACTOR_SELF, 0, 1, 0)
            EVT_WAIT_FRAMES(1)
            EVT_CALL(SetActorDispOffset, ACTOR_SELF, 0, 3, 0)
            EVT_WAIT_FRAMES(1)
            EVT_CALL(SetActorDispOffset, ACTOR_SELF, 0, 8, 0)
            EVT_WAIT_FRAMES(1)
            EVT_CALL(SetActorDispOffset, ACTOR_SELF, 0, 4, 0)
            EVT_WAIT_FRAMES(1)
            EVT_CALL(SetActorDispOffset, ACTOR_SELF, 0, 10, 0)
            EVT_WAIT_FRAMES(1)
            EVT_CALL(SetActorDispOffset, ACTOR_SELF, 0, 4, 0)
            EVT_WAIT_FRAMES(1)
            EVT_CALL(SetActorDispOffset, ACTOR_SELF, 0, 5, 0)
            EVT_WAIT_FRAMES(1)
            EVT_LOOP(2)
                EVT_CALL(SetActorDispOffset, ACTOR_SELF, 0, 3, 0)
                EVT_WAIT_FRAMES(1)
                EVT_CALL(SetActorDispOffset, ACTOR_SELF, 0, 0, 0)
                EVT_WAIT_FRAMES(1)
            EVT_END_LOOP
            EVT_LOOP(4)
                EVT_CALL(SetActorDispOffset, ACTOR_SELF, 0, 1, 0)
                EVT_WAIT_FRAMES(1)
                EVT_CALL(SetActorDispOffset, ACTOR_SELF, 0, 0, 0)
                EVT_WAIT_FRAMES(1)
            EVT_END_LOOP
            EVT_CALL(SetActorDispOffset, ACTOR_SELF, 0, 0, 0)
        EVT_CASE_EQ(1)
            EVT_CALL(SetActorDispOffset, ACTOR_SELF, 0, 1, 0)
            EVT_WAIT_FRAMES(1)
            EVT_CALL(SetActorDispOffset, ACTOR_SELF, 0, 4, 0)
            EVT_WAIT_FRAMES(1)
            EVT_CALL(SetActorDispOffset, ACTOR_SELF, 0, 20, 0)
            EVT_WAIT_FRAMES(1)
            EVT_CALL(SetActorDispOffset, ACTOR_SELF, 0, 10, 0)
            EVT_WAIT_FRAMES(1)
            EVT_CALL(SetActorDispOffset, ACTOR_SELF, 0, 22, 0)
            EVT_WAIT_FRAMES(1)
            EVT_CALL(SetActorDispOffset, ACTOR_SELF, 0, 10, 0)
            EVT_WAIT_FRAMES(1)
            EVT_CALL(SetActorDispOffset, ACTOR_SELF, 0, 14, 0)
            EVT_WAIT_FRAMES(1)
            EVT_LOOP(2)
                EVT_CALL(SetActorDispOffset, ACTOR_SELF, 0, 7, 0)
                EVT_WAIT_FRAMES(1)
                EVT_CALL(SetActorDispOffset, ACTOR_SELF, 0, 0, 0)
                EVT_WAIT_FRAMES(1)
            EVT_END_LOOP
            EVT_LOOP(6)
                EVT_CALL(SetActorDispOffset, ACTOR_SELF, 0, 3, 0)
                EVT_WAIT_FRAMES(1)
                EVT_CALL(SetActorDispOffset, ACTOR_SELF, 0, 0, 0)
                EVT_WAIT_FRAMES(1)
            EVT_END_LOOP
            EVT_CALL(SetActorDispOffset, ACTOR_SELF, 0, 0, 0)
        EVT_CASE_EQ(2)
            EVT_CALL(SetActorDispOffset, ACTOR_SELF, 0, 1, 0)
            EVT_WAIT_FRAMES(1)
            EVT_CALL(SetActorDispOffset, ACTOR_SELF, 0, 6, 0)
            EVT_WAIT_FRAMES(1)
            EVT_CALL(SetActorDispOffset, ACTOR_SELF, 0, 22, 0)
            EVT_WAIT_FRAMES(1)
            EVT_CALL(SetActorDispOffset, ACTOR_SELF, 0, 12, 0)
            EVT_WAIT_FRAMES(1)
            EVT_CALL(SetActorDispOffset, ACTOR_SELF, 0, 25, 0)
            EVT_WAIT_FRAMES(1)
            EVT_CALL(SetActorDispOffset, ACTOR_SELF, 0, 12, 0)
            EVT_WAIT_FRAMES(1)
            EVT_CALL(SetActorDispOffset, ACTOR_SELF, 0, 17, 0)
            EVT_WAIT_FRAMES(1)
            EVT_LOOP(2)
                EVT_CALL(SetActorDispOffset, ACTOR_SELF, 0, 10, 0)
                EVT_WAIT_FRAMES(1)
                EVT_CALL(SetActorDispOffset, ACTOR_SELF, 0, 0, 0)
                EVT_WAIT_FRAMES(1)
            EVT_END_LOOP
            EVT_LOOP(6)
                EVT_CALL(SetActorDispOffset, ACTOR_SELF, 0, 4, 0)
                EVT_WAIT_FRAMES(1)
                EVT_CALL(SetActorDispOffset, ACTOR_SELF, 0, 0, 0)
                EVT_WAIT_FRAMES(1)
            EVT_END_LOOP
            EVT_CALL(SetActorDispOffset, ACTOR_SELF, 0, 0, 0)
        EVT_CASE_EQ(3)
            EVT_CALL(SetActorDispOffset, ACTOR_SELF, 0, 3, 0)
            EVT_WAIT_FRAMES(1)
            EVT_CALL(SetActorDispOffset, ACTOR_SELF, 0, 8, 0)
            EVT_WAIT_FRAMES(1)
            EVT_CALL(SetActorDispOffset, ACTOR_SELF, 0, 24, 0)
            EVT_WAIT_FRAMES(1)
            EVT_CALL(SetActorDispOffset, ACTOR_SELF, 0, 14, 0)
            EVT_WAIT_FRAMES(1)
            EVT_CALL(SetActorDispOffset, ACTOR_SELF, 0, 28, 0)
            EVT_WAIT_FRAMES(1)
            EVT_CALL(SetActorDispOffset, ACTOR_SELF, 0, 14, 0)
            EVT_WAIT_FRAMES(1)
            EVT_CALL(SetActorDispOffset, ACTOR_SELF, 0, 19, 0)
            EVT_WAIT_FRAMES(1)
            EVT_LOOP(2)
                EVT_CALL(SetActorDispOffset, ACTOR_SELF, 0, 14, 0)
                EVT_WAIT_FRAMES(1)
                EVT_CALL(SetActorDispOffset, ACTOR_SELF, 0, 0, 0)
                EVT_WAIT_FRAMES(1)
            EVT_END_LOOP
            EVT_LOOP(6)
                EVT_CALL(SetActorDispOffset, ACTOR_SELF, 0, 5, 0)
                EVT_WAIT_FRAMES(1)
                EVT_CALL(SetActorDispOffset, ACTOR_SELF, 0, 0, 0)
                EVT_WAIT_FRAMES(1)
            EVT_END_LOOP
            EVT_LOOP(2)
                EVT_CALL(SetActorDispOffset, ACTOR_SELF, 0, 2, 0)
                EVT_WAIT_FRAMES(1)
                EVT_CALL(SetActorDispOffset, ACTOR_SELF, 0, 0, 0)
                EVT_WAIT_FRAMES(1)
            EVT_END_LOOP
            EVT_CALL(SetActorDispOffset, ACTOR_SELF, 0, 0, 0)
    EVT_END_SWITCH
    EVT_RETURN
    EVT_END
};

EvtScript DoBurnHit = {
    EVT_CALL(GetLastEvent, ACTOR_SELF, LW(3))
    EVT_IF_EQ(LW(3), EVENT_BURN_DEATH)
        EVT_CALL(EnableActorGlow, -127, 0)
    EVT_END_IF
    EVT_CALL(SetAnimation, ACTOR_SELF, LW(0), LW(1))
    EVT_CALL(func_80269E80, LW(3))
    EVT_SWITCH(LW(3))
        EVT_CASE_EQ(9)
            EVT_CALL(GetOriginalActorType, ACTOR_SELF, LW(7))
            EVT_SWITCH(LW(7))
                EVT_CASE_OR_EQ(ACTOR_TYPE_MONTY_MOLE)
                EVT_CASE_OR_EQ(ACTOR_TYPE_MONTY_MOLE_BOSS)
                EVT_END_CASE_GROUP
                EVT_CASE_DEFAULT
                    EVT_CALL(GetActorPos, ACTOR_SELF, LW(4), LW(5), LW(6))
                    EVT_CALL(SetActorJumpGravity, ACTOR_SELF, EVT_FLOAT(0.01))
                    EVT_ADD(LW(5), 55)
                    EVT_CALL(SetGoalPos, ACTOR_SELF, LW(4), LW(5), LW(6))
                    EVT_CALL(JumpToGoal, ACTOR_SELF, 8, FALSE, FALSE, FALSE)
            EVT_END_SWITCH
            EVT_SET(LW(7), 0)
            EVT_LOOP(30)
                EVT_ADD(LW(7), 48)
                EVT_CALL(SetActorYaw, ACTOR_SELF, LW(7))
                EVT_WAIT_FRAMES(1)
            EVT_END_LOOP
            EVT_CALL(GetOriginalActorType, ACTOR_SELF, LW(7))
            EVT_SWITCH(LW(7))
                EVT_CASE_OR_EQ(ACTOR_TYPE_MONTY_MOLE)
                EVT_CASE_OR_EQ(ACTOR_TYPE_MONTY_MOLE_BOSS)
                    EVT_WAIT_FRAMES(30)
                EVT_END_CASE_GROUP
                EVT_CASE_DEFAULT
                    EVT_SUB(LW(5), 55)
                    EVT_CALL(SetActorJumpGravity, ACTOR_SELF, EVT_FLOAT(0.8))
                    EVT_IF_EQ(LW(5), 0)
                        EVT_CALL(SetGoalPos, ACTOR_SELF, LW(4), LW(5), LW(6))
                        EVT_CALL(JumpToGoal, ACTOR_SELF, 15, FALSE, TRUE, FALSE)
                        EVT_CALL(SetGoalPos, ACTOR_SELF, LW(4), LW(5), LW(6))
                        EVT_CALL(JumpToGoal, ACTOR_SELF, 10, FALSE, TRUE, FALSE)
                        EVT_CALL(SetGoalPos, ACTOR_SELF, LW(4), LW(5), LW(6))
                        EVT_CALL(JumpToGoal, ACTOR_SELF, 5, FALSE, TRUE, FALSE)
                    EVT_ELSE
                        EVT_CALL(SetGoalPos, ACTOR_SELF, LW(4), LW(5), LW(6))
                        EVT_CALL(JumpToGoal, ACTOR_SELF, 15, FALSE, FALSE, FALSE)
                        EVT_CALL(SetGoalPos, ACTOR_SELF, LW(4), LW(5), LW(6))
                        EVT_CALL(JumpToGoal, ACTOR_SELF, 10, FALSE, FALSE, FALSE)
                        EVT_CALL(SetGoalPos, ACTOR_SELF, LW(4), LW(5), LW(6))
                        EVT_CALL(JumpToGoal, ACTOR_SELF, 5, FALSE, FALSE, FALSE)
                    EVT_END_IF
            EVT_END_SWITCH
        EVT_CASE_DEFAULT
            EVT_WAIT_FRAMES(20)
    EVT_END_SWITCH
    EVT_IF_NE(LW(2), -1)
        EVT_CALL(SetAnimation, ACTOR_SELF, LW(0), LW(2))
    EVT_END_IF
    EVT_WAIT_FRAMES(10)
    EVT_CALL(GetLastEvent, ACTOR_SELF, LW(1))
    EVT_SWITCH(LW(1))
        EVT_CASE_EQ(EVENT_BURN_HIT)
            EVT_CALL(GetPartEventFlags, -127, LW(0), LW(1))
            EVT_IF_NOT_FLAG(LW(1), 0x00000202)
                EVT_CALL(GetActorPos, ACTOR_SELF, LW(0), LW(1), LW(2))
                EVT_CALL(GetActorSize, ACTOR_SELF, LW(3), LW(4))
                EVT_CALL(GetStatusFlags, ACTOR_SELF, LW(5))
                EVT_IF_FLAG(LW(5), STATUS_FLAG_SHRINK)
                    EVT_MULF(LW(3), EVT_FLOAT(0.4))
                    EVT_MULF(LW(4), EVT_FLOAT(0.4))
                EVT_END_IF
                EVT_DIVF(LW(3), EVT_FLOAT(2.0))
                EVT_CALL(GetActorFlags, ACTOR_SELF, LW(5))
                EVT_IF_FLAG(LW(5), ACTOR_FLAG_HP_OFFSET_BELOW)
                    EVT_SUBF(LW(1), LW(3))
                EVT_ELSE
                    EVT_ADDF(LW(1), LW(3))
                EVT_END_IF
                EVT_ADDF(LW(2), EVT_FLOAT(5.0))
                EVT_DIVF(LW(3), EVT_FLOAT(10.0))
                EVT_CALL(GetStatusFlags, ACTOR_SELF, LW(5))
                EVT_IF_FLAG(LW(5), STATUS_FLAG_SHRINK)
                    EVT_MULF(LW(3), EVT_FLOAT(0.4))
                    EVT_IF_LT(LW(3), 1)
                        EVT_SETF(LW(3), EVT_FLOAT(1.0))
                    EVT_END_IF
                EVT_END_IF
                EVT_CALL(PlayEffect, EFFECT_ID_27, 0, LW(0), LW(1), LW(2), LW(3), 10, 0, 0, 0, 0, 0, 0, 0)
            EVT_END_IF
        EVT_CASE_EQ(EVENT_BURN_DEATH)
    EVT_END_SWITCH
    EVT_RETURN
    EVT_END
};

EvtScript DoShockHit = {
    EVT_CALL(SetActorRotationOffset, ACTOR_SELF, 0, 0, 0)
    EVT_CALL(SetActorRotation, ACTOR_SELF, 0, 0, 0)
    EVT_CALL(SetActorDispOffset, ACTOR_SELF, 0, 0, 0)
    EVT_EXEC_WAIT(D_8029A76C)
    EVT_RETURN
    EVT_END
};

EvtScript D_8029A76C = {
    EVT_CALL(SetAnimation, ACTOR_SELF, LW(0), LW(1))
    EVT_CALL(GetActorPos, ACTOR_SELF, LW(0), LW(1), LW(2))
    EVT_CALL(GetActorSize, ACTOR_SELF, LW(3), LW(4))
    EVT_SETF(LW(5), LW(3))
    EVT_DIVF(LW(5), EVT_FLOAT(20.0))
    EVT_ADDF(LW(1), LW(5))
    EVT_CALL(PlayEffect, EFFECT_ID_4A, 0, LW(0), LW(1), LW(2), LW(4), LW(3), 0, 0, 0, 0, 0, 0, 0)
    EVT_CALL(PlaySoundAtActor, ACTOR_SELF, SOUND_HIT_SHOCK)
    EVT_CALL(func_8027D32C, ACTOR_SELF)
    EVT_CALL(HPBarToCurrent, ACTOR_SELF)
    EVT_CALL(func_8027D2D8, -127)
    EVT_CALL(AddActorPos, -127, 0, 1, 0)
    EVT_CALL(AddEffectOffset, LW(15), 0, 1, 0)
    EVT_WAIT_FRAMES(1)
    EVT_CALL(AddActorPos, -127, 0, 3, 0)
    EVT_CALL(AddEffectOffset, LW(15), 0, 3, 0)
    EVT_WAIT_FRAMES(1)
    EVT_CALL(AddActorPos, -127, 0, 12, 0)
    EVT_CALL(AddEffectOffset, LW(15), 0, 12, 0)
    EVT_WAIT_FRAMES(1)
    EVT_CALL(AddActorPos, -127, 0, -8, 0)
    EVT_CALL(AddEffectOffset, LW(15), 0, -8, 0)
    EVT_WAIT_FRAMES(1)
    EVT_CALL(AddActorPos, -127, 0, 12, 0)
    EVT_CALL(AddEffectOffset, LW(15), 0, 12, 0)
    EVT_WAIT_FRAMES(1)
    EVT_CALL(AddActorPos, -127, 0, -4, 0)
    EVT_CALL(AddEffectOffset, LW(15), 0, -4, 0)
    EVT_WAIT_FRAMES(1)
    EVT_CALL(AddActorPos, -127, 0, -4, 0)
    EVT_CALL(AddEffectOffset, LW(15), 0, -4, 0)
    EVT_WAIT_FRAMES(1)
    EVT_CALL(AddActorPos, -127, 0, -6, 0)
    EVT_CALL(AddEffectOffset, LW(15), 0, -6, 0)
    EVT_WAIT_FRAMES(1)
    EVT_CALL(AddActorPos, -127, 0, -6, 0)
    EVT_CALL(AddEffectOffset, LW(15), 0, -6, 0)
    EVT_WAIT_FRAMES(1)
    EVT_CALL(AddActorPos, -127, 0, 6, 0)
    EVT_CALL(AddEffectOffset, LW(15), 0, 6, 0)
    EVT_WAIT_FRAMES(1)
    EVT_CALL(AddActorPos, -127, 0, -6, 0)
    EVT_CALL(AddEffectOffset, LW(15), 0, -6, 0)
    EVT_WAIT_FRAMES(1)
    EVT_LOOP(6)
        EVT_CALL(AddActorPos, -127, 0, 2, 0)
        EVT_CALL(AddEffectOffset, LW(15), 0, 2, 0)
        EVT_WAIT_FRAMES(1)
        EVT_CALL(AddActorPos, -127, 0, -2, 0)
        EVT_CALL(AddEffectOffset, LW(15), 0, -2, 0)
        EVT_WAIT_FRAMES(1)
    EVT_END_LOOP
    EVT_WAIT_FRAMES(5)
    EVT_CALL(func_8027D32C, ACTOR_SELF)
    EVT_CALL(HPBarToHome, ACTOR_SELF)
    EVT_CALL(GetLastEvent, ACTOR_SELF, LW(0))
    EVT_IF_NE(LW(0), EVENT_SHOCK_DEATH)
        EVT_CALL(UseBattleCamPreset, BTL_CAM_PRESET_C)
    EVT_END_IF
    EVT_RETURN
    EVT_END
};

EvtScript DoImmune = {
    EVT_CALL(SetActorDispOffset, ACTOR_SELF, 0, 0, 0)
    EVT_CALL(GetStatusFlags, ACTOR_SELF, LW(2))
    EVT_IF_NOT_FLAG(LW(2), STATUS_FLAG_SLEEP | STATUS_FLAG_FROZEN | STATUS_FLAG_FEAR | STATUS_FLAG_PARALYZE | STATUS_FLAG_DIZZY | STATUS_FLAG_STONE | STATUS_FLAG_STOP)
        EVT_CALL(SetAnimation, ACTOR_SELF, LW(0), LW(1))
    EVT_END_IF
    EVT_CALL(SetActorDispOffset, ACTOR_SELF, -2, 0, 0)
    EVT_WAIT_FRAMES(1)
    EVT_CALL(SetActorDispOffset, ACTOR_SELF, 0, 0, 0)
    EVT_WAIT_FRAMES(1)
    EVT_CALL(SetActorDispOffset, ACTOR_SELF, -4, 0, 0)
    EVT_WAIT_FRAMES(1)
    EVT_CALL(SetActorDispOffset, ACTOR_SELF, 0, 0, 0)
    EVT_WAIT_FRAMES(1)
    EVT_CALL(SetActorDispOffset, ACTOR_SELF, -2, 0, 0)
    EVT_WAIT_FRAMES(1)
    EVT_CALL(SetActorDispOffset, ACTOR_SELF, 0, 0, 0)
    EVT_WAIT_FRAMES(1)
    EVT_CALL(SetActorDispOffset, ACTOR_SELF, -3, 0, 0)
    EVT_WAIT_FRAMES(1)
    EVT_CALL(SetActorDispOffset, ACTOR_SELF, 0, 0, 0)
    EVT_WAIT_FRAMES(1)
    EVT_CALL(SetActorDispOffset, ACTOR_SELF, -2, 0, 0)
    EVT_WAIT_FRAMES(1)
    EVT_CALL(SetActorDispOffset, ACTOR_SELF, 0, 0, 0)
    EVT_WAIT_FRAMES(1)
    EVT_CALL(SetActorDispOffset, ACTOR_SELF, -1, 0, 0)
    EVT_WAIT_FRAMES(1)
    EVT_CALL(SetActorDispOffset, ACTOR_SELF, 0, 0, 0)
    EVT_WAIT_FRAMES(1)
    EVT_RETURN
    EVT_END
};

EvtScript DoDeath = {
    EVT_EXEC_WAIT(D_8029AF08)
    EVT_CALL(UseBattleCamPreset, BTL_CAM_PRESET_C)
    EVT_EXEC_WAIT(ForceNextTarget)
    EVT_CALL(RemoveActor, ACTOR_SELF)
    EVT_RETURN
    EVT_END
};

EvtScript D_8029AF08 = {
    EVT_CALL(func_8027D32C, ACTOR_SELF)
    EVT_CALL(UseIdleAnimation, ACTOR_SELF, FALSE)
    EVT_CALL(EnableActorGlow, -127, 0)
    EVT_IF_NE(LW(1), -00001)
        EVT_CALL(SetAnimation, ACTOR_SELF, LW(0), LW(1))
        EVT_WAIT_FRAMES(10)
    EVT_END_IF
    EVT_CALL(func_80269E80, LW(5))
    EVT_SWITCH(LW(5))
        EVT_CASE_OR_EQ(10)
        EVT_CASE_OR_EQ(14)
        EVT_CASE_OR_EQ(12)
        EVT_CASE_OR_EQ(16)
        EVT_CASE_OR_EQ(11)
        EVT_CASE_OR_EQ(15)
        EVT_CASE_OR_EQ(13)
        EVT_CASE_OR_EQ(17)
        EVT_CASE_OR_EQ(2)
        EVT_END_CASE_GROUP
        EVT_CASE_DEFAULT
            EVT_SET(LF(0), 0)
            EVT_CALL(GetOriginalActorType, ACTOR_SELF, LW(1))
            EVT_SWITCH(LW(1))
                EVT_CASE_OR_EQ(ACTOR_TYPE_BOB_OMB)
                EVT_CASE_OR_EQ(ACTOR_TYPE_BULLET_BILL)
                EVT_CASE_OR_EQ(ACTOR_TYPE_BOMBSHELL_BILL)
                EVT_END_CASE_GROUP
                EVT_CASE_DEFAULT
            EVT_END_SWITCH
            EVT_IF_NE(LW(2), STATUS_FLAG_1 | 0x00000002 | 0x00000004 | 0x00000040 | 0x00000080 | 0x00000100 | 0x00000200 | 0x00000400 | 0x00000800 | STATUS_FLAG_FROZEN | STATUS_FLAG_FEAR | STATUS_FLAG_PARALYZE | STATUS_FLAG_POISON | STATUS_FLAG_DIZZY | STATUS_FLAG_SHRINK | STATUS_FLAG_STONE | STATUS_FLAG_STOP | 0x00400000 | 0x00800000 | STATUS_FLAG_KO | STATUS_FLAG_GLOWING | STATUS_FLAG_TRANSPARENT | STATUS_FLAG_ATTACK_BOOST | STATUS_FLAG_DEFENSE_BOOST | STATUS_FLAG_CHILL_OUT | STATUS_FLAG_RIGHT_ON | 0x80000000)
                EVT_SET(LW(2), 0)
                EVT_LOOP(24)
                    EVT_CALL(SetActorYaw, ACTOR_SELF, LW(2))
                    EVT_ADD(LW(2), 30)
                    EVT_WAIT_FRAMES(1)
                EVT_END_LOOP
                EVT_CALL(SetActorYaw, ACTOR_SELF, 0)
            EVT_END_IF
    EVT_END_SWITCH
    EVT_CALL(GetActorPos, ACTOR_SELF, LW(0), LW(1), LW(2))
    EVT_ADD(LW(1), 10)
    EVT_ADD(LW(2), 10)
    EVT_CALL(PlayEffect, EFFECT_ID_01, LW(0), LW(1), LW(2), 0, 0, 0, 0, 0, 0, 0, 0, 0, 0)
    EVT_CALL(PlaySoundAtActor, ACTOR_SELF, SOUND_DEATH)
    EVT_CALL(DropStarPoints, -127)
    EVT_CALL(SetActorYaw, ACTOR_SELF, 0)
    EVT_SET(LW(3), 0)
    EVT_LOOP(12)
        EVT_CALL(SetActorRotation, ACTOR_SELF, LW(3), 0, 0)
        EVT_ADD(LW(3), 8)
        EVT_WAIT_FRAMES(1)
    EVT_END_LOOP
    EVT_RETURN
    EVT_END
};

EvtScript DoScareAway = {
    EVT_CALL(func_8027D32C, ACTOR_SELF)
    EVT_CALL(UseBattleCamPreset, BTL_CAM_PRESET_C)
    EVT_CALL(SetAnimation, ACTOR_SELF, LW(0), LW(2))
    EVT_CALL(GetActorFlags, ACTOR_SELF, LW(9))
    EVT_CALL(SetActorJumpGravity, ACTOR_SELF, EVT_FLOAT(0.05))
    EVT_CALL(GetActorPos, ACTOR_SELF, LW(10), LW(11), LW(12))
    EVT_SET(LW(13), LW(11))
    EVT_ADD(LW(13), 20)
    EVT_IF_NOT_FLAG(LW(9), ACTOR_FLAG_FLYING)
        EVT_CALL(SetGoalPos, ACTOR_SELF, LW(10), LW(13), LW(12))
        EVT_CALL(JumpToGoal, ACTOR_SELF, 3, FALSE, FALSE, FALSE)
        EVT_WAIT_FRAMES(20)
        EVT_CALL(SetGoalPos, ACTOR_SELF, LW(10), LW(11), LW(12))
        EVT_CALL(EnableActorGlow, -127, 0)
        EVT_CALL(FallToGoal, -127, 7)
    EVT_ELSE
        EVT_WAIT_FRAMES(15)
        EVT_CALL(EnableActorGlow, -127, 0)
    EVT_END_IF
    EVT_CALL(SetAnimation, ACTOR_SELF, LW(0), LW(1))
    EVT_WAIT_FRAMES(17)
    EVT_CALL(SetActorYaw, ACTOR_SELF, 180)
    EVT_WAIT_FRAMES(3)
    EVT_CALL(EnableActorBlur, ACTOR_SELF, 1)
    EVT_CALL(SetActorSpeed, ACTOR_SELF, EVT_FLOAT(10.0))
    EVT_ADD(LW(10), 300)
    EVT_CALL(SetGoalPos, ACTOR_SELF, LW(10), LW(11), LW(12))
    EVT_CALL(RunToGoal, ACTOR_SELF, 0, FALSE)
    EVT_EXEC_WAIT(ForceNextTarget)
    EVT_CALL(func_8027D32C, ACTOR_SELF)
    EVT_CALL(UseIdleAnimation, ACTOR_SELF, FALSE)
    EVT_CALL(RemoveActor, ACTOR_SELF)
    EVT_RETURN
    EVT_END
};

EvtScript D_8029B494 = {
    EVT_CALL(PlayerCreateTargetList, 65540)
    EVT_CALL(InitTargetIterator)
    EVT_LABEL(0)
    EVT_CALL(GetOwnerID, LW(1))
    EVT_CALL(GetOwnerTarget, LW(0), LW(9))
    EVT_IF_NE(LW(1), LW(0))
        EVT_CALL(ChooseNextTarget, 0, LW(0))
        EVT_GOTO(0)
    EVT_END_IF
    EVT_LABEL(1)
    EVT_CALL(ChooseNextTarget, 0, LW(0))
    EVT_IF_EQ(LW(0), -1)
        EVT_GOTO(10)
    EVT_END_IF
    EVT_CALL(GetOwnerTarget, LW(0), LW(9))
    EVT_CALL(GetActorFlags, LW(0), LW(1))
    EVT_IF_FLAG(LW(1), ACTOR_FLAG_TARGET_ONLY)
        EVT_GOTO(1)
    EVT_END_IF
    EVT_CALL(GetStatusFlags, LW(0), LW(9))
    EVT_IF_FLAG(LW(9), STATUS_FLAG_TRANSPARENT)
        EVT_GOTO(1)
    EVT_END_IF
    EVT_CALL(SetGoalToTarget, ACTOR_SELF)
    EVT_CALL(GetGoalPos, ACTOR_SELF, LW(0), LW(1), LW(2))
    EVT_CALL(SetGoalPos, ACTOR_SELF, LW(0), 0, LW(2))
    EVT_CALL(SetActorJumpGravity, ACTOR_SELF, EVT_FLOAT(0.1))
    EVT_CALL(SetActorSpeed, ACTOR_SELF, EVT_FLOAT(7.0))
    EVT_CALL(JumpToGoal, ACTOR_SELF, 0, FALSE, TRUE, FALSE)
    EVT_CHILD_THREAD
        EVT_CALL(ShakeCam, 1, 0, 2, EVT_FLOAT(1.0))
    EVT_END_CHILD_THREAD
    EVT_CALL(SetGoalToTarget, ACTOR_SELF)
    EVT_CALL(GetOwnerTarget, LW(0), LW(1))
    EVT_CALL(GetOriginalActorType, LW(0), LW(1))
    EVT_SWITCH(LW(1))
        EVT_CASE_OR_EQ(ACTOR_TYPE_POKEY)
        EVT_CASE_OR_EQ(ACTOR_TYPE_POKEY_MUMMY)
        EVT_CASE_OR_EQ(ACTOR_TYPE_UNUSED_69)
            EVT_CALL(DispatchDamageEvent, LW(0), 1, 17)
            EVT_GOTO(1)
        EVT_END_CASE_GROUP
    EVT_END_SWITCH
    EVT_CALL(EnemyDamageTarget, ACTOR_SELF, LW(0), DAMAGE_TYPE_IGNORE_DEFENSE | DAMAGE_TYPE_NO_OTHER_DAMAGE_POPUPS, 65535, 0, 1, BS_FLAGS1_SP_EVT_ACTIVE)
    EVT_GOTO(1)
    EVT_LABEL(10)
    EVT_CHILD_THREAD
        EVT_WAIT_FRAMES(20)
        EVT_CALL(UseBattleCamPreset, BTL_CAM_PRESET_E)
    EVT_END_CHILD_THREAD
    EVT_CALL(SetActorJumpGravity, ACTOR_SELF, EVT_FLOAT(0.1))
    EVT_CALL(SetActorSpeed, ACTOR_SELF, EVT_FLOAT(6.0))
    EVT_CALL(SetGoalPos, ACTOR_SELF, 296, 0, 0)
    EVT_CALL(JumpToGoal, ACTOR_SELF, 0, FALSE, TRUE, FALSE)
    EVT_RETURN
    EVT_END
};

EvtScript D_8029B818 = {
    EVT_SET(LW(0), 0)
    EVT_LABEL(0)
    EVT_SUB(LW(0), 30)
    EVT_IF_LT(LW(0), 0)
        EVT_ADD(LW(0), 360)
    EVT_END_IF
    EVT_CALL(SetActorYaw, ACTOR_SELF, LW(0))
    EVT_WAIT_FRAMES(1)
    EVT_GOTO(0)
    EVT_RETURN
    EVT_END
};

EvtScript D_8029B8A8 = {
    EVT_CALL(GetActorSize, ACTOR_SELF, LW(0), LW(1))
    EVT_MUL(LW(0), LW(1))
    EVT_SWITCH(LW(0))
        EVT_CASE_LT(1000)
            EVT_CHILD_THREAD
                EVT_CALL(ShakeCam, 1, 0, 3, EVT_FLOAT(0.3))
            EVT_END_CHILD_THREAD
        EVT_CASE_LT(2000)
            EVT_CHILD_THREAD
                EVT_CALL(ShakeCam, 1, 0, 3, EVT_FLOAT(0.6))
            EVT_END_CHILD_THREAD
        EVT_CASE_DEFAULT
            EVT_CHILD_THREAD
                EVT_CALL(ShakeCam, 1, 0, 3, EVT_FLOAT(0.9))
            EVT_END_CHILD_THREAD
    EVT_END_SWITCH
    EVT_RETURN
    EVT_END
};

EvtScript DoSpinSmashHit = {
    EVT_EXEC_GET_TID(D_8029B818, LW(14))
    EVT_CALL(SetAnimation, ACTOR_SELF, LW(0), LW(1))
    EVT_CALL(GetPartEventFlags, -127, LW(0), LW(10))
    EVT_EXEC_WAIT(D_8029B494)
    EVT_CALL(SetActorPos, ACTOR_SELF, -200, 30, 0)
    EVT_CALL(SetGoalToHome, ACTOR_SELF)
    EVT_CALL(SetActorJumpGravity, ACTOR_SELF, EVT_FLOAT(0.4))
    EVT_CALL(SetActorSpeed, ACTOR_SELF, EVT_FLOAT(10.0))
    EVT_CALL(AddGoalPos, ACTOR_SELF, -30, 0, 0)
    EVT_CALL(JumpToGoal, ACTOR_SELF, 0, FALSE, TRUE, FALSE)
    EVT_EXEC(D_8029B8A8)
    EVT_CALL(AddGoalPos, ACTOR_SELF, 20, 0, 0)
    EVT_CALL(JumpToGoal, ACTOR_SELF, 10, FALSE, TRUE, FALSE)
    EVT_EXEC(D_8029B8A8)
    EVT_CALL(AddGoalPos, ACTOR_SELF, 10, 0, 0)
    EVT_CALL(JumpToGoal, ACTOR_SELF, 6, FALSE, TRUE, FALSE)
    EVT_EXEC(D_8029B8A8)
    EVT_WAIT_FRAMES(15)
    EVT_LABEL(0)
    EVT_CALL(GetActorRotation, -127, LW(0), LW(1), LW(2))
    EVT_MOD(LW(1), 360)
    EVT_IF_NE(LW(1), 0)
        EVT_WAIT_FRAMES(1)
        EVT_GOTO(0)
    EVT_END_IF
    EVT_KILL_THREAD(LW(14))
    EVT_CALL(SetActorYaw, ACTOR_SELF, 0)
    EVT_RETURN
    EVT_END
};

EvtScript D_8029BBB4 = {
    EVT_SET(LW(10), LW(0))
    EVT_SET(LW(11), LW(1))
    EVT_SET(LW(12), LW(2))
    EVT_CALL(SetAnimation, ACTOR_SELF, LW(10), LW(11))
    EVT_SET(LW(0), 0)
    EVT_SET(LW(1), 0)
    EVT_SET(LW(2), 0)
    EVT_LOOP(5)
        EVT_ADD(LW(0), 30)
        EVT_ADD(LW(1), 4)
        EVT_ADD(LW(2), -2)
        EVT_CALL(SetActorRotation, ACTOR_SELF, 0, 0, LW(0))
        EVT_CALL(SetActorDispOffset, ACTOR_SELF, LW(2), LW(1), 0)
        EVT_WAIT_FRAMES(1)
    EVT_END_LOOP
    EVT_CALL(SetActorRotation, ACTOR_SELF, 0, 0, 0)
    EVT_CALL(SetActorDispOffset, ACTOR_SELF, 0, 0, 0)
    EVT_CALL(SetAnimation, ACTOR_SELF, LW(10), LW(12))
    EVT_SET(LW(2), -10)
    EVT_LOOP(5)
        EVT_ADD(LW(2), 2)
        EVT_CALL(SetActorDispOffset, ACTOR_SELF, LW(2), 0, 0)
        EVT_WAIT_FRAMES(1)
    EVT_END_LOOP
    EVT_RETURN
    EVT_END
};

EvtScript DoJumpBack = {
    EVT_CALL(UseBattleCamPreset, BTL_CAM_PRESET_C)
    EVT_CALL(SetAnimation, ACTOR_SELF, LW(0), LW(1))
    EVT_CALL(GetActorPos, ACTOR_SELF, LW(0), LW(1), LW(2))
    EVT_SET(LW(1), 0)
    EVT_CALL(SetGoalPos, ACTOR_SELF, LW(0), LW(1), LW(2))
    EVT_CALL(SetActorJumpGravity, ACTOR_SELF, EVT_FLOAT(1.4))
    EVT_CALL(AddGoalPos, ACTOR_SELF, 30, 0, 0)
    EVT_CALL(JumpToGoal, ACTOR_SELF, 15, FALSE, TRUE, FALSE)
    EVT_CALL(AddGoalPos, ACTOR_SELF, 15, 0, 0)
    EVT_CALL(JumpToGoal, ACTOR_SELF, 8, FALSE, TRUE, FALSE)
    EVT_CALL(AddGoalPos, ACTOR_SELF, 5, 0, 0)
    EVT_CALL(JumpToGoal, ACTOR_SELF, 5, FALSE, TRUE, FALSE)
    EVT_RETURN
    EVT_END
};

EvtScript DoReturnHome = {
    EVT_CALL(GetActorPos, ACTOR_SELF, LW(10), LW(11), LW(12))
    EVT_CALL(SetGoalToHome, ACTOR_SELF)
    EVT_CALL(GetGoalPos, ACTOR_SELF, LW(13), LW(14), LW(15))
    EVT_CALL(GetDist2D, LW(9), LW(10), LW(12), LW(13), LW(15))
    EVT_IF_GE(LW(9), EVT_FLOAT(8.0))
        EVT_CALL(SetAnimation, ACTOR_SELF, LW(0), LW(1))
        EVT_CALL(SetActorSpeed, ACTOR_SELF, EVT_FLOAT(8.0))
        EVT_CALL(RunToGoal, ACTOR_SELF, 0, FALSE)
    EVT_END_IF
    EVT_CALL(SetActorYaw, ACTOR_SELF, 0)
    EVT_RETURN
    EVT_END
};

EvtScript DoRecover = {
    EVT_CALL(SetAnimation, ACTOR_SELF, LW(0), LW(1))
    EVT_CALL(SetActorJumpGravity, ACTOR_SELF, EVT_FLOAT(1.8))
    EVT_CALL(GetActorPos, ACTOR_SELF, LW(7), LW(8), LW(9))
    EVT_CALL(GetActorFlags, ACTOR_SELF, LW(0))
    EVT_IF_FLAG(LW(0), ACTOR_FLAG_FLYING)
        EVT_CALL(SetGoalPos, ACTOR_SELF, LW(7), LW(8), LW(9))
        EVT_CALL(JumpToGoal, ACTOR_SELF, 15, FALSE, FALSE, FALSE)
    EVT_ELSE
        EVT_CALL(SetGoalPos, ACTOR_SELF, LW(7), LW(8), LW(9))
        EVT_CALL(JumpToGoal, ACTOR_SELF, 15, FALSE, TRUE, FALSE)
    EVT_END_IF
    EVT_RETURN
    EVT_END
};

EvtScript D_8029C0A4 = {
    EVT_CALL(SetAnimation, ACTOR_SELF, LW(0), LW(1))
    EVT_CALL(SetGoalToHome, ACTOR_SELF)
    EVT_CALL(GetGoalPos, ACTOR_SELF, LW(0), LW(1), LW(2))
    EVT_CALL(SetActorSpeed, ACTOR_SELF, EVT_FLOAT(8.0))
    EVT_CALL(SetActorJumpGravity, ACTOR_SELF, EVT_FLOAT(2.0))
    EVT_EXEC_WAIT(D_8029C12C)
    EVT_RETURN
    EVT_END
};

EvtScript D_8029C12C = {
    EVT_CALL(GetActorPos, ACTOR_SELF, LW(3), LW(4), LW(5))
    EVT_LABEL(0)
    EVT_CALL(GetActorPos, ACTOR_SELF, LW(3), LW(4), LW(5))
    EVT_IF_EQ(LW(3), LW(0))
        EVT_GOTO(10)
    EVT_END_IF
    EVT_IF_LT(LW(3), LW(0))
        EVT_SET(LW(4), LW(0))
        EVT_SUB(LW(4), LW(3))
        EVT_IF_LT(LW(4), 30)
            EVT_CALL(SetGoalPos, ACTOR_SELF, LW(0), LW(1), LW(2))
            EVT_CALL(JumpToGoal, ACTOR_SELF, 5, FALSE, TRUE, FALSE)
        EVT_ELSE
            EVT_SET(LW(4), LW(3))
            EVT_ADD(LW(3), 30)
            EVT_CALL(SetGoalPos, ACTOR_SELF, LW(3), LW(1), LW(2))
            EVT_CALL(JumpToGoal, ACTOR_SELF, 0, FALSE, TRUE, FALSE)
        EVT_END_IF
    EVT_ELSE
        EVT_SET(LW(4), LW(3))
        EVT_SUB(LW(4), LW(0))
        EVT_IF_LT(LW(4), 30)
            EVT_CALL(SetGoalPos, ACTOR_SELF, LW(0), LW(1), LW(2))
            EVT_CALL(JumpToGoal, ACTOR_SELF, 5, FALSE, TRUE, FALSE)
        EVT_ELSE
            EVT_SUB(LW(3), 30)
            EVT_CALL(SetGoalPos, ACTOR_SELF, LW(3), LW(1), LW(2))
            EVT_CALL(JumpToGoal, ACTOR_SELF, 0, FALSE, TRUE, FALSE)
        EVT_END_IF
    EVT_END_IF
    EVT_GOTO(0)
    EVT_LABEL(10)
    EVT_RETURN
    EVT_END
};

EvtScript DoAirLift = {
    EVT_CALL(GetStatusFlags, ACTOR_SELF, LW(2))
    EVT_IF_NOT_FLAG(LW(2), STATUS_FLAG_SLEEP | STATUS_FLAG_FROZEN | STATUS_FLAG_FEAR | STATUS_FLAG_PARALYZE | STATUS_FLAG_DIZZY | STATUS_FLAG_STONE | STATUS_FLAG_STOP)
        EVT_CALL(SetAnimation, ACTOR_SELF, LW(0), LW(1))
        EVT_CALL(SetAnimationRate, ACTOR_SELF, LW(0), EVT_FLOAT(2.0))
        EVT_LOOP(10)
            EVT_CALL(GetActorPos, ACTOR_SELF, LW(3), LW(4), LW(5))
            EVT_CALL(GetActorSize, ACTOR_SELF, LW(6), LW(7))
            EVT_ADD(LW(4), LW(6))
            EVT_CALL(PlayEffect, EFFECT_ID_28, 0, LW(3), LW(4), LW(5), 5, -45, 20, 0, 0, 0, 0, 0, 0)
            EVT_WAIT_FRAMES(10)
        EVT_END_LOOP
        EVT_CALL(SetAnimationRate, ACTOR_SELF, LW(0), EVT_FLOAT(1.0))
    EVT_END_IF
    EVT_RETURN
    EVT_END
};

EvtScript DoBlowAway = {
    EVT_CALL(GetStatusFlags, ACTOR_SELF, LW(5))
    EVT_IF_NOT_FLAG(LW(5), STATUS_FLAG_SLEEP | STATUS_FLAG_FROZEN | STATUS_FLAG_FEAR | STATUS_FLAG_PARALYZE | STATUS_FLAG_DIZZY | STATUS_FLAG_STONE | STATUS_FLAG_STOP)
        EVT_CALL(SetAnimation, ACTOR_SELF, LW(0), LW(1))
    EVT_ELSE
        EVT_SET(LF(0), 0)
        EVT_IF_FLAG(LW(2), STATUS_FLAG_SLEEP)
            EVT_IF_FLAG(LW(5), STATUS_FLAG_SLEEP)
                EVT_SET(LF(0), 1)
            EVT_END_IF
        EVT_END_IF
        EVT_IF_FLAG(LW(2), STATUS_FLAG_STATIC)
            EVT_IF_FLAG(LW(5), STATUS_FLAG_STATIC)
                EVT_SET(LF(0), 1)
            EVT_END_IF
        EVT_END_IF
        EVT_IF_FLAG(LW(2), STATUS_FLAG_FROZEN)
            EVT_IF_FLAG(LW(5), STATUS_FLAG_FROZEN)
                EVT_SET(LF(0), 1)
            EVT_END_IF
        EVT_END_IF
        EVT_IF_FLAG(LW(2), STATUS_FLAG_FEAR)
            EVT_IF_FLAG(LW(5), STATUS_FLAG_FEAR)
                EVT_SET(LF(0), 1)
            EVT_END_IF
        EVT_END_IF
        EVT_IF_FLAG(LW(2), STATUS_FLAG_PARALYZE)
            EVT_IF_FLAG(LW(5), STATUS_FLAG_PARALYZE)
                EVT_SET(LF(0), 1)
            EVT_END_IF
        EVT_END_IF
        EVT_IF_FLAG(LW(2), STATUS_FLAG_POISON)
            EVT_IF_FLAG(LW(5), STATUS_FLAG_POISON)
                EVT_SET(LF(0), 1)
            EVT_END_IF
        EVT_END_IF
        EVT_IF_FLAG(LW(2), STATUS_FLAG_DIZZY)
            EVT_IF_FLAG(LW(5), STATUS_FLAG_DIZZY)
                EVT_SET(LF(0), 1)
            EVT_END_IF
        EVT_END_IF
        EVT_IF_FLAG(LW(5), STATUS_FLAG_SHRINK)
            EVT_SET(LF(0), 1)
        EVT_END_IF
        EVT_IF_FLAG(LW(2), STATUS_FLAG_STONE)
            EVT_IF_FLAG(LW(5), STATUS_FLAG_STONE)
                EVT_SET(LF(0), 1)
            EVT_END_IF
        EVT_END_IF
        EVT_IF_FLAG(LW(2), STATUS_FLAG_KO)
            EVT_IF_FLAG(LW(5), STATUS_FLAG_KO)
                EVT_SET(LF(0), 1)
            EVT_END_IF
        EVT_END_IF
        EVT_IF_EQ(LF(0), 1)
            EVT_CALL(SetAnimation, ACTOR_SELF, LW(0), LW(1))
        EVT_END_IF
    EVT_END_IF
    EVT_EXEC_WAIT(ForceNextTarget)
    EVT_WAIT_FRAMES(1000)
    EVT_RETURN
    EVT_END
};<|MERGE_RESOLUTION|>--- conflicted
+++ resolved
@@ -3,15 +3,8 @@
 #include "battle/battle.h"
 #include "script_api/battle.h"
 
-<<<<<<< HEAD
-extern EvtSource D_80299828;
-extern EvtSource D_8029B818;
-=======
 extern EvtScript D_80299828;
-extern EvtScript D_8029AF08;
-extern EvtScript D_8029A76C;
 extern EvtScript D_8029B818;
->>>>>>> b87012a0
 
 ApiStatus GetDamageIntensity(Evt* script, s32 isInitialCall) {
     if (gBattleStatus.lastAttackDamage < 4) {
