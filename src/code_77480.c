--- conflicted
+++ resolved
@@ -96,18 +96,11 @@
 
     func_800E0B90();
 
-<<<<<<< HEAD
-    gGameStatusPtr->playerPos.x = playerStatus->position.x;
-    gGameStatusPtr->playerPos.y = playerStatus->position.y;
-    gGameStatusPtr->playerPos.z = playerStatus->position.z;
-    gGameStatusPtr->playerYaw = playerStatus->currentYaw;
-=======
     gameStatus = gGameStatusPtr;
     gameStatus->playerPos.x = playerStatus->position.x;
     gameStatus->playerPos.y = playerStatus->position.y;
     gameStatus->playerPos.z = playerStatus->position.z;
     gameStatus->playerYaw = playerStatus->currentYaw;
->>>>>>> f36df5fc
 
     check_input_open_menus();
     if (!(playerStatus->animFlags & 0x1000)) {
