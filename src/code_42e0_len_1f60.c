#include "common.h"

void poll_rumble(void) {
    // TODO: replace with defines
    nuContRmbCheck(0);
    nuContRmbModeSet(0, 2);
}

INCLUDE_ASM(s32, "code_42e0_len_1f60", start_rumble);

INCLUDE_ASM(s32, "code_42e0_len_1f60", func_80028F8C);

INCLUDE_ASM(s32, "code_42e0_len_1f60", func_80028FE0);

f32 length2D(f32 x, f32 y) {
    return sqrtf(SQ(x) + SQ(y));
}

INCLUDE_ASM(HeapNode*, "code_42e0_len_1f60", _heap_create, void* addr, s32 size);

INCLUDE_ASM(s32, "code_42e0_len_1f60", _heap_malloc);

INCLUDE_ASM(s32, "code_42e0_len_1f60", _heap_malloc_tail);

INCLUDE_ASM(s32, "code_42e0_len_1f60", _heap_free);

INCLUDE_ASM(s32, "code_42e0_len_1f60", _heap_realloc);

<<<<<<< HEAD
INCLUDE_ASM("code_42e0_len_1f60", cosine);
=======
INCLUDE_ASM(s32, "code_42e0_len_1f60", cosine);
>>>>>>> 3bf3c987

s32 sign(s32 val) {
    s32 sign = -1;

    if (val >= 0) {
        sign = val > 0;
    }
    return sign;
}

INCLUDE_ASM(s32, "code_42e0_len_1f60", int_to_string);

void mem_clear(s8* data, s32 numBytes) {
    while (numBytes > 0) {
        *data = 0;
        data++;
        numBytes--;
    }
}

INCLUDE_ASM(s32, "code_42e0_len_1f60", transform_point);

void copy_matrix(Matrix4f* src, Matrix4f* dest) {
    bcopy(src, dest, sizeof(Matrix4f));
}

INCLUDE_ASM(s32, "code_42e0_len_1f60", dma_copy);

INCLUDE_ASM(s32, "code_42e0_len_1f60", func_800297D4);

INCLUDE_ASM(s32, "code_42e0_len_1f60", func_80029860);

s32 _advance_rng(void) {
    s32* rngVal = &gRandSeed;

    (*gGameStatusPtr)->nextRNG = *rngVal = (*rngVal * 0x5D588B65) + 1;

    return *rngVal;
}

INCLUDE_ASM(s32, "code_42e0_len_1f60", func_80029934);

INCLUDE_ASM(s32, "code_42e0_len_1f60", func_80029994);

INCLUDE_ASM(s32, "code_42e0_len_1f60", rand_int, s32 arg0);

f32 signF(f32 val) {
    f32 sign;

    if (!(val > 0.0f)) {
        sign = -1.0f;
        if (!(val < 0.0f)) {
            sign = 0.0f;
        }
    } else {
        sign = 1.0f;
    }

    return sign;
}

<<<<<<< HEAD
s16 INCLUDE_ASM("code_42e0_len_1f60", round, f32 arg0);
=======
INCLUDE_ASM(s32, "code_42e0_len_1f60", round);
>>>>>>> 3bf3c987

INCLUDE_ASM(f32, "code_42e0_len_1f60", clamp_angle, f32 theta);

f32 get_clamped_angle_diff(f32 a, f32 b) {
    if (fabsf(b - a) >= 180.0f) {
        if (b < a) {
            b += 360.0f;
        } else {
            b -= 360.0f;
        }
    }
    return b - a;
}

INCLUDE_ASM(f32, "code_42e0_len_1f60", atan2, f32 startX, f32 startZ, f32 endX, f32 endZ);

f32 get_player_normal_yaw(void) {
    return atan2(0, 0, (*gGameStatusPtr)->playerTraceNormal.x, (*gGameStatusPtr)->playerTraceNormal.z);
}

INCLUDE_ASM(s32, "code_42e0_len_1f60", get_player_normal_pitch);

f32 dist2D(f32 ax, f32 ay, f32 bx, f32 by) {
    f32 xDiff = bx - ax;
    f32 yDiff = by - ay;

    return sqrtf(SQ(xDiff) + SQ(yDiff));
}

f32 dist3D(f32 ax, f32 ay, f32 az, f32 bx, f32 by, f32 bz) {
    f32 xDiff = bx - ax;
    f32 yDiff = by - ay;
    f32 zDiff = bz - az;

    return sqrtf(SQ(xDiff) + SQ(yDiff) + SQ(zDiff));
}

INCLUDE_ASM(void, "code_42e0_len_1f60", add_vec2D_polar, f32* x, f32* y, f32 r, f32 theta);

INCLUDE_ASM(s32, "code_42e0_len_1f60", _wrap_trig_lookup_value);

INCLUDE_ASM(s32, "code_42e0_len_1f60", sin_cos_rad);

INCLUDE_ASM(s32, "code_42e0_len_1f60", sin_rad);

INCLUDE_ASM(s32, "code_42e0_len_1f60", cos_rad);

INCLUDE_ASM(s32, "code_42e0_len_1f60", sin_cos_deg);

INCLUDE_ASM(f32, "code_42e0_len_1f60", sin_deg, f32 x);

INCLUDE_ASM(f32, "code_42e0_len_1f60", cos_deg, f32 x);

INCLUDE_ASM(f32, "code_42e0_len_1f60", update_lerp, Easing easing, f32 start, f32 end, s32 elapsed, s32 duration);

INCLUDE_ASM(s32, "code_42e0_len_1f60", func_8002A904);

INCLUDE_ASM(s32, "code_42e0_len_1f60", func_8002AAC4);

INCLUDE_ASM(s32, "code_42e0_len_1f60", func_8002AB5C);<|MERGE_RESOLUTION|>--- conflicted
+++ resolved
@@ -26,11 +26,7 @@
 
 INCLUDE_ASM(s32, "code_42e0_len_1f60", _heap_realloc);
 
-<<<<<<< HEAD
-INCLUDE_ASM("code_42e0_len_1f60", cosine);
-=======
 INCLUDE_ASM(s32, "code_42e0_len_1f60", cosine);
->>>>>>> 3bf3c987
 
 s32 sign(s32 val) {
     s32 sign = -1;
@@ -92,11 +88,7 @@
     return sign;
 }
 
-<<<<<<< HEAD
-s16 INCLUDE_ASM("code_42e0_len_1f60", round, f32 arg0);
-=======
 INCLUDE_ASM(s32, "code_42e0_len_1f60", round);
->>>>>>> 3bf3c987
 
 INCLUDE_ASM(f32, "code_42e0_len_1f60", clamp_angle, f32 theta);
 
