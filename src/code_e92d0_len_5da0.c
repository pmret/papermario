#include "common.h"

INCLUDE_ASM(code_e92d0_len_5da0, fixed_var_to_float);
/*f32 fixed_var_to_float(s32 scriptVar) {
    if (scriptVar <= -220000000) {
        return (scriptVar + 230000000) * (1 / 1024.f);
    }
    return scriptVar;
}*/

INCLUDE_ASM(code_e92d0_len_5da0, float_to_fixed_var);
/*s32 float_to_fixed_var(f32 arg0) {
    return (s32)(arg0 * (f32)1024.0f) + -230000000;
}*/

ApiStatus si_handle_return(ScriptInstance* script) {
    kill_script(script);
    return ApiStatus_FINISH;
}

ApiStatus si_handle_label(ScriptInstance* script) {
    return ApiStatus_DONE2;
}

ApiStatus si_handle_goto(ScriptInstance* script) {
    script->ptrNextLine = si_goto_label(script, get_variable(script, *script->ptrReadPos));
    return ApiStatus_DONE2;
}

INCLUDE_ASM(code_e92d0_len_5da0, si_handle_Loop);

INCLUDE_ASM(code_e92d0_len_5da0, si_handle_end_loop);

<<<<<<< HEAD
s32 si_handle_break_loop(script_context* script) {
    ASSERT(script->loopDepth >= 0);
=======
ApiStatus si_handle_break_loop(ScriptInstance* script) {
    if (script->loopDepth < 0) {
        while (1) {}; // todo INF_LOOP
    }
>>>>>>> 38a0eacf
    script->ptrNextLine = si_goto_end_loop(script);
    script->loopDepth -= 1;
    return ApiStatus_DONE2;
}

INCLUDE_ASM(code_e92d0_len_5da0, si_handle_wait);

INCLUDE_ASM(code_e92d0_len_5da0, si_handle_wait_seconds);

INCLUDE_ASM(code_e92d0_len_5da0, si_handle_if_equal);

INCLUDE_ASM(code_e92d0_len_5da0, si_handle_if_not_equal);

INCLUDE_ASM(code_e92d0_len_5da0, si_handle_if_less);

INCLUDE_ASM(code_e92d0_len_5da0, si_handle_if_greater);

INCLUDE_ASM(code_e92d0_len_5da0, si_handle_if_less_equal);

INCLUDE_ASM(code_e92d0_len_5da0, si_handle_if_greater_equal);

ApiStatus si_handle_if_AND(ScriptInstance* script) {
    s32 var1;
    s32 *ptrReadPos = script->ptrReadPos;

    var1 = ptrReadPos[0];
    ptrReadPos++;

    if ((get_variable(script, var1) & *ptrReadPos) == 0) {
        script->ptrNextLine = si_skip_if(script);
        return ApiStatus_DONE2;
    }
    return ApiStatus_DONE2;
}

//INCLUDE_ASM(code_e92d0_len_5da0, si_handle_if_not_AND);
ApiStatus si_handle_if_not_AND(ScriptInstance* script) {
    s32 var1;
    s32 *ptrReadPos = script->ptrReadPos;

    var1 = ptrReadPos[0];
    ptrReadPos++;

    if ((get_variable(script, var1) & *ptrReadPos) != 0) {
        script->ptrNextLine = si_skip_if(script);
        return ApiStatus_DONE2;
    }
    return ApiStatus_DONE2;
}

ApiStatus si_handle_else(ScriptInstance* script) {
    script->ptrNextLine = si_skip_else(script);
    return ApiStatus_DONE2;
}

ApiStatus si_handle_end_if(ScriptInstance* script) {
    return ApiStatus_DONE2;
}

s32 si_handle_switch(script_context* script) {
    bytecode value = get_variable(script, *script->ptrReadPos);
    s32 switchDepth = ++script->switchDepth;

<<<<<<< HEAD
    ASSERT(switchDepth < 8);

    script->switchBlockValue[switchDepth] = value;
    script->switchBlockState[switchDepth] = 1;
    return 2;
}

s32 si_handle_switch_const(script_context* script) {
    bytecode value = *script->ptrReadPos;
    s32 switchDepth = ++script->switchDepth;

    ASSERT(switchDepth < 8);

    script->switchBlockValue[switchDepth] = value;
    script->switchBlockState[switchDepth] = 1;
    return 2;
}
=======
INCLUDE_ASM(code_e92d0_len_5da0, si_handle_switch_const);
/*ApiStatus si_handle_switch_const(ScriptInstance* script) {
    s32 ptrReadPos = *script->ptrReadPos;
    s8 switchDepth = script->switchDepth + 1;

    if (switchDepth >= 8) {
        inf_loop: goto inf_loop; //todo
    }
    script->switchBlockValue[script->switchDepth + 1] = ptrReadPos;
    script->switchBlockState[script->switchDepth + 1] = 1;
    return ApiStatus_DONE2;
}*/
>>>>>>> 38a0eacf

INCLUDE_ASM(code_e92d0_len_5da0, si_handle_case_equal);

INCLUDE_ASM(code_e92d0_len_5da0, si_handle_case_not_equal);

INCLUDE_ASM(code_e92d0_len_5da0, si_handle_case_less);

INCLUDE_ASM(code_e92d0_len_5da0, si_handle_case_less_equal);

INCLUDE_ASM(code_e92d0_len_5da0, si_handle_case_greater);

INCLUDE_ASM(code_e92d0_len_5da0, si_handle_case_greater_equal);

INCLUDE_ASM(code_e92d0_len_5da0, si_handle_case_range);

INCLUDE_ASM(code_e92d0_len_5da0, si_handle_case_default);

INCLUDE_ASM(code_e92d0_len_5da0, si_handle_case_AND);

INCLUDE_ASM(code_e92d0_len_5da0, si_handle_case_equal_OR);

INCLUDE_ASM(code_e92d0_len_5da0, si_handle_case_equal_AND);

INCLUDE_ASM(code_e92d0_len_5da0, si_handle_end_case_group);

<<<<<<< HEAD
s32 si_handle_break_case(script_context* script) {
    ASSERT(script->switchDepth >= 0);
=======
ApiStatus si_handle_break_case(ScriptInstance* script) {
    if (script->switchDepth < 0) {
        while (1) {}; //todo INF_LOOP
    }
>>>>>>> 38a0eacf
    script->ptrNextLine = si_goto_end_case(script);
    return ApiStatus_DONE2;
}

ApiStatus si_handle_end_switch(ScriptInstance* script) {
    s32 switchDepth = script->switchDepth;
<<<<<<< HEAD
=======

    if (switchDepth < 0) {
        inf_loop: goto inf_loop; // todo macro? how to do without label
    }
>>>>>>> 38a0eacf

    ASSERT(switchDepth >= 0);

    script->switchBlockState[switchDepth] = 0; // here
    script->switchDepth -= 1;
<<<<<<< HEAD
    return 2;
=======
    return ApiStatus_DONE2;

>>>>>>> 38a0eacf
}

ApiStatus si_handle_set_var(ScriptInstance* script) {
    Bytecode* ptrReadPos = script->ptrReadPos;
    s32 curPtrReadPos = ptrReadPos[0];

    set_variable(script, curPtrReadPos, get_variable(script, ptrReadPos[1]));
    return ApiStatus_DONE2;
}

ApiStatus si_handle_set_const(ScriptInstance* script) {
    set_variable(script, *script->ptrReadPos, script->ptrReadPos[1]);
    return ApiStatus_DONE2;
}

ApiStatus si_handle_set_float(ScriptInstance* script) {
    Bytecode* ptrReadPos = script->ptrReadPos;
    s32 curPtrReadPos = ptrReadPos[0];

    set_float_variable(script, curPtrReadPos, get_float_variable(script, ptrReadPos[1]));
    return ApiStatus_DONE2;
}

INCLUDE_ASM(code_e92d0_len_5da0, si_handle_add);

INCLUDE_ASM(code_e92d0_len_5da0, si_handle_subtract);

INCLUDE_ASM(code_e92d0_len_5da0, si_handle_multiply);

INCLUDE_ASM(code_e92d0_len_5da0, si_handle_divide);

INCLUDE_ASM(code_e92d0_len_5da0, si_handle_mod);

INCLUDE_ASM(code_e92d0_len_5da0, si_handle_addF);

INCLUDE_ASM(code_e92d0_len_5da0, si_handle_subtractF);

INCLUDE_ASM(code_e92d0_len_5da0, si_handle_multiplyF);

INCLUDE_ASM(code_e92d0_len_5da0, si_handle_divideF);

ApiStatus si_handle_set_int_buffer_ptr(ScriptInstance* script) {
    script->buffer = get_variable(script, *script->ptrReadPos);
    return ApiStatus_DONE2;
}

ApiStatus si_handle_set_float_buffer_ptr(ScriptInstance* script) {
    script->buffer = get_variable(script, *script->ptrReadPos);
    return ApiStatus_DONE2;
}

ApiStatus si_handle_get_1_word(ScriptInstance* script) {
    s32 ptrReadPos = *script->ptrReadPos;
    s32 buffer = *script->buffer++;

    set_variable(script, ptrReadPos, buffer);
    return ApiStatus_DONE2;
}

INCLUDE_ASM(code_e92d0_len_5da0, si_handle_get_2_word);

INCLUDE_ASM(code_e92d0_len_5da0, si_handle_get_3_word);

INCLUDE_ASM(code_e92d0_len_5da0, si_handle_get_4_word);

ApiStatus si_handle_get_Nth_word(ScriptInstance* script) {
    Bytecode* ptrReadPos = script->ptrReadPos;
    s32 curPtrReadPos = ptrReadPos[0];

    set_variable(script, curPtrReadPos, script->buffer[get_variable(script, ptrReadPos[1])]);
    return ApiStatus_DONE2;
}

INCLUDE_ASM(code_e92d0_len_5da0, si_handle_get_1_float);

INCLUDE_ASM(code_e92d0_len_5da0, si_handle_get_2_float);

INCLUDE_ASM(code_e92d0_len_5da0, si_handle_get_3_float);

INCLUDE_ASM(code_e92d0_len_5da0, si_handle_get_4_float);

INCLUDE_ASM(code_e92d0_len_5da0, si_handle_get_Nth_float);

ApiStatus si_handle_set_array(ScriptInstance* script) {
    script->array = get_variable(script, *script->ptrReadPos);
    return ApiStatus_DONE2;
}

ApiStatus si_handle_set_flag_array(ScriptInstance* script) {
    script->flagArray = get_variable(script, *script->ptrReadPos);
    return ApiStatus_DONE2;
}

INCLUDE_ASM(code_e92d0_len_5da0, si_handle_allocate_array);

INCLUDE_ASM(code_e92d0_len_5da0, si_handle_AND);

//INCLUDE_ASM(code_e92d0_len_5da0, si_handle_AND_const);
ApiStatus si_handle_AND_const(ScriptInstance* script) {
    Bytecode* ptrReadPos = script->ptrReadPos;
    // todo ???
    s32 temp_s0 = ptrReadPos[0];
    s32 temp_s2 = ptrReadPos[0];

    temp_s0 = ptrReadPos[1];
    // end todo
    set_variable(script, temp_s2, temp_s0 & get_variable(script, temp_s2));
    return ApiStatus_DONE2;
}

INCLUDE_ASM(code_e92d0_len_5da0, si_handle_OR);

//INCLUDE_ASM(code_e92d0_len_5da0, si_handle_OR_const);
ApiStatus si_handle_OR_const(ScriptInstance* script) {
    Bytecode* ptrReadPos = script->ptrReadPos;
    // todo ???
    s32 temp_s0 = ptrReadPos[0];
    s32 temp_s2 = ptrReadPos[0];

    temp_s0 = ptrReadPos[1];
    // end todo
    set_variable(script, temp_s2, temp_s0 | get_variable(script, temp_s2));
    return ApiStatus_DONE2;
}

INCLUDE_ASM(code_e92d0_len_5da0, si_handle_call);

INCLUDE_ASM(code_e92d0_len_5da0, si_handle_exec1);

INCLUDE_ASM(code_e92d0_len_5da0, si_handle_exec2);

ApiStatus si_handle_exec_wait(ScriptInstance* script) {
    start_child_script(script, get_variable(script, *script->ptrReadPos), 0);
    script->currentOpcode = 0;
    return 0xFF;
}

ApiStatus si_handle_jump(ScriptInstance* script) {
    script->ptrFirstLine = get_variable(script, *script->ptrReadPos);
    restart_script(script);
    return ApiStatus_DONE2;
}

INCLUDE_ASM(code_e92d0_len_5da0, _bound_script_trigger_handler);

INCLUDE_ASM(code_e92d0_len_5da0, si_handle_bind);

ApiStatus DeleteTrigger(ScriptInstance* script, s32 isInitialCall) {
    delete_trigger(get_variable(script, *script->ptrReadPos));
    return ApiStatus_DONE2;
}

ApiStatus si_handle_unbind(ScriptInstance* script) {
    delete_trigger(script->ownerID);
    return ApiStatus_DONE2;
}

ApiStatus si_handle_kill(ScriptInstance* script) {
    kill_script_by_ID(get_variable(script, *script->ptrReadPos));
    return ApiStatus_DONE2;
}

ApiStatus si_handle_set_priority(ScriptInstance* script) {
    set_script_priority(script, get_variable(script, *script->ptrReadPos));
    return ApiStatus_DONE2;
}

ApiStatus si_handle_set_timescale(ScriptInstance* script) {
    set_script_timescale(script, get_float_variable(script, *script->ptrReadPos));
    return ApiStatus_DONE2;
}

ApiStatus si_handle_set_group(ScriptInstance* script) {
    set_script_group(script, get_variable(script, *script->ptrReadPos));
    return ApiStatus_DONE2;
}

ApiStatus si_handle_suspend_all(ScriptInstance* script) {
    suspend_all_group(get_variable(script, *script->ptrReadPos));
    return ApiStatus_DONE2;
}

ApiStatus si_handle_resume_all(ScriptInstance* script) {
    resume_all_group(get_variable(script, *script->ptrReadPos));
    return ApiStatus_DONE2;
}

ApiStatus si_handle_suspend_others(ScriptInstance* script) {
    suspend_group_others(script, get_variable(script, *script->ptrReadPos));
    return ApiStatus_DONE2;
}

ApiStatus si_handle_resume_others(ScriptInstance* script) {
    resume_group_others(script, get_variable(script, *script->ptrReadPos));
    return ApiStatus_DONE2;
}

ApiStatus si_handle_suspend(ScriptInstance* script) {
    suspend_all_script(get_variable(script, *script->ptrReadPos));
    return ApiStatus_DONE2;
}

ApiStatus si_handle_resume(ScriptInstance* script) {
    resume_all_script(get_variable(script, *script->ptrReadPos));
    return ApiStatus_DONE2;
}

ApiStatus INCLUDE_ASM(code_e92d0_len_5da0, si_handle_does_script_exist);

ApiStatus INCLUDE_ASM(code_e92d0_len_5da0, si_handle_bind_lock);

ApiStatus INCLUDE_ASM(code_e92d0_len_5da0, si_handle_thread);

ApiStatus si_handle_end_thread(ScriptInstance* script) {
    kill_script(script);
    return ApiStatus_FINISH;
}

ApiStatus INCLUDE_ASM(code_e92d0_len_5da0, si_handle_child_thread);

ApiStatus si_handle_end_child_thread(ScriptInstance* script) {
    kill_script(script);
    return ApiStatus_BLOCK;
}

ApiStatus func_802C6E14(ScriptInstance* script) {
    return ApiStatus_DONE2;
}

ApiStatus INCLUDE_ASM(code_e92d0_len_5da0, si_handle_print_debug_var);

ApiStatus func_802C739C(ScriptInstance* script) {
    script->ptrSavedPosition = *script->ptrReadPos;
    return ApiStatus_DONE2;
}

ApiStatus func_802C73B0(ScriptInstance* script) {
    return ApiStatus_DONE2;
}

s32 func_802C73B8(ScriptInstance* script) {
    s32 i;

    for (i = 0; i < ARRAY_COUNT(gCurrentScriptListPtr); i++) {
        if (script == get_script_by_index(i)) {
            break;
        }
    }
    return 1;
}

INCLUDE_ASM(code_e92d0_len_5da0, si_execute_next_command);

INCLUDE_ASM(code_e92d0_len_5da0, si_handle_end);

s32 INCLUDE_ASM(code_e92d0_len_5da0, get_variable, ScriptInstance* script, Bytecode var);

INCLUDE_ASM(code_e92d0_len_5da0, get_variable_index);

INCLUDE_ASM(code_e92d0_len_5da0, get_variable_index_alt);

s32 INCLUDE_ASM(code_e92d0_len_5da0, set_variable, ScriptInstance* script, Bytecode var, s32 value);

f32 INCLUDE_ASM(code_e92d0_len_5da0, get_float_variable, ScriptInstance* script, Bytecode var);

f32 INCLUDE_ASM(code_e92d0_len_5da0, set_float_variable, ScriptInstance* script, Bytecode var, f32 value);

INCLUDE_ASM(code_e92d0_len_5da0, si_goto_label);

INCLUDE_ASM(code_e92d0_len_5da0, si_skip_if);

INCLUDE_ASM(code_e92d0_len_5da0, si_skip_else);

INCLUDE_ASM(code_e92d0_len_5da0, si_goto_end_case);

INCLUDE_ASM(code_e92d0_len_5da0, si_goto_next_case);

INCLUDE_ASM(code_e92d0_len_5da0, si_goto_end_loop);

INCLUDE_API_ASM(code_e92d0_len_5da0, TranslateModel);

INCLUDE_API_ASM(code_e92d0_len_5da0, RotateModel);

INCLUDE_API_ASM(code_e92d0_len_5da0, ScaleModel);

INCLUDE_API_ASM(code_e92d0_len_5da0, GetModelIndex);

ApiStatus CloneModel(ScriptInstance* script, s32 isInitialCall) {
    Bytecode* thisPos = script->ptrReadPos;
    s32 srcModelID = get_variable(script, *thisPos++);
    s32 newModelID = get_variable(script, *thisPos++);

    clone_model(srcModelID, newModelID);
    return ApiStatus_DONE2;
}

INCLUDE_API_ASM(code_e92d0_len_5da0, GetModelCenter);

INCLUDE_API_ASM(code_e92d0_len_5da0, SetTexPanner);

INCLUDE_API_ASM(code_e92d0_len_5da0, SetModelFlag10);

INCLUDE_API_ASM(code_e92d0_len_5da0, EnableTexPanning);

INCLUDE_API_ASM(code_e92d0_len_5da0, EnableModel);

INCLUDE_API_ASM(code_e92d0_len_5da0, SetGroupEnabled);

INCLUDE_API_ASM(code_e92d0_len_5da0, SetTexPanOffset);

INCLUDE_API_ASM(code_e92d0_len_5da0, SetModelFlags);

INCLUDE_ASM(code_e92d0_len_5da0, func_802C95A0);

INCLUDE_API_ASM(code_e92d0_len_5da0, TranslateGroup);

INCLUDE_API_ASM(code_e92d0_len_5da0, RotateGroup);

INCLUDE_API_ASM(code_e92d0_len_5da0, ScaleGroup);

INCLUDE_API_ASM(code_e92d0_len_5da0, EnableGroup);

INCLUDE_ASM(code_e92d0_len_5da0, modify_collider_family_flags);

INCLUDE_API_ASM(code_e92d0_len_5da0, ModifyColliderFlags);

INCLUDE_API_ASM(code_e92d0_len_5da0, ResetFromLava);

INCLUDE_API_ASM(code_e92d0_len_5da0, GetColliderCenter);

INCLUDE_API_ASM(code_e92d0_len_5da0, ParentColliderToModel);

ApiStatus UpdateColliderTransform(ScriptInstance* script, s32 isInitialCall) {
    update_collider_transform(get_variable(script, *script->ptrReadPos));
    return ApiStatus_DONE2;
}

INCLUDE_ASM(code_e92d0_len_5da0, func_802CA1B8);

INCLUDE_ASM(code_e92d0_len_5da0, goto_map);

ApiStatus GotoMap(ScriptInstance* script, s32 isInitialCall) {
    goto_map(script, 0);
    return ApiStatus_DONE1;
}

ApiStatus GotoMapSpecial(ScriptInstance* script, s32 isInitialCall) {
    goto_map(script, 1);
    return ApiStatus_DONE1;
}

ApiStatus GotoMapByID(ScriptInstance* script, s32 isInitialCall) {
    goto_map(script, 2);
    return ApiStatus_DONE1;
}

ApiStatus GetEntryID(ScriptInstance* script, s32 isInitialCall) {
    set_variable(script, *script->ptrReadPos, (*gGameStatusPtr)->entryID);
    return ApiStatus_DONE2;
}

ApiStatus GetMapID(ScriptInstance* script, s32 isInitialCall) {
    set_variable(script, *script->ptrReadPos, (*gGameStatusPtr)->mapID);
    return ApiStatus_DONE2;
}

ApiStatus GetLoadType(ScriptInstance* script, s32 isInitialCall) {
    set_variable(script, *script->ptrReadPos, (*gGameStatusPtr)->loadType != 0);
    return ApiStatus_DONE2;
}

INCLUDE_API_ASM(code_e92d0_len_5da0, SetRenderMode);

INCLUDE_API_ASM(code_e92d0_len_5da0, PlaySoundAtModel);

INCLUDE_API_ASM(code_e92d0_len_5da0, PlaySoundAtCollider);<|MERGE_RESOLUTION|>--- conflicted
+++ resolved
@@ -31,15 +31,8 @@
 
 INCLUDE_ASM(code_e92d0_len_5da0, si_handle_end_loop);
 
-<<<<<<< HEAD
-s32 si_handle_break_loop(script_context* script) {
+ApiStatus si_handle_break_loop(ScriptInstance* script) {
     ASSERT(script->loopDepth >= 0);
-=======
-ApiStatus si_handle_break_loop(ScriptInstance* script) {
-    if (script->loopDepth < 0) {
-        while (1) {}; // todo INF_LOOP
-    }
->>>>>>> 38a0eacf
     script->ptrNextLine = si_goto_end_loop(script);
     script->loopDepth -= 1;
     return ApiStatus_DONE2;
@@ -99,42 +92,29 @@
     return ApiStatus_DONE2;
 }
 
-s32 si_handle_switch(script_context* script) {
-    bytecode value = get_variable(script, *script->ptrReadPos);
+ApiStatus si_handle_switch(ScriptInstance* script) {
+    Bytecode value = get_variable(script, *script->ptrReadPos);
     s32 switchDepth = ++script->switchDepth;
 
-<<<<<<< HEAD
     ASSERT(switchDepth < 8);
 
     script->switchBlockValue[switchDepth] = value;
     script->switchBlockState[switchDepth] = 1;
-    return 2;
-}
-
-s32 si_handle_switch_const(script_context* script) {
-    bytecode value = *script->ptrReadPos;
+
+    return ApiStatus_DONE2;
+}
+
+ApiStatus si_handle_switch_const(ScriptInstance* script) {
+    s32 value = *script->ptrReadPos;
     s32 switchDepth = ++script->switchDepth;
 
     ASSERT(switchDepth < 8);
 
     script->switchBlockValue[switchDepth] = value;
     script->switchBlockState[switchDepth] = 1;
-    return 2;
-}
-=======
-INCLUDE_ASM(code_e92d0_len_5da0, si_handle_switch_const);
-/*ApiStatus si_handle_switch_const(ScriptInstance* script) {
-    s32 ptrReadPos = *script->ptrReadPos;
-    s8 switchDepth = script->switchDepth + 1;
-
-    if (switchDepth >= 8) {
-        inf_loop: goto inf_loop; //todo
-    }
-    script->switchBlockValue[script->switchDepth + 1] = ptrReadPos;
-    script->switchBlockState[script->switchDepth + 1] = 1;
-    return ApiStatus_DONE2;
-}*/
->>>>>>> 38a0eacf
+
+    return ApiStatus_DONE2;
+}
 
 INCLUDE_ASM(code_e92d0_len_5da0, si_handle_case_equal);
 
@@ -160,39 +140,21 @@
 
 INCLUDE_ASM(code_e92d0_len_5da0, si_handle_end_case_group);
 
-<<<<<<< HEAD
-s32 si_handle_break_case(script_context* script) {
+ApiStatus si_handle_break_case(ScriptInstance* script) {
     ASSERT(script->switchDepth >= 0);
-=======
-ApiStatus si_handle_break_case(ScriptInstance* script) {
-    if (script->switchDepth < 0) {
-        while (1) {}; //todo INF_LOOP
-    }
->>>>>>> 38a0eacf
     script->ptrNextLine = si_goto_end_case(script);
     return ApiStatus_DONE2;
 }
 
 ApiStatus si_handle_end_switch(ScriptInstance* script) {
     s32 switchDepth = script->switchDepth;
-<<<<<<< HEAD
-=======
-
-    if (switchDepth < 0) {
-        inf_loop: goto inf_loop; // todo macro? how to do without label
-    }
->>>>>>> 38a0eacf
 
     ASSERT(switchDepth >= 0);
 
     script->switchBlockState[switchDepth] = 0; // here
     script->switchDepth -= 1;
-<<<<<<< HEAD
-    return 2;
-=======
-    return ApiStatus_DONE2;
-
->>>>>>> 38a0eacf
+
+    return ApiStatus_DONE2;
 }
 
 ApiStatus si_handle_set_var(ScriptInstance* script) {
