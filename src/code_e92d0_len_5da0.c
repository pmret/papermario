--- conflicted
+++ resolved
@@ -370,19 +370,9 @@
 
 INCLUDE_ASM("code_e92d0_len_5da0", si_handle_AND);
 
-<<<<<<< HEAD
 ApiStatus si_handle_AND_const(ScriptInstance* script) {
     Bytecode* ptrReadPos = script->ptrReadPos;
 
-    // todo ???
-    s32 temp_s0 = ptrReadPos[0];
-    s32 temp_s2 = ptrReadPos[0];
-=======
-//INCLUDE_ASM("code_e92d0_len_5da0", si_handle_AND_const);
-ApiStatus si_handle_AND_const(ScriptInstance* script) {
-    Bytecode* ptrReadPos = script->ptrReadPos;
->>>>>>> 97e39026
-
     s32 constant = ptrReadPos[0]; // NOLINT
     s32 var = ptrReadPos[0];
 
@@ -394,18 +384,8 @@
 
 INCLUDE_ASM("code_e92d0_len_5da0", si_handle_OR);
 
-<<<<<<< HEAD
 ApiStatus si_handle_OR_const(ScriptInstance* script) {
     Bytecode* ptrReadPos = script->ptrReadPos;
-
-    // todo ???
-    s32 temp_s0 = ptrReadPos[0];
-    s32 temp_s2 = ptrReadPos[0];
-=======
-//INCLUDE_ASM("code_e92d0_len_5da0", si_handle_OR_const);
-ApiStatus si_handle_OR_const(ScriptInstance* script) {
-    Bytecode* ptrReadPos = script->ptrReadPos;
->>>>>>> 97e39026
 
     s32 constant = ptrReadPos[0]; // NOLINT
     s32 var = ptrReadPos[0];
