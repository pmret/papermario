--- conflicted
+++ resolved
@@ -180,19 +180,11 @@
 }
 
 void func_800E24F8(void) {
-<<<<<<< HEAD
     Shadow* shadow = get_shadow_by_index(gPlayerStatus.shadowID);
     f32 x = shadow->rotation.x + 180.0;
     f32 z = shadow->rotation.z + 180.0;
-    Camera* camera = &gCameras[0];
+    Camera* camera = &gCameras[CAM_DEFAULT];
     f32 temp;
-
-=======
-    Shadow* playerShadow = get_shadow_by_index(gPlayerStatus.shadowID);
-    Camera* camera = &gCameras[CAM_DEFAULT];
-    f32 x = playerShadow->rotation.x + 180.0;
-    f32 z = playerShadow->rotation.z + 180.0;
->>>>>>> 48808572
 
     if (x != 0.0f || z != 0.0f) {
         switch (gPlayerStatus.actionState) {
