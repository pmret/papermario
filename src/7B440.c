--- conflicted
+++ resolved
@@ -102,7 +102,7 @@
     playerStatus->unk_90[CAM_TATTLE] = 0.0f;
     playerStatus->unk_90[CAM_3] = 0.0f;
 
-    mapSettings = gAreas[gGameStatusPtr->areaID].maps[gGameStatusPtr->mapID].config;
+    mapSettings = gAreas[gGameStatusPtr->areaID].maps[gGameStatusPtr->mapID].settings;
 
     if (mapSettings->entryList != NULL) {
         if (gGameStatusPtr->entryID < mapSettings->entryCount) {
@@ -117,11 +117,7 @@
     gCameras[CAM_DEFAULT].targetPos.y = playerStatus->position.y;
     gCameras[CAM_DEFAULT].targetPos.z = playerStatus->position.z;
 
-<<<<<<< HEAD
     phys_reset_spin_history();
-=======
-    phys_reset_spin_history(mapSettings);
->>>>>>> c108f11c
     mem_clear(&gPlayerSpinState, sizeof(gPlayerSpinState));
 }
 
