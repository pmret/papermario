#include "common.h"
#include "hud_element.h"
#include "sprite.h"

typedef struct DemoSceneData {
    /* 0x0 */ s16 unk_0;
    /* 0x2 */ u16 entryID;
    /* 0x4 */ char unk_4;
    /* 0x5 */ s8 partnerID;
    /* 0x6 */ s8 unk_6;
    /* 0x7 */ char unk_7;
    /* 0x8 */ char* mapName;
} DemoSceneData; // size = 0xC;

// rodata for below map names
// the compiler deduplicates the two identical map name strings, but it's removing the wrong one
const char D_800983F8[] = {
    "end\0kkj_26\0\0arn_08\0\0kkj_11\0\0nok_02\0\0mac_03\0\0kzn_02\0\0mac_00\0\0jan_04\0\0trd_09\0\0tik_03\0\0isk_04\0\0nok_12\0\0"
};

DemoSceneData D_80077AE0[20] = {
    { .unk_0 = 0, .entryID = 2, .unk_4 = 0, .partnerID = PARTNER_GOOMBARIO, .unk_6 = 0x9D, .mapName = &D_800983F8[0x5C] },
    { .unk_0 = 2, .entryID = 0, .unk_4 = 0, .partnerID = PARTNER_NONE, .unk_6 = 0 },
    { .unk_0 = 0, .entryID = 5, .unk_4 = 0, .partnerID = PARTNER_PARAKARRY, .unk_6 = 0x9D, .mapName = &D_800983F8[0x54] },
    { .unk_0 = 0, .entryID = 2, .unk_4 = 0, .partnerID = PARTNER_KOOPER, .unk_6 = 0x9D, .mapName = &D_800983F8[0x4C] },
    { .unk_0 = 0, .entryID = 2, .unk_4 = 0, .partnerID = PARTNER_PARAKARRY, .unk_6 = 0xB3, .mapName = &D_800983F8[0x44] },
    { .unk_0 = 0, .entryID = 4, .unk_4 = 0, .partnerID = PARTNER_SUSHIE, .unk_6 = 0x9D, .mapName = &D_800983F8[0x3C] },
    { .unk_0 = 2, .entryID = 1, .unk_4 = 0, .partnerID = PARTNER_NONE, .unk_6 = 0x00 },
    { .unk_0 = 0, .entryID = 6, .unk_4 = 0, .partnerID = PARTNER_BOMBETTE, .unk_6 = 0x9D, .mapName = &D_800983F8[0x34] },
    { .unk_0 = 0, .entryID = 2, .unk_4 = 0, .partnerID = PARTNER_KOOPER, .unk_6 = 0x1B, .mapName = &D_800983F8[0x2C] },
    { .unk_0 = 2, .entryID = 2, .unk_4 = 0, .partnerID = PARTNER_NONE, .unk_6 = 0x00 },
    { .unk_0 = 0, .entryID = 3, .unk_4 = 0, .partnerID = PARTNER_BOMBETTE, .unk_6 = 0x9D, .mapName = &D_800983F8[0x24] },
    { .unk_0 = 0, .entryID = 4, .unk_4 = 0, .partnerID = PARTNER_GOOMBARIO, .unk_6 = 0x9D, .mapName = &D_800983F8[0x1C] },
    { .unk_0 = 2, .entryID = 3, .unk_4 = 0, .partnerID = PARTNER_NONE, .unk_6 = 0x00 },
    { .unk_0 = 1, .entryID = 8, .unk_4 = 0, .partnerID = PARTNER_TWINK, .unk_6 = 0x26, .mapName = &D_800983F8[0x14] },
    { .unk_0 = 0, .entryID = 2, .unk_4 = 0, .partnerID = PARTNER_BOW, .unk_6 = 0xE8, .mapName = &D_800983F8[0xC] },
    { .unk_0 = 2, .entryID = 4, .unk_4 = 0, .partnerID = PARTNER_NONE, .unk_6 = 0x00 },
    { .unk_0 = 0, .entryID = 3, .unk_4 = 0, .partnerID = PARTNER_GOOMBARIO, .unk_6 = 0x9D, .mapName = &D_800983F8[0x5C] },
    { .unk_0 = 1, .entryID = 3, .unk_4 = 0, .partnerID = PARTNER_NONE, .unk_6 = 0x9D, .mapName = &D_800983F8[4] },
    { .unk_0 = 3, .entryID = 0, .unk_4 = 0, .partnerID = PARTNER_NONE, .unk_6 = 0x00, .mapName = &D_800983F8[0] },
    { .unk_0 = 0, .entryID = 0, .unk_4 = 0, .partnerID = PARTNER_NONE, .unk_6 = 0x00, },
};

char versionString[] = "Prg Ver.00/12/05 16:54";

void state_init_demo(void) {
    if (gGameStatusPtr->demoState == 0) {
        gGameStatusPtr->nextDemoScene = 0;
        gGameStatusPtr->demoState = 1;
    }

    gGameStatusPtr->demoButtonInput = 0;
    gGameStatusPtr->demoStickX = 0;
    gGameStatusPtr->demoStickY = 0;

    func_80056228();
    set_map_transition_effect(2);
    set_screen_overlay_params_front(0, 255.0f);
    clear_saved_variables();
    clear_script_list();
}

void state_step_demo(void) {
    PlayerData* playerData = &gPlayerData;
    DemoSceneData* demoSceneData = &D_80077AE0[gGameStatusPtr->nextDemoScene];
    s16 mode = demoSceneData->unk_0;
    s16 mapID;
    s16 areaID;

    if (gGameStatusPtr->demoState == 4) {
        mode = 3;
    }
    if (gGameStatusPtr->demoState == 5) {
        mode = 4;
    }

    switch (mode) {
        case 3:
            intro_logos_set_fade_alpha(255);
            intro_logos_set_fade_color(224);
            gGameStatusPtr->introState = 3;
            gOverrideFlags |= 8;
            intro_logos_update_fade();
            gGameStatusPtr->demoState = 5;
            break;
        case 4:
            if (gGameStatusPtr->introState != 0) {
                gGameStatusPtr->introState--;
            }

            if (gGameStatusPtr->introState == 0) {
                gGameStatusPtr->nextDemoScene = 0;
                gGameStatusPtr->demoState = 0;
                gGameStatusPtr->peachFlags = 0;
                func_80056204();
                gGameStatusPtr->isBattle = FALSE;
                gGameStatusPtr->unk_76 = 0;
                gGameStatusPtr->disableScripts = 0;
<<<<<<< HEAD
                gGameStatusPtr->unk_7D = 0;
                gOverrideFlags &= ~0x8;
                general_heap_create();
=======
                gGameStatusPtr->keepUsingPartnerOnMapChange = 0;
                gOverrideFlags &= -9;
                general_heap_create(&gOverrideFlags);
>>>>>>> 13a2f40f
                clear_render_tasks();
                clear_generic_entity_list();
                clear_script_list();
                create_cameras_a();
                spr_init_sprites(0);
                clear_entity_models();
                clear_animator_list();
                clear_model_data();
                clear_sprite_shading_data();
                reset_background_settings();
                clear_hud_element_cache();
                clear_trigger_data();
                clear_printers();
                clear_entity_data(0);
                clear_screen_overlays();
                clear_player_status();
                clear_npcs();
                clear_player_data();
                reset_battle_status();
                init_encounter_status();
                clear_effect_data();
                clear_item_entity_data();
                clear_saved_variables();
                initialize_collision();
                set_game_mode(2);
            }
            return;
        case 0:
            get_map_IDs_by_name(demoSceneData->mapName, &areaID, &mapID);
            gGameStatusPtr->areaID = areaID;
            gGameStatusPtr->mapID = mapID;
            gGameStatusPtr->entryID = demoSceneData->entryID;
            gGameStatusPtr->peachFlags = 0;
            playerData->currentPartner = demoSceneData->partnerID;
            set_cam_viewport(0, 29, 20, -262, 177);
            evt_set_variable(NULL, EVT_STORY_PROGRESS, demoSceneData->unk_6);

            if (gGameStatusPtr->nextDemoScene == 0) {
                set_map_transition_effect(3);
            } else {
                set_map_transition_effect(2);
            }

            set_game_mode(3);
            break;
        case 1:
            get_map_IDs_by_name(demoSceneData->mapName, &areaID, &mapID);
            gGameStatusPtr->areaID = areaID;
            gGameStatusPtr->mapID = mapID;
            gGameStatusPtr->entryID = demoSceneData->entryID;
            gGameStatusPtr->peachFlags = 1;
            playerData->currentPartner = demoSceneData->partnerID;
            set_cam_viewport(0, 29, 20, -262, 177);
            evt_set_variable(NULL, EVT_STORY_PROGRESS, demoSceneData->unk_6);

            if (gGameStatusPtr->nextDemoScene == 0) {
                set_map_transition_effect(3);
            } else {
                set_map_transition_effect(2);
            }

            set_game_mode(3);
            break;
        case 2:
            load_demo_battle(demoSceneData->entryID);
            break;
    }

    gGameStatusPtr->nextDemoScene += 1;
    if (gGameStatusPtr->nextDemoScene > 0x12) {
        gGameStatusPtr->nextDemoScene = 0x12;
    }
}

void state_drawUI_demo(void) {

}

static const f32 pad[] = {0.0f, 0.0f};<|MERGE_RESOLUTION|>--- conflicted
+++ resolved
@@ -96,15 +96,9 @@
                 gGameStatusPtr->isBattle = FALSE;
                 gGameStatusPtr->unk_76 = 0;
                 gGameStatusPtr->disableScripts = 0;
-<<<<<<< HEAD
-                gGameStatusPtr->unk_7D = 0;
+                gGameStatusPtr->keepUsingPartnerOnMapChange = 0;
                 gOverrideFlags &= ~0x8;
                 general_heap_create();
-=======
-                gGameStatusPtr->keepUsingPartnerOnMapChange = 0;
-                gOverrideFlags &= -9;
-                general_heap_create(&gOverrideFlags);
->>>>>>> 13a2f40f
                 clear_render_tasks();
                 clear_generic_entity_list();
                 clear_script_list();
