--- conflicted
+++ resolved
@@ -262,15 +262,9 @@
         ItemEntityRenderGroup = 0;
     }
 
-<<<<<<< HEAD
     create_worker_scene(nullptr, draw_item_entities);
     create_worker_frontUI(nullptr, draw_ui_item_entities);
-    isPickingUpItem = FALSE;
-=======
-    create_worker_scene(NULL, draw_item_entities);
-    create_worker_frontUI(NULL, draw_ui_item_entities);
     isPickingUpItem = false;
->>>>>>> 3e5df3a4
 #if !VERSION_JP
     D_801565A8 = false;
 #endif
@@ -1287,13 +1281,8 @@
         }
 
         heap_free(gCurrentItemEntities[index]);
-<<<<<<< HEAD
-        isPickingUpItem = FALSE;
+        isPickingUpItem = false;
         gCurrentItemEntities[index] = nullptr;
-=======
-        isPickingUpItem = false;
-        gCurrentItemEntities[index] = NULL;
->>>>>>> 3e5df3a4
     }
 }
 
@@ -1312,13 +1301,8 @@
     }
 
     heap_free(gCurrentItemEntities[index]);
-<<<<<<< HEAD
     gCurrentItemEntities[index] = nullptr;
-    isPickingUpItem = FALSE;
-=======
-    gCurrentItemEntities[index] = NULL;
     isPickingUpItem = false;
->>>>>>> 3e5df3a4
 }
 
 void func_80133A94(s32 idx, s32 itemID) {
@@ -2348,22 +2332,13 @@
             if ((gItemTable[item->itemID].typeFlags & ITEM_TYPE_FLAG_CONSUMABLE) &&
                 !evt_get_variable(nullptr, GF_Tutorial_GotItem))
             {
-<<<<<<< HEAD
-                evt_set_variable(nullptr, GF_Tutorial_GotItem, TRUE);
-=======
-                evt_set_variable(NULL, GF_Tutorial_GotItem, true);
->>>>>>> 3e5df3a4
+                evt_set_variable(nullptr, GF_Tutorial_GotItem, true);
                 item->state = ITEM_PICKUP_STATE_SHOW_TUTORIAL;
                 break;
             }
 
-<<<<<<< HEAD
             if (item->itemID == ITEM_STAR_PIECE && !evt_get_variable(nullptr, GF_Tutorial_GotStarPiece)) {
-                evt_set_variable(nullptr, GF_Tutorial_GotStarPiece, TRUE);
-=======
-            if (item->itemID == ITEM_STAR_PIECE && !evt_get_variable(NULL, GF_Tutorial_GotStarPiece)) {
-                evt_set_variable(NULL, GF_Tutorial_GotStarPiece, true);
->>>>>>> 3e5df3a4
+                evt_set_variable(nullptr, GF_Tutorial_GotStarPiece, true);
                 item->state = ITEM_PICKUP_STATE_SHOW_TUTORIAL;
                 break;
             }
