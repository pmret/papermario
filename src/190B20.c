#include "common.h"
#include "nu/nusys.h"
#include "effects.h"
#include "battle/battle.h"
#include "hud_element.h"
#include "message_ids.h"
#include "model.h"
#include "sprite.h"

typedef struct Temp14 {
    /* 0x00 */ s32 dmaStart;
    /* 0x04 */ s32 dmaEnd;
    /* 0x08 */ s32 dmaDest;
    /* 0x0C */ ActorDesc* actorDesc;
    /* 0x10 */ s32 y;
} Temp14; // size = 0x14

s32 D_80280FC0[] = {
    0x000A005A, 0x00000032, 0x0003000B, 0x00000032, 0x0001002D, 0x00000000, 0x00000000, 0x00000000, 0x00000000, 0x00000000, 0x00000000, 0x00000000, 0x00000000, 0x00000000, 0x00000000, 0x00000000, 0x00000000, 0x00000032, 0x00010031, 0x00000032, 0x00010031, 0x00000000, 0x00000000, 0x00000000, 0x00000000, 0x00000000, 0x00000000, 0x00000000, 0x00000000, 0x00000000, 0x00000000, 0x00000000, 0x00000000, 0x00000032, 0x00010032, 0x00000032, 0x00010032, 0x00000000, 0x00000000, 0x00000000, 0x00000000, 0x00000000, 0x00000000, 0x00000000, 0x00000000, 0x00000000, 0x00000000, 0x00000000, 0x00000000, 0x00000032, 0x0003000A, 0x00000032, 0x0003000A, 0x00000000, 0x00000000, 0x00000000, 0x00000000, 0x00000000, 0x00000000, 0x00000000, 0x00000000, 0x00000000, 0x00000000, 0x00000000, 0x00000000, 0x00000050, 0x0003000A, 0x00000014, 0x0003000B, 0x00000000, 0x00000000, 0x00000000, 0x00000000, 0x00000000, 0x00000000, 0x00000000, 0x00000000, 0x00000000, 0x00000000, 0x00000000, 0x00000000,
};

s32 bActorNames[ACTOR_TYPE_COUNT] = {
    [ACTOR_TYPE_RED_GOOMBA] = MSG_actor_red_goomba,
    [ACTOR_TYPE_RED_PARAGOOMBA] = MSG_actor_red_paragoomba,
    [ACTOR_TYPE_GLOOMBA] = MSG_actor_gloomba,
    [ACTOR_TYPE_PARAGLOOMBA] = MSG_actor_paragloomba,
    [ACTOR_TYPE_SPIKED_GLOOMBA] = MSG_actor_spiked_gloomba,
    [ACTOR_TYPE_DARK_KOOPA] = MSG_actor_dark_koopa,
    [ACTOR_TYPE_DARK_PARATROOPA] = MSG_actor_dark_paratroopa,
    [ACTOR_TYPE_GOOMBA] = MSG_actor_goomba,
    [ACTOR_TYPE_PARAGOOMBA] = MSG_actor_paragoomba,
    [ACTOR_TYPE_SPIKED_GOOMBA] = MSG_actor_spiked_goomba,
    [ACTOR_TYPE_FUZZY] = MSG_actor_fuzzy,
    [ACTOR_TYPE_KOOPA_TROOPA] = MSG_actor_koopa_troopa,
    [ACTOR_TYPE_PARATROOPA] = MSG_actor_paratroopa,
    [ACTOR_TYPE_BOB_OMB] = MSG_actor_bob_omb,
    [ACTOR_TYPE_BOB_OMB_DUP] = MSG_actor_bob_omb,
    [ACTOR_TYPE_BULLET_BILL] = MSG_actor_bullet_bill,
    [ACTOR_TYPE_BILL_BLASTER] = MSG_actor_bill_blaster,
    [ACTOR_TYPE_CLEFT] = MSG_actor_cleft,
    [ACTOR_TYPE_MONTY_MOLE] = MSG_actor_monty_mole,
    [ACTOR_TYPE_BANDIT] = MSG_actor_bandit,
    [ACTOR_TYPE_POKEY] = MSG_actor_pokey,
    [ACTOR_TYPE_POKEY_MUMMY] = MSG_actor_pokey_mummy,
    [ACTOR_TYPE_SWOOPER] = MSG_actor_swooper,
    [ACTOR_TYPE_BUZZY_BEETLE] = MSG_actor_buzzy_beetle,
    [ACTOR_TYPE_STONE_CHOMP] = MSG_actor_stone_chomp,
    [ACTOR_TYPE_PIRANHA_PLANT] = MSG_actor_piranha_plant,
    [ACTOR_TYPE_FOREST_FUZZY] = MSG_actor_forest_fuzzy,
    [ACTOR_TYPE_HYPER_GOOMBA] = MSG_actor_hyper_goomba,
    [ACTOR_TYPE_HYPER_PARAGOOMBA] = MSG_actor_hyper_paragoomba,
    [ACTOR_TYPE_HYPER_CLEFT] = MSG_actor_hyper_cleft,
    [ACTOR_TYPE_CLUBBA] = MSG_actor_clubba,
    [ACTOR_TYPE_SHY_GUY] = MSG_actor_shy_guy,
    [ACTOR_TYPE_GROOVE_GUY] = MSG_actor_groove_guy,
    [ACTOR_TYPE_SKY_GUY] = MSG_actor_sky_guy,
    [ACTOR_TYPE_MEDI_GUY] = MSG_actor_medi_guy,
    [ACTOR_TYPE_PYRO_GUY] = MSG_actor_pyro_guy,
    [ACTOR_TYPE_SPY_GUY] = MSG_actor_spy_guy,
    [ACTOR_TYPE_FUZZIPEDE] = MSG_actor_fuzzipede,
    [ACTOR_TYPE_HURT_PLANT] = MSG_actor_hurt_plant,
    [ACTOR_TYPE_M_BUSH] = MSG_actor_m_bush,
    [ACTOR_TYPE_AQUA_FUZZY] = MSG_actor_aqua_fuzzy,
    [ACTOR_TYPE_JUNGLE_FUZZY] = MSG_actor_jungle_fuzzy,
    [ACTOR_TYPE_SPEAR_GUY] = MSG_actor_spear_guy,
    [ACTOR_TYPE_LAVA_BUBBLE] = MSG_actor_lava_bubble,
    [ACTOR_TYPE_SPIKE_TOP] = MSG_actor_spike_top,
    [ACTOR_TYPE_PUTRID_PIRANHA] = MSG_actor_putrid_piranha,
    [ACTOR_TYPE_LAKITU] = MSG_actor_lakitu,
    [ACTOR_TYPE_SPINY] = MSG_actor_spiny,
    [ACTOR_TYPE_MONTY_MOLE_BOSS] = MSG_actor_monty_mole_boss,
    [ACTOR_TYPE_BZZAP] = MSG_actor_bzzap,
    [ACTOR_TYPE_CRAZEE_DAYZEE] = MSG_actor_crazee_dayzee,
    [ACTOR_TYPE_AMAZY_DAYZEE] = MSG_actor_amazy_dayzee,
    [ACTOR_TYPE_RUFF_PUFF] = MSG_actor_ruff_puff,
    [ACTOR_TYPE_SPIKE] = MSG_actor_spike,
    [ACTOR_TYPE_GULPIT] = MSG_actor_gulpit,
    [ACTOR_TYPE_GULPIT_ROCKS] = MSG_actor_gulpit_rocks,
    [ACTOR_TYPE_WHITE_CLUBBA] = MSG_actor_white_clubba,
    [ACTOR_TYPE_FROST_PIRANHA] = MSG_actor_frost_piranha,
    [ACTOR_TYPE_SWOOPULA] = MSG_actor_swoopula,
    [ACTOR_TYPE_DUPLIGHOST] = MSG_actor_duplighost,
    [ACTOR_TYPE_GHOST_GOOMBARIO] = MSG_actor_ghost_goombario,
    [ACTOR_TYPE_GHOST_KOOPER] = MSG_actor_ghost_kooper,
    [ACTOR_TYPE_GHOST_BOMBETTE] = MSG_actor_ghost_bombette,
    [ACTOR_TYPE_GHOST_PARAKARRY] = MSG_actor_ghost_parakarry,
    [ACTOR_TYPE_GHOST_BOW] = MSG_actor_ghost_bow,
    [ACTOR_TYPE_GHOST_WATT] = MSG_actor_ghost_watt,
    [ACTOR_TYPE_GHOST_SUSHIE] = MSG_actor_ghost_sushie,
    [ACTOR_TYPE_GHOST_LAKILESTER] = MSG_actor_ghost_lakilester,
    [ACTOR_TYPE_ALBINO_DINO] = MSG_actor_albino_dino,
    [ACTOR_TYPE_EMBER] = MSG_actor_ember,
    [ACTOR_TYPE_BONY_BEETLE] = MSG_actor_bony_beetle,
    [ACTOR_TYPE_DRY_BONES] = MSG_actor_dry_bones,
    [ACTOR_TYPE_DRY_BONES2] = MSG_actor_dry_bones,
    [ACTOR_TYPE_BOMBSHELL_BLASTER] = MSG_actor_bombshell_blaster,
    [ACTOR_TYPE_BOMBSHELL_BILL] = MSG_actor_bombshell_bill,
    [ACTOR_TYPE_HAMMER_BROS] = MSG_actor_hammer_bros,
    [ACTOR_TYPE_KOOPATROL] = MSG_actor_koopatrol,
    [ACTOR_TYPE_MAGIKOOPA] = MSG_actor_magikoopa,
    [ACTOR_TYPE_FLYING_MAGIKOOPA] = MSG_actor_magikoopa,
    [ACTOR_TYPE_MAGICLONE] = MSG_actor_magikoopa,
    [ACTOR_TYPE_FLYING_MAGICLONE] = MSG_actor_magikoopa,
    [ACTOR_TYPE_RED_MAGIKOOPA] = MSG_actor_red_magikoopa,
    [ACTOR_TYPE_FLYING_RED_MAGIKOOPA] = MSG_actor_red_magikoopa,
    [ACTOR_TYPE_GREEN_MAGIKOOPA] = MSG_actor_green_magikoopa,
    [ACTOR_TYPE_FLYING_GREEN_MAGIKOOPA] = MSG_actor_green_magikoopa,
    [ACTOR_TYPE_YELLOW_MAGIKOOPA] = MSG_actor_yellow_magikoopa,
    [ACTOR_TYPE_FLYING_YELLOW_MAGIKOOPA] = MSG_actor_yellow_magikoopa,
    [ACTOR_TYPE_GRAY_MAGIKOOPA] = MSG_actor_gray_magikoopa,
    [ACTOR_TYPE_FLYING_GRAY_MAGIKOOPA] = MSG_actor_gray_magikoopa,
    [ACTOR_TYPE_WHITE_MAGIKOOPA] = MSG_actor_white_magikoopa,
    [ACTOR_TYPE_FLYING_WHITE_MAGIKOOPA] = MSG_actor_white_magikoopa,
    [ACTOR_TYPE_UNUSED_5B] = MSG_actor_the_master,
    [ACTOR_TYPE_UNUSED_5C] = MSG_actor_the_master,
    [ACTOR_TYPE_UNUSED_5D] = MSG_actor_the_master,
    [ACTOR_TYPE_UNUSED_5E] = MSG_actor_the_master,
    [ACTOR_TYPE_UNUSED_5F] = MSG_actor_the_master,
    [ACTOR_TYPE_UNUSED_60] = MSG_actor_the_master,
    [ACTOR_TYPE_UNUSED_61] = MSG_actor_the_master,
    [ACTOR_TYPE_UNUSED_62] = MSG_actor_the_master,
    [ACTOR_TYPE_UNUSED_63] = MSG_actor_the_master,
    [ACTOR_TYPE_UNUSED_64] = MSG_actor_the_master,
    [ACTOR_TYPE_UNUSED_65] = MSG_actor_the_master,
    [ACTOR_TYPE_UNUSED_66] = MSG_actor_the_master,
    [ACTOR_TYPE_UNUSED_67] = MSG_actor_the_master,
    [ACTOR_TYPE_UNUSED_68] = MSG_actor_the_master,
    [ACTOR_TYPE_UNUSED_69] = MSG_actor_the_master,
    [ACTOR_TYPE_UNUSED_6A] = MSG_actor_the_master,
    [ACTOR_TYPE_MONTY_HOLE] = MSG_actor_the_master,
    [ACTOR_TYPE_UNUSED_6C] = MSG_actor_the_master,
    [ACTOR_TYPE_UNUSED_6D] = MSG_actor_the_master,
    [ACTOR_TYPE_PLAYER] = MSG_actor_the_master,
    [ACTOR_TYPE_GOOMBARIO] = MSG_actor_the_master,
    [ACTOR_TYPE_KOOPER] = MSG_actor_the_master,
    [ACTOR_TYPE_BOMBETTE] = MSG_actor_the_master,
    [ACTOR_TYPE_PARAKARRY] = MSG_actor_the_master,
    [ACTOR_TYPE_BOW] = MSG_actor_the_master,
    [ACTOR_TYPE_WATT] = MSG_actor_the_master,
    [ACTOR_TYPE_SUSHIE] = MSG_actor_the_master,
    [ACTOR_TYPE_LAKILESTER] = MSG_actor_the_master,
    [ACTOR_TYPE_TWINK] = MSG_party_twink,
    [ACTOR_TYPE_UNUSED_78] = MSG_actor_the_master,
    [ACTOR_TYPE_UNUSED_79] = MSG_actor_the_master,
    [ACTOR_TYPE_THE_MASTER_1] = MSG_actor_the_master,
    [ACTOR_TYPE_THE_MASTER_2] = MSG_actor_the_master,
    [ACTOR_TYPE_THE_MASTER_3] = MSG_actor_the_master,
    [ACTOR_TYPE_CHAN] = MSG_actor_chan,
    [ACTOR_TYPE_LEE] = MSG_actor_lee,
    [ACTOR_TYPE_LEE_GOOMBARIO] = MSG_party_goombario,
    [ACTOR_TYPE_LEE_KOOPER] = MSG_party_kooper,
    [ACTOR_TYPE_LEE_BOMBETTE] = MSG_party_bombette,
    [ACTOR_TYPE_LEE_PARAKARRY] = MSG_party_parakarry,
    [ACTOR_TYPE_LEE_BOW] = MSG_party_bow,
    [ACTOR_TYPE_LEE_WATT] = MSG_party_watt,
    [ACTOR_TYPE_LEE_SUSHIE] = MSG_party_sushie,
    [ACTOR_TYPE_LEE_LAKILESTER] = MSG_party_lakilester,
    [ACTOR_TYPE_KAMMY_KOOPA] = MSG_actor_kammy_koopa,
    [ACTOR_TYPE_JR_TROOPA1] = MSG_actor_jr_troopa,
    [ACTOR_TYPE_JR_TROOPA2] = MSG_actor_jr_troopa,
    [ACTOR_TYPE_JR_TROOPA3] = MSG_actor_jr_troopa,
    [ACTOR_TYPE_JR_TROOPA4] = MSG_actor_jr_troopa,
    [ACTOR_TYPE_JR_TROOPA5] = MSG_actor_jr_troopa,
    [ACTOR_TYPE_JR_TROOPA6] = MSG_actor_jr_troopa,
    [ACTOR_TYPE_JR_TROOPA_DUP1] = MSG_actor_jr_troopa,
    [ACTOR_TYPE_JR_TROOPA_DUP2] = MSG_actor_jr_troopa,
    [ACTOR_TYPE_BLUE_GOOMBA_BOSS] = MSG_actor_blue_goomba_boss,
    [ACTOR_TYPE_RED_GOOMBA_BOSS] = MSG_actor_red_goomba_boss,
    [ACTOR_TYPE_GOOMBA_KING] = MSG_actor_goomba_king,
    [ACTOR_TYPE_GOOMNUT_TREE] = MSG_actor_goomnut_tree,
    [ACTOR_TYPE_GOOMBARIO_TUTOR1] = MSG_party_goombario,
    [ACTOR_TYPE_MAGIKOOPA_BOSS] = MSG_actor_magikoopa,
    [ACTOR_TYPE_FLYING_MAGIKOOPA_BOSS] = MSG_actor_magikoopa,
    [ACTOR_TYPE_MAGIKOOPA_DUP1] = MSG_actor_magikoopa,
    [ACTOR_TYPE_MAGIKOOPA_DUP2] = MSG_actor_magikoopa,
    [ACTOR_TYPE_FAKE_BOWSER] = MSG_actor_fake_bowser,
    [ACTOR_TYPE_KOOPA_BROS] = MSG_actor_koopa_bros,
    [ACTOR_TYPE_GREEN_NINJAKOOPA] = MSG_actor_green_ninjakoopa,
    [ACTOR_TYPE_RED_NINJAKOOPA] = MSG_actor_red_ninjakoopa,
    [ACTOR_TYPE_BLUE_NINJAKOOPA] = MSG_actor_blue_ninjakoopa,
    [ACTOR_TYPE_YELLOW_NINJAKOOPA] = MSG_actor_yellow_ninjakoopa,
    [ACTOR_TYPE_GOOMBARIO_TUTOR2] = MSG_party_goombario,
    [ACTOR_TYPE_BUZZAR] = MSG_actor_buzzar,
    [ACTOR_TYPE_TUTANKOOPA] = MSG_actor_tutankoopa,
    [ACTOR_TYPE_CHOMP] = MSG_actor_chomp,
    [ACTOR_TYPE_TUBBA_BLUBBA_INVINCIBLE] = MSG_actor_tubba_blubba,
    [ACTOR_TYPE_TUBBA_BLUBBA] = MSG_actor_tubba_blubba,
    [ACTOR_TYPE_TUBBA_HEART] = MSG_actor_tubba_heart,
    [ACTOR_TYPE_STILT_GUY] = MSG_actor_stilt_guy,
    [ACTOR_TYPE_SHY_STACK] = MSG_actor_shy_stack,
    [ACTOR_TYPE_SHY_SQUAD] = MSG_actor_shy_squad,
    [ACTOR_TYPE_GENERAL_GUY] = MSG_actor_general_guy_dup,
    [ACTOR_TYPE_TOY_TANK] = MSG_actor_general_guy,
    [ACTOR_TYPE_LIGHT_BULB] = MSG_actor_bulb,
    [ACTOR_TYPE_SIGNAL_GUY] = MSG_actor_shy_guy,
    [ACTOR_TYPE_SHY_SQUAD_DUP] = MSG_actor_shy_squad_dup,
    [ACTOR_TYPE_SHY_GUY_DUP] = MSG_actor_shy_guy,
    [ACTOR_TYPE_ANTI_GUY] = MSG_actor_anti_guy,
    [ACTOR_TYPE_ANTI_GUY_DUP] = MSG_actor_anti_guy,
    [ACTOR_TYPE_BIG_LANTERN_GHOST] = MSG_actor_big_lantern_ghost,
    [ACTOR_TYPE_GOOMBA_KING_DUP] = MSG_actor_goomba_king,
    [ACTOR_TYPE_LAVA_PIRANHA_PHASE_1] = MSG_actor_lava_piranha,
    [ACTOR_TYPE_LAVA_PIRANHA_PHASE_2] = MSG_actor_lava_piranha,
    [ACTOR_TYPE_LAVA_BUD_PHASE_1] = MSG_actor_lava_bud,
    [ACTOR_TYPE_LAVA_BUD_PHASE_2] = MSG_actor_lava_bud,
    [ACTOR_TYPE_PETIT_PIRANHA] = MSG_actor_petit_piranha,
    [ACTOR_TYPE_PETIT_PIRANHA_BOMB] = MSG_actor_lava_piranha,
    [ACTOR_TYPE_KENT_C_KOOPA] = MSG_actor_kent_c_koopa,
    [ACTOR_TYPE_HUFF_N_PUFF] = MSG_actor_huff_n_puff,
    [ACTOR_TYPE_TUFF_PUFF] = MSG_actor_tuff_puff,
    [ACTOR_TYPE_MONSTAR] = MSG_actor_monstar,
    [ACTOR_TYPE_CRYSTAL_KING] = MSG_actor_crystal_king,
    [ACTOR_TYPE_CRYSTAL_CLONE] = MSG_actor_crystal_king,
    [ACTOR_TYPE_CRYSTAL_BIT] = MSG_actor_crystal_bit,
    [ACTOR_TYPE_INTRO_BOWSER] = MSG_actor_bowser,
    [ACTOR_TYPE_BOWSER_PHASE_1] = MSG_actor_bowser,
    [ACTOR_TYPE_BOWSER_DUP1] = MSG_actor_bowser,
    [ACTOR_TYPE_BOWSER_PHASE_2] = MSG_actor_bowser,
    [ACTOR_TYPE_BOWSER_DUP2] = MSG_actor_bowser,
    [ACTOR_TYPE_BOWSER_PHASE_3] = MSG_actor_bowser,
    [ACTOR_TYPE_BOWSER_DUP3] = MSG_actor_bowser,
    [ACTOR_TYPE_BLOOPER] = MSG_actor_blooper,
    [ACTOR_TYPE_ELECTRO_BLOOPER1] = MSG_actor_electro_blooper,
    [ACTOR_TYPE_ELECTRO_BLOOPER2] = MSG_actor_electro_blooper,
    [ACTOR_TYPE_SUPER_BLOOPER1] = MSG_actor_super_blooper,
    [ACTOR_TYPE_SUPER_BLOOPER2] = MSG_actor_super_blooper,
    [ACTOR_TYPE_BLOOPER_BABY] = MSG_actor_blooper_baby,
    [ACTOR_TYPE_LAKILESTER_DUP] = MSG_actor_ghost_lakilester,
    [ACTOR_TYPE_SLOT_MACHINE_START] = MSG_actor_slot_machine_start,
    [ACTOR_TYPE_SLOT_MACHINE_STOP] = MSG_actor_slot_machine_stop,
    [ACTOR_TYPE_WHACKA] = MSG_actor_whacka,
    [ACTOR_TYPE_SLOT_MACHINE_START_DUP1] = MSG_actor_slot_machine_start,
    [ACTOR_TYPE_SLOT_MACHINE_START_DUP2] = MSG_actor_slot_machine_start,
    [ACTOR_TYPE_SLOT_MACHINE_START_DUP3] = MSG_actor_slot_machine_start,
};

s32 D_80281454[] = { 0x78, 0x93, 0x99, 0xB2, -1 };

ActorSounds bActorSoundTable[ACTOR_TYPE_COUNT] = {
    [ACTOR_TYPE_RED_GOOMBA] = { .walk = { 0x20DD, 0x20DD }, .fly = { 0x20DD, 0x20DD }, .jump = 0x03E2, .hurt = 0x010F, .delay = { 30, 30 } },
    [ACTOR_TYPE_RED_PARAGOOMBA] = { .walk = { 0x20DF, 0x20DF }, .fly = { 0x20DF, 0x20DF }, .jump = 0x03E2, .hurt = 0x010F, .delay = { 30, 30 } },
    [ACTOR_TYPE_GLOOMBA] = { .walk = { 0x20DD, 0x20DD }, .fly = { 0x20DD, 0x20DD }, .jump = 0x03E2, .hurt = 0x010F, .delay = { 30, 30 } },
    [ACTOR_TYPE_PARAGLOOMBA] = { .walk = { 0x20DF, 0x20DF }, .fly = { 0x20DF, 0x20DF }, .jump = 0x03E2, .hurt = 0x010F, .delay = { 30, 30 } },
    [ACTOR_TYPE_SPIKED_GLOOMBA] = { .walk = { 0x20DD, 0x20DD }, .fly = { 0x20DD, 0x20DD }, .jump = 0x03E2, .hurt = 0x010F, .delay = { 30, 30 } },
    [ACTOR_TYPE_DARK_KOOPA] = { .walk = { 0x20BA, 0x03B4 }, .fly = { 0x20BA, 0x03B4 }, .jump = 0x03E2, .hurt = 0x010F, .delay = { 30, 30 } },
    [ACTOR_TYPE_DARK_PARATROOPA] = { .walk = { 0x20DF, 0x20DF }, .fly = { 0x20DF, 0x20DF }, .jump = 0x03E2, .hurt = 0x010F, .delay = { 30, 30 } },
    [ACTOR_TYPE_GOOMBA] = { .walk = { 0x20DD, 0x20DD }, .fly = { 0x20DD, 0x20DD }, .jump = 0x03E2, .hurt = 0x010F, .delay = { 30, 30 } },
    [ACTOR_TYPE_PARAGOOMBA] = { .walk = { 0x20DF, 0x20DF }, .fly = { 0x20DF, 0x20DF }, .jump = 0x03E2, .hurt = 0x010F, .delay = { 30, 30 } },
    [ACTOR_TYPE_SPIKED_GOOMBA] = { .walk = { 0x20DD, 0x20DD }, .fly = { 0x20DD, 0x20DD }, .jump = 0x03E2, .hurt = 0x010F, .delay = { 30, 30 } },
    [ACTOR_TYPE_FUZZY] = { .walk = { 0x0331, 0x0331 }, .fly = { 0x0331, 0x0331 }, .jump = 0x0331, .hurt = 0x010F, .delay = { 30, 30 } },
    [ACTOR_TYPE_KOOPA_TROOPA] = { .walk = { 0x20BA, 0x03B4 }, .fly = { 0x20BA, 0x03B4 }, .jump = 0x03E2, .hurt = 0x010F, .delay = { 30, 30 } },
    [ACTOR_TYPE_PARATROOPA] = { .walk = { 0x20DF, 0x20DF }, .fly = { 0x20DF, 0x20DF }, .jump = 0x03E2, .hurt = 0x010F, .delay = { 30, 30 } },
    [ACTOR_TYPE_BOB_OMB] = { .walk = { 0x20BA, 0x03B4 }, .fly = { 0x20BA, 0x03B4 }, .jump = 0x03E2, .hurt = 0x010F, .delay = { 30, 30 } },
    [ACTOR_TYPE_BOB_OMB_DUP] = { .walk = { 0x20BA, 0x03B4 }, .fly = { 0x20BA, 0x03B4 }, .jump = 0x03E2, .hurt = 0x010F, .delay = { 30, 30 } },
    [ACTOR_TYPE_BULLET_BILL] = { .walk = { 0x02C9, 0x02C9 }, .fly = { 0x02C9, 0x02C9 }, .jump = 0x02C9, .hurt = 0x010F, .delay = { 30, 30 } },
    [ACTOR_TYPE_BILL_BLASTER] = { .walk = { 0x20BA, 0x03B4 }, .fly = { 0x20BA, 0x03B4 }, .jump = 0x03E2, .hurt = 0x010F, .delay = { 30, 30 } },
    [ACTOR_TYPE_CLEFT] = { .walk = { 0x20D0, 0x20D0 }, .fly = { 0x20D0, 0x20D0 }, .jump = 0x03E2, .hurt = 0x010F, .delay = { 30, 30 } },
    [ACTOR_TYPE_MONTY_MOLE] = { .walk = { 0x20BA, 0x03B4 }, .fly = { 0x20BA, 0x03B4 }, .jump = 0x03E2, .hurt = 0x010F, .delay = { 30, 30 } },
    [ACTOR_TYPE_BANDIT] = { .walk = { 0x20C1, 0x20C1 }, .fly = { 0x20C1, 0x20C1 }, .jump = 0x03E2, .hurt = 0x010F, .delay = { 30, 30 } },
    [ACTOR_TYPE_POKEY] = { .walk = { 0x0343, 0x0000 }, .fly = { 0x0000, 0x0000 }, .jump = 0x03E2, .hurt = 0x010F, .delay = { 30, 30 } },
    [ACTOR_TYPE_POKEY_MUMMY] = { .walk = { 0x0343, 0x0000 }, .fly = { 0x0000, 0x0000 }, .jump = 0x03E2, .hurt = 0x010F, .delay = { 30, 30 } },
    [ACTOR_TYPE_SWOOPER] = { .walk = { 0x0351, 0x0351 }, .fly = { 0x0351, 0x0351 }, .jump = 0x03E2, .hurt = 0x010F, .delay = { 30, 30 } },
    [ACTOR_TYPE_BUZZY_BEETLE] = { .walk = { 0x20DD, 0x20DD }, .fly = { 0x20DD, 0x20DD }, .jump = 0x03E2, .hurt = 0x010F, .delay = { 30, 30 } },
    [ACTOR_TYPE_STONE_CHOMP] = { .walk = { 0x0000, 0x0000 }, .fly = { 0x0000, 0x0000 }, .jump = 0x0000, .hurt = 0x010F, .delay = { 30, 30 } },
    [ACTOR_TYPE_PIRANHA_PLANT] = { .walk = { 0x20BA, 0x03B4 }, .fly = { 0x20BA, 0x03B4 }, .jump = 0x03E2, .hurt = 0x010F, .delay = { 30, 30 } },
    [ACTOR_TYPE_FOREST_FUZZY] = { .walk = { 0x0331, 0x0331 }, .fly = { 0x0331, 0x0331 }, .jump = 0x0331, .hurt = 0x010F, .delay = { 30, 30 } },
    [ACTOR_TYPE_HYPER_GOOMBA] = { .walk = { 0x20DD, 0x20DD }, .fly = { 0x20DD, 0x20DD }, .jump = 0x03E2, .hurt = 0x010F, .delay = { 30, 30 } },
    [ACTOR_TYPE_HYPER_PARAGOOMBA] = { .walk = { 0x20DF, 0x20DF }, .fly = { 0x20DF, 0x20DF }, .jump = 0x03E2, .hurt = 0x010F, .delay = { 30, 30 } },
    [ACTOR_TYPE_HYPER_CLEFT] = { .walk = { 0x20D0, 0x20D0 }, .fly = { 0x20D0, 0x20D0 }, .jump = 0x03E2, .hurt = 0x010F, .delay = { 30, 30 } },
    [ACTOR_TYPE_CLUBBA] = { .walk = { 0x20C4, 0x20C4 }, .fly = { 0x20C4, 0x20C4 }, .jump = 0x03E2, .hurt = 0x010F, .delay = { 30, 30 } },
    [ACTOR_TYPE_SHY_GUY] = { .walk = { 0x20BA, 0x03B4 }, .fly = { 0x0000, 0x0000 }, .jump = 0x03E2, .hurt = 0x010F, .delay = { 30, 30 } },
    [ACTOR_TYPE_GROOVE_GUY] = { .walk = { 0x20BA, 0x03B4 }, .fly = { 0x0000, 0x0000 }, .jump = 0x03E2, .hurt = 0x010F, .delay = { 30, 30 } },
    [ACTOR_TYPE_SKY_GUY] = { .walk = { 0x20BA, 0x03B4 }, .fly = { 0x0000, 0x0000 }, .jump = 0x03E2, .hurt = 0x010F, .delay = { 30, 30 } },
    [ACTOR_TYPE_MEDI_GUY] = { .walk = { 0x0000, 0x0000 }, .fly = { 0x0380, 0x0000 }, .jump = 0x03E2, .hurt = 0x010F, .delay = { 30, 30 } },
    [ACTOR_TYPE_PYRO_GUY] = { .walk = { 0x20BA, 0x03B4 }, .fly = { 0x0000, 0x0000 }, .jump = 0x03E2, .hurt = 0x010F, .delay = { 30, 30 } },
    [ACTOR_TYPE_SPY_GUY] = { .walk = { 0x20BA, 0x03B4 }, .fly = { 0x0000, 0x0000 }, .jump = 0x03E2, .hurt = 0x010F, .delay = { 30, 30 } },
    [ACTOR_TYPE_FUZZIPEDE] = { .walk = { 0x20D9, 0x20D9 }, .fly = { 0x20D9, 0x20D9 }, .jump = 0x20D9, .hurt = 0x010F, .delay = { 30, 30 } },
    [ACTOR_TYPE_HURT_PLANT] = { .walk = { 0x20BA, 0x03B4 }, .fly = { 0x20BA, 0x03B4 }, .jump = 0x03E2, .hurt = 0x010F, .delay = { 30, 30 } },
    [ACTOR_TYPE_M_BUSH] = { .walk = { 0x20C6, 0x20C6 }, .fly = { 0x20C6, 0x20C6 }, .jump = 0x03E2, .hurt = 0x010F, .delay = { 30, 30 } },
    [ACTOR_TYPE_AQUA_FUZZY] = { .walk = { 0x0331, 0x0331 }, .fly = { 0x0331, 0x0331 }, .jump = 0x0331, .hurt = 0x010F, .delay = { 30, 30 } },
    [ACTOR_TYPE_JUNGLE_FUZZY] = { .walk = { 0x0331, 0x0331 }, .fly = { 0x0331, 0x0331 }, .jump = 0x0331, .hurt = 0x010F, .delay = { 30, 30 } },
    [ACTOR_TYPE_SPEAR_GUY] = { .walk = { 0x20BA, 0x03B4 }, .fly = { 0x0000, 0x0000 }, .jump = 0x03E2, .hurt = 0x010F, .delay = { 30, 30 } },
    [ACTOR_TYPE_LAVA_BUBBLE] = { .walk = { 0x0000, 0x0000 }, .fly = { 0x0000, 0x0000 }, .jump = 0x03E2, .hurt = 0x010F, .delay = { 30, 30 } },
    [ACTOR_TYPE_SPIKE_TOP] = { .walk = { 0x20DD, 0x20DD }, .fly = { 0x20DD, 0x20DD }, .jump = 0x03E2, .hurt = 0x010F, .delay = { 30, 30 } },
    [ACTOR_TYPE_PUTRID_PIRANHA] = { .walk = { 0x03CE, 0x03CE }, .fly = { 0x0000, 0x0000 }, .jump = 0x0000, .hurt = 0x0000, .delay = { 30, 30 } },
    [ACTOR_TYPE_LAKITU] = { .walk = { 0x0295, 0x0295 }, .fly = { 0x0295, 0x0295 }, .jump = 0x03E2, .hurt = 0x010F, .delay = { -5, -5 } },
    [ACTOR_TYPE_SPINY] = { .walk = { 0x0000, 0x0000 }, .fly = { 0x0000, 0x0000 }, .jump = 0x03E2, .hurt = 0x010F, .delay = { 30, 30 } },
    [ACTOR_TYPE_MONTY_MOLE_BOSS] = { .walk = { 0x20BA, 0x03B4 }, .fly = { 0x20BA, 0x03B4 }, .jump = 0x03E2, .hurt = 0x010F, .delay = { 30, 30 } },
    [ACTOR_TYPE_BZZAP] = { .walk = { 0x0357, 0x0000 }, .fly = { 0x0357, 0x0000 }, .jump = 0x03E2, .hurt = 0x010F, .delay = { 30, 30 } },
    [ACTOR_TYPE_CRAZEE_DAYZEE] = { .walk = { 0x02D6, 0x02D6 }, .fly = { 0x02D6, 0x02D6 }, .jump = 0x02D5, .hurt = 0x010F, .delay = { 30, 30 } },
    [ACTOR_TYPE_AMAZY_DAYZEE] = { .walk = { 0x02D6, 0x02D6 }, .fly = { 0x02D6, 0x02D6 }, .jump = 0x02D5, .hurt = 0x010F, .delay = { 30, 30 } },
    [ACTOR_TYPE_RUFF_PUFF] = { .walk = { 0x0295, 0x0000 }, .fly = { 0x0295, 0x0000 }, .jump = 0x03E2, .hurt = 0x010F, .delay = { 30, 30 } },
    [ACTOR_TYPE_SPIKE] = { .walk = { 0x0295, 0x0000 }, .fly = { 0x0295, 0x0000 }, .jump = 0x03E2, .hurt = 0x010F, .delay = { 30, 30 } },
    [ACTOR_TYPE_GULPIT] = { .walk = { 0x20C4, 0x20C4 }, .fly = { 0x20C4, 0x20C4 }, .jump = 0x03E2, .hurt = 0x010F, .delay = { 30, 30 } },
    [ACTOR_TYPE_GULPIT_ROCKS] = { .walk = { 0x20BA, 0x03B4 }, .fly = { 0x20BA, 0x03B4 }, .jump = 0x03E2, .hurt = 0x010F, .delay = { 30, 30 } },
    [ACTOR_TYPE_WHITE_CLUBBA] = { .walk = { 0x20C4, 0x20C4 }, .fly = { 0x20C4, 0x20C4 }, .jump = 0x03E2, .hurt = 0x010F, .delay = { 30, 30 } },
    [ACTOR_TYPE_FROST_PIRANHA] = { .walk = { 0x03CE, 0x03CE }, .fly = { 0x0000, 0x0000 }, .jump = 0x0000, .hurt = 0x010F, .delay = { 30, 30 } },
    [ACTOR_TYPE_SWOOPULA] = { .walk = { 0x0351, 0x0351 }, .fly = { 0x0351, 0x0351 }, .jump = 0x03E2, .hurt = 0x010F, .delay = { 30, 30 } },
    [ACTOR_TYPE_DUPLIGHOST] = { .walk = { 0x02CA, 0x02CA }, .fly = { 0x0000, 0x0000 }, .jump = 0x03E2, .hurt = 0x010F, .delay = { 30, 30 } },
    [ACTOR_TYPE_GHOST_GOOMBARIO] = { .walk = { 0x20DD, 0x20DD }, .fly = { 0x0000, 0x0000 }, .jump = 0x03E2, .hurt = 0x010F, .delay = { 30, 30 } },
    [ACTOR_TYPE_GHOST_KOOPER] = { .walk = { 0x0100, 0x0100 }, .fly = { 0x0000, 0x0000 }, .jump = 0x03E2, .hurt = 0x010F, .delay = { 30, 30 } },
    [ACTOR_TYPE_GHOST_BOMBETTE] = { .walk = { 0x20BA, 0x03B4 }, .fly = { 0x0000, 0x0000 }, .jump = 0x03E2, .hurt = 0x010F, .delay = { 30, 30 } },
    [ACTOR_TYPE_GHOST_PARAKARRY] = { .walk = { 0x0000, 0x0000 }, .fly = { 0x0000, 0x0000 }, .jump = 0x03E2, .hurt = 0x010F, .delay = { 30, 30 } },
    [ACTOR_TYPE_GHOST_BOW] = { .walk = { 0x0000, 0x0000 }, .fly = { 0x0000, 0x0000 }, .jump = 0x03E2, .hurt = 0x010F, .delay = { 30, 30 } },
    [ACTOR_TYPE_GHOST_WATT] = { .walk = { 0x0000, 0x0000 }, .fly = { 0x0000, 0x0000 }, .jump = 0x03E2, .hurt = 0x010F, .delay = { 30, 30 } },
    [ACTOR_TYPE_GHOST_SUSHIE] = { .walk = { 0x029A, 0x029A }, .fly = { 0x0000, 0x0000 }, .jump = 0x03E2, .hurt = 0x010F, .delay = { 30, 30 } },
    [ACTOR_TYPE_GHOST_LAKILESTER] = { .walk = { 0x0295, 0x0295 }, .fly = { 0x0295, 0x0295 }, .jump = 0x03E2, .hurt = 0x010F, .delay = { -5, -5 } },
    [ACTOR_TYPE_ALBINO_DINO] = { .walk = { 0x030B, 0x02FD }, .fly = { 0x0000, 0x0000 }, .jump = 0x03E2, .hurt = 0x010F, .delay = { 30, 30 } },
    [ACTOR_TYPE_EMBER] = { .walk = { 0x0000, 0x0000 }, .fly = { 0x0000, 0x0000 }, .jump = 0x03E2, .hurt = 0x010F, .delay = { 30, 30 } },
    [ACTOR_TYPE_BONY_BEETLE] = { .walk = { 0x20CD, 0x20CD }, .fly = { 0x20CD, 0x20CD }, .jump = 0x03E2, .hurt = 0x010F, .delay = { 30, 30 } },
    [ACTOR_TYPE_DRY_BONES] = { .walk = { 0x20BA, 0x03B4 }, .fly = { 0x20BA, 0x03B4 }, .jump = 0x03E2, .hurt = 0x010F, .delay = { 30, 30 } },
    [ACTOR_TYPE_DRY_BONES2] = { .walk = { 0x20BA, 0x03B4 }, .fly = { 0x20BA, 0x03B4 }, .jump = 0x03E2, .hurt = 0x010F, .delay = { 30, 30 } },
    [ACTOR_TYPE_BOMBSHELL_BLASTER] = { .walk = { 0x20BA, 0x03B4 }, .fly = { 0x20BA, 0x03B4 }, .jump = 0x03E2, .hurt = 0x010F, .delay = { 30, 30 } },
    [ACTOR_TYPE_BOMBSHELL_BILL] = { .walk = { 0x02C9, 0x02C9 }, .fly = { 0x02C9, 0x02C9 }, .jump = 0x02C9, .hurt = 0x010F, .delay = { 30, 30 } },
    [ACTOR_TYPE_HAMMER_BROS] = { .walk = { 0x20BA, 0x03B4 }, .fly = { 0x20BA, 0x03B4 }, .jump = 0x03E2, .hurt = 0x010F, .delay = { 30, 30 } },
    [ACTOR_TYPE_KOOPATROL] = { .walk = { 0x20BA, 0x03B4 }, .fly = { 0x20BA, 0x03B4 }, .jump = 0x03E2, .hurt = 0x010F, .delay = { 30, 30 } },
    [ACTOR_TYPE_MAGIKOOPA] = { .walk = { 0x0000, 0x0000 }, .fly = { 0x0000, 0x0000 }, .jump = 0x03E2, .hurt = 0x010F, .delay = { 30, 30 } },
    [ACTOR_TYPE_FLYING_MAGIKOOPA] = { .walk = { 0x0000, 0x0000 }, .fly = { 0x0000, 0x0000 }, .jump = 0x03E2, .hurt = 0x010F, .delay = { 30, 30 } },
    [ACTOR_TYPE_MAGICLONE] = { .walk = { 0x0000, 0x0000 }, .fly = { 0x0000, 0x0000 }, .jump = 0x03E2, .hurt = 0x010F, .delay = { 30, 30 } },
    [ACTOR_TYPE_FLYING_MAGICLONE] = { .walk = { 0x0000, 0x0000 }, .fly = { 0x0000, 0x0000 }, .jump = 0x03E2, .hurt = 0x010F, .delay = { 30, 30 } },
    [ACTOR_TYPE_RED_MAGIKOOPA] = { .walk = { 0x0000, 0x0000 }, .fly = { 0x0000, 0x0000 }, .jump = 0x03E2, .hurt = 0x010F, .delay = { 30, 30 } },
    [ACTOR_TYPE_FLYING_RED_MAGIKOOPA] = { .walk = { 0x0000, 0x0000 }, .fly = { 0x0000, 0x0000 }, .jump = 0x03E2, .hurt = 0x010F, .delay = { 30, 30 } },
    [ACTOR_TYPE_GREEN_MAGIKOOPA] = { .walk = { 0x0000, 0x0000 }, .fly = { 0x0000, 0x0000 }, .jump = 0x03E2, .hurt = 0x010F, .delay = { 30, 30 } },
    [ACTOR_TYPE_FLYING_GREEN_MAGIKOOPA] = { .walk = { 0x0000, 0x0000 }, .fly = { 0x0000, 0x0000 }, .jump = 0x03E2, .hurt = 0x010F, .delay = { 30, 30 } },
    [ACTOR_TYPE_YELLOW_MAGIKOOPA] = { .walk = { 0x0000, 0x0000 }, .fly = { 0x0000, 0x0000 }, .jump = 0x03E2, .hurt = 0x010F, .delay = { 30, 30 } },
    [ACTOR_TYPE_FLYING_YELLOW_MAGIKOOPA] = { .walk = { 0x0000, 0x0000 }, .fly = { 0x0000, 0x0000 }, .jump = 0x03E2, .hurt = 0x010F, .delay = { 30, 30 } },
    [ACTOR_TYPE_GRAY_MAGIKOOPA] = { .walk = { 0x0000, 0x0000 }, .fly = { 0x0000, 0x0000 }, .jump = 0x03E2, .hurt = 0x010F, .delay = { 30, 30 } },
    [ACTOR_TYPE_FLYING_GRAY_MAGIKOOPA] = { .walk = { 0x0000, 0x0000 }, .fly = { 0x0000, 0x0000 }, .jump = 0x03E2, .hurt = 0x010F, .delay = { 30, 30 } },
    [ACTOR_TYPE_WHITE_MAGIKOOPA] = { .walk = { 0x0000, 0x0000 }, .fly = { 0x0000, 0x0000 }, .jump = 0x03E2, .hurt = 0x010F, .delay = { 30, 30 } },
    [ACTOR_TYPE_FLYING_WHITE_MAGIKOOPA] = { .walk = { 0x0000, 0x0000 }, .fly = { 0x0000, 0x0000 }, .jump = 0x03E2, .hurt = 0x010F, .delay = { 30, 30 } },
    [ACTOR_TYPE_UNUSED_5B] = { .walk = { 0x0000, 0x0000 }, .fly = { 0x0000, 0x0000 }, .jump = 0x03E2, .hurt = 0x010F, .delay = { 30, 30 } },
    [ACTOR_TYPE_UNUSED_5C] = { .walk = { 0x0000, 0x0000 }, .fly = { 0x0000, 0x0000 }, .jump = 0x03E2, .hurt = 0x010F, .delay = { 30, 30 } },
    [ACTOR_TYPE_UNUSED_5D] = { .walk = { 0x0000, 0x0000 }, .fly = { 0x0000, 0x0000 }, .jump = 0x03E2, .hurt = 0x010F, .delay = { 30, 30 } },
    [ACTOR_TYPE_UNUSED_5E] = { .walk = { 0x0000, 0x0000 }, .fly = { 0x0000, 0x0000 }, .jump = 0x03E2, .hurt = 0x010F, .delay = { 30, 30 } },
    [ACTOR_TYPE_UNUSED_5F] = { .walk = { 0x0000, 0x0000 }, .fly = { 0x0000, 0x0000 }, .jump = 0x03E2, .hurt = 0x010F, .delay = { 30, 30 } },
    [ACTOR_TYPE_UNUSED_60] = { .walk = { 0x0000, 0x0000 }, .fly = { 0x0000, 0x0000 }, .jump = 0x03E2, .hurt = 0x010F, .delay = { 30, 30 } },
    [ACTOR_TYPE_UNUSED_61] = { .walk = { 0x0000, 0x0000 }, .fly = { 0x0000, 0x0000 }, .jump = 0x03E2, .hurt = 0x010F, .delay = { 30, 30 } },
    [ACTOR_TYPE_UNUSED_62] = { .walk = { 0x0000, 0x0000 }, .fly = { 0x0000, 0x0000 }, .jump = 0x03E2, .hurt = 0x010F, .delay = { 30, 30 } },
    [ACTOR_TYPE_UNUSED_63] = { .walk = { 0x0000, 0x0000 }, .fly = { 0x0000, 0x0000 }, .jump = 0x03E2, .hurt = 0x010F, .delay = { 30, 30 } },
    [ACTOR_TYPE_UNUSED_64] = { .walk = { 0x0000, 0x0000 }, .fly = { 0x0000, 0x0000 }, .jump = 0x03E2, .hurt = 0x010F, .delay = { 30, 30 } },
    [ACTOR_TYPE_UNUSED_65] = { .walk = { 0x20BA, 0x03B4 }, .fly = { 0x20BA, 0x03B4 }, .jump = 0x03E2, .hurt = 0x010F, .delay = { 30, 30 } },
    [ACTOR_TYPE_UNUSED_66] = { .walk = { 0x0295, 0x0295 }, .fly = { 0x0295, 0x0295 }, .jump = 0x03E2, .hurt = 0x010F, .delay = { -5, -5 } },
    [ACTOR_TYPE_UNUSED_67] = { .walk = { 0x20DD, 0x20DD }, .fly = { 0x20DD, 0x20DD }, .jump = 0x03E2, .hurt = 0x010F, .delay = { 30, 30 } },
    [ACTOR_TYPE_UNUSED_68] = { .walk = { 0x20BA, 0x03B4 }, .fly = { 0x20BA, 0x03B4 }, .jump = 0x03E2, .hurt = 0x010F, .delay = { 30, 30 } },
    [ACTOR_TYPE_UNUSED_69] = { .walk = { 0x20BA, 0x03B4 }, .fly = { 0x20BA, 0x03B4 }, .jump = 0x03E2, .hurt = 0x010F, .delay = { 30, 30 } },
    [ACTOR_TYPE_UNUSED_6A] = { .walk = { 0x20BA, 0x03B4 }, .fly = { 0x20BA, 0x03B4 }, .jump = 0x03E2, .hurt = 0x010F, .delay = { 30, 30 } },
    [ACTOR_TYPE_MONTY_HOLE] = { .walk = { 0x20BA, 0x03B4 }, .fly = { 0x20BA, 0x03B4 }, .jump = 0x03E2, .hurt = 0x010F, .delay = { 30, 30 } },
    [ACTOR_TYPE_UNUSED_6C] = { .walk = { 0x20BA, 0x03B4 }, .fly = { 0x20BA, 0x03B4 }, .jump = 0x03E2, .hurt = 0x010F, .delay = { 30, 30 } },
    [ACTOR_TYPE_UNUSED_6D] = { .walk = { 0x20BA, 0x03B4 }, .fly = { 0x20BA, 0x03B4 }, .jump = 0x03E2, .hurt = 0x010F, .delay = { 30, 30 } },
    [ACTOR_TYPE_PLAYER] = { .walk = { 0x0000, 0x0000 }, .fly = { 0x0000, 0x0000 }, .jump = 0x0000, .hurt = 0x0000, .delay = { 30, 30 } },
    [ACTOR_TYPE_GOOMBARIO] = { .walk = { 0x20DD, 0x20DD }, .fly = { 0x0000, 0x0000 }, .jump = 0x03E2, .hurt = 0x010F, .delay = { 30, 30 } },
    [ACTOR_TYPE_KOOPER] = { .walk = { 0x0100, 0x0100 }, .fly = { 0x0000, 0x0000 }, .jump = 0x03E2, .hurt = 0x010F, .delay = { 30, 30 } },
    [ACTOR_TYPE_BOMBETTE] = { .walk = { 0x20BA, 0x03B4 }, .fly = { 0x0000, 0x0000 }, .jump = 0x03E2, .hurt = 0x010F, .delay = { 30, 30 } },
    [ACTOR_TYPE_PARAKARRY] = { .walk = { 0x0000, 0x0000 }, .fly = { 0x0000, 0x0000 }, .jump = 0x03E2, .hurt = 0x010F, .delay = { 30, 30 } },
    [ACTOR_TYPE_BOW] = { .walk = { 0x0000, 0x0000 }, .fly = { 0x0000, 0x0000 }, .jump = 0x03E2, .hurt = 0x010F, .delay = { 30, 30 } },
    [ACTOR_TYPE_WATT] = { .walk = { 0x0000, 0x0000 }, .fly = { 0x0000, 0x0000 }, .jump = 0x03E2, .hurt = 0x010F, .delay = { 30, 30 } },
    [ACTOR_TYPE_SUSHIE] = { .walk = { 0x029A, 0x029A }, .fly = { 0x0000, 0x0000 }, .jump = 0x03E2, .hurt = 0x010F, .delay = { 30, 30 } },
    [ACTOR_TYPE_LAKILESTER] = { .walk = { 0x0295, 0x0295 }, .fly = { 0x0295, 0x0295 }, .jump = 0x03E2, .hurt = 0x010F, .delay = { -5, -5 } },
    [ACTOR_TYPE_TWINK] = { .walk = { 0x0000, 0x0000 }, .fly = { 0x0000, 0x0000 }, .jump = 0x0000, .hurt = 0x0000, .delay = { -5, -5 } },
    [ACTOR_TYPE_UNUSED_78] = { .walk = { 0x0000, 0x0000 }, .fly = { 0x0000, 0x0000 }, .jump = 0x0000, .hurt = 0x0000, .delay = { 30, 30 } },
    [ACTOR_TYPE_UNUSED_79] = { .walk = { 0x0000, 0x0000 }, .fly = { 0x0000, 0x0000 }, .jump = 0x0000, .hurt = 0x0000, .delay = { 30, 30 } },
    [ACTOR_TYPE_THE_MASTER_1] = { .walk = { 0x20BA, 0x03B4 }, .fly = { 0x20BA, 0x03B4 }, .jump = 0x0000, .hurt = 0x010F, .delay = { 30, 30 } },
    [ACTOR_TYPE_THE_MASTER_2] = { .walk = { 0x20BA, 0x03B4 }, .fly = { 0x20BA, 0x03B4 }, .jump = 0x0000, .hurt = 0x010F, .delay = { 30, 30 } },
    [ACTOR_TYPE_THE_MASTER_3] = { .walk = { 0x20BA, 0x03B4 }, .fly = { 0x20BA, 0x03B4 }, .jump = 0x0000, .hurt = 0x010F, .delay = { 30, 30 } },
    [ACTOR_TYPE_CHAN] = { .walk = { 0x20BA, 0x03B4 }, .fly = { 0x20BA, 0x03B4 }, .jump = 0x03E2, .hurt = 0x010F, .delay = { 30, 30 } },
    [ACTOR_TYPE_LEE] = { .walk = { 0x02CA, 0x02CA }, .fly = { 0x0000, 0x0000 }, .jump = 0x03E2, .hurt = 0x010F, .delay = { 30, 30 } },
    [ACTOR_TYPE_LEE_GOOMBARIO] = { .walk = { 0x20DD, 0x20DD }, .fly = { 0x0000, 0x0000 }, .jump = 0x03E2, .hurt = 0x010F, .delay = { 30, 30 } },
    [ACTOR_TYPE_LEE_KOOPER] = { .walk = { 0x0100, 0x0100 }, .fly = { 0x0000, 0x0000 }, .jump = 0x03E2, .hurt = 0x010F, .delay = { 30, 30 } },
    [ACTOR_TYPE_LEE_BOMBETTE] = { .walk = { 0x20BA, 0x03B4 }, .fly = { 0x0000, 0x0000 }, .jump = 0x03E2, .hurt = 0x010F, .delay = { 30, 30 } },
    [ACTOR_TYPE_LEE_PARAKARRY] = { .walk = { 0x0000, 0x0000 }, .fly = { 0x0000, 0x0000 }, .jump = 0x03E2, .hurt = 0x010F, .delay = { 30, 30 } },
    [ACTOR_TYPE_LEE_BOW] = { .walk = { 0x0000, 0x0000 }, .fly = { 0x0000, 0x0000 }, .jump = 0x03E2, .hurt = 0x010F, .delay = { 30, 30 } },
    [ACTOR_TYPE_LEE_WATT] = { .walk = { 0x0000, 0x0000 }, .fly = { 0x0000, 0x0000 }, .jump = 0x03E2, .hurt = 0x010F, .delay = { 30, 30 } },
    [ACTOR_TYPE_LEE_SUSHIE] = { .walk = { 0x029A, 0x029A }, .fly = { 0x0000, 0x0000 }, .jump = 0x03E2, .hurt = 0x010F, .delay = { 30, 30 } },
    [ACTOR_TYPE_LEE_LAKILESTER] = { .walk = { 0x0295, 0x0295 }, .fly = { 0x0295, 0x0295 }, .jump = 0x03E2, .hurt = 0x010F, .delay = { -5, -5 } },
    [ACTOR_TYPE_KAMMY_KOOPA] = { .walk = { 0x0000, 0x0000 }, .fly = { 0x0000, 0x0000 }, .jump = 0x0000, .hurt = 0x0000, .delay = { 30, 30 } },
    [ACTOR_TYPE_JR_TROOPA1] = { .walk = { 0x20C1, 0x20C1 }, .fly = { 0x0351, 0x0351 }, .jump = 0x03E2, .hurt = 0x010F, .delay = { 30, 30 } },
    [ACTOR_TYPE_JR_TROOPA2] = { .walk = { 0x20C1, 0x20C1 }, .fly = { 0x0351, 0x0351 }, .jump = 0x03E2, .hurt = 0x010F, .delay = { 30, 30 } },
    [ACTOR_TYPE_JR_TROOPA3] = { .walk = { 0x20C1, 0x20C1 }, .fly = { 0x0351, 0x0351 }, .jump = 0x03E2, .hurt = 0x010F, .delay = { 30, 30 } },
    [ACTOR_TYPE_JR_TROOPA4] = { .walk = { 0x20C1, 0x20C1 }, .fly = { 0x0351, 0x0351 }, .jump = 0x03E2, .hurt = 0x010F, .delay = { 30, 30 } },
    [ACTOR_TYPE_JR_TROOPA5] = { .walk = { 0x20C1, 0x20C1 }, .fly = { 0x0351, 0x0351 }, .jump = 0x03E2, .hurt = 0x010F, .delay = { 30, 30 } },
    [ACTOR_TYPE_JR_TROOPA6] = { .walk = { 0x20C1, 0x20C1 }, .fly = { 0x0351, 0x0351 }, .jump = 0x03E2, .hurt = 0x010F, .delay = { 30, 30 } },
    [ACTOR_TYPE_JR_TROOPA_DUP1] = { .walk = { 0x20C1, 0x20C1 }, .fly = { 0x0351, 0x0351 }, .jump = 0x03E2, .hurt = 0x010F, .delay = { 30, 30 } },
    [ACTOR_TYPE_JR_TROOPA_DUP2] = { .walk = { 0x20C1, 0x20C1 }, .fly = { 0x0351, 0x0351 }, .jump = 0x03E2, .hurt = 0x010F, .delay = { 30, 30 } },
    [ACTOR_TYPE_BLUE_GOOMBA_BOSS] = { .walk = { 0x03AC, 0x03AC }, .fly = { 0x0000, 0x0000 }, .jump = 0x010F, .hurt = 0x010F, .delay = { 30, 30 } },
    [ACTOR_TYPE_RED_GOOMBA_BOSS] = { .walk = { 0x03AC, 0x03AC }, .fly = { 0x0000, 0x0000 }, .jump = 0x010F, .hurt = 0x010F, .delay = { 30, 30 } },
    [ACTOR_TYPE_GOOMBA_KING] = { .walk = { 0x20EC, 0x20EC }, .fly = { 0x0000, 0x0000 }, .jump = 0x0000, .hurt = 0x010F, .delay = { 22, 30 } },
    [ACTOR_TYPE_GOOMNUT_TREE] = { .walk = { 0x0000, 0x0000 }, .fly = { 0x0000, 0x0000 }, .jump = 0x0000, .hurt = 0x0000, .delay = { 30, 30 } },
    [ACTOR_TYPE_GOOMBARIO_TUTOR1] = { .walk = { 0x0000, 0x0000 }, .fly = { 0x0000, 0x0000 }, .jump = 0x0000, .hurt = 0x0000, .delay = { 30, 30 } },
    [ACTOR_TYPE_MAGIKOOPA_BOSS] = { .walk = { 0x0000, 0x0000 }, .fly = { 0x0000, 0x0000 }, .jump = 0x03E2, .hurt = 0x010F, .delay = { 30, 30 } },
    [ACTOR_TYPE_FLYING_MAGIKOOPA_BOSS] = { .walk = { 0x0000, 0x0000 }, .fly = { 0x0000, 0x0000 }, .jump = 0x03E2, .hurt = 0x010F, .delay = { 30, 30 } },
    [ACTOR_TYPE_MAGIKOOPA_DUP1] = { .walk = { 0x0000, 0x0000 }, .fly = { 0x0000, 0x0000 }, .jump = 0x03E2, .hurt = 0x010F, .delay = { 30, 30 } },
    [ACTOR_TYPE_MAGIKOOPA_DUP2] = { .walk = { 0x0000, 0x0000 }, .fly = { 0x0000, 0x0000 }, .jump = 0x03E2, .hurt = 0x010F, .delay = { 30, 30 } },
    [ACTOR_TYPE_FAKE_BOWSER] = { .walk = { 0x03EA, 0x03EA }, .fly = { 0x0000, 0x0000 }, .jump = 0x0000, .hurt = 0x0000, .delay = { 30, 30 } },
    [ACTOR_TYPE_KOOPA_BROS] = { .walk = { 0x0000, 0x0000 }, .fly = { 0x0000, 0x0000 }, .jump = 0x0000, .hurt = 0x0000, .delay = { 30, 30 } },
    [ACTOR_TYPE_GREEN_NINJAKOOPA] = { .walk = { 0x20BA, 0x03B4 }, .fly = { 0x0000, 0x0000 }, .jump = 0x03E2, .hurt = 0x0000, .delay = { 30, 30 } },
    [ACTOR_TYPE_RED_NINJAKOOPA] = { .walk = { 0x20BA, 0x03B4 }, .fly = { 0x0000, 0x0000 }, .jump = 0x03E2, .hurt = 0x0000, .delay = { 30, 30 } },
    [ACTOR_TYPE_BLUE_NINJAKOOPA] = { .walk = { 0x20BA, 0x03B4 }, .fly = { 0x0000, 0x0000 }, .jump = 0x03E2, .hurt = 0x0000, .delay = { 30, 30 } },
    [ACTOR_TYPE_YELLOW_NINJAKOOPA] = { .walk = { 0x20BA, 0x03B4 }, .fly = { 0x0000, 0x0000 }, .jump = 0x03E2, .hurt = 0x0000, .delay = { 30, 30 } },
    [ACTOR_TYPE_GOOMBARIO_TUTOR2] = { .walk = { 0x0000, 0x0000 }, .fly = { 0x0000, 0x0000 }, .jump = 0x0000, .hurt = 0x0000, .delay = { 30, 30 } },
    [ACTOR_TYPE_BUZZAR] = { .walk = { 0x0000, 0x0000 }, .fly = { 0x20EF, 0x20EF }, .jump = 0x0000, .hurt = 0x0000, .delay = { -14, -14 } },
    [ACTOR_TYPE_TUTANKOOPA] = { .walk = { 0x20BA, 0x03B4 }, .fly = { 0x0000, 0x0000 }, .jump = 0x0000, .hurt = 0x0000, .delay = { -3, -3 } },
    [ACTOR_TYPE_CHOMP] = { .walk = { 0x0000, 0x0000 }, .fly = { 0x0000, 0x0000 }, .jump = 0x0000, .hurt = 0x010F, .delay = { 30, 30 } },
    [ACTOR_TYPE_TUBBA_BLUBBA_INVINCIBLE] = { .walk = { 0x20F6, 0x20F6 }, .fly = { 0x0000, 0x0000 }, .jump = 0x0000, .hurt = 0x0000, .delay = { 30, 30 } },
    [ACTOR_TYPE_TUBBA_BLUBBA] = { .walk = { 0x20F6, 0x20F6 }, .fly = { 0x0000, 0x0000 }, .jump = 0x0000, .hurt = 0x0000, .delay = { 30, 30 } },
    [ACTOR_TYPE_TUBBA_HEART] = { .walk = { 0x0000, 0x0000 }, .fly = { 0x0000, 0x0000 }, .jump = 0x20C8, .hurt = 0x0000, .delay = { 30, 30 } },
    [ACTOR_TYPE_STILT_GUY] = { .walk = { 0x2066, 0x2066 }, .fly = { 0x0000, 0x0000 }, .jump = 0x0000, .hurt = 0x010F, .delay = { 30, 30 } },
    [ACTOR_TYPE_SHY_STACK] = { .walk = { 0x20BA, 0x03B4 }, .fly = { 0x0000, 0x0000 }, .jump = 0x03E2, .hurt = 0x010F, .delay = { 10, 10 } },
    [ACTOR_TYPE_SHY_SQUAD] = { .walk = { 0x0000, 0x0000 }, .fly = { 0x0000, 0x0000 }, .jump = 0x0000, .hurt = 0x010F, .delay = { 30, 30 } },
    [ACTOR_TYPE_GENERAL_GUY] = { .walk = { 0x0000, 0x0000 }, .fly = { 0x0000, 0x0000 }, .jump = 0x0000, .hurt = 0x010F, .delay = { 30, 30 } },
    [ACTOR_TYPE_TOY_TANK] = { .walk = { 0x037E, 0x037E }, .fly = { 0x0000, 0x0000 }, .jump = 0x0000, .hurt = 0x010F, .delay = { 30, 30 } },
    [ACTOR_TYPE_LIGHT_BULB] = { .walk = { 0x0000, 0x0000 }, .fly = { 0x0000, 0x0000 }, .jump = 0x0000, .hurt = 0x010F, .delay = { 30, 30 } },
    [ACTOR_TYPE_SIGNAL_GUY] = { .walk = { 0x20BA, 0x03B4 }, .fly = { 0x0000, 0x0000 }, .jump = 0x0000, .hurt = 0x010F, .delay = { 30, 30 } },
    [ACTOR_TYPE_SHY_SQUAD_DUP] = { .walk = { 0x0000, 0x0000 }, .fly = { 0x0000, 0x0000 }, .jump = 0x0000, .hurt = 0x010F, .delay = { 30, 30 } },
    [ACTOR_TYPE_SHY_GUY_DUP] = { .walk = { 0x20BA, 0x20BA }, .fly = { 0x0000, 0x0000 }, .jump = 0x0000, .hurt = 0x010F, .delay = { 30, 30 } },
    [ACTOR_TYPE_ANTI_GUY] = { .walk = { 0x20BA, 0x03B4 }, .fly = { 0x0000, 0x0000 }, .jump = 0x03E2, .hurt = 0x010F, .delay = { 30, 30 } },
    [ACTOR_TYPE_ANTI_GUY_DUP] = { .walk = { 0x20BA, 0x03B4 }, .fly = { 0x0000, 0x0000 }, .jump = 0x03E2, .hurt = 0x010F, .delay = { 30, 30 } },
    [ACTOR_TYPE_BIG_LANTERN_GHOST] = { .walk = { 0x037D, 0x037D }, .fly = { 0x0000, 0x0000 }, .jump = 0x0000, .hurt = 0x0000, .delay = { 30, 30 } },
    [ACTOR_TYPE_GOOMBA_KING_DUP] = { .walk = { 0x0000, 0x0000 }, .fly = { 0x0000, 0x0000 }, .jump = 0x0000, .hurt = 0x0000, .delay = { 30, 30 } },
    [ACTOR_TYPE_LAVA_PIRANHA_PHASE_1] = { .walk = { 0x0000, 0x0000 }, .fly = { 0x0000, 0x0000 }, .jump = 0x0000, .hurt = 0x0000, .delay = { 30, 30 } },
    [ACTOR_TYPE_LAVA_PIRANHA_PHASE_2] = { .walk = { 0x0000, 0x0000 }, .fly = { 0x0000, 0x0000 }, .jump = 0x0000, .hurt = 0x0000, .delay = { 30, 30 } },
    [ACTOR_TYPE_LAVA_BUD_PHASE_1] = { .walk = { 0x0000, 0x0000 }, .fly = { 0x0000, 0x0000 }, .jump = 0x0000, .hurt = 0x0000, .delay = { 30, 30 } },
    [ACTOR_TYPE_LAVA_BUD_PHASE_2] = { .walk = { 0x0000, 0x0000 }, .fly = { 0x0000, 0x0000 }, .jump = 0x0000, .hurt = 0x0000, .delay = { 30, 30 } },
    [ACTOR_TYPE_PETIT_PIRANHA] = { .walk = { 0x0000, 0x0000 }, .fly = { 0x0000, 0x0000 }, .jump = 0x0000, .hurt = 0x0000, .delay = { 30, 30 } },
    [ACTOR_TYPE_PETIT_PIRANHA_BOMB] = { .walk = { 0x0000, 0x0000 }, .fly = { 0x0000, 0x0000 }, .jump = 0x0000, .hurt = 0x0000, .delay = { 30, 30 } },
    [ACTOR_TYPE_KENT_C_KOOPA] = { .walk = { 0x20EC, 0x20EC }, .fly = { 0x0000, 0x0000 }, .jump = 0x0000, .hurt = 0x0000, .delay = { 30, 30 } },
    [ACTOR_TYPE_HUFF_N_PUFF] = { .walk = { 0x0000, 0x0000 }, .fly = { 0x03D1, 0x0000 }, .jump = 0x0000, .hurt = 0x0000, .delay = { 30, 30 } },
    [ACTOR_TYPE_TUFF_PUFF] = { .walk = { 0x0000, 0x0000 }, .fly = { 0x0000, 0x0000 }, .jump = 0x0000, .hurt = 0x0000, .delay = { 30, 30 } },
    [ACTOR_TYPE_MONSTAR] = { .walk = { 0x0000, 0x0000 }, .fly = { 0x0000, 0x0000 }, .jump = 0x0000, .hurt = 0x0000, .delay = { 30, 30 } },
    [ACTOR_TYPE_CRYSTAL_KING] = { .walk = { 0x0000, 0x0000 }, .fly = { 0x0000, 0x0000 }, .jump = 0x0000, .hurt = 0x0000, .delay = { 30, 30 } },
    [ACTOR_TYPE_CRYSTAL_CLONE] = { .walk = { 0x0000, 0x0000 }, .fly = { 0x0000, 0x0000 }, .jump = 0x0000, .hurt = 0x0000, .delay = { 30, 30 } },
    [ACTOR_TYPE_CRYSTAL_BIT] = { .walk = { 0x0000, 0x0000 }, .fly = { 0x0000, 0x0000 }, .jump = 0x0000, .hurt = 0x0000, .delay = { 30, 30 } },
    [ACTOR_TYPE_INTRO_BOWSER] = { .walk = { 0x0000, 0x0000 }, .fly = { 0x0000, 0x0000 }, .jump = 0x03E7, .hurt = 0x0000, .delay = { 30, 30 } },
    [ACTOR_TYPE_BOWSER_PHASE_1] = { .walk = { 0x0000, 0x0000 }, .fly = { 0x0000, 0x0000 }, .jump = 0x03E7, .hurt = 0x0000, .delay = { 30, 30 } },
    [ACTOR_TYPE_BOWSER_DUP1] = { .walk = { 0x0000, 0x0000 }, .fly = { 0x0000, 0x0000 }, .jump = 0x0000, .hurt = 0x0000, .delay = { 30, 30 } },
    [ACTOR_TYPE_BOWSER_PHASE_2] = { .walk = { 0x0000, 0x0000 }, .fly = { 0x0000, 0x0000 }, .jump = 0x03E7, .hurt = 0x0000, .delay = { 30, 30 } },
    [ACTOR_TYPE_BOWSER_DUP2] = { .walk = { 0x0000, 0x0000 }, .fly = { 0x0000, 0x0000 }, .jump = 0x0000, .hurt = 0x0000, .delay = { 30, 30 } },
    [ACTOR_TYPE_BOWSER_PHASE_3] = { .walk = { 0x0000, 0x0000 }, .fly = { 0x0000, 0x0000 }, .jump = 0x03E7, .hurt = 0x0000, .delay = { 30, 30 } },
    [ACTOR_TYPE_BOWSER_DUP3] = { .walk = { 0x0000, 0x0000 }, .fly = { 0x0000, 0x0000 }, .jump = 0x0000, .hurt = 0x0000, .delay = { 30, 30 } },
    [ACTOR_TYPE_BLOOPER] = { .walk = { 0x0000, 0x0000 }, .fly = { 0x0000, 0x0000 }, .jump = 0x0000, .hurt = 0x0000, .delay = { 25, 25 } },
    [ACTOR_TYPE_ELECTRO_BLOOPER1] = { .walk = { 0x0000, 0x0000 }, .fly = { 0x0000, 0x0000 }, .jump = 0x0000, .hurt = 0x0000, .delay = { 25, 25 } },
    [ACTOR_TYPE_ELECTRO_BLOOPER2] = { .walk = { 0x0000, 0x0000 }, .fly = { 0x0000, 0x0000 }, .jump = 0x0000, .hurt = 0x0000, .delay = { 25, 25 } },
    [ACTOR_TYPE_SUPER_BLOOPER1] = { .walk = { 0x0000, 0x0000 }, .fly = { 0x0000, 0x0000 }, .jump = 0x0000, .hurt = 0x0000, .delay = { 25, 25 } },
    [ACTOR_TYPE_SUPER_BLOOPER2] = { .walk = { 0x0000, 0x0000 }, .fly = { 0x0000, 0x0000 }, .jump = 0x0000, .hurt = 0x0000, .delay = { 25, 25 } },
    [ACTOR_TYPE_BLOOPER_BABY] = { .walk = { 0x0000, 0x0000 }, .fly = { 0x0000, 0x0000 }, .jump = 0x0000, .hurt = 0x0000, .delay = { 30, 30 } },
    [ACTOR_TYPE_LAKILESTER_DUP] = { .walk = { 0x20BA, 0x03B4 }, .fly = { 0x20BA, 0x03B4 }, .jump = 0x03E2, .hurt = 0x010F, .delay = { 30, 30 } },
    [ACTOR_TYPE_SLOT_MACHINE_START] = { .walk = { 0x20BA, 0x03B4 }, .fly = { 0x20BA, 0x03B4 }, .jump = 0x03E2, .hurt = 0x010F, .delay = { 30, 30 } },
    [ACTOR_TYPE_SLOT_MACHINE_STOP] = { .walk = { 0x20BA, 0x03B4 }, .fly = { 0x20BA, 0x03B4 }, .jump = 0x03E2, .hurt = 0x010F, .delay = { 30, 30 } },
    [ACTOR_TYPE_WHACKA] = { .walk = { 0x0000, 0x0000 }, .fly = { 0x0000, 0x0000 }, .jump = 0x0000, .hurt = 0x0000, .delay = { 30, 30 } },
    [ACTOR_TYPE_SLOT_MACHINE_START_DUP1] = { .walk = { 0x0000, 0x0000 }, .fly = { 0x0000, 0x0000 }, .jump = 0x0000, .hurt = 0x0000, .delay = { 30, 30 } },
    [ACTOR_TYPE_SLOT_MACHINE_START_DUP2] = { .walk = { 0x0000, 0x0000 }, .fly = { 0x0000, 0x0000 }, .jump = 0x0000, .hurt = 0x0000, .delay = { 30, 30 } },
    [ACTOR_TYPE_SLOT_MACHINE_START_DUP3] = { .walk = { 0x0000, 0x0000 }, .fly = { 0x0000, 0x0000 }, .jump = 0x0000, .hurt = 0x0000, .delay = { 30, 30 } },
};

s32 bActorTattles[ACTOR_TYPE_COUNT] = {
    [ACTOR_TYPE_RED_GOOMBA] = NULL,
    [ACTOR_TYPE_RED_PARAGOOMBA] = NULL,
    [ACTOR_TYPE_GLOOMBA] = MSG_actor_gloomba_tattle,
    [ACTOR_TYPE_PARAGLOOMBA] = MSG_actor_paragloomba_tattle,
    [ACTOR_TYPE_SPIKED_GLOOMBA] = MSG_actor_spiked_gloomba_tattle,
    [ACTOR_TYPE_DARK_KOOPA] = MSG_actor_dark_koopa_tattle,
    [ACTOR_TYPE_DARK_PARATROOPA] = MSG_actor_dark_paratroopa_tattle,
    [ACTOR_TYPE_GOOMBA] = MSG_actor_goomba_tattle,
    [ACTOR_TYPE_PARAGOOMBA] = MSG_actor_paragoomba_tattle,
    [ACTOR_TYPE_SPIKED_GOOMBA] = MSG_actor_spiked_goomba_tattle,
    [ACTOR_TYPE_FUZZY] = MSG_actor_fuzzy_tattle,
    [ACTOR_TYPE_KOOPA_TROOPA] = MSG_actor_koopa_troopa_tattle,
    [ACTOR_TYPE_PARATROOPA] = MSG_actor_paratroopa_tattle,
    [ACTOR_TYPE_BOB_OMB] = MSG_actor_bob_omb_tattle,
    [ACTOR_TYPE_BOB_OMB_DUP] = MSG_actor_bob_omb_tattle,
    [ACTOR_TYPE_BULLET_BILL] = MSG_actor_bullet_bill_tattle,
    [ACTOR_TYPE_BILL_BLASTER] = MSG_actor_bill_blaster_tattle,
    [ACTOR_TYPE_CLEFT] = MSG_actor_cleft_tattle,
    [ACTOR_TYPE_MONTY_MOLE] = MSG_actor_monty_mole_tattle,
    [ACTOR_TYPE_BANDIT] = MSG_actor_bandit_tattle,
    [ACTOR_TYPE_POKEY] = MSG_actor_pokey_tattle,
    [ACTOR_TYPE_POKEY_MUMMY] = MSG_actor_pokey_mummy_tattle,
    [ACTOR_TYPE_SWOOPER] = MSG_actor_swooper_tattle,
    [ACTOR_TYPE_BUZZY_BEETLE] = MSG_actor_buzzy_beetle_tattle,
    [ACTOR_TYPE_STONE_CHOMP] = MSG_actor_stone_chomp_tattle,
    [ACTOR_TYPE_PIRANHA_PLANT] = MSG_actor_piranha_plant_tattle,
    [ACTOR_TYPE_FOREST_FUZZY] = MSG_actor_forest_fuzzy_tattle,
    [ACTOR_TYPE_HYPER_GOOMBA] = MSG_actor_hyper_goomba_tattle,
    [ACTOR_TYPE_HYPER_PARAGOOMBA] = MSG_actor_hyper_paragoomba_tattle,
    [ACTOR_TYPE_HYPER_CLEFT] = MSG_actor_hyper_cleft_tattle,
    [ACTOR_TYPE_CLUBBA] = MSG_actor_clubba_tattle,
    [ACTOR_TYPE_SHY_GUY] = MSG_actor_shy_guy_tattle,
    [ACTOR_TYPE_GROOVE_GUY] = MSG_actor_groove_guy_tattle,
    [ACTOR_TYPE_SKY_GUY] = MSG_actor_sky_guy_tattle,
    [ACTOR_TYPE_MEDI_GUY] = MSG_actor_medi_guy_tattle,
    [ACTOR_TYPE_PYRO_GUY] = MSG_actor_pyro_guy_tattle,
    [ACTOR_TYPE_SPY_GUY] = MSG_actor_spy_guy_tattle,
    [ACTOR_TYPE_FUZZIPEDE] = NULL,
    [ACTOR_TYPE_HURT_PLANT] = MSG_actor_hurt_plant_tattle,
    [ACTOR_TYPE_M_BUSH] = MSG_actor_m_bush_tattle,
    [ACTOR_TYPE_AQUA_FUZZY] = NULL,
    [ACTOR_TYPE_JUNGLE_FUZZY] = MSG_actor_jungle_fuzzy_tattle,
    [ACTOR_TYPE_SPEAR_GUY] = MSG_actor_spear_guy_tattle,
    [ACTOR_TYPE_LAVA_BUBBLE] = MSG_actor_lava_bubble_tattle,
    [ACTOR_TYPE_SPIKE_TOP] = MSG_actor_spike_top_tattle,
    [ACTOR_TYPE_PUTRID_PIRANHA] = MSG_actor_putrid_piranha_tattle,
    [ACTOR_TYPE_LAKITU] = MSG_actor_lakitu_tattle,
    [ACTOR_TYPE_SPINY] = MSG_actor_spiny_tattle,
    [ACTOR_TYPE_MONTY_MOLE_BOSS] = MSG_actor_monty_mole_boss_tattle,
    [ACTOR_TYPE_BZZAP] = MSG_actor_bzzap_tattle,
    [ACTOR_TYPE_CRAZEE_DAYZEE] = MSG_actor_crazee_dayzee_tattle,
    [ACTOR_TYPE_AMAZY_DAYZEE] = MSG_actor_amazy_dayzee_tattle,
    [ACTOR_TYPE_RUFF_PUFF] = MSG_actor_ruff_puff_tattle,
    [ACTOR_TYPE_SPIKE] = MSG_actor_spike_tattle,
    [ACTOR_TYPE_GULPIT] = MSG_actor_gulpit_tattle,
    [ACTOR_TYPE_GULPIT_ROCKS] = MSG_actor_gulpit_rocks_tattle,
    [ACTOR_TYPE_WHITE_CLUBBA] = MSG_actor_white_clubba_tattle,
    [ACTOR_TYPE_FROST_PIRANHA] = MSG_actor_frost_piranha_tattle,
    [ACTOR_TYPE_SWOOPULA] = MSG_actor_swoopula_tattle,
    [ACTOR_TYPE_DUPLIGHOST] = MSG_actor_duplighost_tattle,
    [ACTOR_TYPE_GHOST_GOOMBARIO] = MSG_actor_ghost_goombario_tattle,
    [ACTOR_TYPE_GHOST_KOOPER] = MSG_actor_ghost_kooper_tattle,
    [ACTOR_TYPE_GHOST_BOMBETTE] = MSG_actor_ghost_bombette_tattle,
    [ACTOR_TYPE_GHOST_PARAKARRY] = MSG_actor_ghost_parakarry_tattle,
    [ACTOR_TYPE_GHOST_BOW] = MSG_actor_ghost_bow_tattle,
    [ACTOR_TYPE_GHOST_WATT] = MSG_actor_ghost_watt_tattle,
    [ACTOR_TYPE_GHOST_SUSHIE] = MSG_actor_ghost_sushie_tattle,
    [ACTOR_TYPE_GHOST_LAKILESTER] = MSG_actor_ghost_lakilester_tattle,
    [ACTOR_TYPE_ALBINO_DINO] = MSG_actor_albino_dino_tattle,
    [ACTOR_TYPE_EMBER] = MSG_actor_ember_tattle,
    [ACTOR_TYPE_BONY_BEETLE] = MSG_actor_bony_beetle_tattle,
    [ACTOR_TYPE_DRY_BONES] = MSG_actor_dry_bones_tattle,
    [ACTOR_TYPE_DRY_BONES2] = MSG_actor_dry_bones_tattle,
    [ACTOR_TYPE_BOMBSHELL_BLASTER] = MSG_actor_bombshell_blaster_tattle,
    [ACTOR_TYPE_BOMBSHELL_BILL] = MSG_actor_bombshell_bill_tattle,
    [ACTOR_TYPE_HAMMER_BROS] = MSG_actor_hammer_bros_tattle,
    [ACTOR_TYPE_KOOPATROL] = MSG_actor_koopatrol_tattle,
    [ACTOR_TYPE_MAGIKOOPA] = MSG_actor_magikoopa_tattle,
    [ACTOR_TYPE_FLYING_MAGIKOOPA] = MSG_actor_magikoopa_dup_tattle,
    [ACTOR_TYPE_MAGICLONE] = MSG_actor_magiclone_tattle,
    [ACTOR_TYPE_FLYING_MAGICLONE] = MSG_actor_magiclone_dup_tattle,
    [ACTOR_TYPE_RED_MAGIKOOPA] = MSG_actor_red_magikoopa_tattle,
    [ACTOR_TYPE_FLYING_RED_MAGIKOOPA] = MSG_actor_flying_red_magikoopa_tattle,
    [ACTOR_TYPE_GREEN_MAGIKOOPA] = MSG_actor_green_magikoopa_tattle,
    [ACTOR_TYPE_FLYING_GREEN_MAGIKOOPA] = MSG_actor_flying_green_magikoopa_tattle,
    [ACTOR_TYPE_YELLOW_MAGIKOOPA] = MSG_actor_yellow_magikoopa_tattle,
    [ACTOR_TYPE_FLYING_YELLOW_MAGIKOOPA] = MSG_actor_flying_yellow_magikoopa_tattle,
    [ACTOR_TYPE_GRAY_MAGIKOOPA] = MSG_actor_gray_magikoopa_tattle,
    [ACTOR_TYPE_FLYING_GRAY_MAGIKOOPA] = MSG_actor_flying_gray_magikoopa_tattle,
    [ACTOR_TYPE_WHITE_MAGIKOOPA] = MSG_actor_flying_white_magikoopa_tattle,
    [ACTOR_TYPE_FLYING_WHITE_MAGIKOOPA] = MSG_actor_white_magikoopa_tattle,
    [ACTOR_TYPE_UNUSED_5B] = MSG_actor_the_master_1_tattle,
    [ACTOR_TYPE_UNUSED_5C] = MSG_actor_the_master_1_tattle,
    [ACTOR_TYPE_UNUSED_5D] = MSG_actor_the_master_1_tattle,
    [ACTOR_TYPE_UNUSED_5E] = MSG_actor_the_master_1_tattle,
    [ACTOR_TYPE_UNUSED_5F] = MSG_actor_the_master_1_tattle,
    [ACTOR_TYPE_UNUSED_60] = MSG_actor_the_master_1_tattle,
    [ACTOR_TYPE_UNUSED_61] = MSG_actor_the_master_1_tattle,
    [ACTOR_TYPE_UNUSED_62] = MSG_actor_the_master_1_tattle,
    [ACTOR_TYPE_UNUSED_63] = MSG_actor_the_master_1_tattle,
    [ACTOR_TYPE_UNUSED_64] = MSG_actor_the_master_1_tattle,
    [ACTOR_TYPE_UNUSED_65] = MSG_actor_the_master_1_tattle,
    [ACTOR_TYPE_UNUSED_66] = MSG_actor_the_master_1_tattle,
    [ACTOR_TYPE_UNUSED_67] = MSG_actor_the_master_1_tattle,
    [ACTOR_TYPE_UNUSED_68] = MSG_actor_the_master_1_tattle,
    [ACTOR_TYPE_UNUSED_69] = MSG_actor_the_master_1_tattle,
    [ACTOR_TYPE_UNUSED_6A] = MSG_actor_the_master_1_tattle,
    [ACTOR_TYPE_MONTY_HOLE] = MSG_actor_the_master_1_tattle,
    [ACTOR_TYPE_UNUSED_6C] = MSG_actor_the_master_1_tattle,
    [ACTOR_TYPE_UNUSED_6D] = MSG_actor_the_master_1_tattle,
    [ACTOR_TYPE_PLAYER] = MSG_actor_the_master_1_tattle,
    [ACTOR_TYPE_GOOMBARIO] = MSG_actor_the_master_1_tattle,
    [ACTOR_TYPE_KOOPER] = MSG_actor_the_master_1_tattle,
    [ACTOR_TYPE_BOMBETTE] = MSG_actor_the_master_1_tattle,
    [ACTOR_TYPE_PARAKARRY] = MSG_actor_the_master_1_tattle,
    [ACTOR_TYPE_BOW] = MSG_actor_the_master_1_tattle,
    [ACTOR_TYPE_WATT] = MSG_actor_the_master_1_tattle,
    [ACTOR_TYPE_SUSHIE] = MSG_actor_the_master_1_tattle,
    [ACTOR_TYPE_LAKILESTER] = MSG_actor_the_master_1_tattle,
    [ACTOR_TYPE_TWINK] = NULL,
    [ACTOR_TYPE_UNUSED_78] = MSG_actor_the_master_1_tattle,
    [ACTOR_TYPE_UNUSED_79] = MSG_actor_the_master_1_tattle,
    [ACTOR_TYPE_THE_MASTER_1] = MSG_actor_the_master_1_tattle,
    [ACTOR_TYPE_THE_MASTER_2] = MSG_actor_the_master_2_tattle,
    [ACTOR_TYPE_THE_MASTER_3] = MSG_actor_the_master_3_tattle,
    [ACTOR_TYPE_CHAN] = MSG_actor_chan_tattle,
    [ACTOR_TYPE_LEE] = MSG_actor_lee_tattle,
    [ACTOR_TYPE_LEE_GOOMBARIO] = MSG_actor_lee_goombario_tattle,
    [ACTOR_TYPE_LEE_KOOPER] = MSG_actor_lee_kooper_tattle,
    [ACTOR_TYPE_LEE_BOMBETTE] = MSG_actor_lee_bombette_tattle,
    [ACTOR_TYPE_LEE_PARAKARRY] = MSG_actor_lee_parakarry_tattle,
    [ACTOR_TYPE_LEE_BOW] = MSG_actor_lee_bow_tattle,
    [ACTOR_TYPE_LEE_WATT] = MSG_actor_lee_watt_tattle,
    [ACTOR_TYPE_LEE_SUSHIE] = MSG_actor_lee_sushie_tattle,
    [ACTOR_TYPE_LEE_LAKILESTER] = MSG_actor_lee_lakilester_tattle,
    [ACTOR_TYPE_KAMMY_KOOPA] = NULL,
    [ACTOR_TYPE_JR_TROOPA1] = NULL,
    [ACTOR_TYPE_JR_TROOPA2] = MSG_actor_jr_troopa1_tattle,
    [ACTOR_TYPE_JR_TROOPA3] = MSG_actor_jr_troopa2_tattle,
    [ACTOR_TYPE_JR_TROOPA4] = MSG_actor_jr_troopa3_tattle,
    [ACTOR_TYPE_JR_TROOPA5] = MSG_actor_jr_troopa4_tattle,
    [ACTOR_TYPE_JR_TROOPA6] = MSG_actor_jr_troopa5_tattle,
    [ACTOR_TYPE_JR_TROOPA_DUP1] = MSG_actor_jr_troopa5_tattle,
    [ACTOR_TYPE_JR_TROOPA_DUP2] = MSG_actor_jr_troopa5_tattle,
    [ACTOR_TYPE_BLUE_GOOMBA_BOSS] = MSG_actor_blue_goomba_boss_tattle,
    [ACTOR_TYPE_RED_GOOMBA_BOSS] = MSG_actor_red_goomba_boss_tattle,
    [ACTOR_TYPE_GOOMBA_KING] = MSG_actor_goomba_king_tattle,
    [ACTOR_TYPE_GOOMNUT_TREE] = MSG_actor_goomnut_tree_tattle,
    [ACTOR_TYPE_GOOMBARIO_TUTOR1] = NULL,
    [ACTOR_TYPE_MAGIKOOPA_BOSS] = MSG_actor_magikoopa_boss_tattle,
    [ACTOR_TYPE_FLYING_MAGIKOOPA_BOSS] = MSG_actor_magikoopa_boss_dup_tattle,
    [ACTOR_TYPE_MAGIKOOPA_DUP1] = MSG_actor_magikoopa_boss_tattle,
    [ACTOR_TYPE_MAGIKOOPA_DUP2] = MSG_actor_magikoopa_boss_dup_tattle,
    [ACTOR_TYPE_FAKE_BOWSER] = MSG_actor_fake_bowser_tattle,
    [ACTOR_TYPE_KOOPA_BROS] = MSG_actor_koopa_bros_tattle,
    [ACTOR_TYPE_GREEN_NINJAKOOPA] = MSG_actor_green_ninjakoopa_tattle,
    [ACTOR_TYPE_RED_NINJAKOOPA] = MSG_actor_red_ninjakoopa_tattle,
    [ACTOR_TYPE_BLUE_NINJAKOOPA] = MSG_actor_blue_ninjakoopa_tattle,
    [ACTOR_TYPE_YELLOW_NINJAKOOPA] = MSG_actor_yellow_ninjakoopa_tattle,
    [ACTOR_TYPE_GOOMBARIO_TUTOR2] = NULL,
    [ACTOR_TYPE_BUZZAR] = MSG_actor_buzzar_tattle,
    [ACTOR_TYPE_TUTANKOOPA] = MSG_actor_tutankoopa_tattle,
    [ACTOR_TYPE_CHOMP] = MSG_actor_chomp_tattle,
    [ACTOR_TYPE_TUBBA_BLUBBA_INVINCIBLE] = MSG_actor_tubba_blubba_tattle,
    [ACTOR_TYPE_TUBBA_BLUBBA] = MSG_actor_tubba_blubba_invincible_tattle,
    [ACTOR_TYPE_TUBBA_HEART] = MSG_actor_tubba_heart_tattle,
    [ACTOR_TYPE_STILT_GUY] = MSG_actor_stilt_guy_tattle,
    [ACTOR_TYPE_SHY_STACK] = MSG_actor_shy_stack_tattle,
    [ACTOR_TYPE_SHY_SQUAD] = MSG_actor_shy_squad_tattle,
    [ACTOR_TYPE_GENERAL_GUY] = NULL,
    [ACTOR_TYPE_TOY_TANK] = MSG_actor_general_guy_tattle,
    [ACTOR_TYPE_LIGHT_BULB] = NULL,
    [ACTOR_TYPE_SIGNAL_GUY] = MSG_actor_shy_guy_tattle,
    [ACTOR_TYPE_SHY_SQUAD_DUP] = NULL,
    [ACTOR_TYPE_SHY_GUY_DUP] = MSG_actor_shy_guy_tattle,
    [ACTOR_TYPE_ANTI_GUY] = MSG_actor_anti_guy_tattle,
    [ACTOR_TYPE_ANTI_GUY_DUP] = MSG_actor_anti_guy_tattle,
    [ACTOR_TYPE_BIG_LANTERN_GHOST] = MSG_actor_big_lantern_ghost_tattle,
    [ACTOR_TYPE_GOOMBA_KING_DUP] = MSG_actor_goomba_king_tattle,
    [ACTOR_TYPE_LAVA_PIRANHA_PHASE_1] = MSG_actor_lava_piranha_phase_1_tattle,
    [ACTOR_TYPE_LAVA_PIRANHA_PHASE_2] = MSG_actor_lava_piranha_phase_2_tattle,
    [ACTOR_TYPE_LAVA_BUD_PHASE_1] = MSG_actor_lava_bud_phase_1_tattle,
    [ACTOR_TYPE_LAVA_BUD_PHASE_2] = MSG_actor_lava_bud_phase_2_tattle,
    [ACTOR_TYPE_PETIT_PIRANHA] = MSG_actor_petit_piranha_tattle,
    [ACTOR_TYPE_PETIT_PIRANHA_BOMB] = MSG_actor_lava_piranha_phase_1_tattle,
    [ACTOR_TYPE_KENT_C_KOOPA] = MSG_actor_kent_c_koopa_tattle,
    [ACTOR_TYPE_HUFF_N_PUFF] = MSG_actor_huff_n_puff_tattle,
    [ACTOR_TYPE_TUFF_PUFF] = MSG_actor_tuff_puff_tattle,
    [ACTOR_TYPE_MONSTAR] = MSG_actor_monstar_tattle,
    [ACTOR_TYPE_CRYSTAL_KING] = MSG_actor_crystal_king_tattle,
    [ACTOR_TYPE_CRYSTAL_CLONE] = MSG_actor_crystal_clone_tattle,
    [ACTOR_TYPE_CRYSTAL_BIT] = MSG_actor_crystal_bit_tattle,
    [ACTOR_TYPE_INTRO_BOWSER] = NULL,
    [ACTOR_TYPE_BOWSER_PHASE_1] = MSG_actor_bowser_phase_1_tattle,
    [ACTOR_TYPE_BOWSER_DUP1] = MSG_actor_bowser_phase_1_tattle,
    [ACTOR_TYPE_BOWSER_PHASE_2] = MSG_actor_bowser_phase_2_tattle,
    [ACTOR_TYPE_BOWSER_DUP2] = MSG_actor_bowser_phase_2_tattle,
    [ACTOR_TYPE_BOWSER_PHASE_3] = MSG_actor_bowser_phase_3_tattle,
    [ACTOR_TYPE_BOWSER_DUP3] = MSG_actor_bowser_phase_3_tattle,
    [ACTOR_TYPE_BLOOPER] = MSG_actor_blooper_tattle,
    [ACTOR_TYPE_ELECTRO_BLOOPER1] = MSG_actor_electro_blooper_tattle,
    [ACTOR_TYPE_ELECTRO_BLOOPER2] = MSG_actor_electro_blooper_tattle,
    [ACTOR_TYPE_SUPER_BLOOPER1] = MSG_actor_super_blooper_tattle,
    [ACTOR_TYPE_SUPER_BLOOPER2] = MSG_actor_super_blooper_tattle,
    [ACTOR_TYPE_BLOOPER_BABY] = MSG_actor_blooper_baby_tattle,
    [ACTOR_TYPE_LAKILESTER_DUP] = MSG_actor_ghost_lakilester_tattle,
    [ACTOR_TYPE_SLOT_MACHINE_START] = MSG_actor_slot_machine_start_tattle,
    [ACTOR_TYPE_SLOT_MACHINE_STOP] = MSG_actor_slot_machine_stop_tattle,
    [ACTOR_TYPE_WHACKA] = MSG_actor_whacka_tattle,
    [ACTOR_TYPE_SLOT_MACHINE_START_DUP1] = MSG_actor_slot_machine_start_tattle,
    [ACTOR_TYPE_SLOT_MACHINE_START_DUP2] = MSG_actor_slot_machine_start_tattle,
    [ACTOR_TYPE_SLOT_MACHINE_START_DUP3] = MSG_actor_slot_machine_start_tattle,
};

ActorOffsets bActorOffsets[ACTOR_TYPE_COUNT] = {
    [ACTOR_TYPE_RED_GOOMBA] = { .tattleCam = { 0, 0, 0 }, .shadow = 0 },
    [ACTOR_TYPE_RED_PARAGOOMBA] = { .tattleCam = { 0, 0, 0 }, .shadow = 0 },
    [ACTOR_TYPE_GLOOMBA] = { .tattleCam = { 0, 5, 0 }, .shadow = 0 },
    [ACTOR_TYPE_PARAGLOOMBA] = { .tattleCam = { 0, 4, 0 }, .shadow = 0 },
    [ACTOR_TYPE_SPIKED_GLOOMBA] = { .tattleCam = { 0, 4, 0 }, .shadow = 0 },
    [ACTOR_TYPE_DARK_KOOPA] = { .tattleCam = { 0, 2, 0 }, .shadow = 0 },
    [ACTOR_TYPE_DARK_PARATROOPA] = { .tattleCam = { 0, 3, 0 }, .shadow = 0 },
    [ACTOR_TYPE_GOOMBA] = { .tattleCam = { 0, 5, 0 }, .shadow = 0 },
    [ACTOR_TYPE_PARAGOOMBA] = { .tattleCam = { 0, 4, 0 }, .shadow = 0 },
    [ACTOR_TYPE_SPIKED_GOOMBA] = { .tattleCam = { 0, 4, 0 }, .shadow = 0 },
    [ACTOR_TYPE_FUZZY] = { .tattleCam = { 0, 5, 0 }, .shadow = 0 },
    [ACTOR_TYPE_KOOPA_TROOPA] = { .tattleCam = { 0, 2, 0 }, .shadow = 0 },
    [ACTOR_TYPE_PARATROOPA] = { .tattleCam = { 0, 3, 0 }, .shadow = 0 },
    [ACTOR_TYPE_BOB_OMB] = { .tattleCam = { 0, 5, 0 }, .shadow = 0 },
    [ACTOR_TYPE_BOB_OMB_DUP] = { .tattleCam = { 0, 5, 0 }, .shadow = 0 },
    [ACTOR_TYPE_BULLET_BILL] = { .tattleCam = { 0, 0, 0 }, .shadow = 0 },
    [ACTOR_TYPE_BILL_BLASTER] = { .tattleCam = { 0, 6, 0 }, .shadow = 0 },
    [ACTOR_TYPE_CLEFT] = { .tattleCam = { 0, 254, 241 }, .shadow = 0 },
    [ACTOR_TYPE_MONTY_MOLE] = { .tattleCam = { 0, 14, 0 }, .shadow = 0 },
    [ACTOR_TYPE_BANDIT] = { .tattleCam = { 0, 5, 0 }, .shadow = 0 },
    [ACTOR_TYPE_POKEY] = { .tattleCam = { 0, 0, 0 }, .shadow = 0 },
    [ACTOR_TYPE_POKEY_MUMMY] = { .tattleCam = { 0, 0, 0 }, .shadow = 0 },
    [ACTOR_TYPE_SWOOPER] = { .tattleCam = { 0, 0, 0 }, .shadow = 0 },
    [ACTOR_TYPE_BUZZY_BEETLE] = { .tattleCam = { 0, 10, 0 }, .shadow = 0 },
    [ACTOR_TYPE_STONE_CHOMP] = { .tattleCam = { 0, 0, 0 }, .shadow = 0 },
    [ACTOR_TYPE_PIRANHA_PLANT] = { .tattleCam = { 0, 0, 0 }, .shadow = 0 },
    [ACTOR_TYPE_FOREST_FUZZY] = { .tattleCam = { 0, 5, 0 }, .shadow = 0 },
    [ACTOR_TYPE_HYPER_GOOMBA] = { .tattleCam = { 0, 5, 0 }, .shadow = 0 },
    [ACTOR_TYPE_HYPER_PARAGOOMBA] = { .tattleCam = { 0, 4, 0 }, .shadow = 0 },
    [ACTOR_TYPE_HYPER_CLEFT] = { .tattleCam = { 0, 254, 241 }, .shadow = 0 },
    [ACTOR_TYPE_CLUBBA] = { .tattleCam = { 0, 0, 0 }, .shadow = 0 },
    [ACTOR_TYPE_SHY_GUY] = { .tattleCam = { 0, 5, 0 }, .shadow = 0 },
    [ACTOR_TYPE_GROOVE_GUY] = { .tattleCam = { 0, 4, 0 }, .shadow = 0 },
    [ACTOR_TYPE_SKY_GUY] = { .tattleCam = { 0, 15, 23 }, .shadow = 0 },
    [ACTOR_TYPE_MEDI_GUY] = { .tattleCam = { 0, 0, 0 }, .shadow = 0 },
    [ACTOR_TYPE_PYRO_GUY] = { .tattleCam = { 0, 0, 0 }, .shadow = 0 },
    [ACTOR_TYPE_SPY_GUY] = { .tattleCam = { 0, 3, 0 }, .shadow = 0 },
    [ACTOR_TYPE_FUZZIPEDE] = { .tattleCam = { 0, 0, 0 }, .shadow = 0 },
    [ACTOR_TYPE_HURT_PLANT] = { .tattleCam = { 0, 6, 0 }, .shadow = 0 },
    [ACTOR_TYPE_M_BUSH] = { .tattleCam = { 0, 7, 0 }, .shadow = 0 },
    [ACTOR_TYPE_AQUA_FUZZY] = { .tattleCam = { 0, 5, 0 }, .shadow = 0 },
    [ACTOR_TYPE_JUNGLE_FUZZY] = { .tattleCam = { 0, 5, 0 }, .shadow = 0 },
    [ACTOR_TYPE_SPEAR_GUY] = { .tattleCam = { 0, 6, 0 }, .shadow = 0 },
    [ACTOR_TYPE_LAVA_BUBBLE] = { .tattleCam = { 0, 0, 0 }, .shadow = 0 },
    [ACTOR_TYPE_SPIKE_TOP] = { .tattleCam = { 0, 6, 0 }, .shadow = 0 },
    [ACTOR_TYPE_PUTRID_PIRANHA] = { .tattleCam = { 0, 0, 0 }, .shadow = 0 },
    [ACTOR_TYPE_LAKITU] = { .tattleCam = { 0, 0, 0 }, .shadow = 0 },
    [ACTOR_TYPE_SPINY] = { .tattleCam = { 0, 5, 0 }, .shadow = 0 },
    [ACTOR_TYPE_MONTY_MOLE_BOSS] = { .tattleCam = { 0, 14, 0 }, .shadow = 0 },
    [ACTOR_TYPE_BZZAP] = { .tattleCam = { 0, 0, 0 }, .shadow = 0 },
    [ACTOR_TYPE_CRAZEE_DAYZEE] = { .tattleCam = { 0, 2, 0 }, .shadow = 0 },
    [ACTOR_TYPE_AMAZY_DAYZEE] = { .tattleCam = { 0, 2, 0 }, .shadow = 0 },
    [ACTOR_TYPE_RUFF_PUFF] = { .tattleCam = { 0, 0, 0 }, .shadow = 0 },
    [ACTOR_TYPE_SPIKE] = { .tattleCam = { 0, 0, 0 }, .shadow = 0 },
    [ACTOR_TYPE_GULPIT] = { .tattleCam = { 0, 0, 0 }, .shadow = 0 },
    [ACTOR_TYPE_GULPIT_ROCKS] = { .tattleCam = { 0, 0, 0 }, .shadow = 0 },
    [ACTOR_TYPE_WHITE_CLUBBA] = { .tattleCam = { 0, 0, 0 }, .shadow = 0 },
    [ACTOR_TYPE_FROST_PIRANHA] = { .tattleCam = { 0, 0, 0 }, .shadow = 0 },
    [ACTOR_TYPE_SWOOPULA] = { .tattleCam = { 0, 0, 0 }, .shadow = 0 },
    [ACTOR_TYPE_DUPLIGHOST] = { .tattleCam = { 0, 0, 0 }, .shadow = 0 },
    [ACTOR_TYPE_GHOST_GOOMBARIO] = { .tattleCam = { 0, 6, 0 }, .shadow = 0 },
    [ACTOR_TYPE_GHOST_KOOPER] = { .tattleCam = { 0, 2, 0 }, .shadow = 0 },
    [ACTOR_TYPE_GHOST_BOMBETTE] = { .tattleCam = { 0, 5, 0 }, .shadow = 0 },
    [ACTOR_TYPE_GHOST_PARAKARRY] = { .tattleCam = { 0, 0, 0 }, .shadow = 0 },
    [ACTOR_TYPE_GHOST_BOW] = { .tattleCam = { 0, 0, 0 }, .shadow = 0 },
    [ACTOR_TYPE_GHOST_WATT] = { .tattleCam = { 0, 0, 0 }, .shadow = 0 },
    [ACTOR_TYPE_GHOST_SUSHIE] = { .tattleCam = { 0, 8, 0 }, .shadow = 0 },
    [ACTOR_TYPE_GHOST_LAKILESTER] = { .tattleCam = { 0, 0, 0 }, .shadow = 0 },
    [ACTOR_TYPE_ALBINO_DINO] = { .tattleCam = { 0, 0, 0 }, .shadow = 0 },
    [ACTOR_TYPE_EMBER] = { .tattleCam = { 0, 0, 0 }, .shadow = 0 },
    [ACTOR_TYPE_BONY_BEETLE] = { .tattleCam = { 0, 6, 0 }, .shadow = 0 },
    [ACTOR_TYPE_DRY_BONES] = { .tattleCam = { 0, 3, 0 }, .shadow = 0 },
    [ACTOR_TYPE_DRY_BONES2] = { .tattleCam = { 0, 3, 0 }, .shadow = 0 },
    [ACTOR_TYPE_BOMBSHELL_BLASTER] = { .tattleCam = { 0, 6, 0 }, .shadow = 0 },
    [ACTOR_TYPE_BOMBSHELL_BILL] = { .tattleCam = { 0, 0, 0 }, .shadow = 0 },
    [ACTOR_TYPE_HAMMER_BROS] = { .tattleCam = { 0, 2, 0 }, .shadow = 0 },
    [ACTOR_TYPE_KOOPATROL] = { .tattleCam = { 0, 0, 0 }, .shadow = 0 },
    [ACTOR_TYPE_MAGIKOOPA] = { .tattleCam = { 0, 0, 0 }, .shadow = 0 },
    [ACTOR_TYPE_FLYING_MAGIKOOPA] = { .tattleCam = { 0, 0, 0 }, .shadow = 0 },
    [ACTOR_TYPE_MAGICLONE] = { .tattleCam = { 0, 0, 0 }, .shadow = 0 },
    [ACTOR_TYPE_FLYING_MAGICLONE] = { .tattleCam = { 0, 0, 0 }, .shadow = 0 },
    [ACTOR_TYPE_RED_MAGIKOOPA] = { .tattleCam = { 0, 0, 0 }, .shadow = 0 },
    [ACTOR_TYPE_FLYING_RED_MAGIKOOPA] = { .tattleCam = { 0, 0, 0 }, .shadow = 0 },
    [ACTOR_TYPE_GREEN_MAGIKOOPA] = { .tattleCam = { 0, 0, 0 }, .shadow = 0 },
    [ACTOR_TYPE_FLYING_GREEN_MAGIKOOPA] = { .tattleCam = { 0, 0, 0 }, .shadow = 0 },
    [ACTOR_TYPE_YELLOW_MAGIKOOPA] = { .tattleCam = { 0, 0, 0 }, .shadow = 0 },
    [ACTOR_TYPE_FLYING_YELLOW_MAGIKOOPA] = { .tattleCam = { 0, 0, 0 }, .shadow = 0 },
    [ACTOR_TYPE_GRAY_MAGIKOOPA] = { .tattleCam = { 0, 0, 0 }, .shadow = 0 },
    [ACTOR_TYPE_FLYING_GRAY_MAGIKOOPA] = { .tattleCam = { 0, 0, 0 }, .shadow = 0 },
    [ACTOR_TYPE_WHITE_MAGIKOOPA] = { .tattleCam = { 0, 0, 0 }, .shadow = 0 },
    [ACTOR_TYPE_FLYING_WHITE_MAGIKOOPA] = { .tattleCam = { 0, 0, 0 }, .shadow = 0 },
    [ACTOR_TYPE_UNUSED_5B] = { .tattleCam = { 0, 0, 0 }, .shadow = 0 },
    [ACTOR_TYPE_UNUSED_5C] = { .tattleCam = { 0, 0, 0 }, .shadow = 0 },
    [ACTOR_TYPE_UNUSED_5D] = { .tattleCam = { 0, 0, 0 }, .shadow = 0 },
    [ACTOR_TYPE_UNUSED_5E] = { .tattleCam = { 0, 0, 0 }, .shadow = 0 },
    [ACTOR_TYPE_UNUSED_5F] = { .tattleCam = { 0, 0, 0 }, .shadow = 0 },
    [ACTOR_TYPE_UNUSED_60] = { .tattleCam = { 0, 0, 0 }, .shadow = 0 },
    [ACTOR_TYPE_UNUSED_61] = { .tattleCam = { 0, 0, 0 }, .shadow = 0 },
    [ACTOR_TYPE_UNUSED_62] = { .tattleCam = { 0, 0, 0 }, .shadow = 0 },
    [ACTOR_TYPE_UNUSED_63] = { .tattleCam = { 0, 0, 0 }, .shadow = 0 },
    [ACTOR_TYPE_UNUSED_64] = { .tattleCam = { 0, 0, 0 }, .shadow = 0 },
    [ACTOR_TYPE_UNUSED_65] = { .tattleCam = { 0, 0, 0 }, .shadow = 0 },
    [ACTOR_TYPE_UNUSED_66] = { .tattleCam = { 0, 0, 0 }, .shadow = 0 },
    [ACTOR_TYPE_UNUSED_67] = { .tattleCam = { 0, 5, 0 }, .shadow = 0 },
    [ACTOR_TYPE_UNUSED_68] = { .tattleCam = { 0, 0, 0 }, .shadow = 0 },
    [ACTOR_TYPE_UNUSED_69] = { .tattleCam = { 0, 0, 0 }, .shadow = 0 },
    [ACTOR_TYPE_UNUSED_6A] = { .tattleCam = { 0, 0, 0 }, .shadow = 0 },
    [ACTOR_TYPE_MONTY_HOLE] = { .tattleCam = { 0, 0, 0 }, .shadow = 0 },
    [ACTOR_TYPE_UNUSED_6C] = { .tattleCam = { 0, 0, 0 }, .shadow = 0 },
    [ACTOR_TYPE_UNUSED_6D] = { .tattleCam = { 0, 0, 0 }, .shadow = 0 },
    [ACTOR_TYPE_PLAYER] = { .tattleCam = { 0, 0, 0 }, .shadow = 0 },
    [ACTOR_TYPE_GOOMBARIO] = { .tattleCam = { 0, 0, 0 }, .shadow = 0 },
    [ACTOR_TYPE_KOOPER] = { .tattleCam = { 0, 0, 0 }, .shadow = 0 },
    [ACTOR_TYPE_BOMBETTE] = { .tattleCam = { 0, 0, 0 }, .shadow = 0 },
    [ACTOR_TYPE_PARAKARRY] = { .tattleCam = { 0, 0, 0 }, .shadow = 0 },
    [ACTOR_TYPE_BOW] = { .tattleCam = { 0, 0, 0 }, .shadow = 0 },
    [ACTOR_TYPE_WATT] = { .tattleCam = { 0, 0, 0 }, .shadow = 0 },
    [ACTOR_TYPE_SUSHIE] = { .tattleCam = { 0, 0, 0 }, .shadow = 0 },
    [ACTOR_TYPE_LAKILESTER] = { .tattleCam = { 0, 0, 0 }, .shadow = 0 },
    [ACTOR_TYPE_TWINK] = { .tattleCam = { 0, 0, 0 }, .shadow = 0 },
    [ACTOR_TYPE_UNUSED_78] = { .tattleCam = { 0, 0, 0 }, .shadow = 0 },
    [ACTOR_TYPE_UNUSED_79] = { .tattleCam = { 0, 0, 0 }, .shadow = 0 },
    [ACTOR_TYPE_THE_MASTER_1] = { .tattleCam = { 0, 4, 0 }, .shadow = 0 },
    [ACTOR_TYPE_THE_MASTER_2] = { .tattleCam = { 0, 4, 0 }, .shadow = 0 },
    [ACTOR_TYPE_THE_MASTER_3] = { .tattleCam = { 0, 4, 0 }, .shadow = 0 },
    [ACTOR_TYPE_CHAN] = { .tattleCam = { 0, 10, 0 }, .shadow = 0 },
    [ACTOR_TYPE_LEE] = { .tattleCam = { 0, 0, 0 }, .shadow = 0 },
    [ACTOR_TYPE_LEE_GOOMBARIO] = { .tattleCam = { 0, 6, 0 }, .shadow = 0 },
    [ACTOR_TYPE_LEE_KOOPER] = { .tattleCam = { 0, 2, 0 }, .shadow = 0 },
    [ACTOR_TYPE_LEE_BOMBETTE] = { .tattleCam = { 0, 5, 0 }, .shadow = 0 },
    [ACTOR_TYPE_LEE_PARAKARRY] = { .tattleCam = { 0, 0, 0 }, .shadow = 0 },
    [ACTOR_TYPE_LEE_BOW] = { .tattleCam = { 0, 0, 0 }, .shadow = 0 },
    [ACTOR_TYPE_LEE_WATT] = { .tattleCam = { 0, 0, 0 }, .shadow = 0 },
    [ACTOR_TYPE_LEE_SUSHIE] = { .tattleCam = { 0, 8, 0 }, .shadow = 0 },
    [ACTOR_TYPE_LEE_LAKILESTER] = { .tattleCam = { 0, 0, 0 }, .shadow = 0 },
    [ACTOR_TYPE_KAMMY_KOOPA] = { .tattleCam = { 0, 0, 0 }, .shadow = 0 },
    [ACTOR_TYPE_JR_TROOPA1] = { .tattleCam = { 0, 4, 0 }, .shadow = 0 },
    [ACTOR_TYPE_JR_TROOPA2] = { .tattleCam = { 0, 4, 0 }, .shadow = 0 },
    [ACTOR_TYPE_JR_TROOPA3] = { .tattleCam = { 0, 4, 0 }, .shadow = 0 },
    [ACTOR_TYPE_JR_TROOPA4] = { .tattleCam = { 0, 4, 0 }, .shadow = 0 },
    [ACTOR_TYPE_JR_TROOPA5] = { .tattleCam = { 0, 4, 0 }, .shadow = 0 },
    [ACTOR_TYPE_JR_TROOPA6] = { .tattleCam = { 0, 4, 0 }, .shadow = 0 },
    [ACTOR_TYPE_JR_TROOPA_DUP1] = { .tattleCam = { 0, 4, 0 }, .shadow = 0 },
    [ACTOR_TYPE_JR_TROOPA_DUP2] = { .tattleCam = { 0, 4, 0 }, .shadow = 0 },
    [ACTOR_TYPE_BLUE_GOOMBA_BOSS] = { .tattleCam = { 0, 4, 0 }, .shadow = 0 },
    [ACTOR_TYPE_RED_GOOMBA_BOSS] = { .tattleCam = { 0, 4, 0 }, .shadow = 0 },
    [ACTOR_TYPE_GOOMBA_KING] = { .tattleCam = { 0, 6, 10 }, .shadow = 0 },
    [ACTOR_TYPE_GOOMNUT_TREE] = { .tattleCam = { 8, 12, 17 }, .shadow = 0 },
    [ACTOR_TYPE_GOOMBARIO_TUTOR1] = { .tattleCam = { 0, 0, 0 }, .shadow = 0 },
    [ACTOR_TYPE_MAGIKOOPA_BOSS] = { .tattleCam = { 0, 0, 0 }, .shadow = 0 },
    [ACTOR_TYPE_FLYING_MAGIKOOPA_BOSS] = { .tattleCam = { 0, 0, 0 }, .shadow = 0 },
    [ACTOR_TYPE_MAGIKOOPA_DUP1] = { .tattleCam = { 0, 0, 0 }, .shadow = 0 },
    [ACTOR_TYPE_MAGIKOOPA_DUP2] = { .tattleCam = { 0, 0, 0 }, .shadow = 0 },
    [ACTOR_TYPE_FAKE_BOWSER] = { .tattleCam = { 0, 0, 0 }, .shadow = 0 },
    [ACTOR_TYPE_KOOPA_BROS] = { .tattleCam = { 0, 0, 26 }, .shadow = 26 },
    [ACTOR_TYPE_GREEN_NINJAKOOPA] = { .tattleCam = { 0, 4, 0 }, .shadow = 0 },
    [ACTOR_TYPE_RED_NINJAKOOPA] = { .tattleCam = { 0, 4, 0 }, .shadow = 0 },
    [ACTOR_TYPE_BLUE_NINJAKOOPA] = { .tattleCam = { 0, 4, 0 }, .shadow = 0 },
    [ACTOR_TYPE_YELLOW_NINJAKOOPA] = { .tattleCam = { 0, 4, 0 }, .shadow = 0 },
    [ACTOR_TYPE_GOOMBARIO_TUTOR2] = { .tattleCam = { 0, 0, 0 }, .shadow = 0 },
    [ACTOR_TYPE_BUZZAR] = { .tattleCam = { 0, 0, 0 }, .shadow = 0 },
    [ACTOR_TYPE_TUTANKOOPA] = { .tattleCam = { 0, 0, 0 }, .shadow = 0 },
    [ACTOR_TYPE_CHOMP] = { .tattleCam = { 0, 0, 0 }, .shadow = 0 },
    [ACTOR_TYPE_TUBBA_BLUBBA_INVINCIBLE] = { .tattleCam = { 0, 0, 0 }, .shadow = 0 },
    [ACTOR_TYPE_TUBBA_BLUBBA] = { .tattleCam = { 0, 0, 0 }, .shadow = 0 },
    [ACTOR_TYPE_TUBBA_HEART] = { .tattleCam = { 0, 0, 0 }, .shadow = 0 },
    [ACTOR_TYPE_STILT_GUY] = { .tattleCam = { 0, 0, 0 }, .shadow = 0 },
    [ACTOR_TYPE_SHY_STACK] = { .tattleCam = { 0, 0, 0 }, .shadow = 0 },
    [ACTOR_TYPE_SHY_SQUAD] = { .tattleCam = { 0, 5, 0 }, .shadow = 0 },
    [ACTOR_TYPE_GENERAL_GUY] = { .tattleCam = { 0, 0, 0 }, .shadow = 0 },
    [ACTOR_TYPE_TOY_TANK] = { .tattleCam = { 0, 0, 0 }, .shadow = 0 },
    [ACTOR_TYPE_LIGHT_BULB] = { .tattleCam = { 0, 0, 0 }, .shadow = 0 },
    [ACTOR_TYPE_SIGNAL_GUY] = { .tattleCam = { 0, 0, 0 }, .shadow = 0 },
    [ACTOR_TYPE_SHY_SQUAD_DUP] = { .tattleCam = { 0, 0, 0 }, .shadow = 0 },
    [ACTOR_TYPE_SHY_GUY_DUP] = { .tattleCam = { 0, 0, 0 }, .shadow = 0 },
    [ACTOR_TYPE_ANTI_GUY] = { .tattleCam = { 0, 0, 0 }, .shadow = 0 },
    [ACTOR_TYPE_ANTI_GUY_DUP] = { .tattleCam = { 0, 0, 0 }, .shadow = 0 },
    [ACTOR_TYPE_BIG_LANTERN_GHOST] = { .tattleCam = { 0, 0, 0 }, .shadow = 0 },
    [ACTOR_TYPE_GOOMBA_KING_DUP] = { .tattleCam = { 0, 0, 0 }, .shadow = 0 },
    [ACTOR_TYPE_LAVA_PIRANHA_PHASE_1] = { .tattleCam = { 25, 250, 60 }, .shadow = 0 },
    [ACTOR_TYPE_LAVA_PIRANHA_PHASE_2] = { .tattleCam = { 25, 250, 60 }, .shadow = 0 },
    [ACTOR_TYPE_LAVA_BUD_PHASE_1] = { .tattleCam = { 0, 233, 0 }, .shadow = 0 },
    [ACTOR_TYPE_LAVA_BUD_PHASE_2] = { .tattleCam = { 0, 233, 0 }, .shadow = 0 },
    [ACTOR_TYPE_PETIT_PIRANHA] = { .tattleCam = { 0, 0, 0 }, .shadow = 0 },
    [ACTOR_TYPE_PETIT_PIRANHA_BOMB] = { .tattleCam = { 0, 0, 0 }, .shadow = 0 },
    [ACTOR_TYPE_KENT_C_KOOPA] = { .tattleCam = { 0, 0, 0 }, .shadow = 0 },
    [ACTOR_TYPE_HUFF_N_PUFF] = { .tattleCam = { 0, 0, 0 }, .shadow = 0 },
    [ACTOR_TYPE_TUFF_PUFF] = { .tattleCam = { 0, 0, 0 }, .shadow = 0 },
    [ACTOR_TYPE_MONSTAR] = { .tattleCam = { 0, 0, 0 }, .shadow = 0 },
    [ACTOR_TYPE_CRYSTAL_KING] = { .tattleCam = { 0, 0, 0 }, .shadow = 0 },
    [ACTOR_TYPE_CRYSTAL_CLONE] = { .tattleCam = { 0, 0, 0 }, .shadow = 0 },
    [ACTOR_TYPE_CRYSTAL_BIT] = { .tattleCam = { 0, 0, 0 }, .shadow = 0 },
    [ACTOR_TYPE_INTRO_BOWSER] = { .tattleCam = { 0, 0, 0 }, .shadow = 241 },
    [ACTOR_TYPE_BOWSER_PHASE_1] = { .tattleCam = { 0, 0, 0 }, .shadow = 241 },
    [ACTOR_TYPE_BOWSER_DUP1] = { .tattleCam = { 0, 0, 0 }, .shadow = 241 },
    [ACTOR_TYPE_BOWSER_PHASE_2] = { .tattleCam = { 241, 19, 45 }, .shadow = 241 },
    [ACTOR_TYPE_BOWSER_DUP2] = { .tattleCam = { 0, 0, 0 }, .shadow = 241 },
    [ACTOR_TYPE_BOWSER_PHASE_3] = { .tattleCam = { 241, 19, 45 }, .shadow = 241 },
    [ACTOR_TYPE_BOWSER_DUP3] = { .tattleCam = { 0, 0, 0 }, .shadow = 241 },
    [ACTOR_TYPE_BLOOPER] = { .tattleCam = { 0, 0, 0 }, .shadow = 0 },
    [ACTOR_TYPE_ELECTRO_BLOOPER1] = { .tattleCam = { 0, 0, 0 }, .shadow = 0 },
    [ACTOR_TYPE_ELECTRO_BLOOPER2] = { .tattleCam = { 0, 0, 0 }, .shadow = 0 },
    [ACTOR_TYPE_SUPER_BLOOPER1] = { .tattleCam = { 0, 0, 0 }, .shadow = 0 },
    [ACTOR_TYPE_SUPER_BLOOPER2] = { .tattleCam = { 0, 0, 0 }, .shadow = 0 },
    [ACTOR_TYPE_BLOOPER_BABY] = { .tattleCam = { 0, 0, 0 }, .shadow = 0 },
    [ACTOR_TYPE_LAKILESTER_DUP] = { .tattleCam = { 0, 0, 0 }, .shadow = 0 },
    [ACTOR_TYPE_SLOT_MACHINE_START] = { .tattleCam = { 0, 226, 0 }, .shadow = 0 },
    [ACTOR_TYPE_SLOT_MACHINE_STOP] = { .tattleCam = { 0, 226, 0 }, .shadow = 0 },
    [ACTOR_TYPE_WHACKA] = { .tattleCam = { 0, 0, 0 }, .shadow = 0 },
    [ACTOR_TYPE_SLOT_MACHINE_START_DUP1] = { .tattleCam = { 0, 0, 0 }, .shadow = 0 },
    [ACTOR_TYPE_SLOT_MACHINE_START_DUP2] = { .tattleCam = { 0, 0, 0 }, .shadow = 0 },
    [ACTOR_TYPE_SLOT_MACHINE_START_DUP3] = { .tattleCam = { 0, 0, 0 }, .shadow = 0 },
};

s32 bMarioIdleAnims[] = {
    STATUS_NORMAL, ANIM_WALKING,
    STATUS_DANGER, ANIM_PANTING,
    STATUS_STONE, 0x00050001,
    STATUS_SLEEP, 0x00030004,
    STATUS_DIZZY, 0x00030006,
    STATUS_STOP, ANIM_STAND_STILL,
    STATUS_HUSTLE, ANIM_RUNNING,
    STATUS_BERSERK, 0x00040028,
    STATUS_PARALYZE, 0x00030004,
    STATUS_FROZEN, 0x0001000E,
    0xE, 0x00010002,
    STATUS_TURN_DONE, ANIM_STAND_STILL,
    0x13, 0x00040029,
    0x14, 0x0004002A,
    0x15, 0x00030003,
    0x18, 0x00030005,
    0x16, 0x0010001,
    STATUS_THINKING, ANIM_THINKING,
    STATUS_WEARY, 0x0001000D,
    STATUS_END,
};

s32 bMarioDefendAnims[] = {
    STATUS_NORMAL, ANIM_CROUCH,
    STATUS_DANGER, ANIM_PANTING,
    STATUS_STONE, 0x00050001,
    STATUS_SLEEP, 0x00030004,
    STATUS_DIZZY, 0x00030006,
    STATUS_STOP, ANIM_STAND_STILL,
    STATUS_HUSTLE, ANIM_CROUCH,
    STATUS_BERSERK, ANIM_CROUCH,
    STATUS_PARALYZE, 0x00030004,
    STATUS_FROZEN, 0x0001000E,
    0xE, 0x00010002,
    STATUS_TURN_DONE, ANIM_STAND_STILL,
    0x13, 0x00040029,
    0x14, 0x0004002A,
    0x15, 0x00030003,
    0x18, 0x00030005,
    0x16, 0x0010001,
    STATUS_THINKING, ANIM_THINKING,
    STATUS_WEARY, 0x0001000D,
    STATUS_END,
};

s32 bMarioHideAnims[] = {
    STATUS_NORMAL, ANIM_CROUCH,
    STATUS_DANGER, ANIM_PANTING,
    STATUS_STONE, 0x00050001,
    STATUS_SLEEP, 0x00030004,
    STATUS_DIZZY, 0x00030006,
    STATUS_STOP, ANIM_STAND_STILL,
    STATUS_HUSTLE, 0x0008000E,
    STATUS_BERSERK, 0x0008000E,
    STATUS_PARALYZE, 0x00030004,
    STATUS_FROZEN, 0x0001000E,
    0xE, 0x00010002,
    STATUS_TURN_DONE, ANIM_CROUCH,
    0x13, 0x00040029,
    0x14, 0x0004002A,
    0x15, 0x00030003,
    0x18, 0x00030005,
    0x16, 0x0010001,
    STATUS_THINKING, ANIM_THINKING,
    STATUS_WEARY, 0x0001000D,
    STATUS_END,
};

s32 bPeachIdleAnims[] = {
    STATUS_NORMAL, 0x000A0002,
    STATUS_TURN_DONE, 0x000C0028,
    STATUS_END,
};

s32 bMarioDefenseTable[] = {
    ELEMENT_NORMAL, 0,
    ELEMENT_END,
};

s32 bPlayerStatusTable[] = {
    STATUS_NORMAL, 100,
    STATUS_DEFAULT, 100,
    STATUS_SLEEP, 100,
    STATUS_POISON, 100,
    STATUS_FROZEN, 100,
    STATUS_DIZZY, 100,
    STATUS_FEAR, 100,
    STATUS_STATIC, 100,
    STATUS_PARALYZE, 100,
    STATUS_SHRINK, 100,
    STATUS_STOP, 100,
    STATUS_DEFAULT_TURN_MOD, 0,
    STATUS_SLEEP_TURN_MOD, 0,
    STATUS_POISON_TURN_MOD, 0,
    STATUS_FROZEN_TURN_MOD, 0,
    STATUS_DIZZY_TURN_MOD, 0,
    STATUS_FEAR_TURN_MOD, 0,
    STATUS_STATIC_TURN_MOD, 0,
    STATUS_PARALYZE_TURN_MOD, 0,
    STATUS_SHRINK_TURN_MOD, 0,
    STATUS_STOP_TURN_MOD, 0,
    STATUS_END,
};

ActorDesc bPlayerActorDesc = {
    .type = ACTOR_TYPE_PLAYER,
    .maxHP = 99,
    .statusTable = bPlayerStatusTable,

    .escapeChance = 0,
    .airLiftChance = 0,
    .spookChance = 0,
    .baseStatusChance = 0,
    .upAndAwayChance = 0,
    .spinSmashReq = 4,
    .powerBounceChance = 80,

    .size = { 33, 43 },
    .hpBarOffset = { 0, 0 },
    .statusIconOffset = { -10, 30 },
    .statusMessageOffset = { 10, 30 },
};

ActorPartDesc bMarioParts[] = {
    {
        .index = 1,
        .posOffset = { 0, 0, 0 },
        .targetOffset = { 0, 32 },
        .opacity = 0xFF,
        .idleAnimations = bMarioIdleAnims,
        .defenseTable = bMarioDefenseTable,
    },
};

Vec3s D_80283524[] = {
    { 0x0005, 0x0000, 0xFFEC },
    { 0x002D, 0x0000, 0xFFFB },
    { 0x0055, 0x0000, 0x000A },
    { 0x007D, 0x0000, 0x0019 },
    { 0x000A, 0x0032, 0xFFEC },
    { 0x0032, 0x002D, 0xFFFB },
    { 0x005A, 0x0032, 0x000A },
    { 0x0082, 0x0037, 0x0019 },
    { 0x000F, 0x0055, 0xFFEC },
    { 0x0037, 0x0050, 0xFFFB },
    { 0x005F, 0x0055, 0x000A },
    { 0x0087, 0x005A, 0x0019 },
    { 0x000F, 0x007D, 0xFFEC },
    { 0x0037, 0x0078, 0xFFFB },
    { 0x005F, 0x007D, 0x000A },
    { 0x0087, 0x0082, 0x0019 },
    { 0x0069, 0x0000, 0x0000 },
};

s32 D_8028358C[] = { 0xFFFFFFFF, 0xFFFFFFFF, 0xFFFFFFFF, 0xFFFFFFFF, 0xFFFFFFFF, 0xFFFFFFFF, 0xFFFFFFFF, 0xFFFFFFFF,
                     &D_8028358C, &D_8028358C, &D_8028358C, &D_8028358C, &D_8028358C, &D_8028358C, &D_8028358C, &D_8028358C,
                     0x00000000,
                   };

s16 D_802835D0[] = { 0x1C, 0x28 };
s16 D_802835D4[] = { 0, -2 };
s16 D_802835D8[] = { 0, -12 };

f32 D_802835DC[] = {
    0.0f, 4.5, 0.0f, 1.0f, 4.0f, 0.0f, 2.0f, 3.0f, 0.0f, 3.0f, 2.0f, 0.0f, 3.5f, 1.0f, 0.0f, 4.0f, 0.0f, 0.0f, 4.5, 0.0f, 0.0f, 5.0f, 0.0f, 0.0f, 4.5, 0.0f, 0.0f, 4.0f, 0.0f, 0.0f, 3.5f, -1.0f, 0.0f, 3.0f, -2.0f, 0.0f, 2.0f, -3.0f, 0.0f, 1.0f, -4.0f, 0.0f, 0.0f, -4.5f, 0.0f,
};

f32 D_80283690[] = {
    1.0f, 1.0f, 1.0f, 0.8f, 0.8f, 0.8f, 0.9f, 0.9f, 0.9f, 1.1f, 1.1f, 1.1f, 1.0f, 1.0f, 1.0f, 0.8f, 0.8f, 0.8f, 0.9f, 0.9f, 0.9f, 1.1f, 1.1f, 1.1f, 1.0f, 1.0f, 1.0f, 0.8f, 0.8f, 0.8f, 0.9f, 0.9f, 0.9f, 1.1f, 1.1f, 1.1f, 1.0f, 1.0f, 1.0f, 0.8f, 0.8f, 0.8f, 0.9f, 0.9f, 0.9f,
};

s32 D_80283744[] = {
    0x00000000, 0x80283D98, 0x80283D98, 0x80283D98, 0x80283D98, 0x80283D98, 0x80283D98, 0x80283D98, 0x80283D98, 0x80283D98, 0x80283D98,
};

s32 bMessages[] = {
    MSG_merlee_increase_atk, MSG_merlee_increase_dmg, MSG_merlee_increase_star_points, MSG_merlee_end,
    MSG_charge_hammer, MSG_charge_hammer_more, MSG_charge_jump, MSG_charge_jump_more, MSG_charge_max,
    MSG_enemy_missed,
    MSG_player_dazed, MSG_player_slept, MSG_player_frozen, MSG_player_poisoned, MSG_player_shrunk, MSG_player_paralyzed, MSG_player_electrified, MSG_player_transparent,
    MSG_enemy_dazed, MSG_enemy_slept, MSG_enemy_frozen, MSG_enemy_poisoned, MSG_enemy_shrunk, MSG_enemy_paralyzed, MSG_enemy_electrified, MSG_enemy_cannot_move,
    MSG_star_energy_increased, MSG_star_energy_max, MSG_star_energy_filled,
    MSG_atk_up_n, MSG_def_up_n, 0x001D0084, 0x001D0085,
    MSG_enemy_transparent, MSG_enemy_electric_charge,
    MSG_partner_dazed, MSG_charge_goombario, MSG_charge_goombario_more, MSG_water_block_active, MSG_water_block_end, MSG_cloud_nine_active, MSG_cloud_nine_end, MSG_atk_up_active, MSG_atk_up_end, MSG_enemy_atk_down, MSG_cloud_nine_active,
    MSG_action_cmd_jump, MSG_action_cmd_hammer, 0x001D00B1, 0x001D00B2, 0x001D00B3, 0x001D00B4, 0x001D00AF, 0x001D00AF, 0x001D00B5, 0x001D00B6, 0x001D00B7, 0x001D00B8, 0x001D00B9, 0x001D00AF, 0x001D00BA, 0x001D00BB, 0x001D00BC, 0x001D00AF, 0x001D00BD, 0x001D00BE, 0x001D00BF,
    MSG_no_target_jump, MSG_no_target_hammer, MSG_no_battle_items, 0x00000000, 0x00000000,
    0x001D00C3, MSG_hammer_disabled, MSG_hammer_disabled, MSG_hammer_disabled, MSG_jump_disabled, MSG_jump_disabled, MSG_jump_disabled, MSG_items_disabled,
    MSG_no_switch_used_turn, MSG_no_switch_dazed, MSG_no_switch_used_turn, MSG_no_switch_dazed, 0x001D00C3,
};

s32 bActorMessages[] = {
    MSG_party_mario, MSG_party_goombario, MSG_party_kooper, MSG_party_bombette, MSG_party_parakarry, MSG_party_goompa, MSG_party_watt, MSG_party_sushie, MSG_party_lakilester, MSG_party_bow, MSG_party_goombaria, MSG_party_twink, MSG_party_peach
};

s32 D_802838F8 = 0;

extern Temp14 D_80283F10[];

extern EvtSource D_80293820;
extern f32 D_802938A4;
extern s16 D_802938A8;
extern EffectInstance* gDamageCountEffects[24];
extern s32 gDamageCountTimers[24];
extern Gfx D_80293970[];
extern s32 D_802939C0;
extern s32 D_802939C4[0];
extern s32 D_80293A10[0];
extern s32 D_80293A34[0];
extern s32 D_80293A58[0];
extern s32 D_80293A7C[0];
extern s32 D_80293AA0[0];
extern s32 D_80293AC4[0];

s32 func_80265CE8(u32*, s32);

void create_target_list(Actor* actor, s32 arg1);
INCLUDE_ASM(s32, "190B20", create_target_list);

void player_create_target_list(Actor* actor) {
    create_target_list(actor, 0);
}

void enemy_create_target_list(Actor* actor) {
    create_target_list(actor, 1);
}

void func_80263064(s32, s32, s32);
INCLUDE_ASM(s32, "190B20", func_80263064);

void func_80263230(s32 arg0, s32 arg1) {
    func_80263064(arg0, arg1, 0);
}

void func_8026324C(s32 arg0, s32 arg1) {
    func_80263064(arg0, arg1, 1);
}

void func_80263268(void) {
    BattleStatus* battleStatus = &gBattleStatus;
    PlayerData* playerData = &gPlayerData;
    Actor* partner = battleStatus->partnerActor;

    battleStatus->changePartnerAllowed = 0;
    if (partner != NULL) {
        s32 partnersEnabled;
        s32 i;

        battleStatus->changePartnerAllowed = 1;
        partnersEnabled = 0;

        for (i = 0; i < ARRAY_COUNT(playerData->partners); i++) {
            if (playerData->partners[i].enabled) {
                partnersEnabled++;
            }
        }

        if (partnersEnabled >= 2) {
            if (partner->koStatus == STATUS_DAZE) {
                battleStatus->changePartnerAllowed = 0;
            } else if (partner->debuff == 7) {
                battleStatus->changePartnerAllowed = 0;
            } else if (playerData->currentPartner == PARTNER_GOOMPA) {
                battleStatus->changePartnerAllowed = -1;
            }
        } else {
            battleStatus->changePartnerAllowed = -1;
        }
    } else {
        battleStatus->changePartnerAllowed = -1;
    }
}

void func_80263300(void) {
    BattleStatus* battleStatus = &gBattleStatus;
    Actor* player = battleStatus->playerActor;
    PlayerData* playerData = &gPlayerData;
    s32 cond;
    s32 i;

    battleStatus->unk_7D = 0;
    cond = FALSE;

    for (i = 0; i < ARRAY_COUNT(playerData->invItems); i++) {
        s16 itemID = playerData->invItems[i];

        if (itemID != 0) {
            StaticItem* staticItem = &gItemTable[itemID];

            if (staticItem->typeFlags & 2) {
                battleStatus->moveCategory = 2;
                battleStatus->selectedItemID = playerData->invItems[i];
                battleStatus->currentTargetListFlags = staticItem->targetFlags;
                player_create_target_list(player);

                if (player->targetListLength != 0) {
                    battleStatus->unk_7D += 1;
                    cond = TRUE;
                }
            }
        }
    }

    if (!cond) {
        battleStatus->unk_7D = 0;
    }
}

s32 btl_are_all_enemies_defeated(void) {
    BattleStatus* battleStatus = &gBattleStatus;
    Actor* enemy;
    s32 enemiesStillAlive = FALSE;
    s32 i;

    for (i = 0; i < ARRAY_COUNT(battleStatus->enemyActors); i++) {
        s32 flagEnemyDefeated = ENEMY_FLAGS_400000 | ENEMY_FLAGS_4000;
        enemy = battleStatus->enemyActors[i];

        // If currentEnemyFlags signify that the enemy isn't dead yet...
        if (enemy != NULL && !(enemy->flags & flagEnemyDefeated)) {
            // Countinue the battle
            enemiesStillAlive = TRUE;
        }
    }
    return !enemiesStillAlive;
}

s32 btl_check_enemies_defeated(void) {
    if (btl_are_all_enemies_defeated()) {
        btl_set_state(0x1A);
        return TRUE;
    }
    return FALSE;
}

s32 btl_check_player_defeated(void) {
    if (gPlayerData.curHP > 0) {
        return FALSE;
    }
    D_800DC4E4 = gBattleState;
    D_800DC4D8 = gBattleState2;
    btl_set_state(0x1B);
    return TRUE;
}

void btl_init_menu_boots(void) {
    BattleStatus* battleStatus = &gBattleStatus;
    PlayerData* playerData = &gPlayerData;
    Actor* player = battleStatus->playerActor;
    StaticMove* move;
    s32 i;
    s32 moveCount;
    s32 hasAnyBadgeMoves;
    s32 fpCost;

    // If you don't have boots equipped, disable this menu
    if (playerData->bootsLevel == -1) {
<<<<<<< HEAD
        battleStatus->unk_7E = 0;
=======
        battleStatus->menuStatus[1] = 0;
>>>>>>> 585c0dc4
        return;
    }

    for (i = 0; i < ARRAY_COUNT(battleStatus->submenuMoves); i++) {
        battleStatus->submenuMoves[i] = MOVE_NONE;
    }

    // Standard jump move
    moveCount = 1;
    battleStatus->submenuMoves[0] = playerData->bootsLevel + MOVE_JUMP1;
    battleStatus->submenuIcons[0] = ITEM_PARTNER_ATTACK;

    // Jump badges
    do {
        for (i = 0; i < ARRAY_COUNT(playerData->equippedBadges); i++) {
            s16 badge = playerData->equippedBadges[i];
            if (badge != ITEM_NONE) {
                StaticMove* moveTable = gMoveTable;
<<<<<<< HEAD
                u8 moveID = gItemTable[badges].moveID;

                move = &moveTable[moveID];
                if (move->battleSubmenu == 2) {
                    battleStatus->submenuMoves[moveCount] =  moveID;
=======
                u8 moveID = gItemTable[badge].moveID;
                move = &moveTable[moveID];
                if (move->battleSubmenu == BATTLE_SUBMENU_JUMP) {
                    battleStatus->submenuMoves[moveCount] = moveID;
>>>>>>> 585c0dc4
                    battleStatus->submenuIcons[moveCount] = playerData->equippedBadges[i];
                    moveCount++;
                }
            }
        }
    } while (0);

    battleStatus->submenuMoveCount = moveCount;

    hasAnyBadgeMoves = FALSE;
    for (i = 0; i < battleStatus->submenuMoveCount; i++) {
<<<<<<< HEAD
        move = &gMoveTable[battleStatus->submenuMoves[i]];
        fpCost = move->costFP;
        if (fpCost != 0) {
            fpCost -= player_team_is_ability_active(player, ABILITY_FLOWER_SAVER);
            fpCost -= player_team_is_ability_active(player, ABILITY_FLOWER_FANATIC) * 2;
            if (fpCost < 1) {
                fpCost = 1;
=======
            move = &gMoveTable[battleStatus->submenuMoves[i]];

            // Calculate FP cost
            fpCost = move->costFP;
            if (fpCost != 0) {
                fpCost -= player_team_is_ability_active(player, ABILITY_FLOWER_SAVER);
                fpCost -= player_team_is_ability_active(player, ABILITY_FLOWER_FANATIC) * 2;
                if (fpCost < 1) {
                    fpCost = 1;
                }
            }

            // See if there are any targets for this move
            battleStatus->moveCategory = 0;
            battleStatus->selectedItemID = playerData->bootsLevel;
            battleStatus->currentTargetListFlags = move->flags; // Controls target filters
            player_create_target_list(player);

            // If there are targets, enable the move
            if (player->targetListLength != 0) {
                hasAnyBadgeMoves = TRUE;
                battleStatus->submenuStatus[i] = BATTLE_SUBMENU_STATUS_ENABLED;
>>>>>>> 585c0dc4
            }
        }
        battleStatus->moveCategory = 0;
        battleStatus->selectedItemID = playerData->bootsLevel;
        battleStatus->currentTargetListFlags = move->flags;
        player_create_target_list(player);
        if (player->targetListLength != 0) {
            phi_s6 = TRUE;
            battleStatus->submenuEnabled[i] = 1;
        }

<<<<<<< HEAD
        if (playerData->curFP < fpCost) {
            battleStatus->submenuEnabled[i] = 0;
        }
        if (player->targetListLength == 0) {
            battleStatus->submenuEnabled[i] = -2;
        }
        if (gBattleStatus.flags2 & BS_FLAGS2_NO_TARGET_AVAILABLE) {
            battleStatus->submenuEnabled[moveCount] = -1;
        }
    }

    if (!phi_s6) {
        battleStatus->unk_7E = -1;
    } else {
        battleStatus->unk_7E = 1;
=======
            // If you don't have enough FP, disable the move
            if (playerData->curFP < fpCost) {
                battleStatus->submenuStatus[i] = BATTLE_SUBMENU_STATUS_NOT_ENOUGH_FP;
            }

            // If there are no targets available, disable the move
            if (player->targetListLength == 0) {
                battleStatus->submenuStatus[i] = BATTLE_SUBMENU_STATUS_NO_TARGETS_2;
            }
            if (gBattleStatus.flags2 & BS_FLAGS2_NO_TARGET_AVAILABLE) {
                battleStatus->submenuStatus[moveCount] = BATTLE_SUBMENU_STATUS_NO_TARGETS;
            }
    }

    if (!hasAnyBadgeMoves) {
        // Only the standard jump is available - no badge moves.
        // Selecting this submenu should immediately pick the standard jump move
        battleStatus->menuStatus[1] = -1;
    } else {
        // Enable this submenu
        battleStatus->menuStatus[1] = 1;
>>>>>>> 585c0dc4
    }
}

void btl_init_menu_hammer(void) {
    BattleStatus* battleStatus = &gBattleStatus;
    PlayerData* playerData = &gPlayerData;
    Actor* player = battleStatus->playerActor;
    StaticMove* move;
    s32 i;
    s32 moveCount;
    s32 hasAnyBadgeMoves;
    s32 fpCost;

    // If you don't have a hammer, disable this menu
    if (playerData->hammerLevel == -1) {
<<<<<<< HEAD
        battleStatus->unk_7F = 0;
=======
        battleStatus->menuStatus[2] = 0;
>>>>>>> 585c0dc4
        return;
    }

    for (i = 0; i < ARRAY_COUNT(battleStatus->submenuMoves); i++) {
        battleStatus->submenuMoves[i] = 0;
    }

    // Standard hammer move
    moveCount = 1;
    battleStatus->submenuMoves[0] = playerData->hammerLevel + MOVE_HAMMER1;
    battleStatus->submenuIcons[0] = ITEM_PARTNER_ATTACK;

    // Hammer badges
    do {
        for (i = 0; i < ARRAY_COUNT(playerData->equippedBadges); i++) {
            s16 badge = playerData->equippedBadges[i];
            if (badge != MOVE_NONE) {
                StaticMove* moveTable = gMoveTable;
                u8 moveID = gItemTable[badge].moveID;
                move = &moveTable[moveID];
                if (move->battleSubmenu == BATTLE_SUBMENU_HAMMER) {
                    battleStatus->submenuMoves[moveCount] = moveID;
                    battleStatus->submenuIcons[moveCount] = playerData->equippedBadges[i];
                    moveCount++;
                }
            }
        }
    } while (0);

    battleStatus->submenuMoveCount = moveCount;

    hasAnyBadgeMoves = FALSE;
    for (i = 0; i < battleStatus->submenuMoveCount; i++) {
            move = &gMoveTable[battleStatus->submenuMoves[i]];

            // Calculate FP cost
            fpCost = move->costFP;
            if (fpCost != 0) {
                fpCost -= player_team_is_ability_active(player, ABILITY_FLOWER_SAVER);
                fpCost -= player_team_is_ability_active(player, ABILITY_FLOWER_FANATIC) * 2;
                if (fpCost < 1) {
                    fpCost = 1;
                }
            }

            // See if there are any targets for this move
            battleStatus->moveCategory = 1;
            battleStatus->selectedItemID = playerData->hammerLevel;
            battleStatus->currentTargetListFlags = move->flags;
            player_create_target_list(player);

            // If there are targets, enable the move
            if (player->targetListLength != 0) {
                hasAnyBadgeMoves = TRUE;
                battleStatus->submenuStatus[i] = 1;
            }

            // If you don't have enough FP, disable the move
            if (playerData->curFP < fpCost) {
                battleStatus->submenuStatus[i] = 0;
            }

            // If there are no targets available, disable the move
            if (player->targetListLength == 0) {
                battleStatus->submenuStatus[i] = BATTLE_SUBMENU_STATUS_NO_TARGETS_2;
            }
            if (gBattleStatus.flags2 & BS_FLAGS2_NO_TARGET_AVAILABLE) {
<<<<<<< HEAD
                battleStatus->submenuEnabled[moveCount] = -1;
            }
    }

    if (!phi_s6) {
        battleStatus->unk_7F = -1;
    } else {
        battleStatus->unk_7F = 1;
=======
                battleStatus->submenuStatus[moveCount] = BATTLE_SUBMENU_STATUS_NO_TARGETS;
            }
    }

    if (!hasAnyBadgeMoves) {
        // Only the standard hammer is available - no badge moves.
        // Selecting this submenu should immediately pick the standard hammer move
        battleStatus->menuStatus[2] = -1;
    } else {
        // Enable this submenu
        battleStatus->menuStatus[2] = 1;
>>>>>>> 585c0dc4
    }
}

void btl_init_menu_partner(void) {
    PlayerData* playerData = &gPlayerData;
    BattleStatus* battleStatus = &gBattleStatus;
    Actor* player = battleStatus->playerActor;
    Actor* partner = battleStatus->partnerActor;
    s32 fpCost;
    s32 i;
    s32 hasAnyBadgeMoves;

    for (i = 0; i < ARRAY_COUNT(battleStatus->submenuMoves); i++) {
        battleStatus->submenuMoves[i] = 0;
    }

    // In the move table (enum MoveIDs), partners get move IDs set up like this:
    //
    //  Move ID offset | Description          | Goombario example
    // ----------------+----------------------+-------------------
    //  0              | No rank only         | Headbonk
    //  1              | Super rank only      | Headbonk (2)
    //  2              | Ultra rank only      | Headbonk (3)
    //  3              | Always unlocked      | Tattle
    //  4              | Unlocked after super | Charge
    //  5              | Unlocked after ultra | Multibonk

    battleStatus->submenuMoveCount = partner->staticActorData->level + 2;

    // Offsets 0,1,2
    battleStatus->submenuMoves[0] =
        playerData->currentPartner * 6
        + (MOVE_HEADBONK1 - 6)
        + partner->staticActorData->level;

    // Offsets 3,4,5
    for (i = 1; i < battleStatus->submenuMoveCount; i++) {
        battleStatus->submenuMoves[i] =
            playerData->currentPartner * 6
            + (MOVE_TATTLE - 6)
            + (i - 1);
    }

    hasAnyBadgeMoves = FALSE;
    for (i = 0; i < battleStatus->submenuMoveCount; i++){
            StaticMove* move = &gMoveTable[battleStatus->submenuMoves[i]];

            fpCost = move->costFP;
            if (fpCost != 0) {
                fpCost -= player_team_is_ability_active(player, ABILITY_FLOWER_SAVER);
                fpCost -= player_team_is_ability_active(player, ABILITY_FLOWER_FANATIC) * 2;
                if (fpCost < 1) {
                    fpCost = 1;
                }
            }

            battleStatus->moveCategory = 5;
            battleStatus->selectedItemID = partner->staticActorData->level;
            battleStatus->currentTargetListFlags = move->flags;
            player_create_target_list(partner);

            if (partner->targetListLength != 0){
                hasAnyBadgeMoves = TRUE;
                battleStatus->submenuStatus[i] = BATTLE_SUBMENU_STATUS_ENABLED;
            }

            if (partner->targetListLength == 0) {
                battleStatus->submenuStatus[i] = BATTLE_SUBMENU_STATUS_NO_TARGETS_2;
            }

            if (playerData->curFP < fpCost) {
                battleStatus->submenuStatus[i] = BATTLE_SUBMENU_STATUS_NOT_ENOUGH_FP;
            }
            if (gBattleStatus.flags2 & BS_FLAGS2_NO_TARGET_AVAILABLE) {
                battleStatus->submenuStatus[i] = BATTLE_SUBMENU_STATUS_NO_TARGETS;
            }

    }

<<<<<<< HEAD
    if (!phi_s6) {
        battleStatus->unk_80 = -1;
    } else {
        battleStatus->unk_80 = 1;
=======
    if (!hasAnyBadgeMoves) {
        battleStatus->menuStatus[3] = -1;
    } else {
        battleStatus->menuStatus[3] = 1;
>>>>>>> 585c0dc4
    }
}

s32 count_power_plus(s32 arg0) {
    s32 pp;
    s32 i;

    if (gGameStatusPtr->peachFlags & 1) {
        return 0;
    }

    pp = 0;
    for (i = 0; i < ARRAY_COUNT(gPlayerData.equippedBadges); i++) {
        u8 moveID = gItemTable[gPlayerData.equippedBadges[i]].moveID;

        if (gMoveTable[moveID].battleSubmenu == 7 && moveID == MOVE_POWER_PLUS) {
            if (gBattleStatus.flags1 & BS_FLAGS1_10 || arg0 & 0x80) {
                pp++;
            }
        }
    }

    return pp;
}

void deduct_current_move_fp(void) {
    BattleStatus* battleStatus = &gBattleStatus;
    PlayerData* playerData = &gPlayerData;
    Actor* actor = battleStatus->playerActor;
    s32 fpCost = gMoveTable[battleStatus->selectedMoveID].costFP;

    if (fpCost != 0) {
        fpCost -= player_team_is_ability_active(actor, ABILITY_FLOWER_SAVER);
        fpCost -= player_team_is_ability_active(actor, ABILITY_FLOWER_FANATIC) * 2;
        if (fpCost < 1) {
            fpCost = 1;
        }
    }

    playerData->curFP -= fpCost;
}

void reset_actor_turn_info(void) {
    BattleStatus* battleStatus = &gBattleStatus;
    Actor* actor;
    s32 i;

    for (i = 0; i < ARRAY_COUNT(battleStatus->enemyActors); i++) {
        actor = battleStatus->enemyActors[i];
        if (actor != NULL) {
            actor->hpChangeCounter = 0;
            actor->damageCounter = 0;
            actor->unk_204 = 0;
        }

    }
    actor = battleStatus->playerActor;
    actor->hpChangeCounter = 0;
    actor->damageCounter = 0;
    actor->unk_204 = 0;

    actor = battleStatus->partnerActor;
    if (actor != NULL) {
        actor->hpChangeCounter = 0;
        actor->damageCounter = 0;
        actor->unk_204 = 0;
    }
}

void func_80263CC4(s32 arg0) {
    start_script(&D_80293820, 10, 0)->varTable[0] = arg0;
}

void set_animation(s32 actorID, s32 partIdx, s32 animationIndex) {
    if (animationIndex >= 0) {
        Actor* actor = get_actor(actorID);
        ActorPart* part;

        switch (actorID & 0x700) {
            case 0x0:
                part = &actor->partsTable[0];
                if (part->currentAnimation != animationIndex) {
                    part->currentAnimation = animationIndex;
                    spr_update_player_sprite(0, animationIndex, part->animationRate);
                }
                break;
            case 0x100:
                if (partIdx != 0) {
                    part = get_actor_part(actor, partIdx);

                    if (part == NULL) {
                        part = &actor->partsTable[0];
                    }
                } else {
                    part = &actor->partsTable[0];
                }

                if (part->currentAnimation != animationIndex) {
                    part->currentAnimation = animationIndex;
                    spr_update_sprite(part->unk_84, animationIndex, part->animationRate);
                    part->unk_8C = func_802DE5C8(part->unk_84);
                }
                break;
            case 0x200:
                part = get_actor_part(actor, partIdx);
                if (part->currentAnimation != animationIndex) {
                    part->currentAnimation = animationIndex;
                    spr_update_sprite(part->unk_84, animationIndex, part->animationRate);
                    part->unk_8C = func_802DE5C8(part->unk_84);
                }
                break;
        }
    }
}

void func_80263E08(Actor* actor, ActorPart* part, s32 anim) {
    if (anim >= 0) {
        switch (actor->actorID & 0x700) {
            case 0x0:
                if (part->currentAnimation != anim) {
                    part->currentAnimation = anim;
                    spr_update_player_sprite(0, anim, part->animationRate);
                }
                break;
            case 0x100:
            case 0x200:
                if (part->currentAnimation != anim) {
                    part->currentAnimation = anim;
                    spr_update_sprite(part->unk_84, anim, part->animationRate);
                    part->unk_8C = func_802DE5C8(part->unk_84);
                }
                break;
        }
    }
}

void set_animation_rate(s32 actorID, s32 partIndex, f32 rate) {
    Actor* actor = get_actor(actorID);
    ActorPart* part;

    switch (actorID & 0x700) {
        case ACTOR_PARTNER:
            if (partIndex != 0) {
                part = get_actor_part(actor, partIndex);
                if (part != NULL) {
                    part->animationRate = rate;
                    return;
                }
            }
            actor->partsTable[0].animationRate = rate;
            break;
        case ACTOR_PLAYER:
        case ACTOR_ENEMY0:
            part = get_actor_part(actor, partIndex);
            part->animationRate = rate;
            break;
    }
}

void set_actor_yaw(s32 actorID, s32 yaw) {
    get_actor(actorID)->yaw = yaw;
}

void set_part_yaw(s32 actorID, s32 partIndex, s32 value) {
    get_actor_part(get_actor(actorID), partIndex)->yaw = value;
}

void func_80263FE8(s32 actorID, s32 partIndex, s32 flags) {
    Actor* actor = get_actor(actorID);
    ActorPart* part;

    switch (actorID & 0x700) {
        case ACTOR_PLAYER:
            actor->flags |= flags;
            break;
        case ACTOR_PARTNER:
        case ACTOR_ENEMY0:
            if (partIndex == 0) {
                actor->flags |= flags;
            } else {
                part = get_actor_part(actor, partIndex);
                part->flags |= flags;
            }
            break;
    }
}

void func_80264084(s32 actorID, s32 partIndex, s32 flags) {
    Actor* actor = get_actor(actorID);
    ActorPart* part;

    switch (actorID & 0x700) {
        case ACTOR_PLAYER:
            actor->flags &= ~flags;
            break;
        case ACTOR_PARTNER:
        case ACTOR_ENEMY0:
            if (partIndex == 0) {
                actor->flags &= ~flags;
            } else {
                part = get_actor_part(actor, partIndex);
                part->flags &= ~flags;
            }
            break;
    }
}

void add_xz_vec3f(Vec3f* vector, f32 speed, f32 angleDeg) {
    f32 angleRad = angleDeg * TAU / 360.0f;
    f32 sinAngleRad = sin_rad(angleRad);
    f32 cosAngleRad = cos_rad(angleRad);

    vector->x += speed * sinAngleRad;
    vector->z += -speed * cosAngleRad;
}

void add_xz_vec3f_copy1(Vec3f* vector, f32 speed, f32 angleDeg) {
    f32 angleRad = angleDeg * TAU / 360.0f;
    f32 sinAngleRad = sin_rad(angleRad);
    f32 cosAngleRad = cos_rad(angleRad);

    vector->x += speed * sinAngleRad;
    vector->z += -speed * cosAngleRad;
}

void add_xz_vec3f_copy2(Vec3f* vector, f32 speed, f32 angleDeg) {
    f32 angleRad = angleDeg * TAU / 360.0f;
    f32 sinAngleRad = sin_rad(angleRad);
    f32 cosAngleRad = cos_rad(angleRad);

    vector->x += speed * sinAngleRad;
    vector->z += -speed * cosAngleRad;
}

// matching after data migration
#ifdef NON_MATCHING
void play_movement_dust_effects(s32 var0, f32 xPos, f32 yPos, f32 zPos, f32 angleDeg) {
    f32 temp_f0;
    f32 temp_f20;
    f32 temp_f20_2;

    if (var0 == 2) {
        fx_land(0, xPos, yPos + 0.0f, zPos, D_802938A4);
    } else if (var0 == 1) {
        D_802938A8 = 4;
    } else if (D_802938A8++ >= 4) {
        D_802938A8 = 0;
        temp_f20 = (clamp_angle(-angleDeg) * TAU) / 360.0f;
        temp_f20_2 = sin_rad(temp_f20);
        temp_f0 = cos_rad(temp_f20);
        fx_walk(0, xPos + (temp_f20_2 * 24.0f * 0.2f), yPos + 1.5f, zPos + (temp_f0 * 24.0f * 0.2f), temp_f20_2, temp_f0);
    }
}
#else
INCLUDE_ASM(void, "190B20", play_movement_dust_effects, s32 var0, f32 xPos, f32 yPos, f32 zPos, f32 angleDeg);
#endif

ActorPart* get_actor_part(Actor* actor, s32 partIndex) {
    ActorPart* part = &actor->partsTable[0];

    if (partIndex < 0 || part->nextPart == NULL) {
        return part;
    }

    while (part != NULL) {
        if (part->staticData->index == partIndex) {
            return part;
        }
        part = part->nextPart;
    }

    return NULL;
}

void load_player_actor(void) {
    BattleStatus* battleStatus = &gBattleStatus;
    Actor* player;
    ActorPart* part;
    DecorationTable* decorationTable;
    ActorPartMovement* partMovement;
    s32 i;
    s32 j;

    battleStatus->playerActor = heap_malloc(sizeof(*player));
    player = battleStatus->playerActor;

    ASSERT(player != NULL);

    player->unk_134 = battleStatus->unk_93++;
    player->footStepCounter = 0;
    player->flags = 0;
    player->staticActorData = &bPlayerActorDesc;
    player->actorType = bPlayerActorDesc.type;

    if ((gBattleStatus.flags2 & BS_FLAGS2_40) || (gGameStatusPtr->demoFlags & 2)) {
        player->homePos.x = player->currentPos.x = -130.0f;
        player->homePos.y = player->currentPos.y = 0.0f;
        player->homePos.z = player->currentPos.z = -10.0f;
    } else {
        player->homePos.x = player->currentPos.x = -95.0f;
        player->homePos.y = player->currentPos.y = 0.0f;
        player->homePos.z = player->currentPos.z = 0.0f;
    }

    player->headOffset.x = 0;
    player->headOffset.y = 0;
    player->headOffset.z = 0;
    player->rotation.x = 0.0f;
    player->rotation.y = 0.0f;
    player->rotation.z = 0.0f;
    player->rotationPivotOffset.x = 0;
    player->rotationPivotOffset.y = 0;
    player->rotationPivotOffset.z = 0;
    player->unk_19A = 0;
    player->yaw = 0.0f;
    player->renderMode = RENDER_MODE_ALPHATEST;
    player->scale.x = 1.0f;
    player->scale.y = 1.0f;
    player->scale.z = 1.0f;
    player->scaleModifier.x = 1.0f;
    player->scaleModifier.y = 1.0f;
    player->scaleModifier.z = 1.0f;
    player->size.x = player->staticActorData->size.x;
    player->size.y = player->staticActorData->size.y;
    player->actorID = 0;
    player->healthBarPosition.x = player->currentPos.x;
    player->healthBarPosition.y = player->currentPos.y;
    player->healthBarPosition.z = player->currentPos.z;
    player->scalingFactor = 1.0f;
    player->unk_200 = NULL;
    player->unk_204 = 0;
    player->unk_205 = 0;
    player->unk_194 = 0;
    player->unk_195 = 0;
    player->unk_196 = 0;
    player->unk_197 = 0;
    player->idleScriptSource = NULL;
    player->takeTurnScriptSource = NULL;
    player->onHitScriptSource = NULL;
    player->onTurnChanceScriptSource = NULL;
    player->idleScript = NULL;
    player->takeTurnScript = NULL;
    player->onHitScript = NULL;
    player->onTurnChangeScript = NULL;
    player->turnPriority = 0;
    player->statusTable = bPlayerStatusTable;
    player->debuff = 0;
    player->debuffDuration = 0;
    player->staticStatus = 0;
    player->staticDuration = 0;
    player->stoneStatus = 0;
    player->stoneDuration = 0;
    player->koStatus = 0;
    player->koDuration = 0;
    player->transStatus = 0;
    player->transDuration = 0;
    player->isGlowing = 0;
    player->unk_21E = 0;
    player->unk_21D = 0;
    player->attackBoost = 0;
    player->defenseBoost = 0;
    player->chillOutAmount = 0;
    player->chillOutTurns = 0;
    player->status = 0;
    player->actorTypeData1[0] = bActorSoundTable[player->actorType].walk[0];
    player->actorTypeData1[1] = bActorSoundTable[player->actorType].walk[1];
    player->actorTypeData1[2] = bActorSoundTable[player->actorType].fly[0];
    player->actorTypeData1[3] = bActorSoundTable[player->actorType].fly[1];
    player->actorTypeData1[4] = bActorSoundTable[player->actorType].jump;
    player->actorTypeData1[5] = bActorSoundTable[player->actorType].hurt;
    player->actorTypeData1b[0] = bActorSoundTable[player->actorType].delay[0];
    player->actorTypeData1b[1] = bActorSoundTable[player->actorType].delay[1];

    for (i = 0; i < ARRAY_COUNT(player->unk_438); i++) {
        player->unk_438[i] = 0;
    }

    part = heap_malloc(sizeof(*part));
    player->partsTable = part;

    ASSERT(part != NULL)

    player->numParts = 1;
    part->staticData = bMarioParts;
    part->partOffset.x = 0;
    part->partOffset.y = 0;
    part->partOffset.z = 0;
    part->partOffset.x = 12;
    part->partOffset.y = 32;
    part->partOffset.z = 5;
    part->decorationTable = NULL;
    part->flags = 0;
    part->targetFlags = 0;
    part->partOffsetFloat.x = 0.0f;
    part->partOffsetFloat.y = 0.0f;
    part->partOffsetFloat.z = 0.0f;
    part->rotationPivotOffset.x = 0;
    part->rotationPivotOffset.y = 0;
    part->rotationPivotOffset.z = 0;
    part->visualOffset.x = 0;
    part->visualOffset.y = 0;
    part->visualOffset.z = 0;
    part->absolutePosition.x = 0.0f;
    part->absolutePosition.y = 0.0f;
    part->absolutePosition.z = 0.0f;
    part->defenseTable = bMarioDefenseTable;

    if (gBattleStatus.flags2 & BS_FLAGS2_40) {
        part->idleAnimations = bPeachIdleAnims;
    } else {
        part->idleAnimations = bMarioIdleAnims;
    }

    part->eventFlags = 0;
    part->partFlags3 = 0;
    part->opacity = 0xFF;
    part->size.y = player->size.y;
    part->size.x = player->size.x;
    part->yaw = 0.0f;
    part->targetOffset.x = 0;
    part->targetOffset.y = 0;
    part->unk_70 = 0;
    part->rotation.x = 0.0f;
    part->rotation.y = 0.0f;
    part->rotation.z = 0.0f;
    part->scale.x = 1.0f;
    part->scale.y = 1.0f;
    part->scale.z = 1.0f;
    part->verticalStretch = 1;
    part->unkOffset[0] = 0;
    part->unkOffset[1] = 0;
    part->animationRate = 1.0f;
    part->currentAnimation = func_80265CE8(part->idleAnimations, 1U);
    part->nextPart = NULL;
    part->partTypeData[0] = bActorSoundTable[player->actorType].walk[0];
    part->partTypeData[1] = bActorSoundTable[player->actorType].walk[1];
    part->partTypeData[2] = bActorSoundTable[player->actorType].fly[0];
    part->partTypeData[3] = bActorSoundTable[player->actorType].fly[1];
    part->partTypeData[4] = bActorSoundTable[player->actorType].jump;
    part->partTypeData[5] = bActorSoundTable[player->actorType].hurt;
    part->actorTypeData2b[0] = bActorSoundTable[player->actorType].delay[0];
    part->actorTypeData2b[1] = bActorSoundTable[player->actorType].delay[1];

    if (part->idleAnimations != NULL) {
        s32 j;

        part->decorationTable = heap_malloc(sizeof(*decorationTable));
        decorationTable = part->decorationTable;

        ASSERT(decorationTable != NULL);

        decorationTable->unk_6C0 = 0;
        decorationTable->unk_750 = 0;
        decorationTable->unk_764 = 0;
        decorationTable->unk_768 = 0;
        decorationTable->unk_7D8 = 0;
        decorationTable->unk_7D9 = 0;

        for (j = 0; j < ARRAY_COUNT(decorationTable->posX); j++) {
            decorationTable->posX[j] = player->currentPos.x;
            decorationTable->posY[j] = player->currentPos.y;
            decorationTable->posZ[j] = player->currentPos.z;
        }

        decorationTable->unk_7DA = 3;
        decorationTable->unk_7DB = 0;
        decorationTable->effectType = 0;

        for (j = 0; j < ARRAY_COUNT(decorationTable->unk_8B0); j++) {
            decorationTable->unk_8B0[j] = NULL;
            decorationTable->decorationType[j] = 0;
        }
    }

    partMovement = heap_malloc(sizeof(*partMovement));
    part->movement = partMovement;

    ASSERT(partMovement != NULL);

    player->shadow = create_shadow_type(0, player->currentPos.x, player->currentPos.y, player->currentPos.z);
    player->shadowScale = player->size.x / 24.0;
    player->hudElementDataIndex = create_status_icon_set();
    player->ptrDefuffIcon = playFX_41(0, -142.0f, 34.0f, 1.0f, 0);
    player->unk_228 = NULL;

    if (is_ability_active(ABILITY_ZAP_TAP)) {
        player->staticStatus = STATUS_STATIC;
        player->staticDuration = 127;
    }
}

void load_partner_actor(void) {
    PlayerData* playerData = &gPlayerData;
    BattleStatus* battleStatus = &gBattleStatus;
    Actor* partnerActor;
    ActorDesc* actorDesc;
    Evt* takeTurnScript;
    s32 partCount;
    s32 currentPartner;
    Temp14* partnerData;
    f32 x;
    f32 y;
    f32 z;
    ActorPart* part;
    s32 i;
    s32 i2;

    currentPartner = playerData->currentPartner;
    battleStatus->partnerActor = NULL;

    if (currentPartner != PARTNER_NONE) {
        partnerData = &D_80283F10[currentPartner];
        actorDesc = partnerData->actorDesc;

        ASSERT(actorDesc != NULL);

        nuPiReadRom(partnerData->dmaStart, partnerData->dmaDest, partnerData->dmaEnd - partnerData->dmaStart);
        if ((gBattleStatus.flags2 & 0x40) || (gGameStatusPtr->demoFlags & 2)) {
            x = -95.0f;
            y = partnerData->y;
            z = 0.0f;
            gBattleStatus.flags1 |= 0x100000;
        } else {
            x = -130.0f;
            y = partnerData->y;
            z = -10.0f;
        }
        partCount = actorDesc->partCount;
        battleStatus->partnerActor = heap_malloc(sizeof(*partnerActor));
        partnerActor = battleStatus->partnerActor;

        ASSERT(partnerActor != NULL);

        actorDesc->level = playerData->partners[playerData->currentPartner].level;
        partnerActor->unk_134 = battleStatus->unk_93++;
        partnerActor->footStepCounter = 0;
        partnerActor->staticActorData = actorDesc;
        partnerActor->actorType = actorDesc->type;
        partnerActor->flags = actorDesc->flags;
        partnerActor->homePos.x = partnerActor->currentPos.x = x;
        partnerActor->homePos.y = partnerActor->currentPos.y = y;
        partnerActor->homePos.z = partnerActor->currentPos.z = z;
        partnerActor->headOffset.x = 0;
        partnerActor->headOffset.y = 0;
        partnerActor->headOffset.z = 0;
        partnerActor->currentHP = actorDesc->maxHP;
        partnerActor->numParts = partCount;
        partnerActor->idleScriptSource = NULL;
        partnerActor->takeTurnScriptSource = actorDesc->script;
        partnerActor->onHitScriptSource = NULL;
        partnerActor->onTurnChanceScriptSource = NULL;
        partnerActor->idleScript = NULL;
        partnerActor->takeTurnScript = NULL;
        partnerActor->onHitScript = NULL;
        partnerActor->onTurnChangeScript = NULL;
        partnerActor->turnPriority = 0;
        partnerActor->enemyIndex = 0;
        partnerActor->yaw = 0.0f;
        partnerActor->rotation.x = 0.0f;
        partnerActor->rotation.y = 0.0f;
        partnerActor->rotation.z = 0.0f;
        partnerActor->rotationPivotOffset.x = 0;
        partnerActor->rotationPivotOffset.y = 0;
        partnerActor->rotationPivotOffset.z = 0;
        partnerActor->scale.x = 1.0f;
        partnerActor->scale.y = 1.0f;
        partnerActor->scale.z = 1.0f;
        partnerActor->scaleModifier.x = 1.0f;
        partnerActor->scaleModifier.y = 1.0f;
        partnerActor->scaleModifier.z = 1.0f;
        partnerActor->unk_19A = 0;
        partnerActor->size.x = actorDesc->size.x;
        partnerActor->size.y = actorDesc->size.y;
        partnerActor->healthBarPosition.x = partnerActor->homePos.x;
        partnerActor->healthBarPosition.y = partnerActor->homePos.y;
        partnerActor->healthBarPosition.z = partnerActor->homePos.z;
        partnerActor->scalingFactor = 1.0f;
        partnerActor->unk_200 = NULL;
        partnerActor->unk_204 = 0;
        partnerActor->unk_205 = 0;
        partnerActor->unk_194 = 0;
        partnerActor->unk_195 = 0;
        partnerActor->unk_196 = 0;
        partnerActor->unk_197 = 0;
        partnerActor->renderMode = RENDER_MODE_ALPHATEST;
        partnerActor->actorID = ACTOR_PARTNER;
        partnerActor->statusTable = actorDesc->statusTable;
        partnerActor->debuff = 0;
        partnerActor->debuffDuration = 0;
        partnerActor->staticStatus = 0;
        partnerActor->staticDuration = 0;
        partnerActor->stoneStatus = 0;
        partnerActor->stoneDuration = 0;
        partnerActor->koStatus = 0;
        partnerActor->koDuration = 0;
        partnerActor->transStatus = 0;
        partnerActor->transDuration = 0;
        partnerActor->isGlowing = 0;
        partnerActor->unk_21E = 0;
        partnerActor->unk_21D = 0;
        partnerActor->attackBoost = 0;
        partnerActor->defenseBoost = 0;
        partnerActor->chillOutAmount = 0;
        partnerActor->chillOutTurns = 0;
        partnerActor->status = 0;
        partnerActor->actorTypeData1[0] = bActorSoundTable[partnerActor->actorType].walk[0];
        partnerActor->actorTypeData1[1] = bActorSoundTable[partnerActor->actorType].walk[1];
        partnerActor->actorTypeData1[2] = bActorSoundTable[partnerActor->actorType].fly[0];
        partnerActor->actorTypeData1[3] = bActorSoundTable[partnerActor->actorType].fly[1];
        partnerActor->actorTypeData1[4] = bActorSoundTable[partnerActor->actorType].jump;
        partnerActor->actorTypeData1[5] = bActorSoundTable[partnerActor->actorType].hurt;
        partnerActor->actorTypeData1b[0] = bActorSoundTable[partnerActor->actorType].delay[0];
        partnerActor->actorTypeData1b[1] = bActorSoundTable[partnerActor->actorType].delay[1];

        for (i2 = 0; i2 < ARRAY_COUNT(partnerActor->unk_438); i2++) {
            partnerActor->unk_438[i2] = 0;
        }

        part = heap_malloc(sizeof(*part));
        partnerActor->partsTable = part;

        ASSERT(part != NULL);

        for (i = 0; i < partCount; i++) {
            ActorPartDesc* actorPartDesc = &actorDesc->partsData[i];
            part->decorationTable = NULL;
            part->staticData = actorPartDesc;

            part->flags = actorPartDesc->flags | 4;
            part->targetFlags = 0;

            part->partOffsetFloat.x = part->partOffset.x = actorPartDesc->posOffset.x;
            part->partOffsetFloat.y = part->partOffset.y = actorPartDesc->posOffset.y;
            part->partOffsetFloat.z = part->partOffset.z = actorPartDesc->posOffset.z;

            part->visualOffset.x = 0;
            part->visualOffset.y = 0;
            part->visualOffset.z = 0;
            part->absolutePosition.x = 0.0f;
            part->absolutePosition.y = 0.0f;
            part->absolutePosition.z = 0.0f;
            part->defenseTable = actorPartDesc->defenseTable;
            part->idleAnimations = actorPartDesc->idleAnimations;
            part->eventFlags = actorPartDesc->eventFlags;
            part->partFlags3 = actorPartDesc->elementImmunityFlags;
            part->opacity = actorPartDesc->opacity;
            part->size.y = partnerActor->size.y;
            part->size.x = partnerActor->size.x;
            part->yaw = 0.0f;
            part->targetOffset.x = actorPartDesc->targetOffset.x;
            part->targetOffset.y = actorPartDesc->targetOffset.y;
            part->unk_70 = 0;
            part->rotationPivotOffset.x = 0;
            part->rotationPivotOffset.y = 0;
            part->rotationPivotOffset.z = 0;
            part->rotation.x = 0.0f;
            part->rotation.y = 0.0f;
            part->rotation.z = 0.0f;
            part->scale.x = 1.0f;
            part->scale.y = 1.0f;
            part->scale.z = 1.0f;
            part->verticalStretch = 1;
            part->unkOffset[0] = 0;
            part->unkOffset[1] = 0;
            part->partTypeData[0] = bActorSoundTable[partnerActor->actorType].walk[0];
            part->partTypeData[1] = bActorSoundTable[partnerActor->actorType].walk[1];
            part->partTypeData[2] = bActorSoundTable[partnerActor->actorType].fly[0];
            part->partTypeData[3] = bActorSoundTable[partnerActor->actorType].fly[1];
            part->partTypeData[4] = bActorSoundTable[partnerActor->actorType].jump;
            part->partTypeData[5] = bActorSoundTable[partnerActor->actorType].hurt;
            part->actorTypeData2b[0] = bActorSoundTable[partnerActor->actorType].delay[0];
            part->actorTypeData2b[1] = bActorSoundTable[partnerActor->actorType].delay[1];

            if (part->idleAnimations != NULL) {
                DecorationTable* decorationTable;
                s32 j;

                part->decorationTable  = heap_malloc(sizeof(*decorationTable));
                decorationTable = part->decorationTable;

                ASSERT(decorationTable != NULL);

                decorationTable->unk_6C0 = 0;
                decorationTable->unk_750 = 0;
                decorationTable->unk_764 = 0;
                decorationTable->unk_768 = 0;
                decorationTable->unk_7D8 = 0;
                decorationTable->unk_7D9 = 0;

                for (j = 0; j < ARRAY_COUNT(decorationTable->posX); j++) {
                    decorationTable->posX[j] = partnerActor->currentPos.x;
                    decorationTable->posY[j] = partnerActor->currentPos.y;
                    decorationTable->posZ[j] = partnerActor->currentPos.z;
                }

                decorationTable->unk_7DA = 3;
                decorationTable->unk_7DB = 0;
                decorationTable->effectType = 0;

                for (j = 0; j < ARRAY_COUNT(decorationTable->unk_8B0); j++) {
                    decorationTable->unk_8B0[j] = NULL;
                    decorationTable->decorationType[j] = 0;
                }
            }

            if (part->flags >= 0) {
                part->movement = heap_malloc(sizeof(*part->movement));
                ASSERT(part->movement != NULL);
            }

            part->animationRate = 1.0f;
            part->currentAnimation = 0;
            part->unk_84 = -1;

            if (part->idleAnimations != NULL) {
                part->currentAnimation = func_80265CE8(part->idleAnimations, 1);
                part->unk_84 = spr_load_npc_sprite(part->currentAnimation | 0x80000000, NULL);
            }

            if (i + 1 >= partCount) {
                part->nextPart = NULL;
                continue;
            }

            part->nextPart = heap_malloc(sizeof(*part->nextPart));
            part = part->nextPart;
            if (part == NULL) {
                PANIC();
            }

            part->nextPart = NULL;
        }

        partnerActor->shadow = create_shadow_type(0, partnerActor->currentPos.x, partnerActor->currentPos.y, partnerActor->currentPos.z);
        partnerActor->shadowScale = partnerActor->size.x / 24.0;
        partnerActor->hudElementDataIndex = create_status_icon_set();
        partnerActor->ptrDefuffIcon = playFX_41(0, -142.0f, 34.0f, 1.0f, 0);
        partnerActor->unk_228 = NULL;

        takeTurnScript = start_script(partnerActor->takeTurnScriptSource, 10, 0);
        partnerActor->takeTurnID = takeTurnScript->id;
        takeTurnScript->owner1.actorID = ACTOR_PARTNER;
    }
}

INCLUDE_ASM(s32, "190B20", create_actor);

s32 func_80265CE8(u32* anim, s32 arg1) {
    s32 ret;

    if (anim == 0) {
        return 0;
    }

    ret = 0;
    while (*anim != NULL) {
        if (*anim == 1) {
            ret = anim[1];
        }
        if (*anim == arg1) {
            ret = anim[1];
            break;
        }
        anim += 2;
    }
    return ret;
}

s32 func_80265D44(s32 arg0) {
    BattleStatus* battleStatus = &gBattleStatus;
    PlayerData* playerData = &gPlayerData;
    Actor* player = battleStatus->playerActor;
    u32* anim = &player->partsTable->idleAnimations[0];
    s32 ret;

    if (anim == NULL) {
        return 0;
    }
    ret = 0;

    if (!(battleStatus->flags2 & BS_FLAGS2_40)) {
        if (playerData->curHP < 6) {
            if (arg0 == 1) {
                arg0 = 26;
            }

            if (arg0 == 18) {
                arg0 = 22;
            }

            if (arg0 == 28) {
                arg0 = 29;
            }
        }

        if (player->debuff == 9) {
            if (arg0 == 1) {
                arg0 = 26;
            }

            if (arg0 == 18) {
                arg0 = 22;
            }

            if (arg0 == 28) {
                arg0 = 29;
            }
        }

        if (player->debuff == 4 && arg0 == 18) {
            arg0 = 24;
        }
    }

    while (*anim != NULL) {
        if (*anim == 1) {
            ret = anim[1];
        }
        if (*anim == arg0) {
            ret = anim[1];
            break;
        }
        anim += 2;
    }

    return ret;
}

s32 lookup_defense(DictionaryEntry* defenseTable, s32 elementKey) {
    s32 normalDefense = 0;

    while (defenseTable->key != ELEMENT_END) {
        if (defenseTable->key == ELEMENT_NORMAL) {
            normalDefense = defenseTable->value;
        }

        if (defenseTable->key == elementKey) {
            normalDefense = defenseTable->value;
            break;
        }
        defenseTable++;
    }

    // Fall back to normal defense if given element is not specified in table
    return normalDefense;
}

s32 lookup_status_chance(DictionaryEntry* statusTable, s32 statusKey) {
    s32 defaultChance = 0;

    while (statusTable->key != STATUS_END) {
        if (statusTable->key == STATUS_DEFAULT) {
            defaultChance = statusTable->value;
        }

        if (statusTable->key == statusKey) {
            defaultChance = statusTable->value;
            break;
        }
        statusTable++;
    }

    // Fall back to normal chance if given element is not specified in table
    return defaultChance;
}

s32 lookup_status_duration_mod(DictionaryEntry* statusTable, s32 statusKey) {
    s32 defaultTurnMod = 0;

    while (statusTable->key != ELEMENT_END) {
        if (statusTable->key == STATUS_DEFAULT_TURN_MOD) {
            defaultTurnMod = statusTable->value;
        }

        if (statusTable->key == statusKey) {
            defaultTurnMod = statusTable->value;
            break;
        }
        statusTable++;
    }

    // Fall back to normal duration if given element is not specified in table
    return defaultTurnMod;
}

s32 inflict_status(Actor* target, s32 statusTypeKey, s32 duration) {
    BattleStatus* battleStatus = &gBattleStatus;
    EffectInstance* effect;

    switch (statusTypeKey) {
        case STATUS_FEAR:
        case STATUS_DIZZY:
        case STATUS_PARALYZE:
        case STATUS_SLEEP:
        case STATUS_FROZEN:
        case STATUS_STOP:
        case STATUS_POISON:
        case STATUS_SHRINK:
            if (target->actorID != ACTOR_PLAYER || (!is_ability_active(ABILITY_FEELING_FINE) &&
                !is_ability_active(ABILITY_BERSERKER) && battleStatus->hustleTurns == 0)) {

                if (target->actorID != ACTOR_PARTNER) {
                    if (target->debuff != statusTypeKey) {
                        target->status = statusTypeKey;
                    }
                    target->ptrDefuffIcon->ptrPropertyList[15] = 0;
                    target->debuff = statusTypeKey;
                    target->debuffDuration = duration;
                    if ((s8)duration > 9) {
                        target->debuffDuration = 9;
                    }

                    switch (statusTypeKey) {
                        case STATUS_FROZEN:
                            if (target->actorID != ACTOR_PARTNER) {
                                effect = target->unk_228;
                                if (effect != NULL) {
                                    effect->flags |= EFFECT_INSTANCE_FLAGS_10;
                                }
                                target->unk_228 = playFX_81(0, target->currentPos.x, target->currentPos.y,
                                                            target->currentPos.z, 1.0f, 0);
                                func_80047820(target->hudElementDataIndex, STATUS_FROZEN);
                            }
                            return TRUE;
                        case STATUS_SLEEP:
                            func_80266DAC(target, 3);
                            func_80047820(target->hudElementDataIndex, STATUS_SLEEP);
                            return TRUE;
                        case STATUS_PARALYZE:
                            func_80266DAC(target, 7);
                            func_80047820(target->hudElementDataIndex, STATUS_PARALYZE);
                            return TRUE;
                        case STATUS_DIZZY:
                            func_80047820(target->hudElementDataIndex, STATUS_DIZZY);
                            return TRUE;
                        case STATUS_FEAR:
                            func_80266DAC(target, 5);
                            func_80047820(target->hudElementDataIndex, STATUS_FEAR);
                            return TRUE;
                        case STATUS_POISON:
                            func_80266DAC(target, 6);
                            func_80047820(target->hudElementDataIndex, STATUS_POISON);
                            return TRUE;
                        case STATUS_SHRINK:
                            func_80047820(target->hudElementDataIndex, STATUS_SHRINK);
                            return TRUE;
                    }
                }
                return TRUE;
            } else {
                return FALSE;
            }
            break;
        case STATUS_STATIC:
            if (target->actorID != ACTOR_PARTNER) {
                target->staticStatus = statusTypeKey;
                target->staticDuration = duration;
                if ((s8)duration > 9) {
                    target->staticDuration = 9;
                }
                target->status = STATUS_STATIC;
                func_80266DAC(target, 4);
                func_80047928(target->hudElementDataIndex, STATUS_STATIC);
            }
            return TRUE;
        case STATUS_STONE:
            if (target->actorID != ACTOR_PARTNER) {
                target->stoneStatus = STATUS_STONE;
                target->stoneDuration = duration;
                if ((s8)duration > 9) {
                    target->stoneDuration = 9;
                }
                target->status = STATUS_STONE;
            }
            return TRUE;
        case STATUS_DAZE:
            if (target->koStatus < statusTypeKey) {
                target->koStatus = STATUS_DAZE;
                target->koDuration = duration;
                if ((s8)duration > 9) {
                    target->koDuration = 9;
                }
                target->status = STATUS_DAZE;
            }
            return TRUE;
        case STATUS_E:
            if (target->actorID != ACTOR_PARTNER) {
                target->transStatus = STATUS_E;
                target->transDuration = duration;
                if ((s8)duration > 9) {
                    target->transDuration = 9;
                }
                target->status = STATUS_E;
                func_80047A30(target->hudElementDataIndex, STATUS_E);
            }
            return TRUE;
        case STATUS_END:
        case STATUS_NORMAL:
        case STATUS_DEFAULT:
        default:
            return TRUE;
    }
}

s32 inflict_partner_ko(Actor* target, s32 statusTypeKey, s32 duration) {
    if (statusTypeKey == STATUS_DAZE) {
        if (statusTypeKey != target->koStatus) {
            inflict_status(target, STATUS_DAZE, duration);
            sfx_play_sound(0x2107);
        } else {
            target->koDuration += duration;
            if (target->koDuration > 9) {
                target->koDuration = 9;
            }
        }
    }

    return TRUE;
}

s32 get_defense(Actor* actor, DictionaryEntry* defenseTable, s32 elementFlags) {
    s32 defense;
    s32 minDefense = 0xFF;

    if (defenseTable != NULL) {
        if (elementFlags & 2) {
            defense = lookup_defense(defenseTable, ELEMENT_FIRE);
            if (defense < minDefense) {
                minDefense = defense;
            }
        }
        if (elementFlags & 4) {
            defense = lookup_defense(defenseTable, ELEMENT_WATER);
            if (defense < minDefense) {
                minDefense = defense;
            }
        }
        if (elementFlags & 8) {
            defense = lookup_defense(defenseTable, ELEMENT_ICE);
            if (defense < minDefense) {
                minDefense = defense;
            }
        }
        // ELEMENT_MYSTERY missing?
        if (elementFlags & 0x10) {
            defense = lookup_defense(defenseTable, ELEMENT_MAGIC);
            if (defense < minDefense) {
                minDefense = defense;
            }
        }
        if (elementFlags & 0x40) {
            defense = lookup_defense(defenseTable, ELEMENT_HAMMER);
            if (defense < minDefense) {
                minDefense = defense;
            }
        }
        if (elementFlags & 0x80) {
            defense = lookup_defense(defenseTable, ELEMENT_JUMP);
            if (defense < minDefense) {
                minDefense = defense;
            }
        }
        if (elementFlags & 0x100) {
            defense = lookup_defense(defenseTable, ELEMENT_COSMIC);
            if (defense < minDefense) {
                minDefense = defense;
            }
        }
        if (elementFlags & 0x200) {
            defense = lookup_defense(defenseTable, ELEMENT_BLAST);
            if (defense < minDefense) {
                minDefense = defense;
            }
        }
        if (elementFlags & 0x20) {
            defense = lookup_defense(defenseTable, ELEMENT_SHOCK);
            if (defense < minDefense) {
                minDefense = defense;
            }
        }
        if (elementFlags & 0x800) {
            defense = lookup_defense(defenseTable, ELEMENT_QUAKE);
            if (defense < minDefense) {
                minDefense = defense;
            }
        }
        if (elementFlags & 0x40000) {
            defense = lookup_defense(defenseTable, ELEMENT_THROW);
            if (defense < minDefense) {
                minDefense = defense;
            }
        }
    }

    // If no element flags were set, fall back to normal defense.
    if (minDefense == 0xFF) {
        defense = lookup_defense(defenseTable, ELEMENT_NORMAL);
        if (defense < 0xFF) {
            minDefense = defense;
        }
    }

    if (elementFlags & 0x8000000) { // "ignore defense" flag
        if (minDefense == 99) {
            // Immune
            minDefense = 999;
        } else if (minDefense > 0) {
            minDefense = 0;
        }
    }

    return minDefense;
}

INCLUDE_ASM(s32, "190B20", func_802664DC);

INCLUDE_ASM(void, "190B20", show_damage_popup, f32 x, f32 y, f32 z, s32 damageAmount, s32 arg4);

void func_80266684(void) {
    s32 i;

    for (i = 0; i < ARRAY_COUNT(gDamageCountEffects); i++) {
        if (gDamageCountEffects[i] != NULL) {
            gDamageCountTimers[i]--;
            if (gDamageCountTimers[i] == 0) {
                // TODO use actual effect instance struct when we know what it is
                ((s32**)gDamageCountEffects[i])[3][12] = 5;
                gDamageCountEffects[i] = NULL;
            }
        }
    };
}

INCLUDE_ASM(void, "190B20", func_802666E4, Actor* actor, f32 arg1, f32 arg2, f32 arg3, s16 arg4);
//void func_802666E4(Actor* actor, f32 x, f32 y, f32 z, s32 damage);
// void func_802666E4(Actor* actor, f32 x, f32 y, f32 z, s32 damage) {
//     BattleStatus* battleStatus = &gBattleStatus;
//     s32 phi_t0;

//     if (damage < 3) {
//         phi_t0 = 0;
//     } else if (damage < 5) {
//         phi_t0 = 1;
//     } else if (damage < 9) {
//         phi_t0 = 2;
//     } else {
//         phi_t0 = 3;
//     }

//     if (battleStatus->currentAttackElement & DAMAGE_TYPE_FIRE) {
//         playFX_24(0, x, y, z, 1.0f, 24);
//     } else if (battleStatus->currentAttackElement & DAMAGE_TYPE_ELECTRIC) {
//         func_80251474();
//     } else if (battleStatus->currentAttackElement & DAMAGE_TYPE_WATER) {
//         playFX_5F(0, x, y, z, 1.0f, 24);
//     } else {
//         playFX_43(0, x, y, z, 1.0f, phi_t0);
//     }
// }

INCLUDE_ASM(void, "190B20", func_802667F0, s32 arg0, Actor* arg1, f32 arg2, f32 arg3, f32 arg4);

void func_80266970(Actor* target) {
    target->unk_204 = 0;
}

INCLUDE_ASM(s32, "190B20", func_80266978);

void func_80266ADC(Actor* target) {
    target->unk_206 = -1;
    target->flags |= ACTOR_FLAG_80000;
}

void func_80266AF8(Actor* target) {
    target->unk_206 = 0;
    target->flags &= ~ACTOR_FLAG_80000;
}

void func_80266B14(void) {
    s32 i;

    for (i = 0; i < ARRAY_COUNT(gBattleStatus.enemyActors); i++) {
        Actor* enemy = gBattleStatus.enemyActors[i];

        if (enemy != NULL) {
            if (enemy->unk_206 > 0) {
                enemy->unk_206--;
                if (enemy->unk_206 == 0) {
                    enemy->flags &= ~ENEMY_FLAGS_80000;
                }
            }
        }
    }
}

// dumb label
#ifdef NON_MATCHING
s32 try_inflict_status(Actor* actor, s32 statusTypeKey, s32 statusKey) {
    BattleStatus* battleStatus = &gBattleStatus;
    s32 phi_s0;
    s32 duration;

    if (battleStatus->statusChance == 0xFE) {
        duration = battleStatus->statusDuration;
        return inflict_status_set_duration(actor, statusTypeKey, statusKey,
                                           duration + lookup_status_duration_mod(actor->statusTable, statusKey));
    }

    duration = 0;

    if (actor->statusTable != NULL) {
        if (!(battleStatus->currentAttackStatus & 0x40000000)) {
            phi_s0 = lookup_status_chance(actor->statusTable, statusTypeKey);
        } else {
            if (lookup_status_chance(actor->statusTable, statusTypeKey) != 0) {
                phi_s0 = 100;
            } else {
                goto meow;
            }
        }

        if (phi_s0 > 0) {
            phi_s0 = (phi_s0 * battleStatus->statusChance) / 100;
            if (phi_s0 > 0 && phi_s0 >= rand_int(100)) {
                duration = lookup_status_duration_mod(actor->statusTable, statusKey) + 3;
            }
        }
    } else {
        duration = 3;
    }

// TODO remove this label (required to match)
meow:
    if (duration > 0) {
        if (battleStatus->currentAttackStatus < 0) {
            duration = battleStatus->statusDuration;
            duration += lookup_status_duration_mod(actor->statusTable, statusKey);
            inflict_status(actor, statusTypeKey, duration);
        } else {
            inflict_status(actor, statusTypeKey, duration);

        }
    } else {
        duration = 0;
    }
    return duration;
}
#else
INCLUDE_ASM(s32, "190B20", try_inflict_status);
#endif

s32 inflict_status_set_duration(Actor* actor, s32 statusTypeKey, s32 statusDurationKey, s32 duration) {
    s32 var0 = duration;
    s32 statusDuration = 0;

    if (actor->statusTable == NULL || lookup_status_chance(actor->statusTable, statusTypeKey) > 0) {
        statusDuration = var0;
    }

    if (statusDuration > 0) {
        return inflict_status(actor, statusTypeKey, statusDuration);
    } else {
        var0 = 0;
    }

    return 0;
}

void func_80266D6C(ActorPart* part, s32 arg1) {
    if (part->idleAnimations != NULL && !(part->flags & ACTOR_PART_FLAG_2)) {
        DecorationTable* decorationTable = part->decorationTable;

        if (decorationTable->unk_6C0 != arg1) {
            decorationTable->unk_6C0 = arg1;
            decorationTable->unk_6C2 = 0;
            decorationTable->unk_6C1 = 1;
        }
    }
}

void func_80266DAC(Actor* actor, s32 arg1) {
    ActorPart* partIt = &actor->partsTable[0];

    while (partIt != NULL) {
        if (!(partIt->flags & ACTOR_PART_FLAG_INVISIBLE) &&
           (partIt->idleAnimations != NULL) &&
           !(partIt->flags & ACTOR_PART_FLAG_2))
        {
            func_80266D6C(partIt, arg1);
        }
        partIt = partIt->nextPart;
    }
}

void func_80266E14(ActorPart* part) {
    if (part->idleAnimations != NULL && !(part->flags & ACTOR_PART_FLAG_2)) {
        part->decorationTable->unk_6C0 = 0;
    }
}

void func_80266E40(Actor* actor) {
    ActorPart* partIt = actor->partsTable;
    s8 e = 0xE;
    s8 f = 0xF;

    while (partIt != NULL) {
        DecorationTable* decorationTable = partIt->decorationTable;

        do {
            if (!(partIt->flags & (ACTOR_PART_FLAG_100000 | ACTOR_PART_FLAG_INVISIBLE)) &&
                (partIt->idleAnimations != NULL) &&
                !(partIt->flags & ACTOR_PART_FLAG_2))
            {
                if (decorationTable->unk_6C0 != e && decorationTable->unk_6C0 != f) {
                    decorationTable->unk_6C0 = 0;
                }
            }
        } while (0); // required to match
        partIt = partIt->nextPart;
    }
}

void func_80266EA8(ActorPart* part, s32 arg1) {
    if (part->idleAnimations != NULL && !(part->flags & ACTOR_PART_FLAG_2)) {
        DecorationTable* decorationTable = part->decorationTable;

        if (decorationTable->unk_750 != arg1) {
            decorationTable->unk_750 = arg1;
            decorationTable->unk_752 = 0;
            decorationTable->unk_751 = 1;
        }
    }
}

void func_80266EE8(Actor* actor, s32 arg1) {
    ActorPart* partIt = &actor->partsTable[0];

    while (partIt != NULL) {
        if (!(partIt->flags & (ACTOR_PART_FLAG_100000 | ACTOR_PART_FLAG_INVISIBLE)) &&
            (partIt->idleAnimations != NULL) &&
            !(partIt->flags & ACTOR_PART_FLAG_2))
        {
            func_80266EA8(partIt, arg1);
        }
        partIt = partIt->nextPart;
    }
}

void func_80266F60(ActorPart* part) {
    if (part->idleAnimations != NULL && !(part->flags & ACTOR_PART_FLAG_2)) {
        part->decorationTable->unk_750 = 0;
    }
}

void func_80266F8C(Actor* actor) {
    ActorPart* actorPart = &actor->partsTable[0];

    while (actorPart != NULL) {
        DecorationTable* decorationTable = actorPart->decorationTable;

        do {
            if (!(actorPart->flags & (ACTOR_PART_FLAG_100000 | ACTOR_PART_FLAG_INVISIBLE)) &&
                actorPart->idleAnimations != NULL &&
                !(actorPart->flags & ACTOR_PART_FLAG_2))
            {
                decorationTable->unk_750 = 0;
            }
        } while (0); // required to match
        actorPart = actorPart->nextPart;
    }
}

void func_80266FD8(ActorPart* part, s32 arg1) {
    if (part->idleAnimations != NULL && !(part->flags & ACTOR_PART_FLAG_2)) {
        DecorationTable* decorationTable = part->decorationTable;

        if (decorationTable->unk_764 != arg1) {
            decorationTable->unk_764 = arg1;
            decorationTable->unk_766 = 0;
            decorationTable->unk_765 = 1;
        }
    }
}

void func_80267018(Actor* actor, s32 arg1) {
    ActorPart* actorPart = &actor->partsTable[0];

    while (actorPart != NULL) {
        if (!(actorPart->flags & (ACTOR_PART_FLAG_INVISIBLE | ACTOR_PART_FLAG_100000)) &&
            actorPart->decorationTable != NULL && !(actorPart->flags & ACTOR_PART_FLAG_2) &&
            actorPart->idleAnimations != NULL)
        {
            func_80266FD8(actorPart, arg1);
        }
        actorPart = actorPart->nextPart;
    }
}

void func_8026709C(ActorPart* part) {
    if (part->idleAnimations != NULL && !(part->flags & ACTOR_PART_FLAG_2)) {
        part->decorationTable->unk_764 = 0;
    }
}

void func_802670C8(Actor* actor) {
    ActorPart* partIt;

   for (partIt = actor->partsTable; partIt != NULL; partIt = partIt->nextPart) {
        DecorationTable* decorationTable = partIt->decorationTable;

        do {
            if (!(partIt->flags & (ACTOR_PART_FLAG_100000 | ACTOR_PART_FLAG_INVISIBLE)) &&
                (partIt->idleAnimations != NULL) &&
                !(partIt->flags & ACTOR_PART_FLAG_2))
            {
                decorationTable->unk_764 = 0;
            }
        } while (0); // TODO make match better
    }
}

void add_part_decoration(ActorPart* part, s32 decorationIndex, s32 decorationType) {
    if ((part->idleAnimations) && !(part->flags & ACTOR_PART_FLAG_2)) {
        DecorationTable* decorationTable = part->decorationTable;

        _remove_part_decoration(part, decorationIndex);
        decorationTable->decorationType[decorationIndex] = decorationType;
        decorationTable->unk_8BA[decorationIndex] = 1;
        decorationTable->unk_8BC[decorationIndex] = 0;
        func_8025CEC8(part);
    }
}

void add_actor_decoration(Actor* actor, s32 decorationIndex, s32 decorationType) {
    ActorPart* part;
    for (part = actor->partsTable; part != NULL; part = part->nextPart) {
        if (!(part->flags & (ACTOR_PART_FLAG_INVISIBLE | ACTOR_PART_FLAG_100000)) && part->idleAnimations &&
            !(part->flags & ACTOR_PART_FLAG_2))
        {
            add_part_decoration(part, decorationIndex, decorationType);
        }
    }
}

void remove_part_decoration(ActorPart* part, s32 decorationIndex) {
    _remove_part_decoration(part, decorationIndex);
}

void remove_actor_decoration(Actor* actor, s32 decorationIndex) {
    ActorPart* part;
    for (part = actor->partsTable; part != NULL; part = part->nextPart) {
        if (!(part->flags & (ACTOR_PART_FLAG_INVISIBLE | ACTOR_PART_FLAG_100000)) && part->idleAnimations &&
            !(part->flags & ACTOR_PART_FLAG_2))
        {
            remove_part_decoration(part, decorationIndex);
        }
    }
}

s32 player_team_is_ability_active(Actor* actor, s32 ability) {
    s32 actorGenus = actor->actorID & 0x700;
    s32 hasAbility = FALSE;

    switch (actorGenus) {
        case ACTOR_PLAYER:
            if (!(gBattleStatus.flags2 & BS_FLAGS2_40)) {
                hasAbility = is_ability_active(ability);
            }
            break;
        case ACTOR_PARTNER:
            hasAbility = is_partner_ability_active(ability);
            break;
        case ACTOR_ENEMY0:
            break;
    }

    return hasAbility;
}

void create_part_shadow(s32 actorID, s32 partIndex) {
    ActorPart* part = get_actor_part(get_actor(actorID), partIndex);

    part->flags &= ~ACTOR_PART_FLAG_4;
    part->shadowIndex = create_shadow_type(0, part->currentPos.x, part->currentPos.y, part->currentPos.z);
    part->shadowScale = part->size.x / 24.0;
}

void remove_part_shadow(s32 actorID, s32 partIndex) {
    ActorPart* part = get_actor_part(get_actor(actorID), partIndex);

    part->flags |= ACTOR_PART_FLAG_4;
    delete_shadow(part->shadowIndex);
}

void create_part_shadow_by_ref(UNK_TYPE arg0, ActorPart* part) {
    part->flags &= ~ACTOR_PART_FLAG_4;
    part->shadowIndex = create_shadow_type(0, part->currentPos.x, part->currentPos.y, part->currentPos.z);
    part->shadowScale = part->size.x / 24.0;
}

void remove_player_buffs(s32 buffs) {
    BattleStatus* battleStatus = &gBattleStatus;
    Actor* player = battleStatus->playerActor;
    Actor* partner = battleStatus->partnerActor;
    ActorPart* playerPartsTable = player->partsTable;

    if (buffs & 1) {
        battleStatus->jumpCharge = 0;
        battleStatus->flags1 &= ~BS_FLAGS1_20000000;
    }
    if (buffs & 2) {
        battleStatus->hammerCharge = 0;
        battleStatus->flags1 &= ~BS_FLAGS1_10000000;
    }
    if (buffs & 8) {
        player->stoneDuration = 0;
        player->stoneStatus = 0;
    }
    if (buffs & 0x10) {
        battleStatus->hustleTurns = 0;
        battleStatus->flags1 &= ~BS_FLAGS1_4000000;
    }
    if (buffs & 0x20 && (player->staticStatus != 0)) {
        player->staticDuration = 0;
        player->staticStatus = 0;
        remove_status_static(player->hudElementDataIndex);
    }
    if (buffs & 0x40 && (player->transStatus != 0)) {
        player->transDuration = 0;
        player->transStatus = 0;
        playerPartsTable->flags &= ~0x100;
        remove_status_transparent(player->hudElementDataIndex);
    }
    if (buffs & 0x200 && (battleStatus->waterBlockTurnsLeft != 0)) {
        battleStatus->waterBlockTurnsLeft = 0;
        battleStatus->unk_43C->unk_0C->unk_10 = 0;
        battleStatus->unk_A0[0] |= 0x10;

        playFX_5A(1, player->currentPos.x, player->currentPos.y + 18.0f, player->currentPos.z + 5.0f, 1.5f, 0xA);
        playFX_5F(0, player->currentPos.x - 10.0f, player->currentPos.y + 5.0f, player->currentPos.z + 5.0f, 1.0f, 0x18);
        playFX_5F(0, player->currentPos.x - 15.0f, player->currentPos.y + 32.0f, player->currentPos.z + 5.0f, 1.0f, 0x18);
        playFX_5F(1, player->currentPos.x + 15.0f, player->currentPos.y + 22.0f, player->currentPos.z + 5.0f, 1.0f, 0x18);

        battleStatus->unk_A0 = NULL;
        sfx_play_sound(SOUND_299);
    }
    if (buffs & 0x100 && (battleStatus->turboChargeTurnsLeft != 0)) {
        battleStatus->turboChargeTurnsLeft = 0;
        battleStatus->unk_43C->unk_0C->unk_24 = 0;
    }
    if (buffs & 0x80 && (battleStatus->cloudNineTurnsLeft != 0)) {
        battleStatus->cloudNineTurnsLeft = 0;
        battleStatus->unk_43C->unk_0C->unk_1A = 0;
        remove_effect(battleStatus->cloudNineEffect);
        battleStatus->cloudNineEffect = NULL;
    }

    if (partner != NULL && (buffs & 0x10000)) {
        partner->isGlowing = FALSE;
        gBattleStatus.flags1 &= ~BS_FLAGS1_40000000;
    }
}

void btl_update_ko_status(void) {
    BattleStatus* battleStatus = &gBattleStatus;
    Actor* player = battleStatus->playerActor;
    Actor* partner = battleStatus->partnerActor;
    s32 koDuration = player->koDuration;
    s32 i;

    player->koDuration = player->debuffDuration;
    if (player->koDuration > 0) {
        player->koStatus = STATUS_DAZE;
        player->ptrDefuffIcon->ptrPropertyList[15] = player->koDuration;

        if (koDuration == 0) {
            sfx_play_sound(SOUND_2107);
        }
    }

    if (partner != NULL) {
        if (partner->koDuration < partner->debuffDuration) {
            partner->koStatus = STATUS_DAZE;
            partner->koDuration = partner->debuffDuration;
        }

        if (partner->koDuration > 0) {
            partner->koStatus = STATUS_DAZE;
            partner->ptrDefuffIcon->ptrPropertyList[15] = partner->koDuration;
        }
    }

    for (i = 0; i < ARRAY_COUNT(battleStatus->enemyActors); i++) {
        Actor* enemy = battleStatus->enemyActors[i];

        if (enemy != NULL) {
            enemy->koDuration = enemy->debuffDuration;
            if (enemy->koDuration > 0) {
                enemy->koStatus = STATUS_DAZE;
                enemy->ptrDefuffIcon->ptrPropertyList[15] = enemy->koDuration;
            }
        }
    }
}

void btl_appendGfx_prim_quad(u8 r, u8 g, u8 b, u8 a, u16 left, u16 top, u16 right, u16 bottom) {
    gDPPipeSync(gMasterGfxPos++);
    gSPDisplayList(gMasterGfxPos++, D_80293970);

    if (a == 255) {
        gDPSetRenderMode(gMasterGfxPos++, G_RM_OPA_SURF, G_RM_OPA_SURF2);
        gDPSetCombineLERP(gMasterGfxPos++, 0, 0, 0, PRIMITIVE, 0, 0, 0, 1, 0, 0, 0, PRIMITIVE, 0, 0, 0, 1);
    } else {
        gDPSetRenderMode(gMasterGfxPos++, G_RM_XLU_SURF, G_RM_XLU_SURF2);
        gDPSetCombineMode(gMasterGfxPos++, G_CC_PRIMITIVE, G_CC_PRIMITIVE);
    }

    gDPSetPrimColor(gMasterGfxPos++, 0, 0, r, g, b, a);
    gDPFillRectangle(gMasterGfxPos++, left, top, right, bottom);

    gDPPipeSync(gMasterGfxPos++);
    gDPSetRenderMode(gMasterGfxPos++, G_RM_TEX_EDGE, G_RM_TEX_EDGE2);
    gDPSetCombineMode(gMasterGfxPos++, G_CC_DECALRGBA, G_CC_DECALRGBA);
}

void btl_draw_prim_quad(s32 r, s32 g, s32 b, s32 a, s32 left, s32 top, s32 arg6, s32 arg7) {
    u16 right = left + arg6;
    u16 bottom = top + arg7;

    btl_appendGfx_prim_quad(r, g, b, a, left, top, right, bottom);
}

void reset_all_actor_sounds(Actor* actor) {
    ActorPart* partIt = &actor->partsTable[0];

    actor->actorTypeData1[0] = bActorSoundTable[actor->actorType].walk[0];
    actor->actorTypeData1[1] = bActorSoundTable[actor->actorType].walk[1];
    actor->actorTypeData1[2] = bActorSoundTable[actor->actorType].fly[0];
    actor->actorTypeData1[3] = bActorSoundTable[actor->actorType].fly[1];
    actor->actorTypeData1[4] = bActorSoundTable[actor->actorType].jump;
    actor->actorTypeData1[5] = bActorSoundTable[actor->actorType].hurt;
    actor->actorTypeData1b[0] = bActorSoundTable[actor->actorType].delay[0];
    actor->actorTypeData1b[1] = bActorSoundTable[actor->actorType].delay[1];

    while (partIt != NULL) {
        partIt->partTypeData[0] = actor->actorTypeData1[0];
        partIt->partTypeData[1] = actor->actorTypeData1[1];
        partIt->partTypeData[2] = actor->actorTypeData1[2];
        partIt->partTypeData[3] = actor->actorTypeData1[3];
        partIt->partTypeData[4] = actor->actorTypeData1[4];
        partIt->partTypeData[5] = actor->actorTypeData1[5];
        partIt->actorTypeData2b[0] = actor->actorTypeData1b[0];
        partIt->actorTypeData2b[1] = actor->actorTypeData1b[1];
        partIt = partIt->nextPart;
    }
}

void hide_foreground_models_unchecked(void) {
    FGModelData* data = gBattleStatus.foregroundModelData;

    if (data != NULL && data->idList != NULL) {
        s32* idList = data->idList;
        while (*idList != 0) {
            s32 id = *idList++;
            if (id >= 0) {
                Model* model = get_model_from_list_index(get_model_list_index_from_tree_index(id));
                model->flags |= MODEL_FLAGS_ENABLED;
            }
        }
    }
}

void show_foreground_models_unchecked(void) {
    FGModelData* data = gBattleStatus.foregroundModelData;

    if (data != NULL && data->idList != NULL) {
        s32* idList = data->idList;
        while (*idList != 0) {
            s32 id = *idList++;
            if (id >= 0) {
                Model* model = get_model_from_list_index(get_model_list_index_from_tree_index(id));
                model->flags &= ~MODEL_FLAGS_ENABLED;
            }
        }
    }
}

void hide_foreground_models(void) {
    FGModelData* data = gBattleStatus.foregroundModelData;

    if (data != NULL && data->idList != NULL) {
        s32* idList = data->idList;
        while (*idList != 0) {
            s32 id = *idList++;
            if (id < 0) {
                break;
            } else {
                Model* model = get_model_from_list_index(get_model_list_index_from_tree_index(id));
                model->flags |= MODEL_FLAGS_ENABLED;
            }

        }
    }
}

void show_foreground_models(void) {
    FGModelData* data = gBattleStatus.foregroundModelData;

    if (data != NULL && data->idList != NULL) {
        s32* idList = data->idList;
        while (*idList != 0) {
            s32 id = *idList++;
            if (id < 0) {
                break;
            } else {
                Model* model = get_model_from_list_index(get_model_list_index_from_tree_index(id));
                model->flags &= ~MODEL_FLAGS_ENABLED;
            }
        }
    }
}


#include "common/StartRumbleWithParams.inc.c"

void start_rumble_type(u32 arg0) {
    if (D_802939C0 != 0) {
        kill_script_by_ID(D_802939C0);
    }

    switch (arg0) {
        case 0:
            break;
        case 1:
            D_802939C0 = start_script(D_802939C4, 0xA, 0x20)->id;
            break;
        case 2:
            D_802939C0 = start_script(D_80293A10, 0xA, 0x20)->id;
            break;
        case 3:
            D_802939C0 = start_script(D_80293A34, 0xA, 0x20)->id;
            break;
        case 4:
            D_802939C0 = start_script(D_80293A58, 0xA, 0x20)->id;
            break;
        case 5:
            D_802939C0 = start_script(D_80293A7C, 0xA, 0x20)->id;
            break;
        case 6:
            D_802939C0 = start_script(D_80293AA0, 0xA, 0x20)->id;
            break;
        case 7:
        case 8:
        case 9:
        case 10:
        case 11:
            D_802939C0 = start_script(D_80293AC4, 0xA, 0x20)->id;
            break;
    }
}<|MERGE_RESOLUTION|>--- conflicted
+++ resolved
@@ -1162,7 +1162,7 @@
     s32 cond;
     s32 i;
 
-    battleStatus->unk_7D = 0;
+    battleStatus->menuStatus[0] = 0;
     cond = FALSE;
 
     for (i = 0; i < ARRAY_COUNT(playerData->invItems); i++) {
@@ -1178,7 +1178,7 @@
                 player_create_target_list(player);
 
                 if (player->targetListLength != 0) {
-                    battleStatus->unk_7D += 1;
+                    battleStatus->menuStatus[0] += 1;
                     cond = TRUE;
                 }
             }
@@ -1186,7 +1186,7 @@
     }
 
     if (!cond) {
-        battleStatus->unk_7D = 0;
+        battleStatus->menuStatus[0] = 0;
     }
 }
 
@@ -1226,6 +1226,7 @@
     btl_set_state(0x1B);
     return TRUE;
 }
+
 
 void btl_init_menu_boots(void) {
     BattleStatus* battleStatus = &gBattleStatus;
@@ -1239,11 +1240,7 @@
 
     // If you don't have boots equipped, disable this menu
     if (playerData->bootsLevel == -1) {
-<<<<<<< HEAD
-        battleStatus->unk_7E = 0;
-=======
         battleStatus->menuStatus[1] = 0;
->>>>>>> 585c0dc4
         return;
     }
 
@@ -1262,18 +1259,11 @@
             s16 badge = playerData->equippedBadges[i];
             if (badge != ITEM_NONE) {
                 StaticMove* moveTable = gMoveTable;
-<<<<<<< HEAD
-                u8 moveID = gItemTable[badges].moveID;
-
-                move = &moveTable[moveID];
-                if (move->battleSubmenu == 2) {
-                    battleStatus->submenuMoves[moveCount] =  moveID;
-=======
                 u8 moveID = gItemTable[badge].moveID;
+
                 move = &moveTable[moveID];
                 if (move->battleSubmenu == BATTLE_SUBMENU_JUMP) {
                     battleStatus->submenuMoves[moveCount] = moveID;
->>>>>>> 585c0dc4
                     battleStatus->submenuIcons[moveCount] = playerData->equippedBadges[i];
                     moveCount++;
                 }
@@ -1285,78 +1275,42 @@
 
     hasAnyBadgeMoves = FALSE;
     for (i = 0; i < battleStatus->submenuMoveCount; i++) {
-<<<<<<< HEAD
         move = &gMoveTable[battleStatus->submenuMoves[i]];
+
+        // Calculate FP cost
         fpCost = move->costFP;
         if (fpCost != 0) {
             fpCost -= player_team_is_ability_active(player, ABILITY_FLOWER_SAVER);
             fpCost -= player_team_is_ability_active(player, ABILITY_FLOWER_FANATIC) * 2;
             if (fpCost < 1) {
                 fpCost = 1;
-=======
-            move = &gMoveTable[battleStatus->submenuMoves[i]];
-
-            // Calculate FP cost
-            fpCost = move->costFP;
-            if (fpCost != 0) {
-                fpCost -= player_team_is_ability_active(player, ABILITY_FLOWER_SAVER);
-                fpCost -= player_team_is_ability_active(player, ABILITY_FLOWER_FANATIC) * 2;
-                if (fpCost < 1) {
-                    fpCost = 1;
-                }
-            }
-
-            // See if there are any targets for this move
-            battleStatus->moveCategory = 0;
-            battleStatus->selectedItemID = playerData->bootsLevel;
-            battleStatus->currentTargetListFlags = move->flags; // Controls target filters
-            player_create_target_list(player);
-
-            // If there are targets, enable the move
-            if (player->targetListLength != 0) {
-                hasAnyBadgeMoves = TRUE;
-                battleStatus->submenuStatus[i] = BATTLE_SUBMENU_STATUS_ENABLED;
->>>>>>> 585c0dc4
-            }
-        }
+            }
+        }
+
+        // See if there are any targets for this move
         battleStatus->moveCategory = 0;
         battleStatus->selectedItemID = playerData->bootsLevel;
-        battleStatus->currentTargetListFlags = move->flags;
+        battleStatus->currentTargetListFlags = move->flags; // Controls target filters
         player_create_target_list(player);
+
+        // If there are targets, enable the move
         if (player->targetListLength != 0) {
-            phi_s6 = TRUE;
-            battleStatus->submenuEnabled[i] = 1;
-        }
-
-<<<<<<< HEAD
+            hasAnyBadgeMoves = TRUE;
+            battleStatus->submenuStatus[i] = BATTLE_SUBMENU_STATUS_ENABLED;
+        }
+
+        // If you don't have enough FP, disable the move
         if (playerData->curFP < fpCost) {
-            battleStatus->submenuEnabled[i] = 0;
-        }
+            battleStatus->submenuStatus[i] = BATTLE_SUBMENU_STATUS_NOT_ENOUGH_FP;
+        }
+
+        // If there are no targets available, disable the move
         if (player->targetListLength == 0) {
-            battleStatus->submenuEnabled[i] = -2;
+            battleStatus->submenuStatus[i] = BATTLE_SUBMENU_STATUS_NO_TARGETS_2;
         }
         if (gBattleStatus.flags2 & BS_FLAGS2_NO_TARGET_AVAILABLE) {
-            battleStatus->submenuEnabled[moveCount] = -1;
-        }
-    }
-
-    if (!phi_s6) {
-        battleStatus->unk_7E = -1;
-    } else {
-        battleStatus->unk_7E = 1;
-=======
-            // If you don't have enough FP, disable the move
-            if (playerData->curFP < fpCost) {
-                battleStatus->submenuStatus[i] = BATTLE_SUBMENU_STATUS_NOT_ENOUGH_FP;
-            }
-
-            // If there are no targets available, disable the move
-            if (player->targetListLength == 0) {
-                battleStatus->submenuStatus[i] = BATTLE_SUBMENU_STATUS_NO_TARGETS_2;
-            }
-            if (gBattleStatus.flags2 & BS_FLAGS2_NO_TARGET_AVAILABLE) {
-                battleStatus->submenuStatus[moveCount] = BATTLE_SUBMENU_STATUS_NO_TARGETS;
-            }
+            battleStatus->submenuStatus[moveCount] = BATTLE_SUBMENU_STATUS_NO_TARGETS;
+        }
     }
 
     if (!hasAnyBadgeMoves) {
@@ -1366,9 +1320,9 @@
     } else {
         // Enable this submenu
         battleStatus->menuStatus[1] = 1;
->>>>>>> 585c0dc4
-    }
-}
+    }
+}
+
 
 void btl_init_menu_hammer(void) {
     BattleStatus* battleStatus = &gBattleStatus;
@@ -1382,11 +1336,7 @@
 
     // If you don't have a hammer, disable this menu
     if (playerData->hammerLevel == -1) {
-<<<<<<< HEAD
-        battleStatus->unk_7F = 0;
-=======
         battleStatus->menuStatus[2] = 0;
->>>>>>> 585c0dc4
         return;
     }
 
@@ -1454,16 +1404,6 @@
                 battleStatus->submenuStatus[i] = BATTLE_SUBMENU_STATUS_NO_TARGETS_2;
             }
             if (gBattleStatus.flags2 & BS_FLAGS2_NO_TARGET_AVAILABLE) {
-<<<<<<< HEAD
-                battleStatus->submenuEnabled[moveCount] = -1;
-            }
-    }
-
-    if (!phi_s6) {
-        battleStatus->unk_7F = -1;
-    } else {
-        battleStatus->unk_7F = 1;
-=======
                 battleStatus->submenuStatus[moveCount] = BATTLE_SUBMENU_STATUS_NO_TARGETS;
             }
     }
@@ -1475,7 +1415,6 @@
     } else {
         // Enable this submenu
         battleStatus->menuStatus[2] = 1;
->>>>>>> 585c0dc4
     }
 }
 
@@ -1555,17 +1494,10 @@
 
     }
 
-<<<<<<< HEAD
-    if (!phi_s6) {
-        battleStatus->unk_80 = -1;
-    } else {
-        battleStatus->unk_80 = 1;
-=======
     if (!hasAnyBadgeMoves) {
         battleStatus->menuStatus[3] = -1;
     } else {
         battleStatus->menuStatus[3] = 1;
->>>>>>> 585c0dc4
     }
 }
 
