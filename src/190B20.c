#include "common.h"
#include "nu/nusys.h"
#include "effects.h"
#include "battle/battle.h"
#include "hud_element.h"
#include "message_ids.h"
#include "model.h"
#include "sprite.h"

typedef struct PartnerDMAData {
    /* 0x00 */ u32 dmaStart;
    /* 0x04 */ u32 dmaEnd;
    /* 0x08 */ void* dmaDest;
    /* 0x0C */ ActorBlueprint* ActorBlueprint;
    /* 0x10 */ s32 y;
} PartnerDMAData; // size = 0x14

s32 D_80280FC0[] = {
    0x000A005A, 0x00000032, 0x0003000B, 0x00000032, 0x0001002D, 0x00000000, 0x00000000, 0x00000000, 0x00000000,
    0x00000000, 0x00000000, 0x00000000, 0x00000000, 0x00000000, 0x00000000, 0x00000000, 0x00000000, 0x00000032,
    0x00010031, 0x00000032, 0x00010031, 0x00000000, 0x00000000, 0x00000000, 0x00000000, 0x00000000, 0x00000000,
    0x00000000, 0x00000000, 0x00000000, 0x00000000, 0x00000000, 0x00000000, 0x00000032, 0x00010032, 0x00000032,
    0x00010032, 0x00000000, 0x00000000, 0x00000000, 0x00000000, 0x00000000, 0x00000000, 0x00000000, 0x00000000,
    0x00000000, 0x00000000, 0x00000000, 0x00000000, 0x00000032, 0x0003000A, 0x00000032, 0x0003000A, 0x00000000,
    0x00000000, 0x00000000, 0x00000000, 0x00000000, 0x00000000, 0x00000000, 0x00000000, 0x00000000, 0x00000000,
    0x00000000, 0x00000000, 0x00000050, 0x0003000A, 0x00000014, 0x0003000B, 0x00000000, 0x00000000, 0x00000000,
    0x00000000, 0x00000000, 0x00000000, 0x00000000, 0x00000000, 0x00000000, 0x00000000, 0x00000000, 0x00000000,
};

s32 bActorNames[ACTOR_TYPE_COUNT] = {
    [ACTOR_TYPE_RED_GOOMBA] = MSG_actor_red_goomba,
    [ACTOR_TYPE_RED_PARAGOOMBA] = MSG_actor_red_paragoomba,
    [ACTOR_TYPE_GLOOMBA] = MSG_actor_gloomba,
    [ACTOR_TYPE_PARAGLOOMBA] = MSG_actor_paragloomba,
    [ACTOR_TYPE_SPIKED_GLOOMBA] = MSG_actor_spiked_gloomba,
    [ACTOR_TYPE_DARK_KOOPA] = MSG_actor_dark_koopa,
    [ACTOR_TYPE_DARK_PARATROOPA] = MSG_actor_dark_paratroopa,
    [ACTOR_TYPE_GOOMBA] = MSG_actor_goomba,
    [ACTOR_TYPE_PARAGOOMBA] = MSG_actor_paragoomba,
    [ACTOR_TYPE_SPIKED_GOOMBA] = MSG_actor_spiked_goomba,
    [ACTOR_TYPE_FUZZY] = MSG_actor_fuzzy,
    [ACTOR_TYPE_KOOPA_TROOPA] = MSG_actor_koopa_troopa,
    [ACTOR_TYPE_PARATROOPA] = MSG_actor_paratroopa,
    [ACTOR_TYPE_BOB_OMB] = MSG_actor_bob_omb,
    [ACTOR_TYPE_BOB_OMB_DUP] = MSG_actor_bob_omb,
    [ACTOR_TYPE_BULLET_BILL] = MSG_actor_bullet_bill,
    [ACTOR_TYPE_BILL_BLASTER] = MSG_actor_bill_blaster,
    [ACTOR_TYPE_CLEFT] = MSG_actor_cleft,
    [ACTOR_TYPE_MONTY_MOLE] = MSG_actor_monty_mole,
    [ACTOR_TYPE_BANDIT] = MSG_actor_bandit,
    [ACTOR_TYPE_POKEY] = MSG_actor_pokey,
    [ACTOR_TYPE_POKEY_MUMMY] = MSG_actor_pokey_mummy,
    [ACTOR_TYPE_SWOOPER] = MSG_actor_swooper,
    [ACTOR_TYPE_BUZZY_BEETLE] = MSG_actor_buzzy_beetle,
    [ACTOR_TYPE_STONE_CHOMP] = MSG_actor_stone_chomp,
    [ACTOR_TYPE_PIRANHA_PLANT] = MSG_actor_piranha_plant,
    [ACTOR_TYPE_FOREST_FUZZY] = MSG_actor_forest_fuzzy,
    [ACTOR_TYPE_HYPER_GOOMBA] = MSG_actor_hyper_goomba,
    [ACTOR_TYPE_HYPER_PARAGOOMBA] = MSG_actor_hyper_paragoomba,
    [ACTOR_TYPE_HYPER_CLEFT] = MSG_actor_hyper_cleft,
    [ACTOR_TYPE_CLUBBA] = MSG_actor_clubba,
    [ACTOR_TYPE_SHY_GUY] = MSG_actor_shy_guy,
    [ACTOR_TYPE_GROOVE_GUY] = MSG_actor_groove_guy,
    [ACTOR_TYPE_SKY_GUY] = MSG_actor_sky_guy,
    [ACTOR_TYPE_MEDI_GUY] = MSG_actor_medi_guy,
    [ACTOR_TYPE_PYRO_GUY] = MSG_actor_pyro_guy,
    [ACTOR_TYPE_SPY_GUY] = MSG_actor_spy_guy,
    [ACTOR_TYPE_FUZZIPEDE] = MSG_actor_fuzzipede,
    [ACTOR_TYPE_HURT_PLANT] = MSG_actor_hurt_plant,
    [ACTOR_TYPE_M_BUSH] = MSG_actor_m_bush,
    [ACTOR_TYPE_AQUA_FUZZY] = MSG_actor_aqua_fuzzy,
    [ACTOR_TYPE_JUNGLE_FUZZY] = MSG_actor_jungle_fuzzy,
    [ACTOR_TYPE_SPEAR_GUY] = MSG_actor_spear_guy,
    [ACTOR_TYPE_LAVA_BUBBLE] = MSG_actor_lava_bubble,
    [ACTOR_TYPE_SPIKE_TOP] = MSG_actor_spike_top,
    [ACTOR_TYPE_PUTRID_PIRANHA] = MSG_actor_putrid_piranha,
    [ACTOR_TYPE_LAKITU] = MSG_actor_lakitu,
    [ACTOR_TYPE_SPINY] = MSG_actor_spiny,
    [ACTOR_TYPE_MONTY_MOLE_BOSS] = MSG_actor_monty_mole_boss,
    [ACTOR_TYPE_BZZAP] = MSG_actor_bzzap,
    [ACTOR_TYPE_CRAZEE_DAYZEE] = MSG_actor_crazee_dayzee,
    [ACTOR_TYPE_AMAZY_DAYZEE] = MSG_actor_amazy_dayzee,
    [ACTOR_TYPE_RUFF_PUFF] = MSG_actor_ruff_puff,
    [ACTOR_TYPE_SPIKE] = MSG_actor_spike,
    [ACTOR_TYPE_GULPIT] = MSG_actor_gulpit,
    [ACTOR_TYPE_GULPIT_ROCKS] = MSG_actor_gulpit_rocks,
    [ACTOR_TYPE_WHITE_CLUBBA] = MSG_actor_white_clubba,
    [ACTOR_TYPE_FROST_PIRANHA] = MSG_actor_frost_piranha,
    [ACTOR_TYPE_SWOOPULA] = MSG_actor_swoopula,
    [ACTOR_TYPE_DUPLIGHOST] = MSG_actor_duplighost,
    [ACTOR_TYPE_GHOST_GOOMBARIO] = MSG_actor_ghost_goombario,
    [ACTOR_TYPE_GHOST_KOOPER] = MSG_actor_ghost_kooper,
    [ACTOR_TYPE_GHOST_BOMBETTE] = MSG_actor_ghost_bombette,
    [ACTOR_TYPE_GHOST_PARAKARRY] = MSG_actor_ghost_parakarry,
    [ACTOR_TYPE_GHOST_BOW] = MSG_actor_ghost_bow,
    [ACTOR_TYPE_GHOST_WATT] = MSG_actor_ghost_watt,
    [ACTOR_TYPE_GHOST_SUSHIE] = MSG_actor_ghost_sushie,
    [ACTOR_TYPE_GHOST_LAKILESTER] = MSG_actor_ghost_lakilester,
    [ACTOR_TYPE_ALBINO_DINO] = MSG_actor_albino_dino,
    [ACTOR_TYPE_EMBER] = MSG_actor_ember,
    [ACTOR_TYPE_BONY_BEETLE] = MSG_actor_bony_beetle,
    [ACTOR_TYPE_DRY_BONES] = MSG_actor_dry_bones,
    [ACTOR_TYPE_DRY_BONES2] = MSG_actor_dry_bones,
    [ACTOR_TYPE_BOMBSHELL_BLASTER] = MSG_actor_bombshell_blaster,
    [ACTOR_TYPE_BOMBSHELL_BILL] = MSG_actor_bombshell_bill,
    [ACTOR_TYPE_HAMMER_BROS] = MSG_actor_hammer_bros,
    [ACTOR_TYPE_KOOPATROL] = MSG_actor_koopatrol,
    [ACTOR_TYPE_MAGIKOOPA] = MSG_actor_magikoopa,
    [ACTOR_TYPE_FLYING_MAGIKOOPA] = MSG_actor_magikoopa,
    [ACTOR_TYPE_MAGICLONE] = MSG_actor_magikoopa,
    [ACTOR_TYPE_FLYING_MAGICLONE] = MSG_actor_magikoopa,
    [ACTOR_TYPE_RED_MAGIKOOPA] = MSG_actor_red_magikoopa,
    [ACTOR_TYPE_FLYING_RED_MAGIKOOPA] = MSG_actor_red_magikoopa,
    [ACTOR_TYPE_GREEN_MAGIKOOPA] = MSG_actor_green_magikoopa,
    [ACTOR_TYPE_FLYING_GREEN_MAGIKOOPA] = MSG_actor_green_magikoopa,
    [ACTOR_TYPE_YELLOW_MAGIKOOPA] = MSG_actor_yellow_magikoopa,
    [ACTOR_TYPE_FLYING_YELLOW_MAGIKOOPA] = MSG_actor_yellow_magikoopa,
    [ACTOR_TYPE_GRAY_MAGIKOOPA] = MSG_actor_gray_magikoopa,
    [ACTOR_TYPE_FLYING_GRAY_MAGIKOOPA] = MSG_actor_gray_magikoopa,
    [ACTOR_TYPE_WHITE_MAGIKOOPA] = MSG_actor_white_magikoopa,
    [ACTOR_TYPE_FLYING_WHITE_MAGIKOOPA] = MSG_actor_white_magikoopa,
    [ACTOR_TYPE_UNUSED_5B] = MSG_actor_the_master,
    [ACTOR_TYPE_UNUSED_5C] = MSG_actor_the_master,
    [ACTOR_TYPE_UNUSED_5D] = MSG_actor_the_master,
    [ACTOR_TYPE_UNUSED_5E] = MSG_actor_the_master,
    [ACTOR_TYPE_UNUSED_5F] = MSG_actor_the_master,
    [ACTOR_TYPE_UNUSED_60] = MSG_actor_the_master,
    [ACTOR_TYPE_UNUSED_61] = MSG_actor_the_master,
    [ACTOR_TYPE_UNUSED_62] = MSG_actor_the_master,
    [ACTOR_TYPE_UNUSED_63] = MSG_actor_the_master,
    [ACTOR_TYPE_UNUSED_64] = MSG_actor_the_master,
    [ACTOR_TYPE_UNUSED_65] = MSG_actor_the_master,
    [ACTOR_TYPE_UNUSED_66] = MSG_actor_the_master,
    [ACTOR_TYPE_UNUSED_67] = MSG_actor_the_master,
    [ACTOR_TYPE_UNUSED_68] = MSG_actor_the_master,
    [ACTOR_TYPE_UNUSED_69] = MSG_actor_the_master,
    [ACTOR_TYPE_UNUSED_6A] = MSG_actor_the_master,
    [ACTOR_TYPE_MONTY_HOLE] = MSG_actor_the_master,
    [ACTOR_TYPE_UNUSED_6C] = MSG_actor_the_master,
    [ACTOR_TYPE_UNUSED_6D] = MSG_actor_the_master,
    [ACTOR_TYPE_PLAYER] = MSG_actor_the_master,
    [ACTOR_TYPE_GOOMBARIO] = MSG_actor_the_master,
    [ACTOR_TYPE_KOOPER] = MSG_actor_the_master,
    [ACTOR_TYPE_BOMBETTE] = MSG_actor_the_master,
    [ACTOR_TYPE_PARAKARRY] = MSG_actor_the_master,
    [ACTOR_TYPE_BOW] = MSG_actor_the_master,
    [ACTOR_TYPE_WATT] = MSG_actor_the_master,
    [ACTOR_TYPE_SUSHIE] = MSG_actor_the_master,
    [ACTOR_TYPE_LAKILESTER] = MSG_actor_the_master,
    [ACTOR_TYPE_TWINK] = MSG_party_twink,
    [ACTOR_TYPE_UNUSED_78] = MSG_actor_the_master,
    [ACTOR_TYPE_UNUSED_79] = MSG_actor_the_master,
    [ACTOR_TYPE_THE_MASTER_1] = MSG_actor_the_master,
    [ACTOR_TYPE_THE_MASTER_2] = MSG_actor_the_master,
    [ACTOR_TYPE_THE_MASTER_3] = MSG_actor_the_master,
    [ACTOR_TYPE_CHAN] = MSG_actor_chan,
    [ACTOR_TYPE_LEE] = MSG_actor_lee,
    [ACTOR_TYPE_LEE_GOOMBARIO] = MSG_party_goombario,
    [ACTOR_TYPE_LEE_KOOPER] = MSG_party_kooper,
    [ACTOR_TYPE_LEE_BOMBETTE] = MSG_party_bombette,
    [ACTOR_TYPE_LEE_PARAKARRY] = MSG_party_parakarry,
    [ACTOR_TYPE_LEE_BOW] = MSG_party_bow,
    [ACTOR_TYPE_LEE_WATT] = MSG_party_watt,
    [ACTOR_TYPE_LEE_SUSHIE] = MSG_party_sushie,
    [ACTOR_TYPE_LEE_LAKILESTER] = MSG_party_lakilester,
    [ACTOR_TYPE_KAMMY_KOOPA] = MSG_actor_kammy_koopa,
    [ACTOR_TYPE_JR_TROOPA1] = MSG_actor_jr_troopa,
    [ACTOR_TYPE_JR_TROOPA2] = MSG_actor_jr_troopa,
    [ACTOR_TYPE_JR_TROOPA3] = MSG_actor_jr_troopa,
    [ACTOR_TYPE_JR_TROOPA4] = MSG_actor_jr_troopa,
    [ACTOR_TYPE_JR_TROOPA5] = MSG_actor_jr_troopa,
    [ACTOR_TYPE_JR_TROOPA6] = MSG_actor_jr_troopa,
    [ACTOR_TYPE_JR_TROOPA_DUP1] = MSG_actor_jr_troopa,
    [ACTOR_TYPE_JR_TROOPA_DUP2] = MSG_actor_jr_troopa,
    [ACTOR_TYPE_BLUE_GOOMBA_BOSS] = MSG_actor_blue_goomba_boss,
    [ACTOR_TYPE_RED_GOOMBA_BOSS] = MSG_actor_red_goomba_boss,
    [ACTOR_TYPE_GOOMBA_KING] = MSG_actor_goomba_king,
    [ACTOR_TYPE_GOOMNUT_TREE] = MSG_actor_goomnut_tree,
    [ACTOR_TYPE_GOOMBARIO_TUTOR1] = MSG_party_goombario,
    [ACTOR_TYPE_MAGIKOOPA_BOSS] = MSG_actor_magikoopa,
    [ACTOR_TYPE_FLYING_MAGIKOOPA_BOSS] = MSG_actor_magikoopa,
    [ACTOR_TYPE_MAGIKOOPA_DUP1] = MSG_actor_magikoopa,
    [ACTOR_TYPE_MAGIKOOPA_DUP2] = MSG_actor_magikoopa,
    [ACTOR_TYPE_FAKE_BOWSER] = MSG_actor_fake_bowser,
    [ACTOR_TYPE_KOOPA_BROS] = MSG_actor_koopa_bros,
    [ACTOR_TYPE_GREEN_NINJAKOOPA] = MSG_actor_green_ninjakoopa,
    [ACTOR_TYPE_RED_NINJAKOOPA] = MSG_actor_red_ninjakoopa,
    [ACTOR_TYPE_BLUE_NINJAKOOPA] = MSG_actor_blue_ninjakoopa,
    [ACTOR_TYPE_YELLOW_NINJAKOOPA] = MSG_actor_yellow_ninjakoopa,
    [ACTOR_TYPE_ELDSTAR] = MSG_party_goombario,
    [ACTOR_TYPE_BUZZAR] = MSG_actor_buzzar,
    [ACTOR_TYPE_TUTANKOOPA] = MSG_actor_tutankoopa,
    [ACTOR_TYPE_CHOMP] = MSG_actor_chomp,
    [ACTOR_TYPE_TUBBA_BLUBBA_INVINCIBLE] = MSG_actor_tubba_blubba,
    [ACTOR_TYPE_TUBBA_BLUBBA] = MSG_actor_tubba_blubba,
    [ACTOR_TYPE_TUBBA_HEART] = MSG_actor_tubba_heart,
    [ACTOR_TYPE_STILT_GUY] = MSG_actor_stilt_guy,
    [ACTOR_TYPE_SHY_STACK] = MSG_actor_shy_stack,
    [ACTOR_TYPE_SHY_SQUAD] = MSG_actor_shy_squad,
    [ACTOR_TYPE_GENERAL_GUY] = MSG_actor_general_guy_dup,
    [ACTOR_TYPE_TOY_TANK] = MSG_actor_general_guy,
    [ACTOR_TYPE_LIGHT_BULB] = MSG_actor_bulb,
    [ACTOR_TYPE_SIGNAL_GUY] = MSG_actor_shy_guy,
    [ACTOR_TYPE_SHY_SQUAD_DUP] = MSG_actor_shy_squad_dup,
    [ACTOR_TYPE_SHY_GUY_DUP] = MSG_actor_shy_guy,
    [ACTOR_TYPE_ANTI_GUY] = MSG_actor_anti_guy,
    [ACTOR_TYPE_ANTI_GUY_DUP] = MSG_actor_anti_guy,
    [ACTOR_TYPE_BIG_LANTERN_GHOST] = MSG_actor_big_lantern_ghost,
    [ACTOR_TYPE_GOOMBA_KING_DUP] = MSG_actor_goomba_king,
    [ACTOR_TYPE_LAVA_PIRANHA_PHASE_1] = MSG_actor_lava_piranha,
    [ACTOR_TYPE_LAVA_PIRANHA_PHASE_2] = MSG_actor_lava_piranha,
    [ACTOR_TYPE_LAVA_BUD_PHASE_1] = MSG_actor_lava_bud,
    [ACTOR_TYPE_LAVA_BUD_PHASE_2] = MSG_actor_lava_bud,
    [ACTOR_TYPE_PETIT_PIRANHA] = MSG_actor_petit_piranha,
    [ACTOR_TYPE_PETIT_PIRANHA_BOMB] = MSG_actor_lava_piranha,
    [ACTOR_TYPE_KENT_C_KOOPA] = MSG_actor_kent_c_koopa,
    [ACTOR_TYPE_HUFF_N_PUFF] = MSG_actor_huff_n_puff,
    [ACTOR_TYPE_TUFF_PUFF] = MSG_actor_tuff_puff,
    [ACTOR_TYPE_MONSTAR] = MSG_actor_monstar,
    [ACTOR_TYPE_CRYSTAL_KING] = MSG_actor_crystal_king,
    [ACTOR_TYPE_CRYSTAL_CLONE] = MSG_actor_crystal_king,
    [ACTOR_TYPE_CRYSTAL_BIT] = MSG_actor_crystal_bit,
    [ACTOR_TYPE_INTRO_BOWSER] = MSG_actor_bowser,
    [ACTOR_TYPE_BOWSER_PHASE_1] = MSG_actor_bowser,
    [ACTOR_TYPE_BOWSER_DUP1] = MSG_actor_bowser,
    [ACTOR_TYPE_BOWSER_PHASE_2] = MSG_actor_bowser,
    [ACTOR_TYPE_BOWSER_DUP2] = MSG_actor_bowser,
    [ACTOR_TYPE_BOWSER_PHASE_3] = MSG_actor_bowser,
    [ACTOR_TYPE_BOWSER_DUP3] = MSG_actor_bowser,
    [ACTOR_TYPE_BLOOPER] = MSG_actor_blooper,
    [ACTOR_TYPE_ELECTRO_BLOOPER1] = MSG_actor_electro_blooper,
    [ACTOR_TYPE_ELECTRO_BLOOPER2] = MSG_actor_electro_blooper,
    [ACTOR_TYPE_SUPER_BLOOPER1] = MSG_actor_super_blooper,
    [ACTOR_TYPE_SUPER_BLOOPER2] = MSG_actor_super_blooper,
    [ACTOR_TYPE_BLOOPER_BABY] = MSG_actor_blooper_baby,
    [ACTOR_TYPE_LAKILESTER_DUP] = MSG_actor_ghost_lakilester,
    [ACTOR_TYPE_SLOT_MACHINE_START] = MSG_actor_slot_machine_start,
    [ACTOR_TYPE_SLOT_MACHINE_STOP] = MSG_actor_slot_machine_stop,
    [ACTOR_TYPE_WHACKA] = MSG_actor_whacka,
    [ACTOR_TYPE_SLOT_MACHINE_START_DUP1] = MSG_actor_slot_machine_start,
    [ACTOR_TYPE_SLOT_MACHINE_START_DUP2] = MSG_actor_slot_machine_start,
    [ACTOR_TYPE_SLOT_MACHINE_START_DUP3] = MSG_actor_slot_machine_start,
};

s32 D_80281454[] = { 0x78, 0x93, 0x99, 0xB2, -1 };

ActorSounds bActorSoundTable[ACTOR_TYPE_COUNT] = {
    [ACTOR_TYPE_RED_GOOMBA] = { .walk = { 0x20DD, 0x20DD }, .fly = { 0x20DD, 0x20DD }, .jump = 0x03E2, .hurt = 0x010F, .delay = { 30, 30 } },
    [ACTOR_TYPE_RED_PARAGOOMBA] = { .walk = { 0x20DF, 0x20DF }, .fly = { 0x20DF, 0x20DF }, .jump = 0x03E2, .hurt = 0x010F, .delay = { 30, 30 } },
    [ACTOR_TYPE_GLOOMBA] = { .walk = { 0x20DD, 0x20DD }, .fly = { 0x20DD, 0x20DD }, .jump = 0x03E2, .hurt = 0x010F, .delay = { 30, 30 } },
    [ACTOR_TYPE_PARAGLOOMBA] = { .walk = { 0x20DF, 0x20DF }, .fly = { 0x20DF, 0x20DF }, .jump = 0x03E2, .hurt = 0x010F, .delay = { 30, 30 } },
    [ACTOR_TYPE_SPIKED_GLOOMBA] = { .walk = { 0x20DD, 0x20DD }, .fly = { 0x20DD, 0x20DD }, .jump = 0x03E2, .hurt = 0x010F, .delay = { 30, 30 } },
    [ACTOR_TYPE_DARK_KOOPA] = { .walk = { 0x20BA, 0x03B4 }, .fly = { 0x20BA, 0x03B4 }, .jump = 0x03E2, .hurt = 0x010F, .delay = { 30, 30 } },
    [ACTOR_TYPE_DARK_PARATROOPA] = { .walk = { 0x20DF, 0x20DF }, .fly = { 0x20DF, 0x20DF }, .jump = 0x03E2, .hurt = 0x010F, .delay = { 30, 30 } },
    [ACTOR_TYPE_GOOMBA] = { .walk = { 0x20DD, 0x20DD }, .fly = { 0x20DD, 0x20DD }, .jump = 0x03E2, .hurt = 0x010F, .delay = { 30, 30 } },
    [ACTOR_TYPE_PARAGOOMBA] = { .walk = { 0x20DF, 0x20DF }, .fly = { 0x20DF, 0x20DF }, .jump = 0x03E2, .hurt = 0x010F, .delay = { 30, 30 } },
    [ACTOR_TYPE_SPIKED_GOOMBA] = { .walk = { 0x20DD, 0x20DD }, .fly = { 0x20DD, 0x20DD }, .jump = 0x03E2, .hurt = 0x010F, .delay = { 30, 30 } },
    [ACTOR_TYPE_FUZZY] = { .walk = { 0x0331, 0x0331 }, .fly = { 0x0331, 0x0331 }, .jump = 0x0331, .hurt = 0x010F, .delay = { 30, 30 } },
    [ACTOR_TYPE_KOOPA_TROOPA] = { .walk = { 0x20BA, 0x03B4 }, .fly = { 0x20BA, 0x03B4 }, .jump = 0x03E2, .hurt = 0x010F, .delay = { 30, 30 } },
    [ACTOR_TYPE_PARATROOPA] = { .walk = { 0x20DF, 0x20DF }, .fly = { 0x20DF, 0x20DF }, .jump = 0x03E2, .hurt = 0x010F, .delay = { 30, 30 } },
    [ACTOR_TYPE_BOB_OMB] = { .walk = { 0x20BA, 0x03B4 }, .fly = { 0x20BA, 0x03B4 }, .jump = 0x03E2, .hurt = 0x010F, .delay = { 30, 30 } },
    [ACTOR_TYPE_BOB_OMB_DUP] = { .walk = { 0x20BA, 0x03B4 }, .fly = { 0x20BA, 0x03B4 }, .jump = 0x03E2, .hurt = 0x010F, .delay = { 30, 30 } },
    [ACTOR_TYPE_BULLET_BILL] = { .walk = { 0x02C9, 0x02C9 }, .fly = { 0x02C9, 0x02C9 }, .jump = 0x02C9, .hurt = 0x010F, .delay = { 30, 30 } },
    [ACTOR_TYPE_BILL_BLASTER] = { .walk = { 0x20BA, 0x03B4 }, .fly = { 0x20BA, 0x03B4 }, .jump = 0x03E2, .hurt = 0x010F, .delay = { 30, 30 } },
    [ACTOR_TYPE_CLEFT] = { .walk = { 0x20D0, 0x20D0 }, .fly = { 0x20D0, 0x20D0 }, .jump = 0x03E2, .hurt = 0x010F, .delay = { 30, 30 } },
    [ACTOR_TYPE_MONTY_MOLE] = { .walk = { 0x20BA, 0x03B4 }, .fly = { 0x20BA, 0x03B4 }, .jump = 0x03E2, .hurt = 0x010F, .delay = { 30, 30 } },
    [ACTOR_TYPE_BANDIT] = { .walk = { 0x20C1, 0x20C1 }, .fly = { 0x20C1, 0x20C1 }, .jump = 0x03E2, .hurt = 0x010F, .delay = { 30, 30 } },
    [ACTOR_TYPE_POKEY] = { .walk = { 0x0343, 0x0000 }, .fly = { 0x0000, 0x0000 }, .jump = 0x03E2, .hurt = 0x010F, .delay = { 30, 30 } },
    [ACTOR_TYPE_POKEY_MUMMY] = { .walk = { 0x0343, 0x0000 }, .fly = { 0x0000, 0x0000 }, .jump = 0x03E2, .hurt = 0x010F, .delay = { 30, 30 } },
    [ACTOR_TYPE_SWOOPER] = { .walk = { 0x0351, 0x0351 }, .fly = { 0x0351, 0x0351 }, .jump = 0x03E2, .hurt = 0x010F, .delay = { 30, 30 } },
    [ACTOR_TYPE_BUZZY_BEETLE] = { .walk = { 0x20DD, 0x20DD }, .fly = { 0x20DD, 0x20DD }, .jump = 0x03E2, .hurt = 0x010F, .delay = { 30, 30 } },
    [ACTOR_TYPE_STONE_CHOMP] = { .walk = { 0x0000, 0x0000 }, .fly = { 0x0000, 0x0000 }, .jump = 0x0000, .hurt = 0x010F, .delay = { 30, 30 } },
    [ACTOR_TYPE_PIRANHA_PLANT] = { .walk = { 0x20BA, 0x03B4 }, .fly = { 0x20BA, 0x03B4 }, .jump = 0x03E2, .hurt = 0x010F, .delay = { 30, 30 } },
    [ACTOR_TYPE_FOREST_FUZZY] = { .walk = { 0x0331, 0x0331 }, .fly = { 0x0331, 0x0331 }, .jump = 0x0331, .hurt = 0x010F, .delay = { 30, 30 } },
    [ACTOR_TYPE_HYPER_GOOMBA] = { .walk = { 0x20DD, 0x20DD }, .fly = { 0x20DD, 0x20DD }, .jump = 0x03E2, .hurt = 0x010F, .delay = { 30, 30 } },
    [ACTOR_TYPE_HYPER_PARAGOOMBA] = { .walk = { 0x20DF, 0x20DF }, .fly = { 0x20DF, 0x20DF }, .jump = 0x03E2, .hurt = 0x010F, .delay = { 30, 30 } },
    [ACTOR_TYPE_HYPER_CLEFT] = { .walk = { 0x20D0, 0x20D0 }, .fly = { 0x20D0, 0x20D0 }, .jump = 0x03E2, .hurt = 0x010F, .delay = { 30, 30 } },
    [ACTOR_TYPE_CLUBBA] = { .walk = { 0x20C4, 0x20C4 }, .fly = { 0x20C4, 0x20C4 }, .jump = 0x03E2, .hurt = 0x010F, .delay = { 30, 30 } },
    [ACTOR_TYPE_SHY_GUY] = { .walk = { 0x20BA, 0x03B4 }, .fly = { 0x0000, 0x0000 }, .jump = 0x03E2, .hurt = 0x010F, .delay = { 30, 30 } },
    [ACTOR_TYPE_GROOVE_GUY] = { .walk = { 0x20BA, 0x03B4 }, .fly = { 0x0000, 0x0000 }, .jump = 0x03E2, .hurt = 0x010F, .delay = { 30, 30 } },
    [ACTOR_TYPE_SKY_GUY] = { .walk = { 0x20BA, 0x03B4 }, .fly = { 0x0000, 0x0000 }, .jump = 0x03E2, .hurt = 0x010F, .delay = { 30, 30 } },
    [ACTOR_TYPE_MEDI_GUY] = { .walk = { 0x0000, 0x0000 }, .fly = { 0x0380, 0x0000 }, .jump = 0x03E2, .hurt = 0x010F, .delay = { 30, 30 } },
    [ACTOR_TYPE_PYRO_GUY] = { .walk = { 0x20BA, 0x03B4 }, .fly = { 0x0000, 0x0000 }, .jump = 0x03E2, .hurt = 0x010F, .delay = { 30, 30 } },
    [ACTOR_TYPE_SPY_GUY] = { .walk = { 0x20BA, 0x03B4 }, .fly = { 0x0000, 0x0000 }, .jump = 0x03E2, .hurt = 0x010F, .delay = { 30, 30 } },
    [ACTOR_TYPE_FUZZIPEDE] = { .walk = { 0x20D9, 0x20D9 }, .fly = { 0x20D9, 0x20D9 }, .jump = 0x20D9, .hurt = 0x010F, .delay = { 30, 30 } },
    [ACTOR_TYPE_HURT_PLANT] = { .walk = { 0x20BA, 0x03B4 }, .fly = { 0x20BA, 0x03B4 }, .jump = 0x03E2, .hurt = 0x010F, .delay = { 30, 30 } },
    [ACTOR_TYPE_M_BUSH] = { .walk = { 0x20C6, 0x20C6 }, .fly = { 0x20C6, 0x20C6 }, .jump = 0x03E2, .hurt = 0x010F, .delay = { 30, 30 } },
    [ACTOR_TYPE_AQUA_FUZZY] = { .walk = { 0x0331, 0x0331 }, .fly = { 0x0331, 0x0331 }, .jump = 0x0331, .hurt = 0x010F, .delay = { 30, 30 } },
    [ACTOR_TYPE_JUNGLE_FUZZY] = { .walk = { 0x0331, 0x0331 }, .fly = { 0x0331, 0x0331 }, .jump = 0x0331, .hurt = 0x010F, .delay = { 30, 30 } },
    [ACTOR_TYPE_SPEAR_GUY] = { .walk = { 0x20BA, 0x03B4 }, .fly = { 0x0000, 0x0000 }, .jump = 0x03E2, .hurt = 0x010F, .delay = { 30, 30 } },
    [ACTOR_TYPE_LAVA_BUBBLE] = { .walk = { 0x0000, 0x0000 }, .fly = { 0x0000, 0x0000 }, .jump = 0x03E2, .hurt = 0x010F, .delay = { 30, 30 } },
    [ACTOR_TYPE_SPIKE_TOP] = { .walk = { 0x20DD, 0x20DD }, .fly = { 0x20DD, 0x20DD }, .jump = 0x03E2, .hurt = 0x010F, .delay = { 30, 30 } },
    [ACTOR_TYPE_PUTRID_PIRANHA] = { .walk = { 0x03CE, 0x03CE }, .fly = { 0x0000, 0x0000 }, .jump = 0x0000, .hurt = 0x0000, .delay = { 30, 30 } },
    [ACTOR_TYPE_LAKITU] = { .walk = { 0x0295, 0x0295 }, .fly = { 0x0295, 0x0295 }, .jump = 0x03E2, .hurt = 0x010F, .delay = { -5, -5 } },
    [ACTOR_TYPE_SPINY] = { .walk = { 0x0000, 0x0000 }, .fly = { 0x0000, 0x0000 }, .jump = 0x03E2, .hurt = 0x010F, .delay = { 30, 30 } },
    [ACTOR_TYPE_MONTY_MOLE_BOSS] = { .walk = { 0x20BA, 0x03B4 }, .fly = { 0x20BA, 0x03B4 }, .jump = 0x03E2, .hurt = 0x010F, .delay = { 30, 30 } },
    [ACTOR_TYPE_BZZAP] = { .walk = { 0x0357, 0x0000 }, .fly = { 0x0357, 0x0000 }, .jump = 0x03E2, .hurt = 0x010F, .delay = { 30, 30 } },
    [ACTOR_TYPE_CRAZEE_DAYZEE] = { .walk = { 0x02D6, 0x02D6 }, .fly = { 0x02D6, 0x02D6 }, .jump = 0x02D5, .hurt = 0x010F, .delay = { 30, 30 } },
    [ACTOR_TYPE_AMAZY_DAYZEE] = { .walk = { 0x02D6, 0x02D6 }, .fly = { 0x02D6, 0x02D6 }, .jump = 0x02D5, .hurt = 0x010F, .delay = { 30, 30 } },
    [ACTOR_TYPE_RUFF_PUFF] = { .walk = { 0x0295, 0x0000 }, .fly = { 0x0295, 0x0000 }, .jump = 0x03E2, .hurt = 0x010F, .delay = { 30, 30 } },
    [ACTOR_TYPE_SPIKE] = { .walk = { 0x0295, 0x0000 }, .fly = { 0x0295, 0x0000 }, .jump = 0x03E2, .hurt = 0x010F, .delay = { 30, 30 } },
    [ACTOR_TYPE_GULPIT] = { .walk = { 0x20C4, 0x20C4 }, .fly = { 0x20C4, 0x20C4 }, .jump = 0x03E2, .hurt = 0x010F, .delay = { 30, 30 } },
    [ACTOR_TYPE_GULPIT_ROCKS] = { .walk = { 0x20BA, 0x03B4 }, .fly = { 0x20BA, 0x03B4 }, .jump = 0x03E2, .hurt = 0x010F, .delay = { 30, 30 } },
    [ACTOR_TYPE_WHITE_CLUBBA] = { .walk = { 0x20C4, 0x20C4 }, .fly = { 0x20C4, 0x20C4 }, .jump = 0x03E2, .hurt = 0x010F, .delay = { 30, 30 } },
    [ACTOR_TYPE_FROST_PIRANHA] = { .walk = { 0x03CE, 0x03CE }, .fly = { 0x0000, 0x0000 }, .jump = 0x0000, .hurt = 0x010F, .delay = { 30, 30 } },
    [ACTOR_TYPE_SWOOPULA] = { .walk = { 0x0351, 0x0351 }, .fly = { 0x0351, 0x0351 }, .jump = 0x03E2, .hurt = 0x010F, .delay = { 30, 30 } },
    [ACTOR_TYPE_DUPLIGHOST] = { .walk = { 0x02CA, 0x02CA }, .fly = { 0x0000, 0x0000 }, .jump = 0x03E2, .hurt = 0x010F, .delay = { 30, 30 } },
    [ACTOR_TYPE_GHOST_GOOMBARIO] = { .walk = { 0x20DD, 0x20DD }, .fly = { 0x0000, 0x0000 }, .jump = 0x03E2, .hurt = 0x010F, .delay = { 30, 30 } },
    [ACTOR_TYPE_GHOST_KOOPER] = { .walk = { 0x0100, 0x0100 }, .fly = { 0x0000, 0x0000 }, .jump = 0x03E2, .hurt = 0x010F, .delay = { 30, 30 } },
    [ACTOR_TYPE_GHOST_BOMBETTE] = { .walk = { 0x20BA, 0x03B4 }, .fly = { 0x0000, 0x0000 }, .jump = 0x03E2, .hurt = 0x010F, .delay = { 30, 30 } },
    [ACTOR_TYPE_GHOST_PARAKARRY] = { .walk = { 0x0000, 0x0000 }, .fly = { 0x0000, 0x0000 }, .jump = 0x03E2, .hurt = 0x010F, .delay = { 30, 30 } },
    [ACTOR_TYPE_GHOST_BOW] = { .walk = { 0x0000, 0x0000 }, .fly = { 0x0000, 0x0000 }, .jump = 0x03E2, .hurt = 0x010F, .delay = { 30, 30 } },
    [ACTOR_TYPE_GHOST_WATT] = { .walk = { 0x0000, 0x0000 }, .fly = { 0x0000, 0x0000 }, .jump = 0x03E2, .hurt = 0x010F, .delay = { 30, 30 } },
    [ACTOR_TYPE_GHOST_SUSHIE] = { .walk = { 0x029A, 0x029A }, .fly = { 0x0000, 0x0000 }, .jump = 0x03E2, .hurt = 0x010F, .delay = { 30, 30 } },
    [ACTOR_TYPE_GHOST_LAKILESTER] = { .walk = { 0x0295, 0x0295 }, .fly = { 0x0295, 0x0295 }, .jump = 0x03E2, .hurt = 0x010F, .delay = { -5, -5 } },
    [ACTOR_TYPE_ALBINO_DINO] = { .walk = { 0x030B, 0x02FD }, .fly = { 0x0000, 0x0000 }, .jump = 0x03E2, .hurt = 0x010F, .delay = { 30, 30 } },
    [ACTOR_TYPE_EMBER] = { .walk = { 0x0000, 0x0000 }, .fly = { 0x0000, 0x0000 }, .jump = 0x03E2, .hurt = 0x010F, .delay = { 30, 30 } },
    [ACTOR_TYPE_BONY_BEETLE] = { .walk = { 0x20CD, 0x20CD }, .fly = { 0x20CD, 0x20CD }, .jump = 0x03E2, .hurt = 0x010F, .delay = { 30, 30 } },
    [ACTOR_TYPE_DRY_BONES] = { .walk = { 0x20BA, 0x03B4 }, .fly = { 0x20BA, 0x03B4 }, .jump = 0x03E2, .hurt = 0x010F, .delay = { 30, 30 } },
    [ACTOR_TYPE_DRY_BONES2] = { .walk = { 0x20BA, 0x03B4 }, .fly = { 0x20BA, 0x03B4 }, .jump = 0x03E2, .hurt = 0x010F, .delay = { 30, 30 } },
    [ACTOR_TYPE_BOMBSHELL_BLASTER] = { .walk = { 0x20BA, 0x03B4 }, .fly = { 0x20BA, 0x03B4 }, .jump = 0x03E2, .hurt = 0x010F, .delay = { 30, 30 } },
    [ACTOR_TYPE_BOMBSHELL_BILL] = { .walk = { 0x02C9, 0x02C9 }, .fly = { 0x02C9, 0x02C9 }, .jump = 0x02C9, .hurt = 0x010F, .delay = { 30, 30 } },
    [ACTOR_TYPE_HAMMER_BROS] = { .walk = { 0x20BA, 0x03B4 }, .fly = { 0x20BA, 0x03B4 }, .jump = 0x03E2, .hurt = 0x010F, .delay = { 30, 30 } },
    [ACTOR_TYPE_KOOPATROL] = { .walk = { 0x20BA, 0x03B4 }, .fly = { 0x20BA, 0x03B4 }, .jump = 0x03E2, .hurt = 0x010F, .delay = { 30, 30 } },
    [ACTOR_TYPE_MAGIKOOPA] = { .walk = { 0x0000, 0x0000 }, .fly = { 0x0000, 0x0000 }, .jump = 0x03E2, .hurt = 0x010F, .delay = { 30, 30 } },
    [ACTOR_TYPE_FLYING_MAGIKOOPA] = { .walk = { 0x0000, 0x0000 }, .fly = { 0x0000, 0x0000 }, .jump = 0x03E2, .hurt = 0x010F, .delay = { 30, 30 } },
    [ACTOR_TYPE_MAGICLONE] = { .walk = { 0x0000, 0x0000 }, .fly = { 0x0000, 0x0000 }, .jump = 0x03E2, .hurt = 0x010F, .delay = { 30, 30 } },
    [ACTOR_TYPE_FLYING_MAGICLONE] = { .walk = { 0x0000, 0x0000 }, .fly = { 0x0000, 0x0000 }, .jump = 0x03E2, .hurt = 0x010F, .delay = { 30, 30 } },
    [ACTOR_TYPE_RED_MAGIKOOPA] = { .walk = { 0x0000, 0x0000 }, .fly = { 0x0000, 0x0000 }, .jump = 0x03E2, .hurt = 0x010F, .delay = { 30, 30 } },
    [ACTOR_TYPE_FLYING_RED_MAGIKOOPA] = { .walk = { 0x0000, 0x0000 }, .fly = { 0x0000, 0x0000 }, .jump = 0x03E2, .hurt = 0x010F, .delay = { 30, 30 } },
    [ACTOR_TYPE_GREEN_MAGIKOOPA] = { .walk = { 0x0000, 0x0000 }, .fly = { 0x0000, 0x0000 }, .jump = 0x03E2, .hurt = 0x010F, .delay = { 30, 30 } },
    [ACTOR_TYPE_FLYING_GREEN_MAGIKOOPA] = { .walk = { 0x0000, 0x0000 }, .fly = { 0x0000, 0x0000 }, .jump = 0x03E2, .hurt = 0x010F, .delay = { 30, 30 } },
    [ACTOR_TYPE_YELLOW_MAGIKOOPA] = { .walk = { 0x0000, 0x0000 }, .fly = { 0x0000, 0x0000 }, .jump = 0x03E2, .hurt = 0x010F, .delay = { 30, 30 } },
    [ACTOR_TYPE_FLYING_YELLOW_MAGIKOOPA] = { .walk = { 0x0000, 0x0000 }, .fly = { 0x0000, 0x0000 }, .jump = 0x03E2, .hurt = 0x010F, .delay = { 30, 30 } },
    [ACTOR_TYPE_GRAY_MAGIKOOPA] = { .walk = { 0x0000, 0x0000 }, .fly = { 0x0000, 0x0000 }, .jump = 0x03E2, .hurt = 0x010F, .delay = { 30, 30 } },
    [ACTOR_TYPE_FLYING_GRAY_MAGIKOOPA] = { .walk = { 0x0000, 0x0000 }, .fly = { 0x0000, 0x0000 }, .jump = 0x03E2, .hurt = 0x010F, .delay = { 30, 30 } },
    [ACTOR_TYPE_WHITE_MAGIKOOPA] = { .walk = { 0x0000, 0x0000 }, .fly = { 0x0000, 0x0000 }, .jump = 0x03E2, .hurt = 0x010F, .delay = { 30, 30 } },
    [ACTOR_TYPE_FLYING_WHITE_MAGIKOOPA] = { .walk = { 0x0000, 0x0000 }, .fly = { 0x0000, 0x0000 }, .jump = 0x03E2, .hurt = 0x010F, .delay = { 30, 30 } },
    [ACTOR_TYPE_UNUSED_5B] = { .walk = { 0x0000, 0x0000 }, .fly = { 0x0000, 0x0000 }, .jump = 0x03E2, .hurt = 0x010F, .delay = { 30, 30 } },
    [ACTOR_TYPE_UNUSED_5C] = { .walk = { 0x0000, 0x0000 }, .fly = { 0x0000, 0x0000 }, .jump = 0x03E2, .hurt = 0x010F, .delay = { 30, 30 } },
    [ACTOR_TYPE_UNUSED_5D] = { .walk = { 0x0000, 0x0000 }, .fly = { 0x0000, 0x0000 }, .jump = 0x03E2, .hurt = 0x010F, .delay = { 30, 30 } },
    [ACTOR_TYPE_UNUSED_5E] = { .walk = { 0x0000, 0x0000 }, .fly = { 0x0000, 0x0000 }, .jump = 0x03E2, .hurt = 0x010F, .delay = { 30, 30 } },
    [ACTOR_TYPE_UNUSED_5F] = { .walk = { 0x0000, 0x0000 }, .fly = { 0x0000, 0x0000 }, .jump = 0x03E2, .hurt = 0x010F, .delay = { 30, 30 } },
    [ACTOR_TYPE_UNUSED_60] = { .walk = { 0x0000, 0x0000 }, .fly = { 0x0000, 0x0000 }, .jump = 0x03E2, .hurt = 0x010F, .delay = { 30, 30 } },
    [ACTOR_TYPE_UNUSED_61] = { .walk = { 0x0000, 0x0000 }, .fly = { 0x0000, 0x0000 }, .jump = 0x03E2, .hurt = 0x010F, .delay = { 30, 30 } },
    [ACTOR_TYPE_UNUSED_62] = { .walk = { 0x0000, 0x0000 }, .fly = { 0x0000, 0x0000 }, .jump = 0x03E2, .hurt = 0x010F, .delay = { 30, 30 } },
    [ACTOR_TYPE_UNUSED_63] = { .walk = { 0x0000, 0x0000 }, .fly = { 0x0000, 0x0000 }, .jump = 0x03E2, .hurt = 0x010F, .delay = { 30, 30 } },
    [ACTOR_TYPE_UNUSED_64] = { .walk = { 0x0000, 0x0000 }, .fly = { 0x0000, 0x0000 }, .jump = 0x03E2, .hurt = 0x010F, .delay = { 30, 30 } },
    [ACTOR_TYPE_UNUSED_65] = { .walk = { 0x20BA, 0x03B4 }, .fly = { 0x20BA, 0x03B4 }, .jump = 0x03E2, .hurt = 0x010F, .delay = { 30, 30 } },
    [ACTOR_TYPE_UNUSED_66] = { .walk = { 0x0295, 0x0295 }, .fly = { 0x0295, 0x0295 }, .jump = 0x03E2, .hurt = 0x010F, .delay = { -5, -5 } },
    [ACTOR_TYPE_UNUSED_67] = { .walk = { 0x20DD, 0x20DD }, .fly = { 0x20DD, 0x20DD }, .jump = 0x03E2, .hurt = 0x010F, .delay = { 30, 30 } },
    [ACTOR_TYPE_UNUSED_68] = { .walk = { 0x20BA, 0x03B4 }, .fly = { 0x20BA, 0x03B4 }, .jump = 0x03E2, .hurt = 0x010F, .delay = { 30, 30 } },
    [ACTOR_TYPE_UNUSED_69] = { .walk = { 0x20BA, 0x03B4 }, .fly = { 0x20BA, 0x03B4 }, .jump = 0x03E2, .hurt = 0x010F, .delay = { 30, 30 } },
    [ACTOR_TYPE_UNUSED_6A] = { .walk = { 0x20BA, 0x03B4 }, .fly = { 0x20BA, 0x03B4 }, .jump = 0x03E2, .hurt = 0x010F, .delay = { 30, 30 } },
    [ACTOR_TYPE_MONTY_HOLE] = { .walk = { 0x20BA, 0x03B4 }, .fly = { 0x20BA, 0x03B4 }, .jump = 0x03E2, .hurt = 0x010F, .delay = { 30, 30 } },
    [ACTOR_TYPE_UNUSED_6C] = { .walk = { 0x20BA, 0x03B4 }, .fly = { 0x20BA, 0x03B4 }, .jump = 0x03E2, .hurt = 0x010F, .delay = { 30, 30 } },
    [ACTOR_TYPE_UNUSED_6D] = { .walk = { 0x20BA, 0x03B4 }, .fly = { 0x20BA, 0x03B4 }, .jump = 0x03E2, .hurt = 0x010F, .delay = { 30, 30 } },
    [ACTOR_TYPE_PLAYER] = { .walk = { 0x0000, 0x0000 }, .fly = { 0x0000, 0x0000 }, .jump = 0x0000, .hurt = 0x0000, .delay = { 30, 30 } },
    [ACTOR_TYPE_GOOMBARIO] = { .walk = { 0x20DD, 0x20DD }, .fly = { 0x0000, 0x0000 }, .jump = 0x03E2, .hurt = 0x010F, .delay = { 30, 30 } },
    [ACTOR_TYPE_KOOPER] = { .walk = { 0x0100, 0x0100 }, .fly = { 0x0000, 0x0000 }, .jump = 0x03E2, .hurt = 0x010F, .delay = { 30, 30 } },
    [ACTOR_TYPE_BOMBETTE] = { .walk = { 0x20BA, 0x03B4 }, .fly = { 0x0000, 0x0000 }, .jump = 0x03E2, .hurt = 0x010F, .delay = { 30, 30 } },
    [ACTOR_TYPE_PARAKARRY] = { .walk = { 0x0000, 0x0000 }, .fly = { 0x0000, 0x0000 }, .jump = 0x03E2, .hurt = 0x010F, .delay = { 30, 30 } },
    [ACTOR_TYPE_BOW] = { .walk = { 0x0000, 0x0000 }, .fly = { 0x0000, 0x0000 }, .jump = 0x03E2, .hurt = 0x010F, .delay = { 30, 30 } },
    [ACTOR_TYPE_WATT] = { .walk = { 0x0000, 0x0000 }, .fly = { 0x0000, 0x0000 }, .jump = 0x03E2, .hurt = 0x010F, .delay = { 30, 30 } },
    [ACTOR_TYPE_SUSHIE] = { .walk = { 0x029A, 0x029A }, .fly = { 0x0000, 0x0000 }, .jump = 0x03E2, .hurt = 0x010F, .delay = { 30, 30 } },
    [ACTOR_TYPE_LAKILESTER] = { .walk = { 0x0295, 0x0295 }, .fly = { 0x0295, 0x0295 }, .jump = 0x03E2, .hurt = 0x010F, .delay = { -5, -5 } },
    [ACTOR_TYPE_TWINK] = { .walk = { 0x0000, 0x0000 }, .fly = { 0x0000, 0x0000 }, .jump = 0x0000, .hurt = 0x0000, .delay = { -5, -5 } },
    [ACTOR_TYPE_UNUSED_78] = { .walk = { 0x0000, 0x0000 }, .fly = { 0x0000, 0x0000 }, .jump = 0x0000, .hurt = 0x0000, .delay = { 30, 30 } },
    [ACTOR_TYPE_UNUSED_79] = { .walk = { 0x0000, 0x0000 }, .fly = { 0x0000, 0x0000 }, .jump = 0x0000, .hurt = 0x0000, .delay = { 30, 30 } },
    [ACTOR_TYPE_THE_MASTER_1] = { .walk = { 0x20BA, 0x03B4 }, .fly = { 0x20BA, 0x03B4 }, .jump = 0x0000, .hurt = 0x010F, .delay = { 30, 30 } },
    [ACTOR_TYPE_THE_MASTER_2] = { .walk = { 0x20BA, 0x03B4 }, .fly = { 0x20BA, 0x03B4 }, .jump = 0x0000, .hurt = 0x010F, .delay = { 30, 30 } },
    [ACTOR_TYPE_THE_MASTER_3] = { .walk = { 0x20BA, 0x03B4 }, .fly = { 0x20BA, 0x03B4 }, .jump = 0x0000, .hurt = 0x010F, .delay = { 30, 30 } },
    [ACTOR_TYPE_CHAN] = { .walk = { 0x20BA, 0x03B4 }, .fly = { 0x20BA, 0x03B4 }, .jump = 0x03E2, .hurt = 0x010F, .delay = { 30, 30 } },
    [ACTOR_TYPE_LEE] = { .walk = { 0x02CA, 0x02CA }, .fly = { 0x0000, 0x0000 }, .jump = 0x03E2, .hurt = 0x010F, .delay = { 30, 30 } },
    [ACTOR_TYPE_LEE_GOOMBARIO] = { .walk = { 0x20DD, 0x20DD }, .fly = { 0x0000, 0x0000 }, .jump = 0x03E2, .hurt = 0x010F, .delay = { 30, 30 } },
    [ACTOR_TYPE_LEE_KOOPER] = { .walk = { 0x0100, 0x0100 }, .fly = { 0x0000, 0x0000 }, .jump = 0x03E2, .hurt = 0x010F, .delay = { 30, 30 } },
    [ACTOR_TYPE_LEE_BOMBETTE] = { .walk = { 0x20BA, 0x03B4 }, .fly = { 0x0000, 0x0000 }, .jump = 0x03E2, .hurt = 0x010F, .delay = { 30, 30 } },
    [ACTOR_TYPE_LEE_PARAKARRY] = { .walk = { 0x0000, 0x0000 }, .fly = { 0x0000, 0x0000 }, .jump = 0x03E2, .hurt = 0x010F, .delay = { 30, 30 } },
    [ACTOR_TYPE_LEE_BOW] = { .walk = { 0x0000, 0x0000 }, .fly = { 0x0000, 0x0000 }, .jump = 0x03E2, .hurt = 0x010F, .delay = { 30, 30 } },
    [ACTOR_TYPE_LEE_WATT] = { .walk = { 0x0000, 0x0000 }, .fly = { 0x0000, 0x0000 }, .jump = 0x03E2, .hurt = 0x010F, .delay = { 30, 30 } },
    [ACTOR_TYPE_LEE_SUSHIE] = { .walk = { 0x029A, 0x029A }, .fly = { 0x0000, 0x0000 }, .jump = 0x03E2, .hurt = 0x010F, .delay = { 30, 30 } },
    [ACTOR_TYPE_LEE_LAKILESTER] = { .walk = { 0x0295, 0x0295 }, .fly = { 0x0295, 0x0295 }, .jump = 0x03E2, .hurt = 0x010F, .delay = { -5, -5 } },
    [ACTOR_TYPE_KAMMY_KOOPA] = { .walk = { 0x0000, 0x0000 }, .fly = { 0x0000, 0x0000 }, .jump = 0x0000, .hurt = 0x0000, .delay = { 30, 30 } },
    [ACTOR_TYPE_JR_TROOPA1] = { .walk = { 0x20C1, 0x20C1 }, .fly = { 0x0351, 0x0351 }, .jump = 0x03E2, .hurt = 0x010F, .delay = { 30, 30 } },
    [ACTOR_TYPE_JR_TROOPA2] = { .walk = { 0x20C1, 0x20C1 }, .fly = { 0x0351, 0x0351 }, .jump = 0x03E2, .hurt = 0x010F, .delay = { 30, 30 } },
    [ACTOR_TYPE_JR_TROOPA3] = { .walk = { 0x20C1, 0x20C1 }, .fly = { 0x0351, 0x0351 }, .jump = 0x03E2, .hurt = 0x010F, .delay = { 30, 30 } },
    [ACTOR_TYPE_JR_TROOPA4] = { .walk = { 0x20C1, 0x20C1 }, .fly = { 0x0351, 0x0351 }, .jump = 0x03E2, .hurt = 0x010F, .delay = { 30, 30 } },
    [ACTOR_TYPE_JR_TROOPA5] = { .walk = { 0x20C1, 0x20C1 }, .fly = { 0x0351, 0x0351 }, .jump = 0x03E2, .hurt = 0x010F, .delay = { 30, 30 } },
    [ACTOR_TYPE_JR_TROOPA6] = { .walk = { 0x20C1, 0x20C1 }, .fly = { 0x0351, 0x0351 }, .jump = 0x03E2, .hurt = 0x010F, .delay = { 30, 30 } },
    [ACTOR_TYPE_JR_TROOPA_DUP1] = { .walk = { 0x20C1, 0x20C1 }, .fly = { 0x0351, 0x0351 }, .jump = 0x03E2, .hurt = 0x010F, .delay = { 30, 30 } },
    [ACTOR_TYPE_JR_TROOPA_DUP2] = { .walk = { 0x20C1, 0x20C1 }, .fly = { 0x0351, 0x0351 }, .jump = 0x03E2, .hurt = 0x010F, .delay = { 30, 30 } },
    [ACTOR_TYPE_BLUE_GOOMBA_BOSS] = { .walk = { 0x03AC, 0x03AC }, .fly = { 0x0000, 0x0000 }, .jump = 0x010F, .hurt = 0x010F, .delay = { 30, 30 } },
    [ACTOR_TYPE_RED_GOOMBA_BOSS] = { .walk = { 0x03AC, 0x03AC }, .fly = { 0x0000, 0x0000 }, .jump = 0x010F, .hurt = 0x010F, .delay = { 30, 30 } },
    [ACTOR_TYPE_GOOMBA_KING] = { .walk = { 0x20EC, 0x20EC }, .fly = { 0x0000, 0x0000 }, .jump = 0x0000, .hurt = 0x010F, .delay = { 22, 30 } },
    [ACTOR_TYPE_GOOMNUT_TREE] = { .walk = { 0x0000, 0x0000 }, .fly = { 0x0000, 0x0000 }, .jump = 0x0000, .hurt = 0x0000, .delay = { 30, 30 } },
    [ACTOR_TYPE_GOOMBARIO_TUTOR1] = { .walk = { 0x0000, 0x0000 }, .fly = { 0x0000, 0x0000 }, .jump = 0x0000, .hurt = 0x0000, .delay = { 30, 30 } },
    [ACTOR_TYPE_MAGIKOOPA_BOSS] = { .walk = { 0x0000, 0x0000 }, .fly = { 0x0000, 0x0000 }, .jump = 0x03E2, .hurt = 0x010F, .delay = { 30, 30 } },
    [ACTOR_TYPE_FLYING_MAGIKOOPA_BOSS] = { .walk = { 0x0000, 0x0000 }, .fly = { 0x0000, 0x0000 }, .jump = 0x03E2, .hurt = 0x010F, .delay = { 30, 30 } },
    [ACTOR_TYPE_MAGIKOOPA_DUP1] = { .walk = { 0x0000, 0x0000 }, .fly = { 0x0000, 0x0000 }, .jump = 0x03E2, .hurt = 0x010F, .delay = { 30, 30 } },
    [ACTOR_TYPE_MAGIKOOPA_DUP2] = { .walk = { 0x0000, 0x0000 }, .fly = { 0x0000, 0x0000 }, .jump = 0x03E2, .hurt = 0x010F, .delay = { 30, 30 } },
    [ACTOR_TYPE_FAKE_BOWSER] = { .walk = { 0x03EA, 0x03EA }, .fly = { 0x0000, 0x0000 }, .jump = 0x0000, .hurt = 0x0000, .delay = { 30, 30 } },
    [ACTOR_TYPE_KOOPA_BROS] = { .walk = { 0x0000, 0x0000 }, .fly = { 0x0000, 0x0000 }, .jump = 0x0000, .hurt = 0x0000, .delay = { 30, 30 } },
    [ACTOR_TYPE_GREEN_NINJAKOOPA] = { .walk = { 0x20BA, 0x03B4 }, .fly = { 0x0000, 0x0000 }, .jump = 0x03E2, .hurt = 0x0000, .delay = { 30, 30 } },
    [ACTOR_TYPE_RED_NINJAKOOPA] = { .walk = { 0x20BA, 0x03B4 }, .fly = { 0x0000, 0x0000 }, .jump = 0x03E2, .hurt = 0x0000, .delay = { 30, 30 } },
    [ACTOR_TYPE_BLUE_NINJAKOOPA] = { .walk = { 0x20BA, 0x03B4 }, .fly = { 0x0000, 0x0000 }, .jump = 0x03E2, .hurt = 0x0000, .delay = { 30, 30 } },
    [ACTOR_TYPE_YELLOW_NINJAKOOPA] = { .walk = { 0x20BA, 0x03B4 }, .fly = { 0x0000, 0x0000 }, .jump = 0x03E2, .hurt = 0x0000, .delay = { 30, 30 } },
    [ACTOR_TYPE_ELDSTAR] = { .walk = { 0x0000, 0x0000 }, .fly = { 0x0000, 0x0000 }, .jump = 0x0000, .hurt = 0x0000, .delay = { 30, 30 } },
    [ACTOR_TYPE_BUZZAR] = { .walk = { 0x0000, 0x0000 }, .fly = { 0x20EF, 0x20EF }, .jump = 0x0000, .hurt = 0x0000, .delay = { -14, -14 } },
    [ACTOR_TYPE_TUTANKOOPA] = { .walk = { 0x20BA, 0x03B4 }, .fly = { 0x0000, 0x0000 }, .jump = 0x0000, .hurt = 0x0000, .delay = { -3, -3 } },
    [ACTOR_TYPE_CHOMP] = { .walk = { 0x0000, 0x0000 }, .fly = { 0x0000, 0x0000 }, .jump = 0x0000, .hurt = 0x010F, .delay = { 30, 30 } },
    [ACTOR_TYPE_TUBBA_BLUBBA_INVINCIBLE] = { .walk = { 0x20F6, 0x20F6 }, .fly = { 0x0000, 0x0000 }, .jump = 0x0000, .hurt = 0x0000, .delay = { 30, 30 } },
    [ACTOR_TYPE_TUBBA_BLUBBA] = { .walk = { 0x20F6, 0x20F6 }, .fly = { 0x0000, 0x0000 }, .jump = 0x0000, .hurt = 0x0000, .delay = { 30, 30 } },
    [ACTOR_TYPE_TUBBA_HEART] = { .walk = { 0x0000, 0x0000 }, .fly = { 0x0000, 0x0000 }, .jump = 0x20C8, .hurt = 0x0000, .delay = { 30, 30 } },
    [ACTOR_TYPE_STILT_GUY] = { .walk = { 0x2066, 0x2066 }, .fly = { 0x0000, 0x0000 }, .jump = 0x0000, .hurt = 0x010F, .delay = { 30, 30 } },
    [ACTOR_TYPE_SHY_STACK] = { .walk = { 0x20BA, 0x03B4 }, .fly = { 0x0000, 0x0000 }, .jump = 0x03E2, .hurt = 0x010F, .delay = { 10, 10 } },
    [ACTOR_TYPE_SHY_SQUAD] = { .walk = { 0x0000, 0x0000 }, .fly = { 0x0000, 0x0000 }, .jump = 0x0000, .hurt = 0x010F, .delay = { 30, 30 } },
    [ACTOR_TYPE_GENERAL_GUY] = { .walk = { 0x0000, 0x0000 }, .fly = { 0x0000, 0x0000 }, .jump = 0x0000, .hurt = 0x010F, .delay = { 30, 30 } },
    [ACTOR_TYPE_TOY_TANK] = { .walk = { 0x037E, 0x037E }, .fly = { 0x0000, 0x0000 }, .jump = 0x0000, .hurt = 0x010F, .delay = { 30, 30 } },
    [ACTOR_TYPE_LIGHT_BULB] = { .walk = { 0x0000, 0x0000 }, .fly = { 0x0000, 0x0000 }, .jump = 0x0000, .hurt = 0x010F, .delay = { 30, 30 } },
    [ACTOR_TYPE_SIGNAL_GUY] = { .walk = { 0x20BA, 0x03B4 }, .fly = { 0x0000, 0x0000 }, .jump = 0x0000, .hurt = 0x010F, .delay = { 30, 30 } },
    [ACTOR_TYPE_SHY_SQUAD_DUP] = { .walk = { 0x0000, 0x0000 }, .fly = { 0x0000, 0x0000 }, .jump = 0x0000, .hurt = 0x010F, .delay = { 30, 30 } },
    [ACTOR_TYPE_SHY_GUY_DUP] = { .walk = { 0x20BA, 0x20BA }, .fly = { 0x0000, 0x0000 }, .jump = 0x0000, .hurt = 0x010F, .delay = { 30, 30 } },
    [ACTOR_TYPE_ANTI_GUY] = { .walk = { 0x20BA, 0x03B4 }, .fly = { 0x0000, 0x0000 }, .jump = 0x03E2, .hurt = 0x010F, .delay = { 30, 30 } },
    [ACTOR_TYPE_ANTI_GUY_DUP] = { .walk = { 0x20BA, 0x03B4 }, .fly = { 0x0000, 0x0000 }, .jump = 0x03E2, .hurt = 0x010F, .delay = { 30, 30 } },
    [ACTOR_TYPE_BIG_LANTERN_GHOST] = { .walk = { 0x037D, 0x037D }, .fly = { 0x0000, 0x0000 }, .jump = 0x0000, .hurt = 0x0000, .delay = { 30, 30 } },
    [ACTOR_TYPE_GOOMBA_KING_DUP] = { .walk = { 0x0000, 0x0000 }, .fly = { 0x0000, 0x0000 }, .jump = 0x0000, .hurt = 0x0000, .delay = { 30, 30 } },
    [ACTOR_TYPE_LAVA_PIRANHA_PHASE_1] = { .walk = { 0x0000, 0x0000 }, .fly = { 0x0000, 0x0000 }, .jump = 0x0000, .hurt = 0x0000, .delay = { 30, 30 } },
    [ACTOR_TYPE_LAVA_PIRANHA_PHASE_2] = { .walk = { 0x0000, 0x0000 }, .fly = { 0x0000, 0x0000 }, .jump = 0x0000, .hurt = 0x0000, .delay = { 30, 30 } },
    [ACTOR_TYPE_LAVA_BUD_PHASE_1] = { .walk = { 0x0000, 0x0000 }, .fly = { 0x0000, 0x0000 }, .jump = 0x0000, .hurt = 0x0000, .delay = { 30, 30 } },
    [ACTOR_TYPE_LAVA_BUD_PHASE_2] = { .walk = { 0x0000, 0x0000 }, .fly = { 0x0000, 0x0000 }, .jump = 0x0000, .hurt = 0x0000, .delay = { 30, 30 } },
    [ACTOR_TYPE_PETIT_PIRANHA] = { .walk = { 0x0000, 0x0000 }, .fly = { 0x0000, 0x0000 }, .jump = 0x0000, .hurt = 0x0000, .delay = { 30, 30 } },
    [ACTOR_TYPE_PETIT_PIRANHA_BOMB] = { .walk = { 0x0000, 0x0000 }, .fly = { 0x0000, 0x0000 }, .jump = 0x0000, .hurt = 0x0000, .delay = { 30, 30 } },
    [ACTOR_TYPE_KENT_C_KOOPA] = { .walk = { 0x20EC, 0x20EC }, .fly = { 0x0000, 0x0000 }, .jump = 0x0000, .hurt = 0x0000, .delay = { 30, 30 } },
    [ACTOR_TYPE_HUFF_N_PUFF] = { .walk = { 0x0000, 0x0000 }, .fly = { 0x03D1, 0x0000 }, .jump = 0x0000, .hurt = 0x0000, .delay = { 30, 30 } },
    [ACTOR_TYPE_TUFF_PUFF] = { .walk = { 0x0000, 0x0000 }, .fly = { 0x0000, 0x0000 }, .jump = 0x0000, .hurt = 0x0000, .delay = { 30, 30 } },
    [ACTOR_TYPE_MONSTAR] = { .walk = { 0x0000, 0x0000 }, .fly = { 0x0000, 0x0000 }, .jump = 0x0000, .hurt = 0x0000, .delay = { 30, 30 } },
    [ACTOR_TYPE_CRYSTAL_KING] = { .walk = { 0x0000, 0x0000 }, .fly = { 0x0000, 0x0000 }, .jump = 0x0000, .hurt = 0x0000, .delay = { 30, 30 } },
    [ACTOR_TYPE_CRYSTAL_CLONE] = { .walk = { 0x0000, 0x0000 }, .fly = { 0x0000, 0x0000 }, .jump = 0x0000, .hurt = 0x0000, .delay = { 30, 30 } },
    [ACTOR_TYPE_CRYSTAL_BIT] = { .walk = { 0x0000, 0x0000 }, .fly = { 0x0000, 0x0000 }, .jump = 0x0000, .hurt = 0x0000, .delay = { 30, 30 } },
    [ACTOR_TYPE_INTRO_BOWSER] = { .walk = { 0x0000, 0x0000 }, .fly = { 0x0000, 0x0000 }, .jump = 0x03E7, .hurt = 0x0000, .delay = { 30, 30 } },
    [ACTOR_TYPE_BOWSER_PHASE_1] = { .walk = { 0x0000, 0x0000 }, .fly = { 0x0000, 0x0000 }, .jump = 0x03E7, .hurt = 0x0000, .delay = { 30, 30 } },
    [ACTOR_TYPE_BOWSER_DUP1] = { .walk = { 0x0000, 0x0000 }, .fly = { 0x0000, 0x0000 }, .jump = 0x0000, .hurt = 0x0000, .delay = { 30, 30 } },
    [ACTOR_TYPE_BOWSER_PHASE_2] = { .walk = { 0x0000, 0x0000 }, .fly = { 0x0000, 0x0000 }, .jump = 0x03E7, .hurt = 0x0000, .delay = { 30, 30 } },
    [ACTOR_TYPE_BOWSER_DUP2] = { .walk = { 0x0000, 0x0000 }, .fly = { 0x0000, 0x0000 }, .jump = 0x0000, .hurt = 0x0000, .delay = { 30, 30 } },
    [ACTOR_TYPE_BOWSER_PHASE_3] = { .walk = { 0x0000, 0x0000 }, .fly = { 0x0000, 0x0000 }, .jump = 0x03E7, .hurt = 0x0000, .delay = { 30, 30 } },
    [ACTOR_TYPE_BOWSER_DUP3] = { .walk = { 0x0000, 0x0000 }, .fly = { 0x0000, 0x0000 }, .jump = 0x0000, .hurt = 0x0000, .delay = { 30, 30 } },
    [ACTOR_TYPE_BLOOPER] = { .walk = { 0x0000, 0x0000 }, .fly = { 0x0000, 0x0000 }, .jump = 0x0000, .hurt = 0x0000, .delay = { 25, 25 } },
    [ACTOR_TYPE_ELECTRO_BLOOPER1] = { .walk = { 0x0000, 0x0000 }, .fly = { 0x0000, 0x0000 }, .jump = 0x0000, .hurt = 0x0000, .delay = { 25, 25 } },
    [ACTOR_TYPE_ELECTRO_BLOOPER2] = { .walk = { 0x0000, 0x0000 }, .fly = { 0x0000, 0x0000 }, .jump = 0x0000, .hurt = 0x0000, .delay = { 25, 25 } },
    [ACTOR_TYPE_SUPER_BLOOPER1] = { .walk = { 0x0000, 0x0000 }, .fly = { 0x0000, 0x0000 }, .jump = 0x0000, .hurt = 0x0000, .delay = { 25, 25 } },
    [ACTOR_TYPE_SUPER_BLOOPER2] = { .walk = { 0x0000, 0x0000 }, .fly = { 0x0000, 0x0000 }, .jump = 0x0000, .hurt = 0x0000, .delay = { 25, 25 } },
    [ACTOR_TYPE_BLOOPER_BABY] = { .walk = { 0x0000, 0x0000 }, .fly = { 0x0000, 0x0000 }, .jump = 0x0000, .hurt = 0x0000, .delay = { 30, 30 } },
    [ACTOR_TYPE_LAKILESTER_DUP] = { .walk = { 0x20BA, 0x03B4 }, .fly = { 0x20BA, 0x03B4 }, .jump = 0x03E2, .hurt = 0x010F, .delay = { 30, 30 } },
    [ACTOR_TYPE_SLOT_MACHINE_START] = { .walk = { 0x20BA, 0x03B4 }, .fly = { 0x20BA, 0x03B4 }, .jump = 0x03E2, .hurt = 0x010F, .delay = { 30, 30 } },
    [ACTOR_TYPE_SLOT_MACHINE_STOP] = { .walk = { 0x20BA, 0x03B4 }, .fly = { 0x20BA, 0x03B4 }, .jump = 0x03E2, .hurt = 0x010F, .delay = { 30, 30 } },
    [ACTOR_TYPE_WHACKA] = { .walk = { 0x0000, 0x0000 }, .fly = { 0x0000, 0x0000 }, .jump = 0x0000, .hurt = 0x0000, .delay = { 30, 30 } },
    [ACTOR_TYPE_SLOT_MACHINE_START_DUP1] = { .walk = { 0x0000, 0x0000 }, .fly = { 0x0000, 0x0000 }, .jump = 0x0000, .hurt = 0x0000, .delay = { 30, 30 } },
    [ACTOR_TYPE_SLOT_MACHINE_START_DUP2] = { .walk = { 0x0000, 0x0000 }, .fly = { 0x0000, 0x0000 }, .jump = 0x0000, .hurt = 0x0000, .delay = { 30, 30 } },
    [ACTOR_TYPE_SLOT_MACHINE_START_DUP3] = { .walk = { 0x0000, 0x0000 }, .fly = { 0x0000, 0x0000 }, .jump = 0x0000, .hurt = 0x0000, .delay = { 30, 30 } },
};

s32 bActorTattles[ACTOR_TYPE_COUNT] = {
    [ACTOR_TYPE_RED_GOOMBA] = NULL,
    [ACTOR_TYPE_RED_PARAGOOMBA] = NULL,
    [ACTOR_TYPE_GLOOMBA] = MSG_actor_gloomba_tattle,
    [ACTOR_TYPE_PARAGLOOMBA] = MSG_actor_paragloomba_tattle,
    [ACTOR_TYPE_SPIKED_GLOOMBA] = MSG_actor_spiked_gloomba_tattle,
    [ACTOR_TYPE_DARK_KOOPA] = MSG_actor_dark_koopa_tattle,
    [ACTOR_TYPE_DARK_PARATROOPA] = MSG_actor_dark_paratroopa_tattle,
    [ACTOR_TYPE_GOOMBA] = MSG_actor_goomba_tattle,
    [ACTOR_TYPE_PARAGOOMBA] = MSG_actor_paragoomba_tattle,
    [ACTOR_TYPE_SPIKED_GOOMBA] = MSG_actor_spiked_goomba_tattle,
    [ACTOR_TYPE_FUZZY] = MSG_actor_fuzzy_tattle,
    [ACTOR_TYPE_KOOPA_TROOPA] = MSG_actor_koopa_troopa_tattle,
    [ACTOR_TYPE_PARATROOPA] = MSG_actor_paratroopa_tattle,
    [ACTOR_TYPE_BOB_OMB] = MSG_actor_bob_omb_tattle,
    [ACTOR_TYPE_BOB_OMB_DUP] = MSG_actor_bob_omb_tattle,
    [ACTOR_TYPE_BULLET_BILL] = MSG_actor_bullet_bill_tattle,
    [ACTOR_TYPE_BILL_BLASTER] = MSG_actor_bill_blaster_tattle,
    [ACTOR_TYPE_CLEFT] = MSG_actor_cleft_tattle,
    [ACTOR_TYPE_MONTY_MOLE] = MSG_actor_monty_mole_tattle,
    [ACTOR_TYPE_BANDIT] = MSG_actor_bandit_tattle,
    [ACTOR_TYPE_POKEY] = MSG_actor_pokey_tattle,
    [ACTOR_TYPE_POKEY_MUMMY] = MSG_actor_pokey_mummy_tattle,
    [ACTOR_TYPE_SWOOPER] = MSG_actor_swooper_tattle,
    [ACTOR_TYPE_BUZZY_BEETLE] = MSG_actor_buzzy_beetle_tattle,
    [ACTOR_TYPE_STONE_CHOMP] = MSG_actor_stone_chomp_tattle,
    [ACTOR_TYPE_PIRANHA_PLANT] = MSG_actor_piranha_plant_tattle,
    [ACTOR_TYPE_FOREST_FUZZY] = MSG_actor_forest_fuzzy_tattle,
    [ACTOR_TYPE_HYPER_GOOMBA] = MSG_actor_hyper_goomba_tattle,
    [ACTOR_TYPE_HYPER_PARAGOOMBA] = MSG_actor_hyper_paragoomba_tattle,
    [ACTOR_TYPE_HYPER_CLEFT] = MSG_actor_hyper_cleft_tattle,
    [ACTOR_TYPE_CLUBBA] = MSG_actor_clubba_tattle,
    [ACTOR_TYPE_SHY_GUY] = MSG_actor_shy_guy_tattle,
    [ACTOR_TYPE_GROOVE_GUY] = MSG_actor_groove_guy_tattle,
    [ACTOR_TYPE_SKY_GUY] = MSG_actor_sky_guy_tattle,
    [ACTOR_TYPE_MEDI_GUY] = MSG_actor_medi_guy_tattle,
    [ACTOR_TYPE_PYRO_GUY] = MSG_actor_pyro_guy_tattle,
    [ACTOR_TYPE_SPY_GUY] = MSG_actor_spy_guy_tattle,
    [ACTOR_TYPE_FUZZIPEDE] = NULL,
    [ACTOR_TYPE_HURT_PLANT] = MSG_actor_hurt_plant_tattle,
    [ACTOR_TYPE_M_BUSH] = MSG_actor_m_bush_tattle,
    [ACTOR_TYPE_AQUA_FUZZY] = NULL,
    [ACTOR_TYPE_JUNGLE_FUZZY] = MSG_actor_jungle_fuzzy_tattle,
    [ACTOR_TYPE_SPEAR_GUY] = MSG_actor_spear_guy_tattle,
    [ACTOR_TYPE_LAVA_BUBBLE] = MSG_actor_lava_bubble_tattle,
    [ACTOR_TYPE_SPIKE_TOP] = MSG_actor_spike_top_tattle,
    [ACTOR_TYPE_PUTRID_PIRANHA] = MSG_actor_putrid_piranha_tattle,
    [ACTOR_TYPE_LAKITU] = MSG_actor_lakitu_tattle,
    [ACTOR_TYPE_SPINY] = MSG_actor_spiny_tattle,
    [ACTOR_TYPE_MONTY_MOLE_BOSS] = MSG_actor_monty_mole_boss_tattle,
    [ACTOR_TYPE_BZZAP] = MSG_actor_bzzap_tattle,
    [ACTOR_TYPE_CRAZEE_DAYZEE] = MSG_actor_crazee_dayzee_tattle,
    [ACTOR_TYPE_AMAZY_DAYZEE] = MSG_actor_amazy_dayzee_tattle,
    [ACTOR_TYPE_RUFF_PUFF] = MSG_actor_ruff_puff_tattle,
    [ACTOR_TYPE_SPIKE] = MSG_actor_spike_tattle,
    [ACTOR_TYPE_GULPIT] = MSG_actor_gulpit_tattle,
    [ACTOR_TYPE_GULPIT_ROCKS] = MSG_actor_gulpit_rocks_tattle,
    [ACTOR_TYPE_WHITE_CLUBBA] = MSG_actor_white_clubba_tattle,
    [ACTOR_TYPE_FROST_PIRANHA] = MSG_actor_frost_piranha_tattle,
    [ACTOR_TYPE_SWOOPULA] = MSG_actor_swoopula_tattle,
    [ACTOR_TYPE_DUPLIGHOST] = MSG_actor_duplighost_tattle,
    [ACTOR_TYPE_GHOST_GOOMBARIO] = MSG_actor_ghost_goombario_tattle,
    [ACTOR_TYPE_GHOST_KOOPER] = MSG_actor_ghost_kooper_tattle,
    [ACTOR_TYPE_GHOST_BOMBETTE] = MSG_actor_ghost_bombette_tattle,
    [ACTOR_TYPE_GHOST_PARAKARRY] = MSG_actor_ghost_parakarry_tattle,
    [ACTOR_TYPE_GHOST_BOW] = MSG_actor_ghost_bow_tattle,
    [ACTOR_TYPE_GHOST_WATT] = MSG_actor_ghost_watt_tattle,
    [ACTOR_TYPE_GHOST_SUSHIE] = MSG_actor_ghost_sushie_tattle,
    [ACTOR_TYPE_GHOST_LAKILESTER] = MSG_actor_ghost_lakilester_tattle,
    [ACTOR_TYPE_ALBINO_DINO] = MSG_actor_albino_dino_tattle,
    [ACTOR_TYPE_EMBER] = MSG_actor_ember_tattle,
    [ACTOR_TYPE_BONY_BEETLE] = MSG_actor_bony_beetle_tattle,
    [ACTOR_TYPE_DRY_BONES] = MSG_actor_dry_bones_tattle,
    [ACTOR_TYPE_DRY_BONES2] = MSG_actor_dry_bones_tattle,
    [ACTOR_TYPE_BOMBSHELL_BLASTER] = MSG_actor_bombshell_blaster_tattle,
    [ACTOR_TYPE_BOMBSHELL_BILL] = MSG_actor_bombshell_bill_tattle,
    [ACTOR_TYPE_HAMMER_BROS] = MSG_actor_hammer_bros_tattle,
    [ACTOR_TYPE_KOOPATROL] = MSG_actor_koopatrol_tattle,
    [ACTOR_TYPE_MAGIKOOPA] = MSG_actor_magikoopa_tattle,
    [ACTOR_TYPE_FLYING_MAGIKOOPA] = MSG_actor_magikoopa_dup_tattle,
    [ACTOR_TYPE_MAGICLONE] = MSG_actor_magiclone_tattle,
    [ACTOR_TYPE_FLYING_MAGICLONE] = MSG_actor_magiclone_dup_tattle,
    [ACTOR_TYPE_RED_MAGIKOOPA] = MSG_actor_red_magikoopa_tattle,
    [ACTOR_TYPE_FLYING_RED_MAGIKOOPA] = MSG_actor_flying_red_magikoopa_tattle,
    [ACTOR_TYPE_GREEN_MAGIKOOPA] = MSG_actor_green_magikoopa_tattle,
    [ACTOR_TYPE_FLYING_GREEN_MAGIKOOPA] = MSG_actor_flying_green_magikoopa_tattle,
    [ACTOR_TYPE_YELLOW_MAGIKOOPA] = MSG_actor_yellow_magikoopa_tattle,
    [ACTOR_TYPE_FLYING_YELLOW_MAGIKOOPA] = MSG_actor_flying_yellow_magikoopa_tattle,
    [ACTOR_TYPE_GRAY_MAGIKOOPA] = MSG_actor_gray_magikoopa_tattle,
    [ACTOR_TYPE_FLYING_GRAY_MAGIKOOPA] = MSG_actor_flying_gray_magikoopa_tattle,
    [ACTOR_TYPE_WHITE_MAGIKOOPA] = MSG_actor_flying_white_magikoopa_tattle,
    [ACTOR_TYPE_FLYING_WHITE_MAGIKOOPA] = MSG_actor_white_magikoopa_tattle,
    [ACTOR_TYPE_UNUSED_5B] = MSG_actor_the_master_1_tattle,
    [ACTOR_TYPE_UNUSED_5C] = MSG_actor_the_master_1_tattle,
    [ACTOR_TYPE_UNUSED_5D] = MSG_actor_the_master_1_tattle,
    [ACTOR_TYPE_UNUSED_5E] = MSG_actor_the_master_1_tattle,
    [ACTOR_TYPE_UNUSED_5F] = MSG_actor_the_master_1_tattle,
    [ACTOR_TYPE_UNUSED_60] = MSG_actor_the_master_1_tattle,
    [ACTOR_TYPE_UNUSED_61] = MSG_actor_the_master_1_tattle,
    [ACTOR_TYPE_UNUSED_62] = MSG_actor_the_master_1_tattle,
    [ACTOR_TYPE_UNUSED_63] = MSG_actor_the_master_1_tattle,
    [ACTOR_TYPE_UNUSED_64] = MSG_actor_the_master_1_tattle,
    [ACTOR_TYPE_UNUSED_65] = MSG_actor_the_master_1_tattle,
    [ACTOR_TYPE_UNUSED_66] = MSG_actor_the_master_1_tattle,
    [ACTOR_TYPE_UNUSED_67] = MSG_actor_the_master_1_tattle,
    [ACTOR_TYPE_UNUSED_68] = MSG_actor_the_master_1_tattle,
    [ACTOR_TYPE_UNUSED_69] = MSG_actor_the_master_1_tattle,
    [ACTOR_TYPE_UNUSED_6A] = MSG_actor_the_master_1_tattle,
    [ACTOR_TYPE_MONTY_HOLE] = MSG_actor_the_master_1_tattle,
    [ACTOR_TYPE_UNUSED_6C] = MSG_actor_the_master_1_tattle,
    [ACTOR_TYPE_UNUSED_6D] = MSG_actor_the_master_1_tattle,
    [ACTOR_TYPE_PLAYER] = MSG_actor_the_master_1_tattle,
    [ACTOR_TYPE_GOOMBARIO] = MSG_actor_the_master_1_tattle,
    [ACTOR_TYPE_KOOPER] = MSG_actor_the_master_1_tattle,
    [ACTOR_TYPE_BOMBETTE] = MSG_actor_the_master_1_tattle,
    [ACTOR_TYPE_PARAKARRY] = MSG_actor_the_master_1_tattle,
    [ACTOR_TYPE_BOW] = MSG_actor_the_master_1_tattle,
    [ACTOR_TYPE_WATT] = MSG_actor_the_master_1_tattle,
    [ACTOR_TYPE_SUSHIE] = MSG_actor_the_master_1_tattle,
    [ACTOR_TYPE_LAKILESTER] = MSG_actor_the_master_1_tattle,
    [ACTOR_TYPE_TWINK] = NULL,
    [ACTOR_TYPE_UNUSED_78] = MSG_actor_the_master_1_tattle,
    [ACTOR_TYPE_UNUSED_79] = MSG_actor_the_master_1_tattle,
    [ACTOR_TYPE_THE_MASTER_1] = MSG_actor_the_master_1_tattle,
    [ACTOR_TYPE_THE_MASTER_2] = MSG_actor_the_master_2_tattle,
    [ACTOR_TYPE_THE_MASTER_3] = MSG_actor_the_master_3_tattle,
    [ACTOR_TYPE_CHAN] = MSG_actor_chan_tattle,
    [ACTOR_TYPE_LEE] = MSG_actor_lee_tattle,
    [ACTOR_TYPE_LEE_GOOMBARIO] = MSG_actor_lee_goombario_tattle,
    [ACTOR_TYPE_LEE_KOOPER] = MSG_actor_lee_kooper_tattle,
    [ACTOR_TYPE_LEE_BOMBETTE] = MSG_actor_lee_bombette_tattle,
    [ACTOR_TYPE_LEE_PARAKARRY] = MSG_actor_lee_parakarry_tattle,
    [ACTOR_TYPE_LEE_BOW] = MSG_actor_lee_bow_tattle,
    [ACTOR_TYPE_LEE_WATT] = MSG_actor_lee_watt_tattle,
    [ACTOR_TYPE_LEE_SUSHIE] = MSG_actor_lee_sushie_tattle,
    [ACTOR_TYPE_LEE_LAKILESTER] = MSG_actor_lee_lakilester_tattle,
    [ACTOR_TYPE_KAMMY_KOOPA] = NULL,
    [ACTOR_TYPE_JR_TROOPA1] = NULL,
    [ACTOR_TYPE_JR_TROOPA2] = MSG_actor_jr_troopa1_tattle,
    [ACTOR_TYPE_JR_TROOPA3] = MSG_actor_jr_troopa2_tattle,
    [ACTOR_TYPE_JR_TROOPA4] = MSG_actor_jr_troopa3_tattle,
    [ACTOR_TYPE_JR_TROOPA5] = MSG_actor_jr_troopa4_tattle,
    [ACTOR_TYPE_JR_TROOPA6] = MSG_actor_jr_troopa5_tattle,
    [ACTOR_TYPE_JR_TROOPA_DUP1] = MSG_actor_jr_troopa5_tattle,
    [ACTOR_TYPE_JR_TROOPA_DUP2] = MSG_actor_jr_troopa5_tattle,
    [ACTOR_TYPE_BLUE_GOOMBA_BOSS] = MSG_actor_blue_goomba_boss_tattle,
    [ACTOR_TYPE_RED_GOOMBA_BOSS] = MSG_actor_red_goomba_boss_tattle,
    [ACTOR_TYPE_GOOMBA_KING] = MSG_actor_goomba_king_tattle,
    [ACTOR_TYPE_GOOMNUT_TREE] = MSG_actor_goomnut_tree_tattle,
    [ACTOR_TYPE_GOOMBARIO_TUTOR1] = NULL,
    [ACTOR_TYPE_MAGIKOOPA_BOSS] = MSG_actor_magikoopa_boss_tattle,
    [ACTOR_TYPE_FLYING_MAGIKOOPA_BOSS] = MSG_actor_magikoopa_boss_dup_tattle,
    [ACTOR_TYPE_MAGIKOOPA_DUP1] = MSG_actor_magikoopa_boss_tattle,
    [ACTOR_TYPE_MAGIKOOPA_DUP2] = MSG_actor_magikoopa_boss_dup_tattle,
    [ACTOR_TYPE_FAKE_BOWSER] = MSG_actor_fake_bowser_tattle,
    [ACTOR_TYPE_KOOPA_BROS] = MSG_actor_koopa_bros_tattle,
    [ACTOR_TYPE_GREEN_NINJAKOOPA] = MSG_actor_green_ninjakoopa_tattle,
    [ACTOR_TYPE_RED_NINJAKOOPA] = MSG_actor_red_ninjakoopa_tattle,
    [ACTOR_TYPE_BLUE_NINJAKOOPA] = MSG_actor_blue_ninjakoopa_tattle,
    [ACTOR_TYPE_YELLOW_NINJAKOOPA] = MSG_actor_yellow_ninjakoopa_tattle,
    [ACTOR_TYPE_ELDSTAR] = NULL,
    [ACTOR_TYPE_BUZZAR] = MSG_actor_buzzar_tattle,
    [ACTOR_TYPE_TUTANKOOPA] = MSG_actor_tutankoopa_tattle,
    [ACTOR_TYPE_CHOMP] = MSG_actor_chomp_tattle,
    [ACTOR_TYPE_TUBBA_BLUBBA_INVINCIBLE] = MSG_actor_tubba_blubba_tattle,
    [ACTOR_TYPE_TUBBA_BLUBBA] = MSG_actor_tubba_blubba_invincible_tattle,
    [ACTOR_TYPE_TUBBA_HEART] = MSG_actor_tubba_heart_tattle,
    [ACTOR_TYPE_STILT_GUY] = MSG_actor_stilt_guy_tattle,
    [ACTOR_TYPE_SHY_STACK] = MSG_actor_shy_stack_tattle,
    [ACTOR_TYPE_SHY_SQUAD] = MSG_actor_shy_squad_tattle,
    [ACTOR_TYPE_GENERAL_GUY] = NULL,
    [ACTOR_TYPE_TOY_TANK] = MSG_actor_general_guy_tattle,
    [ACTOR_TYPE_LIGHT_BULB] = NULL,
    [ACTOR_TYPE_SIGNAL_GUY] = MSG_actor_shy_guy_tattle,
    [ACTOR_TYPE_SHY_SQUAD_DUP] = NULL,
    [ACTOR_TYPE_SHY_GUY_DUP] = MSG_actor_shy_guy_tattle,
    [ACTOR_TYPE_ANTI_GUY] = MSG_actor_anti_guy_tattle,
    [ACTOR_TYPE_ANTI_GUY_DUP] = MSG_actor_anti_guy_tattle,
    [ACTOR_TYPE_BIG_LANTERN_GHOST] = MSG_actor_big_lantern_ghost_tattle,
    [ACTOR_TYPE_GOOMBA_KING_DUP] = MSG_actor_goomba_king_tattle,
    [ACTOR_TYPE_LAVA_PIRANHA_PHASE_1] = MSG_actor_lava_piranha_phase_1_tattle,
    [ACTOR_TYPE_LAVA_PIRANHA_PHASE_2] = MSG_actor_lava_piranha_phase_2_tattle,
    [ACTOR_TYPE_LAVA_BUD_PHASE_1] = MSG_actor_lava_bud_phase_1_tattle,
    [ACTOR_TYPE_LAVA_BUD_PHASE_2] = MSG_actor_lava_bud_phase_2_tattle,
    [ACTOR_TYPE_PETIT_PIRANHA] = MSG_actor_petit_piranha_tattle,
    [ACTOR_TYPE_PETIT_PIRANHA_BOMB] = MSG_actor_lava_piranha_phase_1_tattle,
    [ACTOR_TYPE_KENT_C_KOOPA] = MSG_actor_kent_c_koopa_tattle,
    [ACTOR_TYPE_HUFF_N_PUFF] = MSG_actor_huff_n_puff_tattle,
    [ACTOR_TYPE_TUFF_PUFF] = MSG_actor_tuff_puff_tattle,
    [ACTOR_TYPE_MONSTAR] = MSG_actor_monstar_tattle,
    [ACTOR_TYPE_CRYSTAL_KING] = MSG_actor_crystal_king_tattle,
    [ACTOR_TYPE_CRYSTAL_CLONE] = MSG_actor_crystal_clone_tattle,
    [ACTOR_TYPE_CRYSTAL_BIT] = MSG_actor_crystal_bit_tattle,
    [ACTOR_TYPE_INTRO_BOWSER] = NULL,
    [ACTOR_TYPE_BOWSER_PHASE_1] = MSG_actor_bowser_phase_1_tattle,
    [ACTOR_TYPE_BOWSER_DUP1] = MSG_actor_bowser_phase_1_tattle,
    [ACTOR_TYPE_BOWSER_PHASE_2] = MSG_actor_bowser_phase_2_tattle,
    [ACTOR_TYPE_BOWSER_DUP2] = MSG_actor_bowser_phase_2_tattle,
    [ACTOR_TYPE_BOWSER_PHASE_3] = MSG_actor_bowser_phase_3_tattle,
    [ACTOR_TYPE_BOWSER_DUP3] = MSG_actor_bowser_phase_3_tattle,
    [ACTOR_TYPE_BLOOPER] = MSG_actor_blooper_tattle,
    [ACTOR_TYPE_ELECTRO_BLOOPER1] = MSG_actor_electro_blooper_tattle,
    [ACTOR_TYPE_ELECTRO_BLOOPER2] = MSG_actor_electro_blooper_tattle,
    [ACTOR_TYPE_SUPER_BLOOPER1] = MSG_actor_super_blooper_tattle,
    [ACTOR_TYPE_SUPER_BLOOPER2] = MSG_actor_super_blooper_tattle,
    [ACTOR_TYPE_BLOOPER_BABY] = MSG_actor_blooper_baby_tattle,
    [ACTOR_TYPE_LAKILESTER_DUP] = MSG_actor_ghost_lakilester_tattle,
    [ACTOR_TYPE_SLOT_MACHINE_START] = MSG_actor_slot_machine_start_tattle,
    [ACTOR_TYPE_SLOT_MACHINE_STOP] = MSG_actor_slot_machine_stop_tattle,
    [ACTOR_TYPE_WHACKA] = MSG_actor_whacka_tattle,
    [ACTOR_TYPE_SLOT_MACHINE_START_DUP1] = MSG_actor_slot_machine_start_tattle,
    [ACTOR_TYPE_SLOT_MACHINE_START_DUP2] = MSG_actor_slot_machine_start_tattle,
    [ACTOR_TYPE_SLOT_MACHINE_START_DUP3] = MSG_actor_slot_machine_start_tattle,
};

ActorOffsets bActorOffsets[ACTOR_TYPE_COUNT] = {
    [ACTOR_TYPE_RED_GOOMBA] = { .tattleCam = { 0, 0, 0 }, .shadow = 0 },
    [ACTOR_TYPE_RED_PARAGOOMBA] = { .tattleCam = { 0, 0, 0 }, .shadow = 0 },
    [ACTOR_TYPE_GLOOMBA] = { .tattleCam = { 0, 5, 0 }, .shadow = 0 },
    [ACTOR_TYPE_PARAGLOOMBA] = { .tattleCam = { 0, 4, 0 }, .shadow = 0 },
    [ACTOR_TYPE_SPIKED_GLOOMBA] = { .tattleCam = { 0, 4, 0 }, .shadow = 0 },
    [ACTOR_TYPE_DARK_KOOPA] = { .tattleCam = { 0, 2, 0 }, .shadow = 0 },
    [ACTOR_TYPE_DARK_PARATROOPA] = { .tattleCam = { 0, 3, 0 }, .shadow = 0 },
    [ACTOR_TYPE_GOOMBA] = { .tattleCam = { 0, 5, 0 }, .shadow = 0 },
    [ACTOR_TYPE_PARAGOOMBA] = { .tattleCam = { 0, 4, 0 }, .shadow = 0 },
    [ACTOR_TYPE_SPIKED_GOOMBA] = { .tattleCam = { 0, 4, 0 }, .shadow = 0 },
    [ACTOR_TYPE_FUZZY] = { .tattleCam = { 0, 5, 0 }, .shadow = 0 },
    [ACTOR_TYPE_KOOPA_TROOPA] = { .tattleCam = { 0, 2, 0 }, .shadow = 0 },
    [ACTOR_TYPE_PARATROOPA] = { .tattleCam = { 0, 3, 0 }, .shadow = 0 },
    [ACTOR_TYPE_BOB_OMB] = { .tattleCam = { 0, 5, 0 }, .shadow = 0 },
    [ACTOR_TYPE_BOB_OMB_DUP] = { .tattleCam = { 0, 5, 0 }, .shadow = 0 },
    [ACTOR_TYPE_BULLET_BILL] = { .tattleCam = { 0, 0, 0 }, .shadow = 0 },
    [ACTOR_TYPE_BILL_BLASTER] = { .tattleCam = { 0, 6, 0 }, .shadow = 0 },
    [ACTOR_TYPE_CLEFT] = { .tattleCam = { 0, 254, 241 }, .shadow = 0 },
    [ACTOR_TYPE_MONTY_MOLE] = { .tattleCam = { 0, 14, 0 }, .shadow = 0 },
    [ACTOR_TYPE_BANDIT] = { .tattleCam = { 0, 5, 0 }, .shadow = 0 },
    [ACTOR_TYPE_POKEY] = { .tattleCam = { 0, 0, 0 }, .shadow = 0 },
    [ACTOR_TYPE_POKEY_MUMMY] = { .tattleCam = { 0, 0, 0 }, .shadow = 0 },
    [ACTOR_TYPE_SWOOPER] = { .tattleCam = { 0, 0, 0 }, .shadow = 0 },
    [ACTOR_TYPE_BUZZY_BEETLE] = { .tattleCam = { 0, 10, 0 }, .shadow = 0 },
    [ACTOR_TYPE_STONE_CHOMP] = { .tattleCam = { 0, 0, 0 }, .shadow = 0 },
    [ACTOR_TYPE_PIRANHA_PLANT] = { .tattleCam = { 0, 0, 0 }, .shadow = 0 },
    [ACTOR_TYPE_FOREST_FUZZY] = { .tattleCam = { 0, 5, 0 }, .shadow = 0 },
    [ACTOR_TYPE_HYPER_GOOMBA] = { .tattleCam = { 0, 5, 0 }, .shadow = 0 },
    [ACTOR_TYPE_HYPER_PARAGOOMBA] = { .tattleCam = { 0, 4, 0 }, .shadow = 0 },
    [ACTOR_TYPE_HYPER_CLEFT] = { .tattleCam = { 0, 254, 241 }, .shadow = 0 },
    [ACTOR_TYPE_CLUBBA] = { .tattleCam = { 0, 0, 0 }, .shadow = 0 },
    [ACTOR_TYPE_SHY_GUY] = { .tattleCam = { 0, 5, 0 }, .shadow = 0 },
    [ACTOR_TYPE_GROOVE_GUY] = { .tattleCam = { 0, 4, 0 }, .shadow = 0 },
    [ACTOR_TYPE_SKY_GUY] = { .tattleCam = { 0, 15, 23 }, .shadow = 0 },
    [ACTOR_TYPE_MEDI_GUY] = { .tattleCam = { 0, 0, 0 }, .shadow = 0 },
    [ACTOR_TYPE_PYRO_GUY] = { .tattleCam = { 0, 0, 0 }, .shadow = 0 },
    [ACTOR_TYPE_SPY_GUY] = { .tattleCam = { 0, 3, 0 }, .shadow = 0 },
    [ACTOR_TYPE_FUZZIPEDE] = { .tattleCam = { 0, 0, 0 }, .shadow = 0 },
    [ACTOR_TYPE_HURT_PLANT] = { .tattleCam = { 0, 6, 0 }, .shadow = 0 },
    [ACTOR_TYPE_M_BUSH] = { .tattleCam = { 0, 7, 0 }, .shadow = 0 },
    [ACTOR_TYPE_AQUA_FUZZY] = { .tattleCam = { 0, 5, 0 }, .shadow = 0 },
    [ACTOR_TYPE_JUNGLE_FUZZY] = { .tattleCam = { 0, 5, 0 }, .shadow = 0 },
    [ACTOR_TYPE_SPEAR_GUY] = { .tattleCam = { 0, 6, 0 }, .shadow = 0 },
    [ACTOR_TYPE_LAVA_BUBBLE] = { .tattleCam = { 0, 0, 0 }, .shadow = 0 },
    [ACTOR_TYPE_SPIKE_TOP] = { .tattleCam = { 0, 6, 0 }, .shadow = 0 },
    [ACTOR_TYPE_PUTRID_PIRANHA] = { .tattleCam = { 0, 0, 0 }, .shadow = 0 },
    [ACTOR_TYPE_LAKITU] = { .tattleCam = { 0, 0, 0 }, .shadow = 0 },
    [ACTOR_TYPE_SPINY] = { .tattleCam = { 0, 5, 0 }, .shadow = 0 },
    [ACTOR_TYPE_MONTY_MOLE_BOSS] = { .tattleCam = { 0, 14, 0 }, .shadow = 0 },
    [ACTOR_TYPE_BZZAP] = { .tattleCam = { 0, 0, 0 }, .shadow = 0 },
    [ACTOR_TYPE_CRAZEE_DAYZEE] = { .tattleCam = { 0, 2, 0 }, .shadow = 0 },
    [ACTOR_TYPE_AMAZY_DAYZEE] = { .tattleCam = { 0, 2, 0 }, .shadow = 0 },
    [ACTOR_TYPE_RUFF_PUFF] = { .tattleCam = { 0, 0, 0 }, .shadow = 0 },
    [ACTOR_TYPE_SPIKE] = { .tattleCam = { 0, 0, 0 }, .shadow = 0 },
    [ACTOR_TYPE_GULPIT] = { .tattleCam = { 0, 0, 0 }, .shadow = 0 },
    [ACTOR_TYPE_GULPIT_ROCKS] = { .tattleCam = { 0, 0, 0 }, .shadow = 0 },
    [ACTOR_TYPE_WHITE_CLUBBA] = { .tattleCam = { 0, 0, 0 }, .shadow = 0 },
    [ACTOR_TYPE_FROST_PIRANHA] = { .tattleCam = { 0, 0, 0 }, .shadow = 0 },
    [ACTOR_TYPE_SWOOPULA] = { .tattleCam = { 0, 0, 0 }, .shadow = 0 },
    [ACTOR_TYPE_DUPLIGHOST] = { .tattleCam = { 0, 0, 0 }, .shadow = 0 },
    [ACTOR_TYPE_GHOST_GOOMBARIO] = { .tattleCam = { 0, 6, 0 }, .shadow = 0 },
    [ACTOR_TYPE_GHOST_KOOPER] = { .tattleCam = { 0, 2, 0 }, .shadow = 0 },
    [ACTOR_TYPE_GHOST_BOMBETTE] = { .tattleCam = { 0, 5, 0 }, .shadow = 0 },
    [ACTOR_TYPE_GHOST_PARAKARRY] = { .tattleCam = { 0, 0, 0 }, .shadow = 0 },
    [ACTOR_TYPE_GHOST_BOW] = { .tattleCam = { 0, 0, 0 }, .shadow = 0 },
    [ACTOR_TYPE_GHOST_WATT] = { .tattleCam = { 0, 0, 0 }, .shadow = 0 },
    [ACTOR_TYPE_GHOST_SUSHIE] = { .tattleCam = { 0, 8, 0 }, .shadow = 0 },
    [ACTOR_TYPE_GHOST_LAKILESTER] = { .tattleCam = { 0, 0, 0 }, .shadow = 0 },
    [ACTOR_TYPE_ALBINO_DINO] = { .tattleCam = { 0, 0, 0 }, .shadow = 0 },
    [ACTOR_TYPE_EMBER] = { .tattleCam = { 0, 0, 0 }, .shadow = 0 },
    [ACTOR_TYPE_BONY_BEETLE] = { .tattleCam = { 0, 6, 0 }, .shadow = 0 },
    [ACTOR_TYPE_DRY_BONES] = { .tattleCam = { 0, 3, 0 }, .shadow = 0 },
    [ACTOR_TYPE_DRY_BONES2] = { .tattleCam = { 0, 3, 0 }, .shadow = 0 },
    [ACTOR_TYPE_BOMBSHELL_BLASTER] = { .tattleCam = { 0, 6, 0 }, .shadow = 0 },
    [ACTOR_TYPE_BOMBSHELL_BILL] = { .tattleCam = { 0, 0, 0 }, .shadow = 0 },
    [ACTOR_TYPE_HAMMER_BROS] = { .tattleCam = { 0, 2, 0 }, .shadow = 0 },
    [ACTOR_TYPE_KOOPATROL] = { .tattleCam = { 0, 0, 0 }, .shadow = 0 },
    [ACTOR_TYPE_MAGIKOOPA] = { .tattleCam = { 0, 0, 0 }, .shadow = 0 },
    [ACTOR_TYPE_FLYING_MAGIKOOPA] = { .tattleCam = { 0, 0, 0 }, .shadow = 0 },
    [ACTOR_TYPE_MAGICLONE] = { .tattleCam = { 0, 0, 0 }, .shadow = 0 },
    [ACTOR_TYPE_FLYING_MAGICLONE] = { .tattleCam = { 0, 0, 0 }, .shadow = 0 },
    [ACTOR_TYPE_RED_MAGIKOOPA] = { .tattleCam = { 0, 0, 0 }, .shadow = 0 },
    [ACTOR_TYPE_FLYING_RED_MAGIKOOPA] = { .tattleCam = { 0, 0, 0 }, .shadow = 0 },
    [ACTOR_TYPE_GREEN_MAGIKOOPA] = { .tattleCam = { 0, 0, 0 }, .shadow = 0 },
    [ACTOR_TYPE_FLYING_GREEN_MAGIKOOPA] = { .tattleCam = { 0, 0, 0 }, .shadow = 0 },
    [ACTOR_TYPE_YELLOW_MAGIKOOPA] = { .tattleCam = { 0, 0, 0 }, .shadow = 0 },
    [ACTOR_TYPE_FLYING_YELLOW_MAGIKOOPA] = { .tattleCam = { 0, 0, 0 }, .shadow = 0 },
    [ACTOR_TYPE_GRAY_MAGIKOOPA] = { .tattleCam = { 0, 0, 0 }, .shadow = 0 },
    [ACTOR_TYPE_FLYING_GRAY_MAGIKOOPA] = { .tattleCam = { 0, 0, 0 }, .shadow = 0 },
    [ACTOR_TYPE_WHITE_MAGIKOOPA] = { .tattleCam = { 0, 0, 0 }, .shadow = 0 },
    [ACTOR_TYPE_FLYING_WHITE_MAGIKOOPA] = { .tattleCam = { 0, 0, 0 }, .shadow = 0 },
    [ACTOR_TYPE_UNUSED_5B] = { .tattleCam = { 0, 0, 0 }, .shadow = 0 },
    [ACTOR_TYPE_UNUSED_5C] = { .tattleCam = { 0, 0, 0 }, .shadow = 0 },
    [ACTOR_TYPE_UNUSED_5D] = { .tattleCam = { 0, 0, 0 }, .shadow = 0 },
    [ACTOR_TYPE_UNUSED_5E] = { .tattleCam = { 0, 0, 0 }, .shadow = 0 },
    [ACTOR_TYPE_UNUSED_5F] = { .tattleCam = { 0, 0, 0 }, .shadow = 0 },
    [ACTOR_TYPE_UNUSED_60] = { .tattleCam = { 0, 0, 0 }, .shadow = 0 },
    [ACTOR_TYPE_UNUSED_61] = { .tattleCam = { 0, 0, 0 }, .shadow = 0 },
    [ACTOR_TYPE_UNUSED_62] = { .tattleCam = { 0, 0, 0 }, .shadow = 0 },
    [ACTOR_TYPE_UNUSED_63] = { .tattleCam = { 0, 0, 0 }, .shadow = 0 },
    [ACTOR_TYPE_UNUSED_64] = { .tattleCam = { 0, 0, 0 }, .shadow = 0 },
    [ACTOR_TYPE_UNUSED_65] = { .tattleCam = { 0, 0, 0 }, .shadow = 0 },
    [ACTOR_TYPE_UNUSED_66] = { .tattleCam = { 0, 0, 0 }, .shadow = 0 },
    [ACTOR_TYPE_UNUSED_67] = { .tattleCam = { 0, 5, 0 }, .shadow = 0 },
    [ACTOR_TYPE_UNUSED_68] = { .tattleCam = { 0, 0, 0 }, .shadow = 0 },
    [ACTOR_TYPE_UNUSED_69] = { .tattleCam = { 0, 0, 0 }, .shadow = 0 },
    [ACTOR_TYPE_UNUSED_6A] = { .tattleCam = { 0, 0, 0 }, .shadow = 0 },
    [ACTOR_TYPE_MONTY_HOLE] = { .tattleCam = { 0, 0, 0 }, .shadow = 0 },
    [ACTOR_TYPE_UNUSED_6C] = { .tattleCam = { 0, 0, 0 }, .shadow = 0 },
    [ACTOR_TYPE_UNUSED_6D] = { .tattleCam = { 0, 0, 0 }, .shadow = 0 },
    [ACTOR_TYPE_PLAYER] = { .tattleCam = { 0, 0, 0 }, .shadow = 0 },
    [ACTOR_TYPE_GOOMBARIO] = { .tattleCam = { 0, 0, 0 }, .shadow = 0 },
    [ACTOR_TYPE_KOOPER] = { .tattleCam = { 0, 0, 0 }, .shadow = 0 },
    [ACTOR_TYPE_BOMBETTE] = { .tattleCam = { 0, 0, 0 }, .shadow = 0 },
    [ACTOR_TYPE_PARAKARRY] = { .tattleCam = { 0, 0, 0 }, .shadow = 0 },
    [ACTOR_TYPE_BOW] = { .tattleCam = { 0, 0, 0 }, .shadow = 0 },
    [ACTOR_TYPE_WATT] = { .tattleCam = { 0, 0, 0 }, .shadow = 0 },
    [ACTOR_TYPE_SUSHIE] = { .tattleCam = { 0, 0, 0 }, .shadow = 0 },
    [ACTOR_TYPE_LAKILESTER] = { .tattleCam = { 0, 0, 0 }, .shadow = 0 },
    [ACTOR_TYPE_TWINK] = { .tattleCam = { 0, 0, 0 }, .shadow = 0 },
    [ACTOR_TYPE_UNUSED_78] = { .tattleCam = { 0, 0, 0 }, .shadow = 0 },
    [ACTOR_TYPE_UNUSED_79] = { .tattleCam = { 0, 0, 0 }, .shadow = 0 },
    [ACTOR_TYPE_THE_MASTER_1] = { .tattleCam = { 0, 4, 0 }, .shadow = 0 },
    [ACTOR_TYPE_THE_MASTER_2] = { .tattleCam = { 0, 4, 0 }, .shadow = 0 },
    [ACTOR_TYPE_THE_MASTER_3] = { .tattleCam = { 0, 4, 0 }, .shadow = 0 },
    [ACTOR_TYPE_CHAN] = { .tattleCam = { 0, 10, 0 }, .shadow = 0 },
    [ACTOR_TYPE_LEE] = { .tattleCam = { 0, 0, 0 }, .shadow = 0 },
    [ACTOR_TYPE_LEE_GOOMBARIO] = { .tattleCam = { 0, 6, 0 }, .shadow = 0 },
    [ACTOR_TYPE_LEE_KOOPER] = { .tattleCam = { 0, 2, 0 }, .shadow = 0 },
    [ACTOR_TYPE_LEE_BOMBETTE] = { .tattleCam = { 0, 5, 0 }, .shadow = 0 },
    [ACTOR_TYPE_LEE_PARAKARRY] = { .tattleCam = { 0, 0, 0 }, .shadow = 0 },
    [ACTOR_TYPE_LEE_BOW] = { .tattleCam = { 0, 0, 0 }, .shadow = 0 },
    [ACTOR_TYPE_LEE_WATT] = { .tattleCam = { 0, 0, 0 }, .shadow = 0 },
    [ACTOR_TYPE_LEE_SUSHIE] = { .tattleCam = { 0, 8, 0 }, .shadow = 0 },
    [ACTOR_TYPE_LEE_LAKILESTER] = { .tattleCam = { 0, 0, 0 }, .shadow = 0 },
    [ACTOR_TYPE_KAMMY_KOOPA] = { .tattleCam = { 0, 0, 0 }, .shadow = 0 },
    [ACTOR_TYPE_JR_TROOPA1] = { .tattleCam = { 0, 4, 0 }, .shadow = 0 },
    [ACTOR_TYPE_JR_TROOPA2] = { .tattleCam = { 0, 4, 0 }, .shadow = 0 },
    [ACTOR_TYPE_JR_TROOPA3] = { .tattleCam = { 0, 4, 0 }, .shadow = 0 },
    [ACTOR_TYPE_JR_TROOPA4] = { .tattleCam = { 0, 4, 0 }, .shadow = 0 },
    [ACTOR_TYPE_JR_TROOPA5] = { .tattleCam = { 0, 4, 0 }, .shadow = 0 },
    [ACTOR_TYPE_JR_TROOPA6] = { .tattleCam = { 0, 4, 0 }, .shadow = 0 },
    [ACTOR_TYPE_JR_TROOPA_DUP1] = { .tattleCam = { 0, 4, 0 }, .shadow = 0 },
    [ACTOR_TYPE_JR_TROOPA_DUP2] = { .tattleCam = { 0, 4, 0 }, .shadow = 0 },
    [ACTOR_TYPE_BLUE_GOOMBA_BOSS] = { .tattleCam = { 0, 4, 0 }, .shadow = 0 },
    [ACTOR_TYPE_RED_GOOMBA_BOSS] = { .tattleCam = { 0, 4, 0 }, .shadow = 0 },
    [ACTOR_TYPE_GOOMBA_KING] = { .tattleCam = { 0, 6, 10 }, .shadow = 0 },
    [ACTOR_TYPE_GOOMNUT_TREE] = { .tattleCam = { 8, 12, 17 }, .shadow = 0 },
    [ACTOR_TYPE_GOOMBARIO_TUTOR1] = { .tattleCam = { 0, 0, 0 }, .shadow = 0 },
    [ACTOR_TYPE_MAGIKOOPA_BOSS] = { .tattleCam = { 0, 0, 0 }, .shadow = 0 },
    [ACTOR_TYPE_FLYING_MAGIKOOPA_BOSS] = { .tattleCam = { 0, 0, 0 }, .shadow = 0 },
    [ACTOR_TYPE_MAGIKOOPA_DUP1] = { .tattleCam = { 0, 0, 0 }, .shadow = 0 },
    [ACTOR_TYPE_MAGIKOOPA_DUP2] = { .tattleCam = { 0, 0, 0 }, .shadow = 0 },
    [ACTOR_TYPE_FAKE_BOWSER] = { .tattleCam = { 0, 0, 0 }, .shadow = 0 },
    [ACTOR_TYPE_KOOPA_BROS] = { .tattleCam = { 0, 0, 26 }, .shadow = 26 },
    [ACTOR_TYPE_GREEN_NINJAKOOPA] = { .tattleCam = { 0, 4, 0 }, .shadow = 0 },
    [ACTOR_TYPE_RED_NINJAKOOPA] = { .tattleCam = { 0, 4, 0 }, .shadow = 0 },
    [ACTOR_TYPE_BLUE_NINJAKOOPA] = { .tattleCam = { 0, 4, 0 }, .shadow = 0 },
    [ACTOR_TYPE_YELLOW_NINJAKOOPA] = { .tattleCam = { 0, 4, 0 }, .shadow = 0 },
    [ACTOR_TYPE_ELDSTAR] = { .tattleCam = { 0, 0, 0 }, .shadow = 0 },
    [ACTOR_TYPE_BUZZAR] = { .tattleCam = { 0, 0, 0 }, .shadow = 0 },
    [ACTOR_TYPE_TUTANKOOPA] = { .tattleCam = { 0, 0, 0 }, .shadow = 0 },
    [ACTOR_TYPE_CHOMP] = { .tattleCam = { 0, 0, 0 }, .shadow = 0 },
    [ACTOR_TYPE_TUBBA_BLUBBA_INVINCIBLE] = { .tattleCam = { 0, 0, 0 }, .shadow = 0 },
    [ACTOR_TYPE_TUBBA_BLUBBA] = { .tattleCam = { 0, 0, 0 }, .shadow = 0 },
    [ACTOR_TYPE_TUBBA_HEART] = { .tattleCam = { 0, 0, 0 }, .shadow = 0 },
    [ACTOR_TYPE_STILT_GUY] = { .tattleCam = { 0, 0, 0 }, .shadow = 0 },
    [ACTOR_TYPE_SHY_STACK] = { .tattleCam = { 0, 0, 0 }, .shadow = 0 },
    [ACTOR_TYPE_SHY_SQUAD] = { .tattleCam = { 0, 5, 0 }, .shadow = 0 },
    [ACTOR_TYPE_GENERAL_GUY] = { .tattleCam = { 0, 0, 0 }, .shadow = 0 },
    [ACTOR_TYPE_TOY_TANK] = { .tattleCam = { 0, 0, 0 }, .shadow = 0 },
    [ACTOR_TYPE_LIGHT_BULB] = { .tattleCam = { 0, 0, 0 }, .shadow = 0 },
    [ACTOR_TYPE_SIGNAL_GUY] = { .tattleCam = { 0, 0, 0 }, .shadow = 0 },
    [ACTOR_TYPE_SHY_SQUAD_DUP] = { .tattleCam = { 0, 0, 0 }, .shadow = 0 },
    [ACTOR_TYPE_SHY_GUY_DUP] = { .tattleCam = { 0, 0, 0 }, .shadow = 0 },
    [ACTOR_TYPE_ANTI_GUY] = { .tattleCam = { 0, 0, 0 }, .shadow = 0 },
    [ACTOR_TYPE_ANTI_GUY_DUP] = { .tattleCam = { 0, 0, 0 }, .shadow = 0 },
    [ACTOR_TYPE_BIG_LANTERN_GHOST] = { .tattleCam = { 0, 0, 0 }, .shadow = 0 },
    [ACTOR_TYPE_GOOMBA_KING_DUP] = { .tattleCam = { 0, 0, 0 }, .shadow = 0 },
    [ACTOR_TYPE_LAVA_PIRANHA_PHASE_1] = { .tattleCam = { 25, 250, 60 }, .shadow = 0 },
    [ACTOR_TYPE_LAVA_PIRANHA_PHASE_2] = { .tattleCam = { 25, 250, 60 }, .shadow = 0 },
    [ACTOR_TYPE_LAVA_BUD_PHASE_1] = { .tattleCam = { 0, 233, 0 }, .shadow = 0 },
    [ACTOR_TYPE_LAVA_BUD_PHASE_2] = { .tattleCam = { 0, 233, 0 }, .shadow = 0 },
    [ACTOR_TYPE_PETIT_PIRANHA] = { .tattleCam = { 0, 0, 0 }, .shadow = 0 },
    [ACTOR_TYPE_PETIT_PIRANHA_BOMB] = { .tattleCam = { 0, 0, 0 }, .shadow = 0 },
    [ACTOR_TYPE_KENT_C_KOOPA] = { .tattleCam = { 0, 0, 0 }, .shadow = 0 },
    [ACTOR_TYPE_HUFF_N_PUFF] = { .tattleCam = { 0, 0, 0 }, .shadow = 0 },
    [ACTOR_TYPE_TUFF_PUFF] = { .tattleCam = { 0, 0, 0 }, .shadow = 0 },
    [ACTOR_TYPE_MONSTAR] = { .tattleCam = { 0, 0, 0 }, .shadow = 0 },
    [ACTOR_TYPE_CRYSTAL_KING] = { .tattleCam = { 0, 0, 0 }, .shadow = 0 },
    [ACTOR_TYPE_CRYSTAL_CLONE] = { .tattleCam = { 0, 0, 0 }, .shadow = 0 },
    [ACTOR_TYPE_CRYSTAL_BIT] = { .tattleCam = { 0, 0, 0 }, .shadow = 0 },
    [ACTOR_TYPE_INTRO_BOWSER] = { .tattleCam = { 0, 0, 0 }, .shadow = 241 },
    [ACTOR_TYPE_BOWSER_PHASE_1] = { .tattleCam = { 0, 0, 0 }, .shadow = 241 },
    [ACTOR_TYPE_BOWSER_DUP1] = { .tattleCam = { 0, 0, 0 }, .shadow = 241 },
    [ACTOR_TYPE_BOWSER_PHASE_2] = { .tattleCam = { 241, 19, 45 }, .shadow = 241 },
    [ACTOR_TYPE_BOWSER_DUP2] = { .tattleCam = { 0, 0, 0 }, .shadow = 241 },
    [ACTOR_TYPE_BOWSER_PHASE_3] = { .tattleCam = { 241, 19, 45 }, .shadow = 241 },
    [ACTOR_TYPE_BOWSER_DUP3] = { .tattleCam = { 0, 0, 0 }, .shadow = 241 },
    [ACTOR_TYPE_BLOOPER] = { .tattleCam = { 0, 0, 0 }, .shadow = 0 },
    [ACTOR_TYPE_ELECTRO_BLOOPER1] = { .tattleCam = { 0, 0, 0 }, .shadow = 0 },
    [ACTOR_TYPE_ELECTRO_BLOOPER2] = { .tattleCam = { 0, 0, 0 }, .shadow = 0 },
    [ACTOR_TYPE_SUPER_BLOOPER1] = { .tattleCam = { 0, 0, 0 }, .shadow = 0 },
    [ACTOR_TYPE_SUPER_BLOOPER2] = { .tattleCam = { 0, 0, 0 }, .shadow = 0 },
    [ACTOR_TYPE_BLOOPER_BABY] = { .tattleCam = { 0, 0, 0 }, .shadow = 0 },
    [ACTOR_TYPE_LAKILESTER_DUP] = { .tattleCam = { 0, 0, 0 }, .shadow = 0 },
    [ACTOR_TYPE_SLOT_MACHINE_START] = { .tattleCam = { 0, 226, 0 }, .shadow = 0 },
    [ACTOR_TYPE_SLOT_MACHINE_STOP] = { .tattleCam = { 0, 226, 0 }, .shadow = 0 },
    [ACTOR_TYPE_WHACKA] = { .tattleCam = { 0, 0, 0 }, .shadow = 0 },
    [ACTOR_TYPE_SLOT_MACHINE_START_DUP1] = { .tattleCam = { 0, 0, 0 }, .shadow = 0 },
    [ACTOR_TYPE_SLOT_MACHINE_START_DUP2] = { .tattleCam = { 0, 0, 0 }, .shadow = 0 },
    [ACTOR_TYPE_SLOT_MACHINE_START_DUP3] = { .tattleCam = { 0, 0, 0 }, .shadow = 0 },
};

u32 bMarioIdleAnims[] = {
    STATUS_NORMAL, ANIM_WALKING,
    STATUS_DANGER, ANIM_PANTING,
    STATUS_STONE, 0x00050001,
    STATUS_SLEEP, 0x00030004,
    STATUS_DIZZY, 0x00030006,
    STATUS_STOP, ANIM_STAND_STILL,
    STATUS_HUSTLE, ANIM_RUNNING,
    STATUS_BERSERK, 0x00040028,
    STATUS_PARALYZE, 0x00030004,
    STATUS_FROZEN, 0x0001000E,
    0xE, 0x00010002,
    STATUS_TURN_DONE, ANIM_STAND_STILL,
    0x13, 0x00040029,
    0x14, 0x0004002A,
    0x15, 0x00030003,
    0x18, 0x00030005,
    0x16, 0x0010001,
    STATUS_THINKING, ANIM_THINKING,
    STATUS_WEARY, 0x0001000D,
    STATUS_END,
};

s32 bMarioDefendAnims[] = {
    STATUS_NORMAL, ANIM_CROUCH,
    STATUS_DANGER, ANIM_PANTING,
    STATUS_STONE, 0x00050001,
    STATUS_SLEEP, 0x00030004,
    STATUS_DIZZY, 0x00030006,
    STATUS_STOP, ANIM_STAND_STILL,
    STATUS_HUSTLE, ANIM_CROUCH,
    STATUS_BERSERK, ANIM_CROUCH,
    STATUS_PARALYZE, 0x00030004,
    STATUS_FROZEN, 0x0001000E,
    0xE, 0x00010002,
    STATUS_TURN_DONE, ANIM_STAND_STILL,
    0x13, 0x00040029,
    0x14, 0x0004002A,
    0x15, 0x00030003,
    0x18, 0x00030005,
    0x16, 0x0010001,
    STATUS_THINKING, ANIM_THINKING,
    STATUS_WEARY, 0x0001000D,
    STATUS_END,
};

s32 bMarioHideAnims[] = {
    STATUS_NORMAL, ANIM_CROUCH,
    STATUS_DANGER, ANIM_PANTING,
    STATUS_STONE, 0x00050001,
    STATUS_SLEEP, 0x00030004,
    STATUS_DIZZY, 0x00030006,
    STATUS_STOP, ANIM_STAND_STILL,
    STATUS_HUSTLE, 0x0008000E,
    STATUS_BERSERK, 0x0008000E,
    STATUS_PARALYZE, 0x00030004,
    STATUS_FROZEN, 0x0001000E,
    0xE, 0x00010002,
    STATUS_TURN_DONE, ANIM_CROUCH,
    0x13, 0x00040029,
    0x14, 0x0004002A,
    0x15, 0x00030003,
    0x18, 0x00030005,
    0x16, 0x0010001,
    STATUS_THINKING, ANIM_THINKING,
    STATUS_WEARY, 0x0001000D,
    STATUS_END,
};

s32 bPeachIdleAnims[] = {
    STATUS_NORMAL, 0x000A0002,
    STATUS_TURN_DONE, 0x000C0028,
    STATUS_END,
};

s32 bMarioDefenseTable[] = {
    ELEMENT_NORMAL, 0,
    ELEMENT_END,
};

s32 bPlayerStatusTable[] = {
    STATUS_NORMAL, 100,
    STATUS_DEFAULT, 100,
    STATUS_SLEEP, 100,
    STATUS_POISON, 100,
    STATUS_FROZEN, 100,
    STATUS_DIZZY, 100,
    STATUS_FEAR, 100,
    STATUS_STATIC, 100,
    STATUS_PARALYZE, 100,
    STATUS_SHRINK, 100,
    STATUS_STOP, 100,
    STATUS_DEFAULT_TURN_MOD, 0,
    STATUS_SLEEP_TURN_MOD, 0,
    STATUS_POISON_TURN_MOD, 0,
    STATUS_FROZEN_TURN_MOD, 0,
    STATUS_DIZZY_TURN_MOD, 0,
    STATUS_FEAR_TURN_MOD, 0,
    STATUS_STATIC_TURN_MOD, 0,
    STATUS_PARALYZE_TURN_MOD, 0,
    STATUS_SHRINK_TURN_MOD, 0,
    STATUS_STOP_TURN_MOD, 0,
    STATUS_END,
};

ActorBlueprint bPlayerActorBlueprint = {
    .type = ACTOR_TYPE_PLAYER,
    .maxHP = 99,
    .statusTable = bPlayerStatusTable,

    .escapeChance = 0,
    .airLiftChance = 0,
    .spookChance = 0,
    .baseStatusChance = 0,
    .upAndAwayChance = 0,
    .spinSmashReq = 4,
    .powerBounceChance = 80,

    .size = { 33, 43 },
    .hpBarOffset = { 0, 0 },
    .statusIconOffset = { -10, 30 },
    .statusMessageOffset = { 10, 30 },
};

ActorPartBlueprint bMarioParts[] = {
    {
        .index = 1,
        .posOffset = { 0, 0, 0 },
        .targetOffset = { 0, 32 },
        .opacity = 255,
        .idleAnimations = bMarioIdleAnims,
        .defenseTable = bMarioDefenseTable,
    },
};

Vec3s btl_actorHomePositions[] = {
    { 5, 0, -20 },
    { 45, 0, -5 },
    { 85, 0, 10 },
    { 125, 0, 25 },
    { 10, 50, -20 },
    { 50, 45, -5 },
    { 90, 50, 10 },
    { 130, 55, 25 },
    { 15, 85, -20 },
    { 55, 80, -5 },
    { 95, 85, 10 },
    { 135, 90, 25 },
    { 15, 125, -20 },
    { 55, 120, -5 },
    { 95, 125, 10 },
    { 135, 130, 25 },
    { 105, 0, 0 },
};

// TODO: what is this, and look into warnings that are silenced via casts
s32* D_8028358C[] = {
    (s32*)-1, (s32*)-1, (s32*)-1, (s32*)-1, (s32*)-1, (s32*)-1, (s32*)-1, (s32*)-1,
    (s32*)D_8028358C, (s32*)D_8028358C, (s32*)D_8028358C, (s32*)D_8028358C, (s32*)D_8028358C, (s32*)D_8028358C,
    (s32*)D_8028358C, (s32*)D_8028358C, 0
};

s16 D_802835D0[] = { 28, 40 };
s16 D_802835D4[] = { 0, -2 };
s16 D_802835D8[] = { 0, -12 };

f32 D_802835DC[] = {
    0.0f, 4.5, 0.0f, 1.0f, 4.0f, 0.0f, 2.0f, 3.0f, 0.0f, 3.0f, 2.0f, 0.0f, 3.5f, 1.0f, 0.0f, 4.0f, 0.0f, 0.0f, 4.5,
    0.0f, 0.0f, 5.0f, 0.0f, 0.0f, 4.5, 0.0f, 0.0f, 4.0f, 0.0f, 0.0f, 3.5f, -1.0f, 0.0f, 3.0f, -2.0f, 0.0f, 2.0f, -3.0f,
    0.0f, 1.0f, -4.0f, 0.0f, 0.0f, -4.5f, 0.0f,
};

f32 D_80283690[] = {
    1.0f, 1.0f, 1.0f, 0.8f, 0.8f, 0.8f, 0.9f, 0.9f, 0.9f, 1.1f, 1.1f, 1.1f, 1.0f, 1.0f, 1.0f, 0.8f, 0.8f, 0.8f, 0.9f,
    0.9f, 0.9f, 1.1f, 1.1f, 1.1f, 1.0f, 1.0f, 1.0f, 0.8f, 0.8f, 0.8f, 0.9f, 0.9f, 0.9f, 1.1f, 1.1f, 1.1f, 1.0f, 1.0f,
    1.0f, 0.8f, 0.8f, 0.8f, 0.9f, 0.9f, 0.9f,
};

// TODO fix raw ptrs
s32 D_80283744[] = {
    0x00000000, 0x80283D98, 0x80283D98, 0x80283D98, 0x80283D98, 0x80283D98, 0x80283D98, 0x80283D98, 0x80283D98,
    0x80283D98, 0x80283D98,
};

s32 bMessages[] = {
    MSG_merlee_increase_atk, MSG_merlee_increase_dmg, MSG_merlee_increase_star_points, MSG_merlee_end,
    MSG_charge_hammer, MSG_charge_hammer_more, MSG_charge_jump, MSG_charge_jump_more, MSG_charge_max,
    MSG_enemy_missed,
    MSG_player_dazed, MSG_player_slept, MSG_player_frozen, MSG_player_poisoned, MSG_player_shrunk, MSG_player_paralyzed, MSG_player_electrified, MSG_player_transparent,
    MSG_enemy_dazed, MSG_enemy_slept, MSG_enemy_frozen, MSG_enemy_poisoned, MSG_enemy_shrunk, MSG_enemy_paralyzed, MSG_enemy_electrified, MSG_enemy_cannot_move,
    MSG_star_energy_increased, MSG_star_energy_max, MSG_star_energy_filled,
    MSG_atk_up_n, MSG_def_up_n, 0x001D0084, 0x001D0085,
    MSG_enemy_transparent, MSG_enemy_electric_charge,
    MSG_partner_dazed, MSG_charge_goombario, MSG_charge_goombario_more, MSG_water_block_active, MSG_water_block_end, MSG_cloud_nine_active, MSG_cloud_nine_end, MSG_atk_up_active, MSG_atk_up_end, MSG_enemy_atk_down, MSG_cloud_nine_active,
    MSG_action_cmd_jump, MSG_action_cmd_hammer, 0x001D00B1, 0x001D00B2, 0x001D00B3, 0x001D00B4, 0x001D00AF, 0x001D00AF, 0x001D00B5, 0x001D00B6, 0x001D00B7, 0x001D00B8, 0x001D00B9, 0x001D00AF, 0x001D00BA, 0x001D00BB, 0x001D00BC, 0x001D00AF, 0x001D00BD, 0x001D00BE, 0x001D00BF,
    MSG_no_target_jump, MSG_no_target_hammer, MSG_no_battle_items, 0x00000000, 0x00000000,
    0x001D00C3, MSG_hammer_disabled, MSG_hammer_disabled, MSG_hammer_disabled, MSG_jump_disabled, MSG_jump_disabled, MSG_jump_disabled, MSG_items_disabled,
    MSG_no_switch_used_turn, MSG_no_switch_dazed, MSG_no_switch_used_turn, MSG_no_switch_dazed, 0x001D00C3,
};

s32 bActorMessages[] = {
    MSG_party_mario, MSG_party_goombario, MSG_party_kooper, MSG_party_bombette, MSG_party_parakarry, MSG_party_goompa, MSG_party_watt, MSG_party_sushie, MSG_party_lakilester, MSG_party_bow, MSG_party_goombaria, MSG_party_twink, MSG_party_peach
};

s32 D_802838F8 = 0;

extern PartnerDMAData D_80283F10[];

extern EvtScript D_80293820;
extern f32 D_802938A4;
extern s16 D_802938A8;
extern EffectInstance* gDamageCountEffects[24];
extern s32 gDamageCountTimers[24];
extern Gfx D_80293970[];
extern s32 D_802939C0;
extern EvtScript D_802939C4;
extern EvtScript D_80293A10;
extern EvtScript D_80293A34;
extern EvtScript D_80293A58;
extern EvtScript D_80293A7C;
extern EvtScript D_80293AA0;
extern EvtScript D_80293AC4;

s32 func_80265CE8(u32*, s32);

void create_target_list(Actor* actor, s32 arg1);
INCLUDE_ASM(s32, "190B20", create_target_list);

void func_80266DAC(Actor* actor, s32 arg1);

void player_create_target_list(Actor* actor) {
    create_target_list(actor, 0);
}

void enemy_create_target_list(Actor* actor) {
    create_target_list(actor, 1);
}

s32 func_80263064(Actor* actor0, Actor* actor1, s32 unused) {
    s32 ret = 0;
    SelectableTarget* target = actor0->targetData;
    s32 numParts;
    ActorPart* part;
    s32 i;

    if (actor1 == NULL) {
        return ret;
    }

    numParts = actor1->numParts;
    part = actor1->partsTable;

    for (i = 0; i < numParts; i++) {
        if (!(part->flags & 0x20000)) {
            if (!(part->flags & 0x800000)) {
                continue;
            } else {
                ActorPartBlueprint* bp = part->staticData;
                f32 x, y, z;

                if (!(part->flags & 0x100000)) {
                    x = actor1->currentPos.x;
                    y = actor1->currentPos.y;
                    z = actor1->currentPos.z;

                    x += part->partOffset.x;
                    if (!(actor1->flags & 0x800)) {
                        y += part->partOffset.y;
                    } else {
                        y -= part->partOffset.y;
                    }
                    z += part->partOffset.z;

                    x += part->targetOffset.x;
                    if (!(actor1->flags & 0x800)) {
                        y += part->targetOffset.y;
                    } else {
                        y -= part->targetOffset.y;
                    }
                } else {
                    x = part->absolutePosition.x;
                    y = part->absolutePosition.y;
                    z = part->absolutePosition.z;

                    x += part->targetOffset.x;
                    if (!(actor1->flags & 0x800)) {
                        y += part->targetOffset.y;
                    } else {
                        y -= part->targetOffset.y;
                    }
                }

                actor0->targetActorID = target->actorID = actor1->actorID;
                actor0->targetPartIndex = target->partID = bp->index;
                target->pos.x = x;
                target->pos.y = y;
                target->pos.z = z;
                target->unk_10 = 0;
                target++;
                ret++;
            }
        }
        part = part->nextPart;
    }
    actor0->targetListLength = ret;
    return ret;
}

s32 func_80263230(Actor* arg0, Actor* arg1) {
    return func_80263064(arg0, arg1, 0);
}

void func_8026324C(Actor* arg0, Actor* arg1) {
    func_80263064(arg0, arg1, 1);
}

void func_80263268(void) {
    BattleStatus* battleStatus = &gBattleStatus;
    PlayerData* playerData = &gPlayerData;
    Actor* partner = battleStatus->partnerActor;

    battleStatus->changePartnerAllowed = 0;
    if (partner != NULL) {
        s32 partnersEnabled;
        s32 i;

        battleStatus->changePartnerAllowed = 1;
        partnersEnabled = 0;

        for (i = 0; i < ARRAY_COUNT(playerData->partners); i++) {
            if (playerData->partners[i].enabled) {
                partnersEnabled++;
            }
        }

        if (partnersEnabled >= 2) {
            if (partner->koStatus == STATUS_DAZE) {
                battleStatus->changePartnerAllowed = 0;
            } else if (partner->debuff == STATUS_FROZEN) {
                battleStatus->changePartnerAllowed = 0;
            } else if (playerData->currentPartner == PARTNER_GOOMPA) {
                battleStatus->changePartnerAllowed = -1;
            }
        } else {
            battleStatus->changePartnerAllowed = -1;
        }
    } else {
        battleStatus->changePartnerAllowed = -1;
    }
}

void func_80263300(void) {
    BattleStatus* battleStatus = &gBattleStatus;
    Actor* player = battleStatus->playerActor;
    PlayerData* playerData = &gPlayerData;
    s32 cond;
    s32 i;

    battleStatus->menuStatus[0] = 0;
    cond = FALSE;

    for (i = 0; i < ARRAY_COUNT(playerData->invItems); i++) {
        s16 itemID = playerData->invItems[i];

        if (itemID != 0) {
            ItemData* ItemData = &gItemTable[itemID];

            if (ItemData->typeFlags & 2) {
                battleStatus->moveCategory = 2;
                battleStatus->selectedItemID = playerData->invItems[i];
                battleStatus->currentTargetListFlags = ItemData->targetFlags;
                player_create_target_list(player);

                if (player->targetListLength != 0) {
                    battleStatus->menuStatus[0] += 1;
                    cond = TRUE;
                }
            }
        }
    }

    if (!cond) {
        battleStatus->menuStatus[0] = 0;
    }
}

s32 btl_are_all_enemies_defeated(void) {
    BattleStatus* battleStatus = &gBattleStatus;
    Actor* enemy;
    s32 enemiesStillAlive = FALSE;
    s32 i;

    for (i = 0; i < ARRAY_COUNT(battleStatus->enemyActors); i++) {
        s32 flagEnemyDefeated = ENEMY_FLAGS_400000 | ENEMY_FLAGS_4000;
        enemy = battleStatus->enemyActors[i];

        // If currentEnemyFlags signify that the enemy isn't dead yet...
        if (enemy != NULL && !(enemy->flags & flagEnemyDefeated)) {
            // Countinue the battle
            enemiesStillAlive = TRUE;
        }
    }
    return !enemiesStillAlive;
}

s32 btl_check_enemies_defeated(void) {
    if (btl_are_all_enemies_defeated()) {
        btl_set_state(0x1A);
        return TRUE;
    }
    return FALSE;
}

s32 btl_check_player_defeated(void) {
    if (gPlayerData.curHP > 0) {
        return FALSE;
    }
    D_800DC4E4 = gBattleState;
    D_800DC4D8 = gBattleState2;
    btl_set_state(0x1B);
    return TRUE;
}


void btl_init_menu_boots(void) {
    BattleStatus* battleStatus = &gBattleStatus;
    PlayerData* playerData = &gPlayerData;
    Actor* player = battleStatus->playerActor;
    MoveData* move;
    s32 i;
    s32 moveCount;
    s32 hasAnyBadgeMoves;
    s32 fpCost;

    // If you don't have boots equipped, disable this menu
    if (playerData->bootsLevel == -1) {
        battleStatus->menuStatus[1] = 0;
        return;
    }

    for (i = 0; i < ARRAY_COUNT(battleStatus->submenuMoves); i++) {
        battleStatus->submenuMoves[i] = MOVE_NONE;
    }

    // Standard jump move
    moveCount = 1;
    battleStatus->submenuMoves[0] = playerData->bootsLevel + MOVE_JUMP1;
    battleStatus->submenuIcons[0] = ITEM_PARTNER_ATTACK;

    // Jump badges
    do {
        for (i = 0; i < ARRAY_COUNT(playerData->equippedBadges); i++) {
            s16 badge = playerData->equippedBadges[i];

            if (badge != ITEM_NONE) {
                MoveData* moveTable = gMoveTable;
                u8 moveID = gItemTable[badge].moveID;

                move = &moveTable[moveID];
                if (move->battleSubmenu == BATTLE_SUBMENU_JUMP) {
                    battleStatus->submenuMoves[moveCount] = moveID;
                    battleStatus->submenuIcons[moveCount] = playerData->equippedBadges[i];
                    moveCount++;
                }
            }
        }
    } while (0);

    battleStatus->submenuMoveCount = moveCount;

    hasAnyBadgeMoves = FALSE;
    for (i = 0; i < battleStatus->submenuMoveCount; i++) {
        move = &gMoveTable[battleStatus->submenuMoves[i]];

        // Calculate FP cost
        fpCost = move->costFP;
        if (fpCost != 0) {
            fpCost -= player_team_is_ability_active(player, ABILITY_FLOWER_SAVER);
            fpCost -= player_team_is_ability_active(player, ABILITY_FLOWER_FANATIC) * 2;
            if (fpCost < 1) {
                fpCost = 1;
            }
        }

        // See if there are any targets for this move
        battleStatus->moveCategory = 0;
        battleStatus->selectedItemID = playerData->bootsLevel;
        battleStatus->currentTargetListFlags = move->flags; // Controls target filters
        player_create_target_list(player);

        // If there are targets, enable the move
        if (player->targetListLength != 0) {
            hasAnyBadgeMoves = TRUE;
            battleStatus->submenuStatus[i] = BATTLE_SUBMENU_STATUS_ENABLED;
        }

        // If you don't have enough FP, disable the move
        if (playerData->curFP < fpCost) {
            battleStatus->submenuStatus[i] = BATTLE_SUBMENU_STATUS_NOT_ENOUGH_FP;
        }

        // If there are no targets available, disable the move
        if (player->targetListLength == 0) {
            battleStatus->submenuStatus[i] = BATTLE_SUBMENU_STATUS_NO_TARGETS_2;
        }
        if (gBattleStatus.flags2 & BS_FLAGS2_NO_TARGET_AVAILABLE) {
            battleStatus->submenuStatus[moveCount] = BATTLE_SUBMENU_STATUS_NO_TARGETS;
        }
    }

    if (!hasAnyBadgeMoves) {
        // Only the standard jump is available - no badge moves.
        // Selecting this submenu should immediately pick the standard jump move
        battleStatus->menuStatus[1] = -1;
    } else {
        // Enable this submenu
        battleStatus->menuStatus[1] = 1;
    }
}


void btl_init_menu_hammer(void) {
    BattleStatus* battleStatus = &gBattleStatus;
    PlayerData* playerData = &gPlayerData;
    Actor* player = battleStatus->playerActor;
    MoveData* move;
    s32 i;
    s32 moveCount;
    s32 hasAnyBadgeMoves;
    s32 fpCost;

    // If you don't have a hammer, disable this menu
    if (playerData->hammerLevel == -1) {
        battleStatus->menuStatus[2] = 0;
        return;
    }

    for (i = 0; i < ARRAY_COUNT(battleStatus->submenuMoves); i++) {
        battleStatus->submenuMoves[i] = 0;
    }

    // Standard hammer move
    moveCount = 1;
    battleStatus->submenuMoves[0] = playerData->hammerLevel + MOVE_HAMMER1;
    battleStatus->submenuIcons[0] = ITEM_PARTNER_ATTACK;

    // Hammer badges
    do {
        for (i = 0; i < ARRAY_COUNT(playerData->equippedBadges); i++) {
            s16 badge = playerData->equippedBadges[i];
            if (badge != MOVE_NONE) {
                MoveData* moveTable = gMoveTable;
                u8 moveID = gItemTable[badge].moveID;
                move = &moveTable[moveID];
                if (move->battleSubmenu == BATTLE_SUBMENU_HAMMER) {
                    battleStatus->submenuMoves[moveCount] = moveID;
                    battleStatus->submenuIcons[moveCount] = playerData->equippedBadges[i];
                    moveCount++;
                }
            }
        }
    } while (0);

    battleStatus->submenuMoveCount = moveCount;

    hasAnyBadgeMoves = FALSE;
    for (i = 0; i < battleStatus->submenuMoveCount; i++) {
        move = &gMoveTable[battleStatus->submenuMoves[i]];

        // Calculate FP cost
        fpCost = move->costFP;
        if (fpCost != 0) {
            fpCost -= player_team_is_ability_active(player, ABILITY_FLOWER_SAVER);
            fpCost -= player_team_is_ability_active(player, ABILITY_FLOWER_FANATIC) * 2;
            if (fpCost < 1) {
                fpCost = 1;
            }
        }

        // See if there are any targets for this move
        battleStatus->moveCategory = 1;
        battleStatus->selectedItemID = playerData->hammerLevel;
        battleStatus->currentTargetListFlags = move->flags;
        player_create_target_list(player);

        // If there are targets, enable the move
        if (player->targetListLength != 0) {
            hasAnyBadgeMoves = TRUE;
            battleStatus->submenuStatus[i] = 1;
        }

        // If you don't have enough FP, disable the move
        if (playerData->curFP < fpCost) {
            battleStatus->submenuStatus[i] = 0;
        }

        // If there are no targets available, disable the move
        if (player->targetListLength == 0) {
            battleStatus->submenuStatus[i] = BATTLE_SUBMENU_STATUS_NO_TARGETS_2;
        }
        if (gBattleStatus.flags2 & BS_FLAGS2_NO_TARGET_AVAILABLE) {
            battleStatus->submenuStatus[moveCount] = BATTLE_SUBMENU_STATUS_NO_TARGETS;
        }
    }

    if (!hasAnyBadgeMoves) {
        // Only the standard hammer is available - no badge moves.
        // Selecting this submenu should immediately pick the standard hammer move
        battleStatus->menuStatus[2] = -1;
    } else {
        // Enable this submenu
        battleStatus->menuStatus[2] = 1;
    }
}

void btl_init_menu_partner(void) {
    PlayerData* playerData = &gPlayerData;
    BattleStatus* battleStatus = &gBattleStatus;
    Actor* player = battleStatus->playerActor;
    Actor* partner = battleStatus->partnerActor;
    s32 fpCost;
    s32 i;
    s32 hasAnyBadgeMoves;

    for (i = 0; i < ARRAY_COUNT(battleStatus->submenuMoves); i++) {
        battleStatus->submenuMoves[i] = 0;
    }

    // In the move table (enum MoveIDs), partners get move IDs set up like this:
    //
    //  Move ID offset | Description          | Goombario example
    // ----------------+----------------------+-------------------
    //  0              | No rank only         | Headbonk
    //  1              | Super rank only      | Headbonk (2)
    //  2              | Ultra rank only      | Headbonk (3)
    //  3              | Always unlocked      | Tattle
    //  4              | Unlocked after super | Charge
    //  5              | Unlocked after ultra | Multibonk

    battleStatus->submenuMoveCount = partner->actorBlueprint->level + 2;

    // Offsets 0,1,2
    battleStatus->submenuMoves[0] =
        playerData->currentPartner * 6
        + (MOVE_HEADBONK1 - 6)
        + partner->actorBlueprint->level;

    // Offsets 3,4,5
    for (i = 1; i < battleStatus->submenuMoveCount; i++) {
        battleStatus->submenuMoves[i] =
            playerData->currentPartner * 6
            + (MOVE_TATTLE - 6)
            + (i - 1);
    }

    hasAnyBadgeMoves = FALSE;
    for (i = 0; i < battleStatus->submenuMoveCount; i++){
        MoveData* move = &gMoveTable[battleStatus->submenuMoves[i]];

        fpCost = move->costFP;
        if (fpCost != 0) {
            fpCost -= player_team_is_ability_active(player, ABILITY_FLOWER_SAVER);
            fpCost -= player_team_is_ability_active(player, ABILITY_FLOWER_FANATIC) * 2;
            if (fpCost < 1) {
                fpCost = 1;
            }
        }

        battleStatus->moveCategory = 5;
        battleStatus->selectedItemID = partner->actorBlueprint->level;
        battleStatus->currentTargetListFlags = move->flags;
        player_create_target_list(partner);

        if (partner->targetListLength != 0){
            hasAnyBadgeMoves = TRUE;
            battleStatus->submenuStatus[i] = BATTLE_SUBMENU_STATUS_ENABLED;
        }

        if (partner->targetListLength == 0) {
            battleStatus->submenuStatus[i] = BATTLE_SUBMENU_STATUS_NO_TARGETS_2;
        }

        if (playerData->curFP < fpCost) {
            battleStatus->submenuStatus[i] = BATTLE_SUBMENU_STATUS_NOT_ENOUGH_FP;
        }
        if (gBattleStatus.flags2 & BS_FLAGS2_NO_TARGET_AVAILABLE) {
            battleStatus->submenuStatus[i] = BATTLE_SUBMENU_STATUS_NO_TARGETS;
        }
    }

    if (!hasAnyBadgeMoves) {
        battleStatus->menuStatus[3] = -1;
    } else {
        battleStatus->menuStatus[3] = 1;
    }
}

s32 count_power_plus(s32 arg0) {
    s32 pp;
    s32 i;

    if (gGameStatusPtr->peachFlags & 1) {
        return 0;
    }

    pp = 0;
    for (i = 0; i < ARRAY_COUNT(gPlayerData.equippedBadges); i++) {
        u8 moveID = gItemTable[gPlayerData.equippedBadges[i]].moveID;

        if (gMoveTable[moveID].battleSubmenu == 7 && moveID == MOVE_POWER_PLUS) {
            if (gBattleStatus.flags1 & BS_FLAGS1_10 || arg0 & 0x80) {
                pp++;
            }
        }
    }

    return pp;
}

void deduct_current_move_fp(void) {
    BattleStatus* battleStatus = &gBattleStatus;
    PlayerData* playerData = &gPlayerData;
    Actor* actor = battleStatus->playerActor;
    s32 fpCost = gMoveTable[battleStatus->selectedMoveID].costFP;

    if (fpCost != 0) {
        fpCost -= player_team_is_ability_active(actor, ABILITY_FLOWER_SAVER);
        fpCost -= player_team_is_ability_active(actor, ABILITY_FLOWER_FANATIC) * 2;
        if (fpCost < 1) {
            fpCost = 1;
        }
    }

    playerData->curFP -= fpCost;
}

void reset_actor_turn_info(void) {
    BattleStatus* battleStatus = &gBattleStatus;
    Actor* actor;
    s32 i;

    for (i = 0; i < ARRAY_COUNT(battleStatus->enemyActors); i++) {
        actor = battleStatus->enemyActors[i];
        if (actor != NULL) {
            actor->hpChangeCounter = 0;
            actor->damageCounter = 0;
            actor->unk_204 = 0;
        }

    }
    actor = battleStatus->playerActor;
    actor->hpChangeCounter = 0;
    actor->damageCounter = 0;
    actor->unk_204 = 0;

    actor = battleStatus->partnerActor;
    if (actor != NULL) {
        actor->hpChangeCounter = 0;
        actor->damageCounter = 0;
        actor->unk_204 = 0;
    }
}

void func_80263CC4(s32 arg0) {
    start_script(&D_80293820, 10, 0)->varTable[0] = arg0;
}

void set_animation(s32 actorID, s32 partIdx, s32 animationIndex) {
    if (animationIndex >= 0) {
        Actor* actor = get_actor(actorID);
        ActorPart* part;

        switch (actorID & ACTOR_CLASS_MASK) {
            case ACTOR_CLASS_PLAYER:
                part = &actor->partsTable[0];
                if (part->currentAnimation != animationIndex) {
                    part->currentAnimation = animationIndex;
                    spr_update_player_sprite(0, animationIndex, part->animationRate);
                }
                break;
            case ACTOR_CLASS_PARTNER:
                if (partIdx != 0) {
                    part = get_actor_part(actor, partIdx);

                    if (part == NULL) {
                        part = &actor->partsTable[0];
                    }
                } else {
                    part = &actor->partsTable[0];
                }

                if (part->currentAnimation != animationIndex) {
                    part->currentAnimation = animationIndex;
                    spr_update_sprite(part->unk_84, animationIndex, part->animationRate);
                    part->unk_8C = func_802DE5C8(part->unk_84);
                }
                break;
            case ACTOR_CLASS_ENEMY:
                part = get_actor_part(actor, partIdx);
                if (part->currentAnimation != animationIndex) {
                    part->currentAnimation = animationIndex;
                    spr_update_sprite(part->unk_84, animationIndex, part->animationRate);
                    part->unk_8C = func_802DE5C8(part->unk_84);
                }
                break;
        }
    }
}

void func_80263E08(Actor* actor, ActorPart* part, s32 anim) {
    if (anim >= 0) {
        switch (actor->actorID & ACTOR_CLASS_MASK) {
            case ACTOR_CLASS_PLAYER:
                if (part->currentAnimation != anim) {
                    part->currentAnimation = anim;
                    spr_update_player_sprite(0, anim, part->animationRate);
                }
                break;
            case ACTOR_CLASS_PARTNER:
            case ACTOR_CLASS_ENEMY:
                if (part->currentAnimation != anim) {
                    part->currentAnimation = anim;
                    spr_update_sprite(part->unk_84, anim, part->animationRate);
                    part->unk_8C = func_802DE5C8(part->unk_84);
                }
                break;
        }
    }
}

void set_animation_rate(s32 actorID, s32 partIndex, f32 rate) {
    Actor* actor = get_actor(actorID);
    ActorPart* part;

    switch (actorID & ACTOR_CLASS_MASK) {
        case ACTOR_CLASS_PARTNER:
            if (partIndex != 0) {
                part = get_actor_part(actor, partIndex);
                if (part != NULL) {
                    part->animationRate = rate;
                    return;
                }
            }
            actor->partsTable[0].animationRate = rate;
            break;
        case ACTOR_CLASS_PLAYER:
        case ACTOR_CLASS_ENEMY:
            part = get_actor_part(actor, partIndex);
            part->animationRate = rate;
            break;
    }
}

void set_actor_yaw(s32 actorID, s32 yaw) {
    get_actor(actorID)->yaw = yaw;
}

void set_part_yaw(s32 actorID, s32 partIndex, s32 value) {
    get_actor_part(get_actor(actorID), partIndex)->yaw = value;
}

void set_part_flag_bits(s32 actorID, s32 partIndex, s32 flags) {
    Actor* actor = get_actor(actorID);
    ActorPart* part;

    switch (actorID & ACTOR_CLASS_MASK) {
        case ACTOR_CLASS_PLAYER:
            actor->flags |= flags;
            break;
        case ACTOR_CLASS_PARTNER:
        case ACTOR_CLASS_ENEMY:
            if (partIndex == 0) {
                actor->flags |= flags;
            } else {
                part = get_actor_part(actor, partIndex);
                part->flags |= flags;
            }
            break;
    }
}

void clear_part_flag_bits(s32 actorID, s32 partIndex, s32 flags) {
    Actor* actor = get_actor(actorID);
    ActorPart* part;

    switch (actorID & ACTOR_CLASS_MASK) {
        case ACTOR_CLASS_PLAYER:
            actor->flags &= ~flags;
            break;
        case ACTOR_CLASS_PARTNER:
        case ACTOR_CLASS_ENEMY:
            if (partIndex == 0) {
                actor->flags &= ~flags;
            } else {
                part = get_actor_part(actor, partIndex);
                part->flags &= ~flags;
            }
            break;
    }
}

void add_xz_vec3f(Vec3f* vector, f32 speed, f32 angleDeg) {
    f32 angleRad = angleDeg * TAU / 360.0f;
    f32 sinAngleRad = sin_rad(angleRad);
    f32 cosAngleRad = cos_rad(angleRad);

    vector->x += speed * sinAngleRad;
    vector->z += -speed * cosAngleRad;
}

void add_xz_vec3f_copy1(Vec3f* vector, f32 speed, f32 angleDeg) {
    f32 angleRad = angleDeg * TAU / 360.0f;
    f32 sinAngleRad = sin_rad(angleRad);
    f32 cosAngleRad = cos_rad(angleRad);

    vector->x += speed * sinAngleRad;
    vector->z += -speed * cosAngleRad;
}

void add_xz_vec3f_copy2(Vec3f* vector, f32 speed, f32 angleDeg) {
    f32 angleRad = angleDeg * TAU / 360.0f;
    f32 sinAngleRad = sin_rad(angleRad);
    f32 cosAngleRad = cos_rad(angleRad);

    vector->x += speed * sinAngleRad;
    vector->z += -speed * cosAngleRad;
}

// matching after data migration
#ifdef NON_MATCHING
void play_movement_dust_effects(s32 var0, f32 xPos, f32 yPos, f32 zPos, f32 angleDeg) {
    f32 temp_f0;
    f32 temp_f20;
    f32 temp_f20_2;

    if (var0 == 2) {
        fx_landing_dust(0, xPos, yPos + 0.0f, zPos, D_802938A4);
    } else if (var0 == 1) {
        D_802938A8 = 4;
    } else if (D_802938A8++ >= 4) {
        D_802938A8 = 0;
        temp_f20 = (clamp_angle(-angleDeg) * TAU) / 360.0f;
        temp_f20_2 = sin_rad(temp_f20);
        temp_f0 = cos_rad(temp_f20);
        fx_walking_dust(0, xPos + (temp_f20_2 * 24.0f * 0.2f), yPos + 1.5f, zPos + (temp_f0 * 24.0f * 0.2f), temp_f20_2, temp_f0);
    }
}
#else
INCLUDE_ASM(void, "190B20", play_movement_dust_effects, s32 var0, f32 xPos, f32 yPos, f32 zPos, f32 angleDeg);
#endif

ActorPart* get_actor_part(Actor* actor, s32 partIndex) {
    ActorPart* part = &actor->partsTable[0];

    if (partIndex < 0 || part->nextPart == NULL) {
        return part;
    }

    while (part != NULL) {
        if (part->staticData->index == partIndex) {
            return part;
        }
        part = part->nextPart;
    }

    return NULL;
}

void load_player_actor(void) {
    BattleStatus* battleStatus = &gBattleStatus;
    Actor* player;
    ActorPart* part;
    DecorationTable* decorationTable;
    ActorPartMovement* partMovement;
    s32 i;
    s32 j;

    player = battleStatus->playerActor = heap_malloc(sizeof(*player));

    ASSERT(player != NULL);

    player->unk_134 = battleStatus->unk_93++;
    player->footStepCounter = 0;
    player->flags = 0;
    player->actorBlueprint = &bPlayerActorBlueprint;
    player->actorType = bPlayerActorBlueprint.type;

    if ((gBattleStatus.flags2 & BS_FLAGS2_40) || (gGameStatusPtr->demoFlags & 2)) {
        player->homePos.x = player->currentPos.x = -130.0f;
        player->homePos.y = player->currentPos.y = 0.0f;
        player->homePos.z = player->currentPos.z = -10.0f;
    } else {
        player->homePos.x = player->currentPos.x = -95.0f;
        player->homePos.y = player->currentPos.y = 0.0f;
        player->homePos.z = player->currentPos.z = 0.0f;
    }

    player->headOffset.x = 0;
    player->headOffset.y = 0;
    player->headOffset.z = 0;
    player->rotation.x = 0.0f;
    player->rotation.y = 0.0f;
    player->rotation.z = 0.0f;
    player->rotationPivotOffset.x = 0;
    player->rotationPivotOffset.y = 0;
    player->rotationPivotOffset.z = 0;
    player->unk_19A = 0;
    player->yaw = 0.0f;
    player->renderMode = RENDER_MODE_ALPHATEST;
    player->scale.x = 1.0f;
    player->scale.y = 1.0f;
    player->scale.z = 1.0f;
    player->scaleModifier.x = 1.0f;
    player->scaleModifier.y = 1.0f;
    player->scaleModifier.z = 1.0f;
    player->size.x = player->actorBlueprint->size.x;
    player->size.y = player->actorBlueprint->size.y;
    player->actorID = 0;
    player->healthBarPosition.x = player->currentPos.x;
    player->healthBarPosition.y = player->currentPos.y;
    player->healthBarPosition.z = player->currentPos.z;
    player->scalingFactor = 1.0f;
    player->unk_200 = NULL;
    player->unk_204 = 0;
    player->unk_205 = 0;
    player->unk_194 = 0;
    player->unk_195 = 0;
    player->unk_196 = 0;
    player->unk_197 = 0;
    player->idleScriptSource = NULL;
    player->takeTurnScriptSource = NULL;
    player->onHitScriptSource = NULL;
    player->onTurnChanceScriptSource = NULL;
    player->idleScript = NULL;
    player->takeTurnScript = NULL;
    player->onHitScript = NULL;
    player->onTurnChangeScript = NULL;
    player->turnPriority = 0;
    player->statusTable = bPlayerStatusTable;
    player->debuff = 0;
    player->debuffDuration = 0;
    player->staticStatus = 0;
    player->staticDuration = 0;
    player->stoneStatus = 0;
    player->stoneDuration = 0;
    player->koStatus = 0;
    player->koDuration = 0;
    player->transStatus = 0;
    player->transDuration = 0;
    player->isGlowing = 0;
    player->unk_21E = 0;
    player->unk_21D = 0;
    player->attackBoost = 0;
    player->defenseBoost = 0;
    player->chillOutAmount = 0;
    player->chillOutTurns = 0;
    player->status = 0;
    player->actorTypeData1[0] = bActorSoundTable[player->actorType].walk[0];
    player->actorTypeData1[1] = bActorSoundTable[player->actorType].walk[1];
    player->actorTypeData1[2] = bActorSoundTable[player->actorType].fly[0];
    player->actorTypeData1[3] = bActorSoundTable[player->actorType].fly[1];
    player->actorTypeData1[4] = bActorSoundTable[player->actorType].jump;
    player->actorTypeData1[5] = bActorSoundTable[player->actorType].hurt;
    player->actorTypeData1b[0] = bActorSoundTable[player->actorType].delay[0];
    player->actorTypeData1b[1] = bActorSoundTable[player->actorType].delay[1];

    for (i = 0; i < ARRAY_COUNT(player->unk_438); i++) {
        player->unk_438[i] = 0;
    }

    part = heap_malloc(sizeof(*part));
    player->partsTable = part;

    ASSERT(part != NULL)

    player->numParts = 1;
    part->staticData = bMarioParts;
    part->partOffset.x = 0;
    part->partOffset.y = 0;
    part->partOffset.z = 0;
    part->partOffset.x = 12;
    part->partOffset.y = 32;
    part->partOffset.z = 5;
    part->decorationTable = NULL;
    part->flags = 0;
    part->targetFlags = 0;
    part->partOffsetFloat.x = 0.0f;
    part->partOffsetFloat.y = 0.0f;
    part->partOffsetFloat.z = 0.0f;
    part->rotationPivotOffset.x = 0;
    part->rotationPivotOffset.y = 0;
    part->rotationPivotOffset.z = 0;
    part->visualOffset.x = 0;
    part->visualOffset.y = 0;
    part->visualOffset.z = 0;
    part->absolutePosition.x = 0.0f;
    part->absolutePosition.y = 0.0f;
    part->absolutePosition.z = 0.0f;
    part->defenseTable = bMarioDefenseTable;

    if (gBattleStatus.flags2 & BS_FLAGS2_40) {
        part->idleAnimations = bPeachIdleAnims;
    } else {
        part->idleAnimations = bMarioIdleAnims;
    }

    part->eventFlags = 0;
    part->partFlags3 = 0;
    part->opacity = 255;
    part->size.y = player->size.y;
    part->size.x = player->size.x;
    part->yaw = 0.0f;
    part->targetOffset.x = 0;
    part->targetOffset.y = 0;
    part->unk_70 = 0;
    part->rotation.x = 0.0f;
    part->rotation.y = 0.0f;
    part->rotation.z = 0.0f;
    part->scale.x = 1.0f;
    part->scale.y = 1.0f;
    part->scale.z = 1.0f;
    part->verticalStretch = 1;
    part->unkOffset[0] = 0;
    part->unkOffset[1] = 0;
    part->animationRate = 1.0f;
    part->currentAnimation = func_80265CE8(part->idleAnimations, 1U);
    part->nextPart = NULL;
    part->partTypeData[0] = bActorSoundTable[player->actorType].walk[0];
    part->partTypeData[1] = bActorSoundTable[player->actorType].walk[1];
    part->partTypeData[2] = bActorSoundTable[player->actorType].fly[0];
    part->partTypeData[3] = bActorSoundTable[player->actorType].fly[1];
    part->partTypeData[4] = bActorSoundTable[player->actorType].jump;
    part->partTypeData[5] = bActorSoundTable[player->actorType].hurt;
    part->actorTypeData2b[0] = bActorSoundTable[player->actorType].delay[0];
    part->actorTypeData2b[1] = bActorSoundTable[player->actorType].delay[1];

    if (part->idleAnimations != NULL) {
        s32 j;

        part->decorationTable = heap_malloc(sizeof(*decorationTable));
        decorationTable = part->decorationTable;

        ASSERT(decorationTable != NULL);

        decorationTable->unk_6C0 = 0;
        decorationTable->unk_750 = 0;
        decorationTable->unk_764 = 0;
        decorationTable->unk_768 = 0;
        decorationTable->unk_7D8 = 0;
        decorationTable->unk_7D9 = 0;

        for (j = 0; j < ARRAY_COUNT(decorationTable->posX); j++) {
            decorationTable->posX[j] = player->currentPos.x;
            decorationTable->posY[j] = player->currentPos.y;
            decorationTable->posZ[j] = player->currentPos.z;
        }

        decorationTable->unk_7DA = 3;
        decorationTable->unk_7DB = 0;
        decorationTable->effectType = 0;

        for (j = 0; j < ARRAY_COUNT(decorationTable->unk_8B0); j++) {
            decorationTable->unk_8B0[j] = NULL;
            decorationTable->decorationType[j] = 0;
        }
    }

    partMovement = heap_malloc(sizeof(*partMovement));
    part->movement = partMovement;

    ASSERT(partMovement != NULL);

    player->shadow.id = create_shadow_type(0, player->currentPos.x, player->currentPos.y, player->currentPos.z);
    player->shadowScale = player->size.x / 24.0;
    player->hudElementDataIndex = create_status_icon_set();
    player->debuffIcon = fx_disable_x(0, -142.0f, 34.0f, 1.0f, 0);
    player->unk_228 = NULL;

    if (is_ability_active(ABILITY_ZAP_TAP)) {
        player->staticStatus = STATUS_STATIC;
        player->staticDuration = 127;
    }
}

void load_partner_actor(void) {
    PlayerData* playerData = &gPlayerData;
    BattleStatus* battleStatus = &gBattleStatus;
    Actor* partnerActor;
    ActorBlueprint* ActorBlueprint;
    Evt* takeTurnScript;
    s32 partCount;
    s32 currentPartner;
    PartnerDMAData* partnerData;
    f32 x;
    f32 y;
    f32 z;
    ActorPart* part;
    s32 i;
    s32 i2;

    currentPartner = playerData->currentPartner;
    battleStatus->partnerActor = NULL;

    if (currentPartner != PARTNER_NONE) {
        partnerData = &D_80283F10[currentPartner];
        ActorBlueprint = partnerData->ActorBlueprint;

        ASSERT(ActorBlueprint != NULL);

        nuPiReadRom(partnerData->dmaStart, partnerData->dmaDest, partnerData->dmaEnd - partnerData->dmaStart);
        if ((gBattleStatus.flags2 & BS_FLAGS2_40) || (gGameStatusPtr->demoFlags & 2)) {
            x = -95.0f;
            y = partnerData->y;
            z = 0.0f;
            gBattleStatus.flags1 |= BS_FLAGS1_100000;
        } else {
            x = -130.0f;
            y = partnerData->y;
            z = -10.0f;
        }
        partCount = ActorBlueprint->partCount;
        battleStatus->partnerActor = heap_malloc(sizeof(*partnerActor));
        partnerActor = battleStatus->partnerActor;

        ASSERT(partnerActor != NULL);

        ActorBlueprint->level = playerData->partners[playerData->currentPartner].level;
        partnerActor->unk_134 = battleStatus->unk_93++;
        partnerActor->footStepCounter = 0;
        partnerActor->actorBlueprint = ActorBlueprint;
        partnerActor->actorType = ActorBlueprint->type;
        partnerActor->flags = ActorBlueprint->flags;
        partnerActor->homePos.x = partnerActor->currentPos.x = x;
        partnerActor->homePos.y = partnerActor->currentPos.y = y;
        partnerActor->homePos.z = partnerActor->currentPos.z = z;
        partnerActor->headOffset.x = 0;
        partnerActor->headOffset.y = 0;
        partnerActor->headOffset.z = 0;
        partnerActor->currentHP = ActorBlueprint->maxHP;
        partnerActor->numParts = partCount;
        partnerActor->idleScriptSource = NULL;
        partnerActor->takeTurnScriptSource = ActorBlueprint->script;
        partnerActor->onHitScriptSource = NULL;
        partnerActor->onTurnChanceScriptSource = NULL;
        partnerActor->idleScript = NULL;
        partnerActor->takeTurnScript = NULL;
        partnerActor->onHitScript = NULL;
        partnerActor->onTurnChangeScript = NULL;
        partnerActor->turnPriority = 0;
        partnerActor->enemyIndex = 0;
        partnerActor->yaw = 0.0f;
        partnerActor->rotation.x = 0.0f;
        partnerActor->rotation.y = 0.0f;
        partnerActor->rotation.z = 0.0f;
        partnerActor->rotationPivotOffset.x = 0;
        partnerActor->rotationPivotOffset.y = 0;
        partnerActor->rotationPivotOffset.z = 0;
        partnerActor->scale.x = 1.0f;
        partnerActor->scale.y = 1.0f;
        partnerActor->scale.z = 1.0f;
        partnerActor->scaleModifier.x = 1.0f;
        partnerActor->scaleModifier.y = 1.0f;
        partnerActor->scaleModifier.z = 1.0f;
        partnerActor->unk_19A = 0;
        partnerActor->size.x = ActorBlueprint->size.x;
        partnerActor->size.y = ActorBlueprint->size.y;
        partnerActor->healthBarPosition.x = partnerActor->homePos.x;
        partnerActor->healthBarPosition.y = partnerActor->homePos.y;
        partnerActor->healthBarPosition.z = partnerActor->homePos.z;
        partnerActor->scalingFactor = 1.0f;
        partnerActor->unk_200 = NULL;
        partnerActor->unk_204 = 0;
        partnerActor->unk_205 = 0;
        partnerActor->unk_194 = 0;
        partnerActor->unk_195 = 0;
        partnerActor->unk_196 = 0;
        partnerActor->unk_197 = 0;
        partnerActor->renderMode = RENDER_MODE_ALPHATEST;
        partnerActor->actorID = ACTOR_PARTNER;
        partnerActor->statusTable = ActorBlueprint->statusTable;
        partnerActor->debuff = 0;
        partnerActor->debuffDuration = 0;
        partnerActor->staticStatus = 0;
        partnerActor->staticDuration = 0;
        partnerActor->stoneStatus = 0;
        partnerActor->stoneDuration = 0;
        partnerActor->koStatus = 0;
        partnerActor->koDuration = 0;
        partnerActor->transStatus = 0;
        partnerActor->transDuration = 0;
        partnerActor->isGlowing = 0;
        partnerActor->unk_21E = 0;
        partnerActor->unk_21D = 0;
        partnerActor->attackBoost = 0;
        partnerActor->defenseBoost = 0;
        partnerActor->chillOutAmount = 0;
        partnerActor->chillOutTurns = 0;
        partnerActor->status = 0;
        partnerActor->actorTypeData1[0] = bActorSoundTable[partnerActor->actorType].walk[0];
        partnerActor->actorTypeData1[1] = bActorSoundTable[partnerActor->actorType].walk[1];
        partnerActor->actorTypeData1[2] = bActorSoundTable[partnerActor->actorType].fly[0];
        partnerActor->actorTypeData1[3] = bActorSoundTable[partnerActor->actorType].fly[1];
        partnerActor->actorTypeData1[4] = bActorSoundTable[partnerActor->actorType].jump;
        partnerActor->actorTypeData1[5] = bActorSoundTable[partnerActor->actorType].hurt;
        partnerActor->actorTypeData1b[0] = bActorSoundTable[partnerActor->actorType].delay[0];
        partnerActor->actorTypeData1b[1] = bActorSoundTable[partnerActor->actorType].delay[1];

        for (i2 = 0; i2 < ARRAY_COUNT(partnerActor->unk_438); i2++) {
            partnerActor->unk_438[i2] = 0;
        }

        part = heap_malloc(sizeof(*part));
        partnerActor->partsTable = part;

        ASSERT(part != NULL);

        for (i = 0; i < partCount; i++) {
            ActorPartBlueprint* ActorPartBlueprint = &ActorBlueprint->partsData[i];
            part->decorationTable = NULL;
            part->staticData = ActorPartBlueprint;

            part->flags = ActorPartBlueprint->flags | ACTOR_PART_FLAG_4;
            part->targetFlags = 0;

            part->partOffsetFloat.x = part->partOffset.x = ActorPartBlueprint->posOffset.x;
            part->partOffsetFloat.y = part->partOffset.y = ActorPartBlueprint->posOffset.y;
            part->partOffsetFloat.z = part->partOffset.z = ActorPartBlueprint->posOffset.z;

            part->visualOffset.x = 0;
            part->visualOffset.y = 0;
            part->visualOffset.z = 0;
            part->absolutePosition.x = 0.0f;
            part->absolutePosition.y = 0.0f;
            part->absolutePosition.z = 0.0f;
            part->defenseTable = ActorPartBlueprint->defenseTable;
            part->idleAnimations = ActorPartBlueprint->idleAnimations;
            part->eventFlags = ActorPartBlueprint->eventFlags;
            part->partFlags3 = ActorPartBlueprint->elementImmunityFlags;
            part->opacity = ActorPartBlueprint->opacity;
            part->size.y = partnerActor->size.y;
            part->size.x = partnerActor->size.x;
            part->yaw = 0.0f;
            part->targetOffset.x = ActorPartBlueprint->targetOffset.x;
            part->targetOffset.y = ActorPartBlueprint->targetOffset.y;
            part->unk_70 = 0;
            part->rotationPivotOffset.x = 0;
            part->rotationPivotOffset.y = 0;
            part->rotationPivotOffset.z = 0;
            part->rotation.x = 0.0f;
            part->rotation.y = 0.0f;
            part->rotation.z = 0.0f;
            part->scale.x = 1.0f;
            part->scale.y = 1.0f;
            part->scale.z = 1.0f;
            part->verticalStretch = 1;
            part->unkOffset[0] = 0;
            part->unkOffset[1] = 0;
            part->partTypeData[0] = bActorSoundTable[partnerActor->actorType].walk[0];
            part->partTypeData[1] = bActorSoundTable[partnerActor->actorType].walk[1];
            part->partTypeData[2] = bActorSoundTable[partnerActor->actorType].fly[0];
            part->partTypeData[3] = bActorSoundTable[partnerActor->actorType].fly[1];
            part->partTypeData[4] = bActorSoundTable[partnerActor->actorType].jump;
            part->partTypeData[5] = bActorSoundTable[partnerActor->actorType].hurt;
            part->actorTypeData2b[0] = bActorSoundTable[partnerActor->actorType].delay[0];
            part->actorTypeData2b[1] = bActorSoundTable[partnerActor->actorType].delay[1];

            if (part->idleAnimations != NULL) {
                DecorationTable* decorationTable;
                s32 j;

                part->decorationTable  = heap_malloc(sizeof(*decorationTable));
                decorationTable = part->decorationTable;

                ASSERT(decorationTable != NULL);

                decorationTable->unk_6C0 = 0;
                decorationTable->unk_750 = 0;
                decorationTable->unk_764 = 0;
                decorationTable->unk_768 = 0;
                decorationTable->unk_7D8 = 0;
                decorationTable->unk_7D9 = 0;

                for (j = 0; j < ARRAY_COUNT(decorationTable->posX); j++) {
                    decorationTable->posX[j] = partnerActor->currentPos.x;
                    decorationTable->posY[j] = partnerActor->currentPos.y;
                    decorationTable->posZ[j] = partnerActor->currentPos.z;
                }

                decorationTable->unk_7DA = 3;
                decorationTable->unk_7DB = 0;
                decorationTable->effectType = 0;

                for (j = 0; j < ARRAY_COUNT(decorationTable->unk_8B0); j++) {
                    decorationTable->unk_8B0[j] = NULL;
                    decorationTable->decorationType[j] = 0;
                }
            }

            if (part->flags >= 0) {
                part->movement = heap_malloc(sizeof(*part->movement));
                ASSERT(part->movement != NULL);
            }

            part->animationRate = 1.0f;
            part->currentAnimation = 0;
            part->unk_84 = -1;

            if (part->idleAnimations != NULL) {
                part->currentAnimation = func_80265CE8(part->idleAnimations, 1);
                part->unk_84 = spr_load_npc_sprite(part->currentAnimation | 0x80000000, NULL);
            }

            if (i + 1 >= partCount) {
                part->nextPart = NULL;
                continue;
            }

            part->nextPart = heap_malloc(sizeof(*part->nextPart));
            part = part->nextPart;
            if (part == NULL) {
                PANIC();
            }

            part->nextPart = NULL;
        }

        partnerActor->shadow.id = create_shadow_type(0, partnerActor->currentPos.x, partnerActor->currentPos.y, partnerActor->currentPos.z);
        partnerActor->shadowScale = partnerActor->size.x / 24.0;
        partnerActor->hudElementDataIndex = create_status_icon_set();
        partnerActor->debuffIcon = fx_disable_x(0, -142.0f, 34.0f, 1.0f, 0);
        partnerActor->unk_228 = NULL;

        takeTurnScript = start_script(partnerActor->takeTurnScriptSource, 10, 0);
        partnerActor->takeTurnID = takeTurnScript->id;
        takeTurnScript->owner1.actorID = ACTOR_PARTNER;
    }
}

Actor* create_actor(Formation formation) {
    BattleStatus* battleStatus = &gBattleStatus;
    Actor* actor;
    ActorBlueprint* formationActor;
    ActorPart* part;
    ActorPartBlueprint* partBP;
    Evt* takeTurnScript;
    s32 partCount;
    f32 x, y, z;
    DecorationTable* decorationTable;
    s32 i, j, k;

    if (formation->home.index >= -270000000) {
        x = btl_actorHomePositions[formation->home.index].x;
        y = btl_actorHomePositions[formation->home.index].y;
        z = btl_actorHomePositions[formation->home.index].z;
    } else {
        x = formation->home.vec->x;
        y = formation->home.vec->y;
        z = formation->home.vec->z;
    }

    formationActor = formation->actor;
    partCount = formationActor->partCount;

    for (i = 0; i < ARRAY_COUNT(battleStatus->enemyActors); i++) {
        if (battleStatus->enemyActors[i] == NULL) {
            break;
        }
    }

    battleStatus->enemyActors[i] = heap_malloc(sizeof(*actor));
    actor = battleStatus->enemyActors[i];
    ASSERT(actor != NULL);

    actor->unk_134 = battleStatus->unk_93++;
    actor->footStepCounter = 0;
    actor->actorBlueprint = formationActor;
    actor->actorType = formationActor->type;
    actor->flags = formationActor->flags;
    actor->homePos.x = actor->currentPos.x = x;
    actor->homePos.y = actor->currentPos.y = y;
    actor->homePos.z = actor->currentPos.z = z;
    actor->headOffset.x = 0;
    actor->headOffset.y = 0;
    actor->headOffset.z = 0;
    actor->maxHP = actor->currentHP = formationActor->maxHP;
    actor->numParts = partCount;
    actor->idleScriptSource = NULL;
    actor->takeTurnScriptSource = formationActor->script;
    actor->onHitScriptSource = NULL;
    actor->onTurnChanceScriptSource = NULL;
    actor->idleScript = NULL;
    actor->takeTurnScript = NULL;
    actor->onHitScript = NULL;
    actor->turnPriority = formation->priority;
    actor->enemyIndex = i;
    actor->yaw = 0.0f;
    actor->rotation.x = 0.0f;
    actor->rotation.y = 0.0f;
    actor->rotation.z = 0.0f;
    actor->rotationPivotOffset.x = 0;
    actor->rotationPivotOffset.y = 0;
    actor->rotationPivotOffset.z = 0;
    actor->scale.x = 1.0f;
    actor->scale.y = 1.0f;
    actor->scale.z = 1.0f;
    actor->scaleModifier.x = 1.0f;
    actor->scaleModifier.y = 1.0f;
    actor->scaleModifier.z = 1.0f;
    actor->unk_19A = 0;
    actor->extraCoinBonus = 0;
    actor->size.x = formationActor->size.x;
    actor->size.y = formationActor->size.y;
    actor->scalingFactor = 1.0f;
    actor->unk_194 = 0;
    actor->unk_195 = 0;
    actor->unk_196 = 0;
    actor->unk_197 = 0;
    actor->unk_198.x = 0;
    actor->unk_198.y = 0;
    actor->unk_206 = 0;
    actor->unk_200 = NULL;
    actor->unk_204 = 0;
    actor->unk_205 = 0;

    actor->healthBarPosition.x = actor->currentPos.x + formationActor->hpBarOffset.x;
    actor->healthBarPosition.y = actor->currentPos.y + formationActor->hpBarOffset.y;
    actor->healthBarPosition.z = actor->currentPos.z;
    if (actor->flags & ACTOR_FLAG_HP_OFFSET_BELOW) {
        actor->healthBarPosition.y = actor->currentPos.y - actor->size.y - formationActor->hpBarOffset.y;
    }

    actor->statusTable = formationActor->statusTable;
    actor->debuff = 0;
    actor->debuffDuration = 0;
    actor->staticStatus = 0;
    actor->staticDuration = 0;
    actor->stoneStatus = 0;
    actor->stoneDuration = 0;
    actor->koStatus = 0;
    actor->koDuration = 0;
    actor->transStatus = 0;
    actor->transDuration = 0;
    actor->isGlowing = 0;
    actor->unk_21E = 0;
    actor->unk_21D = 0;
    actor->attackBoost = 0;
    actor->defenseBoost = 0;
    actor->chillOutAmount = 0;
    actor->chillOutTurns = 0;
    actor->status = 0;
    actor->actorTypeData1[0] = bActorSoundTable[actor->actorType].walk[0];
    actor->actorTypeData1[1] = bActorSoundTable[actor->actorType].walk[1];
    actor->actorTypeData1[2] = bActorSoundTable[actor->actorType].fly[0];
    actor->actorTypeData1[3] = bActorSoundTable[actor->actorType].fly[1];
    actor->actorTypeData1[4] = bActorSoundTable[actor->actorType].jump;
    actor->actorTypeData1[5] = bActorSoundTable[actor->actorType].hurt;
    actor->actorTypeData1b[0] = bActorSoundTable[actor->actorType].delay[0];
    actor->actorTypeData1b[1] = bActorSoundTable[actor->actorType].delay[1];

    for (i = 0; i < ARRAY_COUNT(actor->unk_438); i++) {
        actor->unk_438[i] = 0;
    }

    actor->state.varTable[0] = formation->var0;
    actor->state.varTable[1] = formation->var1;
    actor->state.varTable[2] = formation->var2;
    actor->state.varTable[3] = formation->var3;
    actor->renderMode = RENDER_MODE_ALPHATEST;
    actor->unk_208 = 0;
    part = heap_malloc(sizeof(*part));
    actor->partsTable = part;
    ASSERT(part != NULL);

    for (j = 0; j < partCount; j++) {
        ActorPartBlueprint* actorPartBP = &formationActor->partsData[j];

        part->decorationTable = NULL;
        part->staticData = actorPartBP;
        part->flags = actorPartBP->flags | ACTOR_PART_FLAG_4;
        part->targetFlags = 0;

        part->partOffsetFloat.x = part->partOffset.x = actorPartBP->posOffset.x;
        part->partOffsetFloat.y = part->partOffset.y = actorPartBP->posOffset.y;
        part->partOffsetFloat.z = part->partOffset.z = actorPartBP->posOffset.z;

        part->visualOffset.x = 0;
        part->visualOffset.y = 0;
        part->visualOffset.z = 0;

        part->absolutePosition.x = actor->currentPos.x;
        part->absolutePosition.y = actor->currentPos.y;
        part->absolutePosition.z = actor->currentPos.z;
        part->currentPos.x = actor->currentPos.x;
        part->currentPos.y = actor->currentPos.y;
        part->currentPos.z = actor->currentPos.z;
        part->defenseTable = actorPartBP->defenseTable;
        part->idleAnimations = actorPartBP->idleAnimations;
        part->eventFlags = actorPartBP->eventFlags;
        part->partFlags3 = actorPartBP->elementImmunityFlags;
        part->opacity = actorPartBP->opacity;
        if (part->opacity < 255) {
            actor->renderMode = RENDER_MODE_SURFACE_XLU_LAYER3;
        }
        part->size.y = actor->size.y;
        part->size.x = actor->size.x;
        part->yaw = 0.0f;
        part->targetOffset.x = actorPartBP->targetOffset.x;
        part->targetOffset.y = actorPartBP->targetOffset.y;
        part->unk_70 = 0;
        part->unk_75 = actorPartBP->unk_1C;
        part->unk_76 = actorPartBP->unk_1D;
        part->rotation.x = 0.0f;
        part->rotation.y = 0.0f;
        part->rotation.z = 0.0f;
        part->rotationPivotOffset.x = 0;
        part->rotationPivotOffset.y = 0;
        part->rotationPivotOffset.z = 0;
        part->scale.x = 1.0f;
        part->scale.y = 1.0f;
        part->scale.z = 1.0f;
        part->verticalStretch = 1;
        part->unkOffset[0] = 0;
        part->unkOffset[1] = 0;
        part->partTypeData[0] = bActorSoundTable[actor->actorType].walk[0];
        part->partTypeData[1] = bActorSoundTable[actor->actorType].walk[1];
        part->partTypeData[2] = bActorSoundTable[actor->actorType].fly[0];
        part->partTypeData[3] = bActorSoundTable[actor->actorType].fly[1];
        part->partTypeData[4] = bActorSoundTable[actor->actorType].jump;
        part->partTypeData[5] = bActorSoundTable[actor->actorType].hurt;
        part->actorTypeData2b[0] = bActorSoundTable[actor->actorType].delay[0];
        part->actorTypeData2b[1] = bActorSoundTable[actor->actorType].delay[1];

        if (part->idleAnimations != NULL && !(part->flags & ACTOR_PART_FLAG_2)) {
            part->decorationTable = heap_malloc(sizeof(*decorationTable));
            decorationTable = part->decorationTable;
            ASSERT(decorationTable != NULL);

            decorationTable->unk_6C0 = 0;
            decorationTable->unk_750 = 0;
            decorationTable->unk_764 = 0;
            decorationTable->unk_768 = 0;
            decorationTable->unk_7D8 = 0;
            decorationTable->unk_7D9 = 0;

            for (k = 0; k < ARRAY_COUNT(decorationTable->posX); k++) {
                decorationTable->posX[k] = actor->currentPos.x;
                decorationTable->posY[k] = actor->currentPos.y;
                decorationTable->posZ[k] = actor->currentPos.z;
            }

            decorationTable->unk_7DA = 3;
            decorationTable->unk_7DB = 0;
            decorationTable->effectType = 0;

            for (k = 0; k < ARRAY_COUNT(decorationTable->unk_8B0); k++) {
                decorationTable->unk_8B0[k] = NULL;
                decorationTable->decorationType[k] = 0;
            }

        }

        if (part->flags >= 0) {
            part->movement = heap_malloc(sizeof(*part->movement));
            ASSERT(part->movement != NULL);
        }

        if (actor->flags & 0x4000) {
            part->flags |= 0x4000;
        }

        part->animationRate = 1.0f;
        part->currentAnimation = 0;
        part->unk_84 = -1;

        if (part->idleAnimations != NULL) {
            part->currentAnimation = func_80265CE8(part->idleAnimations, 1) & ~0x80000000;
            part->unk_84 = spr_load_npc_sprite(part->currentAnimation, NULL);
        }

        if (j + 1 >= partCount) {
            part->nextPart = NULL;
            continue;
        }

        part->nextPart = heap_malloc(sizeof(*part->nextPart));
        part = part->nextPart;
        if (part == NULL) {
            PANIC();
        }

        part->nextPart = NULL;
    }

    actor->hpFraction = 25;
    actor->actorID = actor->enemyIndex | 0x200;
    takeTurnScript = start_script(actor->takeTurnScriptSource, 0xA, 0);
    actor->takeTurnID = takeTurnScript->id;
    takeTurnScript->owner1.enemyID = actor->enemyIndex | 0x200;
    actor->shadow.id = create_shadow_type(0, actor->currentPos.x, actor->currentPos.y, actor->currentPos.z);
    actor->shadowScale = actor->size.x / 24.0;
    actor->debuffIcon = fx_disable_x(0, -142.0f, 34.0f, 1.0f, 0);
    actor->unk_228 = NULL;
    actor->hudElementDataIndex = create_status_icon_set();
    return actor;
}

s32 func_80265CE8(u32* anim, s32 arg1) {
    s32 ret;

    if (anim == 0) {
        return 0;
    }

    ret = 0;
    while (*anim != NULL) {
        if (*anim == 1) {
            ret = anim[1];
        }
        if (*anim == arg1) {
            ret = anim[1];
            break;
        }
        anim += 2;
    }
    return ret;
}

s32 func_80265D44(s32 animID) {
    BattleStatus* battleStatus = &gBattleStatus;
    PlayerData* playerData = &gPlayerData;
    Actor* player = battleStatus->playerActor;
    u32* anim = &player->partsTable->idleAnimations[0];
    s32 ret;

    if (anim == NULL) {
        return 0;
    }
    ret = 0;

    // TODO use animation id enum once it exists
    if (!(battleStatus->flags2 & BS_FLAGS2_40)) {
        if (playerData->curHP < 6) {
            if (animID == 1) {
                animID = 26;
            }

            if (animID == 18) {
                animID = 22;
            }

            if (animID == 28) {
                animID = 29;
            }
        }

        if (player->debuff == STATUS_POISON) {
            if (animID == 1) {
                animID = 26;
            }

            if (animID == 18) {
                animID = 22;
            }

            if (animID == 28) {
                animID = 29;
            }
        }

        if (player->debuff == STATUS_DIZZY && animID == 18) {
            animID = 24;
        }
    }

    while (*anim != NULL) {
        if (*anim == 1) {
            ret = anim[1];
        }
        if (*anim == animID) {
            ret = anim[1];
            break;
        }
        anim += 2;
    }

    return ret;
}

s32 lookup_defense(s32* defenseTable, s32 elementKey) {
    s32 normalDefense = 0;

    while (defenseTable[DICTIONARY_KEY] != ELEMENT_END) {
        if (defenseTable[DICTIONARY_KEY] == ELEMENT_NORMAL) {
            normalDefense = defenseTable[DICTIONARY_VALUE];
        }

        if (defenseTable[DICTIONARY_KEY] == elementKey) {
            normalDefense = defenseTable[DICTIONARY_VALUE];
            break;
        }
        defenseTable += DICTIONARY_SIZE;
    }

    // Fall back to normal defense if given element is not specified in table
    return normalDefense;
}

s32 lookup_status_chance(s32* statusTable, s32 statusKey) {
    s32 defaultChance = 0;

    while (statusTable[DICTIONARY_KEY] != STATUS_END) {
        if (statusTable[DICTIONARY_KEY] == STATUS_DEFAULT) {
            defaultChance = statusTable[DICTIONARY_VALUE];
        }

        if (statusTable[DICTIONARY_KEY] == statusKey) {
            defaultChance = statusTable[DICTIONARY_VALUE];
            break;
        }
        statusTable += DICTIONARY_SIZE;
    }

    // Fall back to normal chance if given element is not specified in table
    return defaultChance;
}

s32 lookup_status_duration_mod(s32* statusTable, s32 statusKey) {
    s32 defaultTurnMod = 0;

    while (statusTable[DICTIONARY_KEY] != ELEMENT_END) {
        if (statusTable[DICTIONARY_KEY] == STATUS_DEFAULT_TURN_MOD) {
            defaultTurnMod = statusTable[DICTIONARY_VALUE];
        }

        if (statusTable[DICTIONARY_KEY] == statusKey) {
            defaultTurnMod = statusTable[DICTIONARY_VALUE];
            break;
        }
        statusTable += DICTIONARY_SIZE;
    }

    // Fall back to normal duration if given element is not specified in table
    return defaultTurnMod;
}

s32 inflict_status(Actor* target, s32 statusTypeKey, s32 duration) {
    BattleStatus* battleStatus = &gBattleStatus;
    EffectInstance* effect;

    switch (statusTypeKey) {
        case STATUS_FEAR:
        case STATUS_DIZZY:
        case STATUS_PARALYZE:
        case STATUS_SLEEP:
        case STATUS_FROZEN:
        case STATUS_STOP:
        case STATUS_POISON:
        case STATUS_SHRINK:
            if (target->actorID != ACTOR_PLAYER || (!is_ability_active(ABILITY_FEELING_FINE) &&
                !is_ability_active(ABILITY_BERSERKER) && battleStatus->hustleTurns == 0)) {

                if (target->actorID != ACTOR_PARTNER) {
                    if (target->debuff != statusTypeKey) {
                        target->status = statusTypeKey;
                    }
<<<<<<< HEAD
                    ((s32*)target->ptrDefuffIcon->data)[15] = 0;
=======
                    target->debuffIcon->ptrPropertyList[15] = 0;
>>>>>>> 55a849a5
                    target->debuff = statusTypeKey;
                    target->debuffDuration = duration;
                    if ((s8)duration > 9) {
                        target->debuffDuration = 9;
                    }

                    switch (statusTypeKey) {
                        case STATUS_FROZEN:
                            if (target->actorID != ACTOR_PARTNER) {
                                effect = target->unk_228;
                                if (effect != NULL) {
                                    effect->flags |= EFFECT_INSTANCE_FLAGS_10;
                                }
                                target->unk_228 = fx_ice_pillar(0, target->currentPos.x, target->currentPos.y,
                                                            target->currentPos.z, 1.0f, 0);
                                create_status_debuff(target->hudElementDataIndex, STATUS_FROZEN);
                            }
                            return TRUE;
                        case STATUS_SLEEP:
                            func_80266DAC(target, 3);
                            create_status_debuff(target->hudElementDataIndex, STATUS_SLEEP);
                            return TRUE;
                        case STATUS_PARALYZE:
                            func_80266DAC(target, 7);
                            create_status_debuff(target->hudElementDataIndex, STATUS_PARALYZE);
                            return TRUE;
                        case STATUS_DIZZY:
                            create_status_debuff(target->hudElementDataIndex, STATUS_DIZZY);
                            return TRUE;
                        case STATUS_FEAR:
                            func_80266DAC(target, 5);
                            create_status_debuff(target->hudElementDataIndex, STATUS_FEAR);
                            return TRUE;
                        case STATUS_POISON:
                            func_80266DAC(target, 6);
                            create_status_debuff(target->hudElementDataIndex, STATUS_POISON);
                            return TRUE;
                        case STATUS_SHRINK:
                            create_status_debuff(target->hudElementDataIndex, STATUS_SHRINK);
                            return TRUE;
                    }
                }
                return TRUE;
            } else {
                return FALSE;
            }
            break;
        case STATUS_STATIC:
            if (target->actorID != ACTOR_PARTNER) {
                target->staticStatus = statusTypeKey;
                target->staticDuration = duration;
                if ((s8)duration > 9) {
                    target->staticDuration = 9;
                }
                target->status = STATUS_STATIC;
                func_80266DAC(target, 4);
                create_status_static(target->hudElementDataIndex, STATUS_STATIC);
            }
            return TRUE;
        case STATUS_STONE:
            if (target->actorID != ACTOR_PARTNER) {
                target->stoneStatus = STATUS_STONE;
                target->stoneDuration = duration;
                if ((s8)duration > 9) {
                    target->stoneDuration = 9;
                }
                target->status = STATUS_STONE;
            }
            return TRUE;
        case STATUS_DAZE:
            if (target->koStatus < statusTypeKey) {
                target->koStatus = STATUS_DAZE;
                target->koDuration = duration;
                if ((s8)duration > 9) {
                    target->koDuration = 9;
                }
                target->status = STATUS_DAZE;
            }
            return TRUE;
        case STATUS_E:
            if (target->actorID != ACTOR_PARTNER) {
                target->transStatus = STATUS_E;
                target->transDuration = duration;
                if ((s8)duration > 9) {
                    target->transDuration = 9;
                }
                target->status = STATUS_E;
                create_status_transparent(target->hudElementDataIndex, STATUS_E);
            }
            return TRUE;
        case STATUS_END:
        case STATUS_NORMAL:
        case STATUS_DEFAULT:
        default:
            return TRUE;
    }
}

s32 inflict_partner_ko(Actor* target, s32 statusTypeKey, s32 duration) {
    if (statusTypeKey == STATUS_DAZE) {
        if (statusTypeKey != target->koStatus) {
            inflict_status(target, STATUS_DAZE, duration);
            sfx_play_sound(SOUND_2107);
        } else {
            target->koDuration += duration;
            if (target->koDuration > 9) {
                target->koDuration = 9;
            }
        }
    }

    return TRUE;
}

s32 get_defense(Actor* actor, s32* defenseTable, s32 elementFlags) {
    s32 defense;
    s32 minDefense = 255;

    if (defenseTable != NULL) {
        if (elementFlags & 2) {
            defense = lookup_defense(defenseTable, ELEMENT_FIRE);
            if (defense < minDefense) {
                minDefense = defense;
            }
        }
        if (elementFlags & 4) {
            defense = lookup_defense(defenseTable, ELEMENT_WATER);
            if (defense < minDefense) {
                minDefense = defense;
            }
        }
        if (elementFlags & 8) {
            defense = lookup_defense(defenseTable, ELEMENT_ICE);
            if (defense < minDefense) {
                minDefense = defense;
            }
        }
        // ELEMENT_MYSTERY missing?
        if (elementFlags & 0x10) {
            defense = lookup_defense(defenseTable, ELEMENT_MAGIC);
            if (defense < minDefense) {
                minDefense = defense;
            }
        }
        if (elementFlags & 0x40) {
            defense = lookup_defense(defenseTable, ELEMENT_HAMMER);
            if (defense < minDefense) {
                minDefense = defense;
            }
        }
        if (elementFlags & 0x80) {
            defense = lookup_defense(defenseTable, ELEMENT_JUMP);
            if (defense < minDefense) {
                minDefense = defense;
            }
        }
        if (elementFlags & 0x100) {
            defense = lookup_defense(defenseTable, ELEMENT_COSMIC);
            if (defense < minDefense) {
                minDefense = defense;
            }
        }
        if (elementFlags & 0x200) {
            defense = lookup_defense(defenseTable, ELEMENT_BLAST);
            if (defense < minDefense) {
                minDefense = defense;
            }
        }
        if (elementFlags & 0x20) {
            defense = lookup_defense(defenseTable, ELEMENT_SHOCK);
            if (defense < minDefense) {
                minDefense = defense;
            }
        }
        if (elementFlags & 0x800) {
            defense = lookup_defense(defenseTable, ELEMENT_QUAKE);
            if (defense < minDefense) {
                minDefense = defense;
            }
        }
        if (elementFlags & 0x40000) {
            defense = lookup_defense(defenseTable, ELEMENT_THROW);
            if (defense < minDefense) {
                minDefense = defense;
            }
        }
    }

    // If no element flags were set, fall back to normal defense.
    if (minDefense == 255) {
        defense = lookup_defense(defenseTable, ELEMENT_NORMAL);
        if (defense < 255) {
            minDefense = defense;
        }
    }

    if (elementFlags & 0x8000000) { // "ignore defense" flag
        if (minDefense == 99) {
            // Immune
            minDefense = 999;
        } else if (minDefense > 0) {
            minDefense = 0;
        }
    }

    return minDefense;
}

void func_802664DC(f32 x, f32 y, f32 z, s32 attack, s32 a) {
    s32 i;

    for (i = 0; i < 1; i++) {
        if (gDamageCountEffects[i] == NULL) {
            break;
        }
    }

    if (i > 0) {
        i = 0;
        // TODO use actual effect instance struct when we know what it is
        ((s32*)gDamageCountEffects[i]->data)[12] = 5;
        gDamageCountEffects[i] = NULL;
    }

    if (a == 0) {
        a = -55;
    } else {
        a = 55;
    }

    fx_damage_indicator(0, x, y, z, 10.0f, a, attack, &gDamageCountEffects[i]);
    gDamageCountTimers[i] = 40;
}

void show_damage_popup(f32 x, f32 y, f32 z, s32 attack, s32 a) {
    s32 i;

    for (i = 0; i < ARRAY_COUNT(gDamageCountEffects); i++) {
        if (gDamageCountEffects[i] == NULL) {
            break;
        }
    }

    if (i > ARRAY_COUNT(gDamageCountEffects) - 1) {
        i = 0;
        // TODO use actual effect instance struct when we know what it is
        ((s32*)gDamageCountEffects[i]->data)[12] = 5;
        gDamageCountEffects[i] = NULL;
    }

    if (a == 0) {
        a = -55;
    } else {
        a = 55;
    }

    fx_damage_indicator(0, x, y, z, 10.0f, a, attack, &gDamageCountEffects[i]);
    gDamageCountTimers[i] = 40;
}

void func_80266684(void) {
    s32 i;

    for (i = 0; i < ARRAY_COUNT(gDamageCountEffects); i++) {
        if (gDamageCountEffects[i] != NULL) {
            gDamageCountTimers[i]--;
            if (gDamageCountTimers[i] == 0) {
                // TODO use actual effect instance struct when we know what it is
                ((s32**)gDamageCountEffects[i])[3][12] = 5;
                gDamageCountEffects[i] = NULL;
            }
        }
    };
}

INCLUDE_ASM(void, "190B20", func_802666E4, Actor* actor, f32 arg1, f32 arg2, f32 arg3, s16 arg4);

INCLUDE_ASM(void, "190B20", func_802667F0, s32 arg0, Actor* arg1, f32 arg2, f32 arg3, f32 arg4);

void func_80266970(Actor* target) {
    target->unk_204 = 0;
}

void func_80266978(void) {
    BattleStatus* battleStatus = &gBattleStatus;
    Actor* actor;
    s32 i;

    for (i = 0; i < ARRAY_COUNT(battleStatus->enemyActors); i++) {
        actor = gBattleStatus.enemyActors[i];
        if (actor != NULL) {
            if (actor->unk_205 == 0x3C) {
                if (actor->unk_200 != 0) {
                    actor->unk_200[3][9] = 0;
                }
            }
            if (actor->unk_205 == 5) {
                if (actor->unk_200 != 0) {
                    actor->unk_200[3][6] = 0;
                    actor->unk_200 = NULL;
                }
            }
            if (actor->unk_205 > 0) {
                actor->unk_205--;
            }
        }
    }

    actor = battleStatus->playerActor;
    if (actor != NULL) {
        if (actor->unk_205 == 60) {
            if (actor->unk_200 != NULL) {
                actor->unk_200[3][9] = 0;
            }
        }
        if (actor->unk_205 == 5) {
            if (actor->unk_200 != NULL) {
                actor->unk_200[3][6] = 0;
                actor->unk_200 = NULL;
            }
        }
        if (actor->unk_205 > 0) {
            actor->unk_205--;
        }
    }

    actor = battleStatus->partnerActor;
    if (actor != NULL) {
        if (actor->unk_205 == 60) {
            if (actor->unk_200 != NULL) {
                actor->unk_200[3][9] = 0;
            }
        }
        if (actor->unk_205 == 5) {
            if (actor->unk_200 != NULL) {
                actor->unk_200[3][6] = 0;
                actor->unk_200 = NULL;
            }
        }
        if (actor->unk_205 > 0) {
            actor->unk_205--;
        }
    }
}

void func_80266ADC(Actor* target) {
    target->unk_206 = -1;
    target->flags |= ACTOR_FLAG_80000;
}

void func_80266AF8(Actor* target) {
    target->unk_206 = 0;
    target->flags &= ~ACTOR_FLAG_80000;
}

void func_80266B14(void) {
    s32 i;

    for (i = 0; i < ARRAY_COUNT(gBattleStatus.enemyActors); i++) {
        Actor* enemy = gBattleStatus.enemyActors[i];

        if (enemy != NULL) {
            if (enemy->unk_206 > 0) {
                enemy->unk_206--;
                if (enemy->unk_206 == 0) {
                    enemy->flags &= ~ENEMY_FLAGS_80000;
                }
            }
        }
    }
}

// TODO dumb label required to match, clean up
s32 try_inflict_status(Actor* actor, s32 statusTypeKey, s32 statusKey) {
    BattleStatus* battleStatus = &gBattleStatus;
    s32 phi_s0;
    s32 duration;

    if (battleStatus->statusChance == 0xFE) {
        duration = battleStatus->statusDuration;
        return inflict_status_set_duration(actor, statusTypeKey, statusKey,
                                           duration + lookup_status_duration_mod(actor->statusTable, statusKey));
    }

    duration = 0;

    if (actor->statusTable != NULL) {
        if (!(battleStatus->currentAttackStatus & 0x40000000)) {
            phi_s0 = lookup_status_chance(actor->statusTable, statusTypeKey);
        } else {
            if (lookup_status_chance(actor->statusTable, statusTypeKey) != 0) {
                phi_s0 = 100;
            } else {
                goto meow;
            }
        }

        if (phi_s0 > 0) {
            phi_s0 = (phi_s0 * battleStatus->statusChance) / 100;
            if (phi_s0 > 0 && phi_s0 >= rand_int(100)) {
                duration = lookup_status_duration_mod(actor->statusTable, statusKey) + 3;
            }
        }
    } else {
        duration = 3;
    }

meow:
    if (duration > 0) {
        if (battleStatus->currentAttackStatus < 0) {
            duration = battleStatus->statusDuration;
            duration += lookup_status_duration_mod(actor->statusTable, statusKey);
            inflict_status(actor, statusTypeKey, duration);
        } else {
            inflict_status(actor, statusTypeKey, duration);

        }
    } else {
        duration = 0;
    }
    return duration;
}

s32 inflict_status_set_duration(Actor* actor, s32 statusTypeKey, s32 statusDurationKey, s32 duration) {
    s32 var0 = duration; // TODO required to match, look into
    s32 statusDuration = 0;

    if (actor->statusTable == NULL || lookup_status_chance(actor->statusTable, statusTypeKey) > 0) {
        statusDuration = var0;
    }

    if (statusDuration > 0) {
        return inflict_status(actor, statusTypeKey, statusDuration);
    } else {
        var0 = 0;
    }

    return 0;
}

void func_80266D6C(ActorPart* part, s32 arg1) {
    if (part->idleAnimations != NULL && !(part->flags & ACTOR_PART_FLAG_2)) {
        DecorationTable* decorationTable = part->decorationTable;

        if (decorationTable->unk_6C0 != arg1) {
            decorationTable->unk_6C0 = arg1;
            decorationTable->unk_6C2 = 0;
            decorationTable->unk_6C1 = 1;
        }
    }
}

void func_80266DAC(Actor* actor, s32 arg1) {
    ActorPart* partIt = &actor->partsTable[0];

    while (partIt != NULL) {
        if (!(partIt->flags & ACTOR_PART_FLAG_INVISIBLE) &&
           (partIt->idleAnimations != NULL) &&
           !(partIt->flags & ACTOR_PART_FLAG_2))
        {
            func_80266D6C(partIt, arg1);
        }
        partIt = partIt->nextPart;
    }
}

void func_80266E14(ActorPart* part) {
    if (part->idleAnimations != NULL && !(part->flags & ACTOR_PART_FLAG_2)) {
        part->decorationTable->unk_6C0 = 0;
    }
}

// TODO: improve match
void func_80266E40(Actor* actor) {
    ActorPart* partIt = actor->partsTable;
    s8 e = 0xE;
    s8 f = 0xF;

    while (partIt != NULL) {
        DecorationTable* decorationTable = partIt->decorationTable;

        do {
            if (!(partIt->flags & (ACTOR_PART_FLAG_100000 | ACTOR_PART_FLAG_INVISIBLE)) &&
                (partIt->idleAnimations != NULL) &&
                !(partIt->flags & ACTOR_PART_FLAG_2))
            {
                if (decorationTable->unk_6C0 != e && decorationTable->unk_6C0 != f) {
                    decorationTable->unk_6C0 = 0;
                }
            }
        } while (0); // required to match
        partIt = partIt->nextPart;
    }
}

void func_80266EA8(ActorPart* part, s32 arg1) {
    if (part->idleAnimations != NULL && !(part->flags & ACTOR_PART_FLAG_2)) {
        DecorationTable* decorationTable = part->decorationTable;

        if (decorationTable->unk_750 != arg1) {
            decorationTable->unk_750 = arg1;
            decorationTable->unk_752 = 0;
            decorationTable->unk_751 = 1;
        }
    }
}

void func_80266EE8(Actor* actor, s32 arg1) {
    ActorPart* partIt = &actor->partsTable[0];

    while (partIt != NULL) {
        if (!(partIt->flags & (ACTOR_PART_FLAG_100000 | ACTOR_PART_FLAG_INVISIBLE)) &&
            (partIt->idleAnimations != NULL) &&
            !(partIt->flags & ACTOR_PART_FLAG_2))
        {
            func_80266EA8(partIt, arg1);
        }
        partIt = partIt->nextPart;
    }
}

void func_80266F60(ActorPart* part) {
    if (part->idleAnimations != NULL && !(part->flags & ACTOR_PART_FLAG_2)) {
        part->decorationTable->unk_750 = 0;
    }
}

void func_80266F8C(Actor* actor) {
    ActorPart* actorPart = &actor->partsTable[0];

    while (actorPart != NULL) {
        DecorationTable* decorationTable = actorPart->decorationTable;

        do {
            if (!(actorPart->flags & (ACTOR_PART_FLAG_100000 | ACTOR_PART_FLAG_INVISIBLE)) &&
                actorPart->idleAnimations != NULL &&
                !(actorPart->flags & ACTOR_PART_FLAG_2))
            {
                decorationTable->unk_750 = 0;
            }
        } while (0); // required to match
        actorPart = actorPart->nextPart;
    }
}

void func_80266FD8(ActorPart* part, s32 arg1) {
    if (part->idleAnimations != NULL && !(part->flags & ACTOR_PART_FLAG_2)) {
        DecorationTable* decorationTable = part->decorationTable;

        if (decorationTable->unk_764 != arg1) {
            decorationTable->unk_764 = arg1;
            decorationTable->unk_766 = 0;
            decorationTable->unk_765 = 1;
        }
    }
}

void func_80267018(Actor* actor, s32 arg1) {
    ActorPart* actorPart = &actor->partsTable[0];

    while (actorPart != NULL) {
        if (!(actorPart->flags & (ACTOR_PART_FLAG_INVISIBLE | ACTOR_PART_FLAG_100000)) &&
            actorPart->decorationTable != NULL && !(actorPart->flags & ACTOR_PART_FLAG_2) &&
            actorPart->idleAnimations != NULL)
        {
            func_80266FD8(actorPart, arg1);
        }
        actorPart = actorPart->nextPart;
    }
}

void func_8026709C(ActorPart* part) {
    if (part->idleAnimations != NULL && !(part->flags & ACTOR_PART_FLAG_2)) {
        part->decorationTable->unk_764 = 0;
    }
}

void func_802670C8(Actor* actor) {
    ActorPart* partIt;

   for (partIt = actor->partsTable; partIt != NULL; partIt = partIt->nextPart) {
        DecorationTable* decorationTable = partIt->decorationTable;

        do {
            if (!(partIt->flags & (ACTOR_PART_FLAG_100000 | ACTOR_PART_FLAG_INVISIBLE)) &&
                (partIt->idleAnimations != NULL) &&
                !(partIt->flags & ACTOR_PART_FLAG_2))
            {
                decorationTable->unk_764 = 0;
            }
        } while (0); // TODO make match better
    }
}

void add_part_decoration(ActorPart* part, s32 decorationIndex, s32 decorationType) {
    if ((part->idleAnimations) && !(part->flags & ACTOR_PART_FLAG_2)) {
        DecorationTable* decorationTable = part->decorationTable;

        _remove_part_decoration(part, decorationIndex);
        decorationTable->decorationType[decorationIndex] = decorationType;
        decorationTable->unk_8BA[decorationIndex] = 1;
        decorationTable->unk_8BC[decorationIndex] = 0;
        func_8025CEC8(part);
    }
}

void add_actor_decoration(Actor* actor, s32 decorationIndex, s32 decorationType) {
    ActorPart* part;
    for (part = actor->partsTable; part != NULL; part = part->nextPart) {
        if (!(part->flags & (ACTOR_PART_FLAG_INVISIBLE | ACTOR_PART_FLAG_100000)) && part->idleAnimations &&
            !(part->flags & ACTOR_PART_FLAG_2))
        {
            add_part_decoration(part, decorationIndex, decorationType);
        }
    }
}

void remove_part_decoration(ActorPart* part, s32 decorationIndex) {
    _remove_part_decoration(part, decorationIndex);
}

void remove_actor_decoration(Actor* actor, s32 decorationIndex) {
    ActorPart* part;

    for (part = actor->partsTable; part != NULL; part = part->nextPart) {
        if (!(part->flags & (ACTOR_PART_FLAG_INVISIBLE | ACTOR_PART_FLAG_100000)) && part->idleAnimations &&
            !(part->flags & ACTOR_PART_FLAG_2))
        {
            remove_part_decoration(part, decorationIndex);
        }
    }
}

s32 player_team_is_ability_active(Actor* actor, s32 ability) {
    s32 actorClass = actor->actorID & ACTOR_CLASS_MASK;
    s32 hasAbility = FALSE;

    switch (actorClass) {
        case ACTOR_CLASS_PLAYER:
            if (!(gBattleStatus.flags2 & BS_FLAGS2_40)) {
                hasAbility = is_ability_active(ability);
            }
            break;
        case ACTOR_CLASS_PARTNER:
            hasAbility = is_partner_ability_active(ability);
            break;
        case ACTOR_CLASS_ENEMY:
            break;
    }

    return hasAbility;
}

void create_part_shadow(s32 actorID, s32 partIndex) {
    ActorPart* part = get_actor_part(get_actor(actorID), partIndex);

    part->flags &= ~ACTOR_PART_FLAG_4;
    part->shadowIndex = create_shadow_type(0, part->currentPos.x, part->currentPos.y, part->currentPos.z);
    part->shadowScale = part->size.x / 24.0;
}

void remove_part_shadow(s32 actorID, s32 partIndex) {
    ActorPart* part = get_actor_part(get_actor(actorID), partIndex);

    part->flags |= ACTOR_PART_FLAG_4;
    delete_shadow(part->shadowIndex);
}

void create_part_shadow_by_ref(UNK_TYPE arg0, ActorPart* part) {
    part->flags &= ~ACTOR_PART_FLAG_4;
    part->shadowIndex = create_shadow_type(0, part->currentPos.x, part->currentPos.y, part->currentPos.z);
    part->shadowScale = part->size.x / 24.0;
}

void remove_player_buffs(s32 buffs) {
    BattleStatus* battleStatus = &gBattleStatus;
    Actor* player = battleStatus->playerActor;
    Actor* partner = battleStatus->partnerActor;
    ActorPart* playerPartsTable = player->partsTable;

    if (buffs & 1) {
        battleStatus->jumpCharge = 0;
        battleStatus->flags1 &= ~BS_FLAGS1_20000000;
    }
    if (buffs & 2) {
        battleStatus->hammerCharge = 0;
        battleStatus->flags1 &= ~BS_FLAGS1_10000000;
    }
    if (buffs & 8) {
        player->stoneDuration = 0;
        player->stoneStatus = 0;
    }
    if (buffs & 0x10) {
        battleStatus->hustleTurns = 0;
        battleStatus->flags1 &= ~BS_FLAGS1_4000000;
    }
    if (buffs & 0x20 && (player->staticStatus != 0)) {
        player->staticDuration = 0;
        player->staticStatus = 0;
        remove_status_static(player->hudElementDataIndex);
    }
    if (buffs & 0x40 && (player->transStatus != 0)) {
        player->transDuration = 0;
        player->transStatus = 0;
        playerPartsTable->flags &= ~0x100;
        remove_status_transparent(player->hudElementDataIndex);
    }
    if (buffs & 0x200 && (battleStatus->waterBlockTurnsLeft != 0)) {
        battleStatus->waterBlockTurnsLeft = 0;
        battleStatus->unk_43C->unk_0C->unk_10 = 0;
        battleStatus->waterBlockEffect->flags |= 0x10;

        fx_water_block(1, player->currentPos.x, player->currentPos.y + 18.0f, player->currentPos.z + 5.0f, 1.5f, 0xA);
        fx_water_splash(0, player->currentPos.x - 10.0f, player->currentPos.y + 5.0f, player->currentPos.z + 5.0f, 1.0f, 0x18);
        fx_water_splash(0, player->currentPos.x - 15.0f, player->currentPos.y + 32.0f, player->currentPos.z + 5.0f, 1.0f, 0x18);
        fx_water_splash(1, player->currentPos.x + 15.0f, player->currentPos.y + 22.0f, player->currentPos.z + 5.0f, 1.0f, 0x18);

        battleStatus->waterBlockEffect = NULL;
        sfx_play_sound(SOUND_299);
    }
    if (buffs & 0x100 && (battleStatus->turboChargeTurnsLeft != 0)) {
        battleStatus->turboChargeTurnsLeft = 0;
        battleStatus->unk_43C->unk_0C->unk_24 = 0;
    }
    if (buffs & 0x80 && (battleStatus->cloudNineTurnsLeft != 0)) {
        battleStatus->cloudNineTurnsLeft = 0;
        battleStatus->unk_43C->unk_0C->unk_1A = 0;
        remove_effect(battleStatus->cloudNineEffect);
        battleStatus->cloudNineEffect = NULL;
    }

    if (partner != NULL && (buffs & 0x10000)) {
        partner->isGlowing = FALSE;
        gBattleStatus.flags1 &= ~BS_FLAGS1_40000000;
    }
}

void btl_update_ko_status(void) {
    BattleStatus* battleStatus = &gBattleStatus;
    Actor* player = battleStatus->playerActor;
    Actor* partner = battleStatus->partnerActor;
    s32 koDuration = player->koDuration;
    s32 i;

    player->koDuration = player->debuffDuration;
    if (player->koDuration > 0) {
        player->koStatus = STATUS_DAZE;
<<<<<<< HEAD
        ((s32*)player->ptrDefuffIcon->data)[15] = player->koDuration;
=======
        player->debuffIcon->ptrPropertyList[15] = player->koDuration;
>>>>>>> 55a849a5

        if (koDuration == 0) {
            sfx_play_sound(SOUND_2107);
        }
    }

    if (partner != NULL) {
        if (partner->koDuration < partner->debuffDuration) {
            partner->koStatus = STATUS_DAZE;
            partner->koDuration = partner->debuffDuration;
        }

        if (partner->koDuration > 0) {
            partner->koStatus = STATUS_DAZE;
<<<<<<< HEAD
            ((s32*)partner->ptrDefuffIcon->data)[15] = partner->koDuration;
=======
            partner->debuffIcon->ptrPropertyList[15] = partner->koDuration;
>>>>>>> 55a849a5
        }
    }

    for (i = 0; i < ARRAY_COUNT(battleStatus->enemyActors); i++) {
        Actor* enemy = battleStatus->enemyActors[i];

        if (enemy != NULL) {
            enemy->koDuration = enemy->debuffDuration;
            if (enemy->koDuration > 0) {
                enemy->koStatus = STATUS_DAZE;
<<<<<<< HEAD
                ((s32*)enemy->ptrDefuffIcon->data)[15] = enemy->koDuration;
=======
                enemy->debuffIcon->ptrPropertyList[15] = enemy->koDuration;
>>>>>>> 55a849a5
            }
        }
    }
}

void btl_appendGfx_prim_quad(u8 r, u8 g, u8 b, u8 a, u16 left, u16 top, u16 right, u16 bottom) {
    gDPPipeSync(gMasterGfxPos++);
    gSPDisplayList(gMasterGfxPos++, D_80293970);

    if (a == 255) {
        gDPSetRenderMode(gMasterGfxPos++, G_RM_OPA_SURF, G_RM_OPA_SURF2);
        gDPSetCombineLERP(gMasterGfxPos++, 0, 0, 0, PRIMITIVE, 0, 0, 0, 1, 0, 0, 0, PRIMITIVE, 0, 0, 0, 1);
    } else {
        gDPSetRenderMode(gMasterGfxPos++, G_RM_XLU_SURF, G_RM_XLU_SURF2);
        gDPSetCombineMode(gMasterGfxPos++, G_CC_PRIMITIVE, G_CC_PRIMITIVE);
    }

    gDPSetPrimColor(gMasterGfxPos++, 0, 0, r, g, b, a);
    gDPFillRectangle(gMasterGfxPos++, left, top, right, bottom);

    gDPPipeSync(gMasterGfxPos++);
    gDPSetRenderMode(gMasterGfxPos++, G_RM_TEX_EDGE, G_RM_TEX_EDGE2);
    gDPSetCombineMode(gMasterGfxPos++, G_CC_DECALRGBA, G_CC_DECALRGBA);
}

void btl_draw_prim_quad(u8 r, u8 g, u8 b, u8 a, u16 left, u16 top, u16 arg6, u16 arg7) {
    u16 right = left + arg6;
    u16 bottom = top + arg7;

    btl_appendGfx_prim_quad(r, g, b, a, left, top, right, bottom);
}

void reset_all_actor_sounds(Actor* actor) {
    ActorPart* partIt = &actor->partsTable[0];

    actor->actorTypeData1[0] = bActorSoundTable[actor->actorType].walk[0];
    actor->actorTypeData1[1] = bActorSoundTable[actor->actorType].walk[1];
    actor->actorTypeData1[2] = bActorSoundTable[actor->actorType].fly[0];
    actor->actorTypeData1[3] = bActorSoundTable[actor->actorType].fly[1];
    actor->actorTypeData1[4] = bActorSoundTable[actor->actorType].jump;
    actor->actorTypeData1[5] = bActorSoundTable[actor->actorType].hurt;
    actor->actorTypeData1b[0] = bActorSoundTable[actor->actorType].delay[0];
    actor->actorTypeData1b[1] = bActorSoundTable[actor->actorType].delay[1];

    while (partIt != NULL) {
        partIt->partTypeData[0] = actor->actorTypeData1[0];
        partIt->partTypeData[1] = actor->actorTypeData1[1];
        partIt->partTypeData[2] = actor->actorTypeData1[2];
        partIt->partTypeData[3] = actor->actorTypeData1[3];
        partIt->partTypeData[4] = actor->actorTypeData1[4];
        partIt->partTypeData[5] = actor->actorTypeData1[5];
        partIt->actorTypeData2b[0] = actor->actorTypeData1b[0];
        partIt->actorTypeData2b[1] = actor->actorTypeData1b[1];
        partIt = partIt->nextPart;
    }
}

void hide_foreground_models_unchecked(void) {
    FGModelData* data = gBattleStatus.foregroundModelData;

    if (data != NULL && data->idList != NULL) {
        s32* idList = data->idList;
        while (*idList != 0) {
            s32 id = *idList++;
            if (id >= 0) {
                Model* model = get_model_from_list_index(get_model_list_index_from_tree_index(id));
                model->flags |= MODEL_FLAGS_ENABLED;
            }
        }
    }
}

void show_foreground_models_unchecked(void) {
    FGModelData* data = gBattleStatus.foregroundModelData;

    if (data != NULL && data->idList != NULL) {
        s32* idList = data->idList;
        while (*idList != 0) {
            s32 id = *idList++;
            if (id >= 0) {
                Model* model = get_model_from_list_index(get_model_list_index_from_tree_index(id));
                model->flags &= ~MODEL_FLAGS_ENABLED;
            }
        }
    }
}

void hide_foreground_models(void) {
    FGModelData* data = gBattleStatus.foregroundModelData;

    if (data != NULL && data->idList != NULL) {
        s32* idList = data->idList;
        while (*idList != 0) {
            s32 id = *idList++;
            if (id < 0) {
                break;
            } else {
                Model* model = get_model_from_list_index(get_model_list_index_from_tree_index(id));
                model->flags |= MODEL_FLAGS_ENABLED;
            }

        }
    }
}

void show_foreground_models(void) {
    FGModelData* data = gBattleStatus.foregroundModelData;

    if (data != NULL && data->idList != NULL) {
        s32* idList = data->idList;
        while (*idList != 0) {
            s32 id = *idList++;
            if (id < 0) {
                break;
            } else {
                Model* model = get_model_from_list_index(get_model_list_index_from_tree_index(id));
                model->flags &= ~MODEL_FLAGS_ENABLED;
            }
        }
    }
}


#include "common/StartRumbleWithParams.inc.c"

void start_rumble_type(u32 arg0) {
    if (D_802939C0 != 0) {
        kill_script_by_ID(D_802939C0);
    }

    switch (arg0) {
        case 0:
            break;
        case 1:
            D_802939C0 = start_script(&D_802939C4, 0xA, 0x20)->id;
            break;
        case 2:
            D_802939C0 = start_script(&D_80293A10, 0xA, 0x20)->id;
            break;
        case 3:
            D_802939C0 = start_script(&D_80293A34, 0xA, 0x20)->id;
            break;
        case 4:
            D_802939C0 = start_script(&D_80293A58, 0xA, 0x20)->id;
            break;
        case 5:
            D_802939C0 = start_script(&D_80293A7C, 0xA, 0x20)->id;
            break;
        case 6:
            D_802939C0 = start_script(&D_80293AA0, 0xA, 0x20)->id;
            break;
        case 7:
        case 8:
        case 9:
        case 10:
        case 11:
            D_802939C0 = start_script(&D_80293AC4, 0xA, 0x20)->id;
            break;
    }
}<|MERGE_RESOLUTION|>--- conflicted
+++ resolved
@@ -2754,11 +2754,7 @@
                     if (target->debuff != statusTypeKey) {
                         target->status = statusTypeKey;
                     }
-<<<<<<< HEAD
-                    ((s32*)target->ptrDefuffIcon->data)[15] = 0;
-=======
-                    target->debuffIcon->ptrPropertyList[15] = 0;
->>>>>>> 55a849a5
+                    ((s32*)target->debuffIcon->data)[15] = 0;
                     target->debuff = statusTypeKey;
                     target->debuffDuration = duration;
                     if ((s8)duration > 9) {
@@ -3506,11 +3502,7 @@
     player->koDuration = player->debuffDuration;
     if (player->koDuration > 0) {
         player->koStatus = STATUS_DAZE;
-<<<<<<< HEAD
-        ((s32*)player->ptrDefuffIcon->data)[15] = player->koDuration;
-=======
-        player->debuffIcon->ptrPropertyList[15] = player->koDuration;
->>>>>>> 55a849a5
+        ((s32*)player->debuffIcon->data)[15] = player->koDuration;
 
         if (koDuration == 0) {
             sfx_play_sound(SOUND_2107);
@@ -3525,11 +3517,7 @@
 
         if (partner->koDuration > 0) {
             partner->koStatus = STATUS_DAZE;
-<<<<<<< HEAD
-            ((s32*)partner->ptrDefuffIcon->data)[15] = partner->koDuration;
-=======
-            partner->debuffIcon->ptrPropertyList[15] = partner->koDuration;
->>>>>>> 55a849a5
+            ((s32*)partner->debuffIcon->data)[15] = partner->koDuration;
         }
     }
 
@@ -3540,11 +3528,7 @@
             enemy->koDuration = enemy->debuffDuration;
             if (enemy->koDuration > 0) {
                 enemy->koStatus = STATUS_DAZE;
-<<<<<<< HEAD
-                ((s32*)enemy->ptrDefuffIcon->data)[15] = enemy->koDuration;
-=======
-                enemy->debuffIcon->ptrPropertyList[15] = enemy->koDuration;
->>>>>>> 55a849a5
+                ((s32*)enemy->debuffIcon->data)[15] = enemy->koDuration;
             }
         }
     }
