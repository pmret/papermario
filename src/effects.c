--- conflicted
+++ resolved
@@ -324,12 +324,8 @@
 
 void update_effects(void) {
     if (!(gOverrideFlags & 0xC00)) {
-<<<<<<< HEAD
-        for (i = 0, effectGraphics = gEffectGraphicsData; i < ARRAY_COUNT(gEffectGraphicsData); i++, effectGraphics++) {
-=======
         EffectGraphics* effectGraphics;
         s32 i;
->>>>>>> 4c787f68
 
         for (i = 0, effectGraphics = gEffectGraphicsData; i < ARRAY_COUNT(gEffectGraphicsData); i++, effectGraphics++) {
             if (effectGraphics->flags & FX_GRAPHICS_ENABLED) {
