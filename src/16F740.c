#include "common.h"
#include "script_api/battle.h"
#include "ld_addrs.h"
#include "effects.h"
#include "hud_element.h"
#include "battle/battle.h"
#include "model.h"

extern StageListRow* gCurrentStagePtr;

extern s16 D_802809F6;
extern s16 D_802809F8;
extern s32 BattleScreenFadeAmt;
extern EvtScript EVS_OnBattleInit[];
extern s32 D_80281454[];
extern EvtScript EVS_Mario_OnActorCreate[];
extern EvtScript EVS_Peach_OnActorCreate[];

BSS s32 BattleEnemiesCreated;
BSS u8 D_8029F244;
BSS s32 D_8029F248;
BSS s32 D_8029F24C;
BSS s32 RunAwayRewardStep;
BSS s32 D_8029F254;
BSS s32 D_8029F258;
BSS s32 RunAwayRewardTotal;
BSS s32 RunAwayRewardIncrement;
BSS s32 D_8029F264;

s32 dispatch_damage_event_player_0(s32 damageAmount, s32 event);

void btl_merlee_on_start_turn(void) {
    BattleStatus* battleStatus = &gBattleStatus;
    EncounterStatus* currentEncounter = &gCurrentEncounter;
    PlayerData* playerData = &gPlayerData;

    do {
        if (!(gBattleStatus.flags2 & BS_FLAGS2_PEACH_BATTLE) &&
            battleStatus->nextMerleeSpellType != MERLEE_SPELL_EXP_BOOST &&
            battleStatus->nextMerleeSpellType != MERLEE_SPELL_COIN_BOOST &&
            playerData->merleeCastsLeft > 0)
        {
            if (playerData->merleeTurnCount <= 0) {
                s32 temp = rand_int(100);

                if (currentEncounter->currentEnemy != NULL) {
                    if (currentEncounter->currentEnemy->flags & ACTOR_FLAG_40000) {
                        if (temp <= 45) {
                            playerData->merleeSpellType = MERLEE_SPELL_1;
                        } else if (temp <= 90) {
                            playerData->merleeSpellType = MERLEE_SPELL_2;
                        } else {
                            playerData->merleeSpellType = MERLEE_SPELL_EXP_BOOST;
                        }
                    } else if (temp <= 30) {
                        playerData->merleeSpellType = MERLEE_SPELL_1;
                    } else if (temp <= 60) {
                        playerData->merleeSpellType = MERLEE_SPELL_2;
                    } else if (temp <= 80) {
                        playerData->merleeSpellType = MERLEE_SPELL_EXP_BOOST;
                    } else {
                        playerData->merleeSpellType = MERLEE_SPELL_COIN_BOOST;
                    }
                } else if (temp <= 30) {
                    playerData->merleeSpellType = MERLEE_SPELL_1;
                } else if (temp <= 60) {
                    playerData->merleeSpellType = MERLEE_SPELL_2;
                } else if (temp <= 80) {
                    playerData->merleeSpellType = MERLEE_SPELL_EXP_BOOST;
                } else {
                    playerData->merleeSpellType = MERLEE_SPELL_COIN_BOOST;
                }

                temp = rand_int(10) + 6;
                playerData->merleeTurnCount = temp;
            }

            if (playerData->merleeTurnCount >= 2) {
                playerData->merleeTurnCount--;
            } else {
                playerData->merleeTurnCount = 0;
                battleStatus->nextMerleeSpellType = playerData->merleeSpellType;
                playerData->merleeCastsLeft--;
            }
        }
    } while (0); // TODO: required to match
}

void btl_merlee_on_first_strike(void) {
    BattleStatus* battleStatus = &gBattleStatus;
    EncounterStatus* currentEncounter = &gCurrentEncounter;
    PlayerData* playerData = &gPlayerData;

    do {
        if (!(gBattleStatus.flags2 & BS_FLAGS2_PEACH_BATTLE) &&
            battleStatus->nextMerleeSpellType != MERLEE_SPELL_EXP_BOOST &&
            battleStatus->nextMerleeSpellType != MERLEE_SPELL_COIN_BOOST &&
            playerData->merleeCastsLeft > 0)
        {
            if (playerData->merleeTurnCount <= 0) {
                s32 temp = rand_int(100);

                if (currentEncounter->currentEnemy != NULL) {
                    if (currentEncounter->currentEnemy->flags & ACTOR_FLAG_40000) {
                        if (temp <= 45) {
                            playerData->merleeSpellType = MERLEE_SPELL_1;
                        } else if (temp <= 90) {
                            playerData->merleeSpellType = MERLEE_SPELL_2;
                        } else {
                            playerData->merleeSpellType = MERLEE_SPELL_EXP_BOOST;
                        }
                    } else if (temp <= 30) {
                        playerData->merleeSpellType = MERLEE_SPELL_1;
                    } else if (temp <= 60) {
                        playerData->merleeSpellType = MERLEE_SPELL_2;
                    } else if (temp <= 80) {
                        playerData->merleeSpellType = MERLEE_SPELL_EXP_BOOST;
                    } else {
                        playerData->merleeSpellType = MERLEE_SPELL_COIN_BOOST;
                    }
                } else if (temp <= 30) {
                    playerData->merleeSpellType = MERLEE_SPELL_1;
                } else if (temp <= 60) {
                    playerData->merleeSpellType = MERLEE_SPELL_2;
                } else if (temp <= 80) {
                    playerData->merleeSpellType = MERLEE_SPELL_EXP_BOOST;
                } else {
                    playerData->merleeSpellType = MERLEE_SPELL_COIN_BOOST;
                }

                if (playerData->merleeSpellType != MERLEE_SPELL_COIN_BOOST) {
                    // same outcome either way. has to be written like this, and the check does exist in the code. bug?
                    if (playerData->merleeTurnCount == -1) {
                        temp = rand_int(5) + 5;
                    } else {
                        temp = rand_int(5) + 5;

                    }
                } else {
                    temp = rand_int(8) + 5;
                }
                playerData->merleeTurnCount = temp;
            }

            if (playerData->merleeSpellType == MERLEE_SPELL_EXP_BOOST || playerData->merleeSpellType == MERLEE_SPELL_COIN_BOOST) {
                if (playerData->merleeTurnCount >= 2) {
                    playerData->merleeTurnCount--;
                } else {
                    battleStatus->nextMerleeSpellType = playerData->merleeSpellType;
                    playerData->merleeTurnCount = 0;
                    playerData->merleeCastsLeft--;
                }
            }
        }
    } while (0); // TODO: required to match
}

void btl_set_state(s32 battleState) {
    s32 flags = gBattleStatus.flags2;
    gBattleState = battleState;
    D_800DC4E0 = 1;
    gBattleSubState = BTL_SUBSTATE_INIT;

    flags &= BS_FLAGS2_PEACH_BATTLE;
    if (flags) {
        switch (battleState) {
            case BATTLE_STATE_PARTNER_MENU:
                battleState = BATTLE_STATE_TWINK_MENU;
                break;
            case BATTLE_STATE_PLAYER_MENU:
                battleState = BATTLE_STATE_PEACH_MENU;
                break;
            case BATTLE_STATE_BEGIN_PLAYER_TURN:
                battleState = BATTLE_STATE_BEGIN_PARTNER_TURN;
                break;
            case BATTLE_STATE_BEGIN_PARTNER_TURN:
                battleState = BATTLE_STATE_BEGIN_PLAYER_TURN;
                break;
        }
        gBattleState = battleState;
    }
}

void btl_state_update_normal_start(void) {
    BattleStatus* battleStatus = &gBattleStatus;
    EncounterStatus* currentEncounter = &gCurrentEncounter;
    Battle* battle;
    Stage* stage;
    s32 size;
    UiStatus* uiStatus;
    void* compressedAsset;
    ModelNode* model;
    s32 textureRom;
    Actor* actor;
    Evt* script;
    s32 enemyNotDone;
    s32 type;
    s32 i;
    s32 j;

    s32* types;

    battle = gCurrentBattlePtr;
    if (gOverrideBattlePtr != NULL) {
        battle = gOverrideBattlePtr;
    }

    if (gCurrentStagePtr == NULL) {
        stage = battle->stage;
    } else {
        stage = gCurrentStagePtr->stage;
    }

    battleStatus->currentStage = stage;
    switch (gBattleSubState) {
        case BTL_SUBSTATE_NORMAL_START_INIT:
            BattleEnemiesCreated = battle->formationSize;
            set_screen_overlay_params_back(255, -1.0f);
            compressedAsset = load_asset_by_name(stage->shape, &size);
            decode_yay0(compressedAsset, &D_80210000);
            general_heap_free(compressedAsset);

            ASSERT(size <= 0x8000);

            model = D_80210000.root;
            textureRom = get_asset_offset(stage->texture, &size);
            if (model != NULL) {
                load_data_for_models(model, textureRom, size);
            }
            load_battle_hit_asset(stage->hit);

            if (stage->bg != NULL) {
                load_map_bg(stage->bg);
                read_background_size(&gBackgroundImage);
            }

            if (gGameStatusPtr->demoFlags & 1) {
                set_curtain_scale_goal(1.0f);
            }

            battleStatus->controlScript = NULL;
            battleStatus->camMovementScript = NULL;
            battleStatus->unk_90 = 0;
            battleStatus->preUpdateCallback = NULL;
            battleStatus->initBattleCallback = NULL;
            battleStatus->currentSubmenu = 0;
            battleStatus->unk_49 = 0;
            battleStatus->unk_4A = 0;
            battleStatus->unk_4B = 0;
            battleStatus->totalStarPoints = 0;
            battleStatus->pendingStarPoints = 0;
            battleStatus->incrementStarPointDelay = 0;
            battleStatus->damageTaken = 0;
            battleStatus->nextMerleeSpellType = MERLEE_SPELL_0;
            battleStatus->actionCommandMode = ACTION_COMMAND_MODE_NOT_LEARNED;
            gCameras[CAM_DEFAULT].flags |= CAMERA_FLAG_ENABLED;
            gCameras[CAM_BATTLE].flags |= CAMERA_FLAG_ENABLED;
            gCameras[CAM_TATTLE].flags |= CAMERA_FLAG_ENABLED;
            if (is_ability_active(ABILITY_MYSTERY_SCROLL)) {
                battleStatus->actionCommandMode = ACTION_COMMAND_MODE_LEARNED;
            }
            battleStatus->actionSuccess = 0;
            battleStatus->unk_82 = 0;
            battleStatus->menuDisableFlags = -1;
            battleStatus->enabledStarPowersMask = -1;
            battleStatus->itemUsesLeft = 0;
            battleStatus->hammerCharge = 0;
            battleStatus->jumpCharge = 0;
            battleStatus->unk_98 = 0;
            battleStatus->hpDrainCount = 0;
            gBattleStatus.flags2 |= BS_FLAGS2_CANT_FLEE;
            if (currentEncounter->allowFleeing) {
                gBattleStatus.flags2 &= ~BS_FLAGS2_CANT_FLEE;
            }
            battleStatus->unk_8D = 10;
            battleStatus->unk_95 = 0;
            battleStatus->hammerLossTurns = -1;
            battleStatus->jumpLossTurns = -1;
            battleStatus->itemLossTurns = -1;
            battleStatus->outtaSightActive = 0;
            battleStatus->waterBlockTurnsLeft = 0;
            battleStatus->waterBlockAmount = 0;
            battleStatus->waterBlockEffect = NULL;
            battleStatus->cloudNineTurnsLeft = 0;
            battleStatus->cloudNineDodgeChance = 0;
            battleStatus->cloudNineEffect = NULL;
            battleStatus->unk_92 = 0;
            battleStatus->turboChargeTurnsLeft = 0;
            battleStatus->turboChargeAmount = 0;
            battleStatus->unk_8C = 0;
            battleStatus->merleeAttackBoost = 0;
            battleStatus->merleeDefenseBoost = 0;
            battleStatus->darknessMode = BTL_DARKNESS_STATE_NONE;
            battleStatus->unk_433 = -1;
            battleStatus->hustleTurns = 0;
            battleStatus->unk_93 = 0;
            battleStatus->unk_94 = 0;
            gBattleStatus.flags2 &= ~BS_FLAGS2_2;
            gBattleStatus.flags2 &= ~BS_FLAGS2_4;
            gBattleStatus.flags2 &= ~BS_FLAGS2_8;
            gBattleStatus.flags2 &= ~BS_FLAGS2_10;
            gBattleStatus.flags2 &= ~BS_FLAGS2_100;
            gBattleStatus.flags2 &= ~BS_FLAGS2_200;

            for (i = 0; i < ARRAY_COUNT(battleStatus->varTable); i++) {
                battleStatus->varTable[i] = 0;
            }

            BattleScreenFadeAmt = 255;
            battleStatus->inputBitmask = 0xFFFFF & ~(BUTTON_START | 0xC0);
            battleStatus->buffEffect = fx_partner_buff(0, 0.0f, 0.0f, 0.0f, 0.0f, 0);
            func_800E9810();
            gCurrentCameraID = CAM_BATTLE;
            script = start_script(EVS_OnBattleInit, EVT_PRIORITY_A, 0);
            battleStatus->camMovementScript = script;
            battleStatus->camMovementScriptID = script->id;
            gBattleSubState = BTL_SUBSTATE_NORMAL_START_CREATE_ENEMIES;
            break;
        case BTL_SUBSTATE_NORMAL_START_CREATE_ENEMIES:
            uiStatus = &gUIStatus;
            if (does_script_exist(battleStatus->camMovementScriptID)) {
                break;
            }

            if (stage->preBattle != NULL) {
                script = start_script(stage->preBattle, EVT_PRIORITY_A, 0);
                battleStatus->controlScript = script;
                battleStatus->controlScriptID = script->id;
            }

            uiStatus->hidden = FALSE;
            gBattleStatus.flags1 |= BS_FLAGS1_ACTORS_VISIBLE;

            for (i = 0; i < ARRAY_COUNT(battleStatus->enemyActors); i++) {
                battleStatus->enemyActors[i] = NULL;
            }
            battleStatus->initialEnemyCount = 0;

            for (i = 0; i < BattleEnemiesCreated; i++) {
                create_actor(&(*battle->formation)[i]);
                types = D_80281454;
                actor = battleStatus->enemyActors[i];

                while (TRUE) {
                    type = *types;
                    if (type == -1) {
                        battleStatus->initialEnemyCount++;
                        break;
                    } else if (actor->actorType == type) {
                        break;
                    }
                    types++;
                }

                actor->instigatorValue = 0;
                if (i == 0) {
                    actor->instigatorValue = currentEncounter->instigatorValue;
                    if (currentEncounter->dizzyAttackStatus == STATUS_DIZZY) {
                        inflict_status_set_duration(actor, STATUS_DIZZY, STATUS_DIZZY_TURN_MOD, currentEncounter->dizzyAttackDuration);
                    }
                }
            }

            if (stage->stageEnemyCount != 0) {
                if (stage->stageEnemyChance == 0 || (stage->stageEnemyChance > 0 && (rand_int(stage->stageEnemyChance) == 0))) {
                    BattleEnemiesCreated += stage->stageEnemyCount;
                    for (j = 0; i < BattleEnemiesCreated; i++, j++) {
                        create_actor(&(*stage->stageFormation)[j]);
                        actor = battleStatus->enemyActors[i];
                        actor->instigatorValue = 0;
                        if (i == 0) {
                            actor->instigatorValue = 0;
                            if (currentEncounter->dizzyAttackStatus == STATUS_DIZZY) {
                                inflict_status_set_duration(actor, STATUS_DIZZY, STATUS_DIZZY_TURN_MOD, currentEncounter->dizzyAttackDuration);
                            }
                        }

                    }
                }
            }

            load_player_actor();
            actor = battleStatus->playerActor;
            if (gBattleStatus.flags2 & BS_FLAGS2_PEACH_BATTLE) {
                script = start_script(EVS_Peach_OnActorCreate, EVT_PRIORITY_A, 0);
            } else {
                script = start_script(EVS_Mario_OnActorCreate, EVT_PRIORITY_A, 0);
            }
            actor->takeTurnScript = script;
            actor->takeTurnScriptID = script->id;
            script->owner1.actorID = ACTOR_PLAYER;
            load_partner_actor();
            gBattleSubState = BTL_SUBSTATE_NORMAL_START_CHECK_FIRST_STRIKE;
            break;
        case BTL_SUBSTATE_NORMAL_START_CHECK_FIRST_STRIKE:
            enemyNotDone = FALSE;
            for (i = 0; i < BattleEnemiesCreated; i++) {
                actor = battleStatus->enemyActors[i];
                if (does_script_exist(actor->takeTurnScriptID)) {
                    enemyNotDone = TRUE;
                    break;
                } else {
                    actor->takeTurnScript = NULL;
                }
            }
            if (enemyNotDone) {
                break;
            }

            actor = battleStatus->playerActor;
            if (does_script_exist(actor->takeTurnScriptID)) {
                break;
            }
            actor->takeTurnScript = NULL;

            actor = battleStatus->partnerActor;
            if (actor != NULL) {
                if (does_script_exist(actor->takeTurnScriptID)) {
                    break;
                }
                actor->takeTurnScript = NULL;
            }

            if (battle->onBattleStart != NULL) {
                script = start_script(battle->onBattleStart, EVT_PRIORITY_A, 0);
                battleStatus->controlScript = script;
                battleStatus->controlScriptID = script->id;
            }
            if (battleStatus->darknessMode > BTL_DARKNESS_STATE_NONE) {
                set_screen_overlay_color(1, 0, 0, 0);
                set_screen_overlay_params_back(0, 215.0f);
            }
            if (is_ability_active(ABILITY_CHILL_OUT) && currentEncounter->firstStrikeType == FIRST_STRIKE_ENEMY) {
                currentEncounter->firstStrikeType = FIRST_STRIKE_NONE;
            }

            switch (currentEncounter->firstStrikeType) {
                case FIRST_STRIKE_PLAYER:
                    btl_set_state(BATTLE_STATE_FIRST_STRIKE);
                    break;
                case FIRST_STRIKE_ENEMY:
                    btl_set_state(BATTLE_STATE_ENEMY_FIRST_STRIKE);
                    break;
                default:
                    if (!(gGameStatusPtr->demoFlags & 1)) {
                        actor = battleStatus->playerActor;
                        if (gBattleStatus.flags2 & BS_FLAGS2_PEACH_BATTLE) {
                            script = start_script(&PeachEnterStage, EVT_PRIORITY_A, 0);
                        } else {
                            script = start_script(&MarioEnterStage, EVT_PRIORITY_A, 0);
                        }
                        actor->takeTurnScript = script;
                        actor->takeTurnScriptID = script->id;
                        script->owner1.actorID = ACTOR_PLAYER;
                    }

                    if (currentEncounter->currentEnemy != NULL &&
                        currentEncounter->currentEnemy->encountered == ENCOUNTER_TRIGGER_SPIN &&
                        is_ability_active(ABILITY_DIZZY_ATTACK))
                    {
                        actor = battleStatus->enemyActors[0];
                        script = start_script(&DoDizzyAttack, EVT_PRIORITY_A, 0);
                        actor->takeTurnScript = script;
                        actor->takeTurnScriptID = script->id;
                        script->owner1.enemyID = ACTOR_ENEMY0;
                    }

                    BattleScreenFadeAmt = 305;
                    D_8029F248 = 0;
                    gBattleSubState = BTL_SUBSTATE_NORMAL_START_FADE_IN;
                    break;
            }
            break;
        case BTL_SUBSTATE_NORMAL_START_FADE_IN:
            if (BattleScreenFadeAmt == 0) {
                gBattleSubState = BTL_SUBSTATE_NORMAL_START_DONE;
                break;
            }

            D_8029F248++;
            if (D_8029F248 == 15) {
                btl_cam_use_preset(BTL_CAM_PRESET_C);
            }

            if (!(gGameStatusPtr->demoFlags & 1)) {
                BattleScreenFadeAmt -= 10;
            } else {
                BattleScreenFadeAmt -= 50;
            }

            if (BattleScreenFadeAmt < 0) {
                BattleScreenFadeAmt = 0;
            }
            break;
        case BTL_SUBSTATE_NORMAL_START_DONE:
            if (battleStatus->unk_8C == 0) {
                set_screen_overlay_params_front(255, -1.0f);
                btl_set_state(BATTLE_STATE_BEGIN_TURN);
            }
            break;
    }
}

void btl_state_draw_normal_start(void) {
    set_screen_overlay_color(0, 0, 0, 0);

    if (BattleScreenFadeAmt > 255) {
        set_screen_overlay_params_front(0, 255.0f);
    } else {
        set_screen_overlay_params_front(0, BattleScreenFadeAmt);
    }
}

void btl_state_update_begin_turn(void) {
    BattleStatus* battleStatus = &gBattleStatus;
    PlayerData* playerData = &gPlayerData;
    Actor* partner = battleStatus->partnerActor;
    Actor* player = battleStatus->playerActor;
    Actor* enemy;
    Actor* enemy1;
    Actor* enemy2;
    Evt* script;
    Evt* script2;
    s32 cond;
    u16 id1;
    u16 id2;
    s32 numEnemyActors;
    s32 i;
    s32 j;
    s16* enemyIDs;

    if (gBattleSubState == BTL_SUBSTATE_BEGIN_TURN_INIT) {
        battleStatus->flags2 &= ~BS_FLAGS2_2;
        battleStatus->flags2 &= ~BS_FLAGS2_4;
        battleStatus->flags2 &= ~BS_FLAGS2_8;
        battleStatus->flags2 &= ~BS_FLAGS2_10;
        battleStatus->merleeAttackBoost = 0;
        battleStatus->merleeDefenseBoost = 0;
        battleStatus->flags2 &= ~BS_FLAGS2_1000000;

        player->flags |= ACTOR_FLAG_8000000 | ACTOR_FLAG_4000000;
        player->disableDismissTimer = 0;
        if (partner != NULL) {
            player->flags |= ACTOR_FLAG_8000000 | ACTOR_FLAG_4000000;
            partner->disableDismissTimer = 0;
        }

        if (battleStatus->hustleTurns != 0) {
            gBattleStatus.flags1 |= BS_FLAGS1_HUSTLED;
        }

        numEnemyActors = 0;
        for (i = 0; i < ARRAY_COUNT(battleStatus->enemyActors); i++) {
            enemy = battleStatus->enemyActors[i];
            if (enemy != NULL) {
                battleStatus->enemyIDs[numEnemyActors] = i | ACTOR_ENEMY0;
                numEnemyActors++;
            }
        }
        battleStatus->numEnemyActors = numEnemyActors;

        // sort enemies by x-position or turn priority
        enemyIDs = battleStatus->enemyIDs;
        for (i = 0; i < numEnemyActors - 1; i++) {
            for (j = i + 1; j < numEnemyActors; j++) {
                id1 = enemyIDs[i];
                id2 = enemyIDs[j];
                enemy1 = battleStatus->enemyActors[id1 & 0xFF];
                enemy2 = battleStatus->enemyActors[id2 & 0xFF];
                if (gBattleStatus.flags1 & BS_FLAGS1_SORT_ENEMIES_BY_POSX) {
                    if (enemy1->homePos.x > enemy2->homePos.x) {
                        enemyIDs[i] = id2;
                        enemyIDs[j] = id1;
                    }
                } else if (enemy1->turnPriority < enemy2->turnPriority) {
                    enemyIDs[i] = id2;
                    enemyIDs[j] = id1;
                }
            }
        }
        battleStatus->nextEnemyIndex = 0;

        btl_merlee_on_start_turn();

        battleStatus->rushFlags = RUSH_FLAG_NONE;
        gBattleStatus.flags2 &= ~BS_FLAGS2_HAS_RUSH;

        if (!(gBattleStatus.flags2 & BS_FLAGS2_PEACH_BATTLE)) {
            if (playerData->curHP < 2 && is_ability_active(ABILITY_MEGA_RUSH)) {
                gBattleStatus.flags2 |= BS_FLAGS2_HAS_RUSH;
                battleStatus->rushFlags |= RUSH_FLAG_MEGA;
            }
            if (playerData->curHP < 6 && is_ability_active(ABILITY_POWER_RUSH) && !(battleStatus->rushFlags & RUSH_FLAG_MEGA)) {
                gBattleStatus.flags2 |= BS_FLAGS2_HAS_RUSH;
                battleStatus->rushFlags |= RUSH_FLAG_POWER;
            }
        }

        if (!(gBattleStatus.flags1 & BS_FLAGS1_JUMP_CHARGED)) {
            battleStatus->jumpCharge = 0;
        }

        if (!(gBattleStatus.flags1 & BS_FLAGS1_HAMMER_CHARGED)) {
            battleStatus->hammerCharge = 0;
        }

        if (gGameStatusPtr->debugEnemyContact == DEBUG_CONTACT_AUTO_FLEE) {
            btl_set_state(BATTLE_STATE_RUN_AWAY);
            return;
        }

        if (gGameStatusPtr->debugEnemyContact == DEBUG_CONTACT_DIE_IN_BATTLE) {
            for (i = 0; i < ARRAY_COUNT(battleStatus->enemyActors); i++) {
                enemy = battleStatus->enemyActors[i];
                if (enemy != NULL && enemy->handleEventSource != NULL) {
                    Evt* script = start_script(enemy->handleEventSource, EVT_PRIORITY_A, 0);

                    enemy->handleEventScript = script;
                    script->owner1.actorID = i | ACTOR_ENEMY0;
                    enemy->handleEventScriptID = script->id;
                    enemy->lastEventType = EVENT_DEATH;
                }
            }
            gBattleSubState = BTL_SUBSTATE_BEGIN_TURN_AWAIT_ENEMY_DEATH;
        } else {
            for (i = 0; i < ARRAY_COUNT(battleStatus->enemyActors); i++) {
                enemy = battleStatus->enemyActors[i];
                if (enemy != NULL && enemy->handlePhaseSource != NULL) {
                    battleStatus->battlePhase = PHASE_PLAYER_BEGIN;
                    script = start_script(enemy->handlePhaseSource, EVT_PRIORITY_A, 0);
                    enemy->handlePhaseScript = script;
                    enemy->handleBatttlePhaseScriptID = script->id;
                    script->owner1.actorID = i | ACTOR_ENEMY0;
                }
            }

            partner = battleStatus->partnerActor;
            if (partner != NULL) {
                if (partner->handlePhaseSource != NULL) {
                    battleStatus->battlePhase = PHASE_PLAYER_BEGIN;
                    script = start_script(partner->handlePhaseSource, EVT_PRIORITY_A, 0);
                    partner->handlePhaseScript = script;
                    partner->handleBatttlePhaseScriptID = script->id;
                    script->owner1.actorID = ACTOR_PARTNER;
                }
            }
            gBattleSubState = BTL_SUBSTATE_BEGIN_TURN_AWAIT_ENEMY_SCRIPTS;
        }
    }

    if (gBattleSubState == BTL_SUBSTATE_BEGIN_TURN_AWAIT_ENEMY_SCRIPTS) {
        cond = FALSE;
        for (i = 0; i < ARRAY_COUNT(battleStatus->enemyActors); i++) {
            enemy = battleStatus->enemyActors[i];
            if (enemy != NULL && enemy->handlePhaseSource != NULL && does_script_exist(enemy->handleBatttlePhaseScriptID)) {
                cond = TRUE;
            }
        }
        if (partner != NULL && partner->handlePhaseSource != NULL && does_script_exist(partner->handleBatttlePhaseScriptID)) {
            cond = TRUE;
        }

        if (!cond) {
            if (!btl_check_enemies_defeated()) {
                btl_set_state(BATTLE_STATE_BEGIN_PLAYER_TURN);
            }
            return;
        }
    }

    if (gBattleSubState == BTL_SUBSTATE_BEGIN_TURN_AWAIT_ENEMY_DEATH) {
        cond = FALSE;
        for (i = 0; i < ARRAY_COUNT(battleStatus->enemyActors); i++) {
            enemy = battleStatus->enemyActors[i];
            if (enemy != NULL && enemy->handleEventSource != NULL && does_script_exist(enemy->handleEventScriptID)) {
                cond = TRUE;
            }
        }

        if (!cond) {
            if (!btl_check_enemies_defeated()) {
                btl_set_state(BATTLE_STATE_BEGIN_PLAYER_TURN);
            }
        }
    }
}

void btl_state_draw_begin_turn(void) {
}

void btl_state_update_begin_player_turn(void) {
    BattleStatus* battleStatus = &gBattleStatus;
    PlayerData* playerData = &gPlayerData;
    Actor* player = battleStatus->playerActor;
    Actor* partner = battleStatus->partnerActor;
    ActorPart* part = &player->partsTable[0];
    Evt* script;
    s32 i;

    s8 debuffDuration;
    s32 koDuration;
    s32 temp;

    if (gBattleSubState == BTL_SUBSTATE_BEGIN_PLAYER_TURN_INIT) {
        btl_cam_use_preset(BTL_CAM_PRESET_C);
        btl_cam_move(5);
        gBattleSubState = BTL_SUBSTATE_BEGIN_PLAYER_TURN_RESET_STATE;
    }

    switch (gBattleSubState) {
        case BTL_SUBSTATE_BEGIN_PLAYER_TURN_RESET_STATE:
            if (btl_cam_is_moving_done()) {
                gBattleStatus.flags1 &= ~BS_FLAGS1_PARTNER_ACTING;
                reset_actor_turn_info();
                battleStatus->unk_86 = 127;
                battleStatus->blockResult = 127;
                battleStatus->selectedMoveID = 0;
                gBattleStatus.flags1 |= BS_FLAGS1_8;
                gBattleStatus.flags2 &= ~BS_FLAGS2_1000000;
                player->disableDismissTimer = 0;
                player->flags |= ACTOR_FLAG_8000000 | ACTOR_FLAG_4000000;

                if (partner != NULL) {
                    player->flags |= ACTOR_FLAG_8000000 | ACTOR_FLAG_4000000;
                    partner->disableDismissTimer = 0;
                }

                battleStatus->unk_8C = 0;
                D_8029F254 = 0;
                D_8029F258 = 0;

                if (battleStatus->outtaSightActive == 0) {
                    gBattleSubState = BTL_SUBSTATE_BEGIN_PLAYER_TURN_CHECK_WATER_BLOCK;
                } else {
                    battleStatus->battlePhase = PHASE_ENEMY_BEGIN;
                    script = start_script(partner->handlePhaseSource, EVT_PRIORITY_A, 0);
                    partner->handlePhaseScript = script;
                    gBattleSubState = BTL_SUBSTATE_BEGIN_PLAYER_TURN_AWAIT_OUTTA_SIGHT;
                    partner->handleBatttlePhaseScriptID = script->id;
                    script->owner1.actorID = ACTOR_PARTNER;
                }
            }
            break;
        case BTL_SUBSTATE_BEGIN_PLAYER_TURN_AWAIT_OUTTA_SIGHT:
            if (!does_script_exist(partner->handleBatttlePhaseScriptID)) {
                battleStatus->outtaSightActive = 0;
                gBattleSubState = BTL_SUBSTATE_BEGIN_PLAYER_TURN_CHECK_WATER_BLOCK;
                gBattleStatus.flags2 |= BS_FLAGS2_4;
            }
            break;
    }

    switch (gBattleSubState) {
        case BTL_SUBSTATE_BEGIN_PLAYER_TURN_CHECK_WATER_BLOCK:
            if (battleStatus->unk_8C == 0) {
                if (battleStatus->waterBlockTurnsLeft != 0) {
                    battleStatus->waterBlockTurnsLeft--;
                    battleStatus->buffEffect->data.partnerBuff->unk_0C[FX_BUFF_DATA_WATER_BLOCK].turnsLeft = battleStatus->waterBlockTurnsLeft;
                    if (battleStatus->waterBlockTurnsLeft <= 0) {
                        battleStatus->waterBlockEffect->flags |= EFFECT_INSTANCE_FLAG_10;
                        fx_water_block(1, player->currentPos.x, player->currentPos.y + 18.0f, player->currentPos.z + 5.0f, 1.5f, 10);
                        fx_water_splash(0, player->currentPos.x - 10.0f, player->currentPos.y + 5.0f, player->currentPos.z + 5.0f, 1.0f, 24);
                        fx_water_splash(0, player->currentPos.x - 15.0f, player->currentPos.y + 32.0f, player->currentPos.z + 5.0f, 1.0f, 24);
                        fx_water_splash(1, player->currentPos.x + 15.0f, player->currentPos.y + 22.0f, player->currentPos.z + 5.0f, 1.0f, 24);
                        battleStatus->waterBlockEffect = NULL;
                        sfx_play_sound(SOUND_299);
                        btl_show_battle_message(BTL_MSG_27, 60);
                        gBattleSubState = BTL_SUBSTATE_BEGIN_PLAYER_TURN_AWAIT_WATER_BLOCK;
                    } else {
                        gBattleSubState = BTL_SUBSTATE_BEGIN_PLAYER_TURN_CHECK_CLOUD_NINE;
                    }
                } else {
                    gBattleSubState = BTL_SUBSTATE_BEGIN_PLAYER_TURN_CHECK_CLOUD_NINE;
                }
            }
            break;
        case BTL_SUBSTATE_BEGIN_PLAYER_TURN_AWAIT_WATER_BLOCK:
            if (!btl_is_popup_displayed()) {
                gBattleSubState = BTL_SUBSTATE_BEGIN_PLAYER_TURN_CHECK_CLOUD_NINE;
            }
            break;
    }

    switch (gBattleSubState) {
        case BTL_SUBSTATE_BEGIN_PLAYER_TURN_CHECK_CLOUD_NINE:
            if (battleStatus->cloudNineTurnsLeft != 0) {
                battleStatus->cloudNineTurnsLeft--;
                battleStatus->buffEffect->data.partnerBuff->unk_0C[FX_BUFF_DATA_CLOUD_NINE].turnsLeft = battleStatus->cloudNineTurnsLeft;

                if (battleStatus->cloudNineTurnsLeft <= 0) {
                    remove_effect(battleStatus->cloudNineEffect);
                    battleStatus->cloudNineEffect = NULL;
                    btl_show_battle_message(BTL_MSG_29, 60);
                    gBattleSubState = BTL_SUBSTATE_BEGIN_PLAYER_TURN_AWAIT_CLOUD_NINE;
                } else {
                    gBattleSubState = BTL_SUBSTATE_BEGIN_PLAYER_TURN_CHECK_TURBO_CHARGE;
                }
            } else {
                gBattleSubState = BTL_SUBSTATE_BEGIN_PLAYER_TURN_CHECK_TURBO_CHARGE;
            }
            break;
        case BTL_SUBSTATE_BEGIN_PLAYER_TURN_AWAIT_CLOUD_NINE:
            if (!btl_is_popup_displayed()) {
                gBattleSubState = BTL_SUBSTATE_BEGIN_PLAYER_TURN_CHECK_TURBO_CHARGE;
            }
            break;
    }

    switch (gBattleSubState) {
        case BTL_SUBSTATE_BEGIN_PLAYER_TURN_CHECK_TURBO_CHARGE:
            if (battleStatus->turboChargeTurnsLeft != 0) {
                if (gBattleStatus.flags2 & BS_FLAGS2_100) {
                    gBattleStatus.flags2 &= ~BS_FLAGS2_100;
                    gBattleSubState = BTL_SUBSTATE_BEGIN_PLAYER_TURN_TRY_STATUS_DAMAGE;
                } else {
                    battleStatus->turboChargeTurnsLeft--;
                    battleStatus->buffEffect->data.partnerBuff->unk_0C[FX_BUFF_DATA_TURBO_CHARGE].turnsLeft = battleStatus->turboChargeTurnsLeft;
                    if (battleStatus->turboChargeTurnsLeft <= 0) {
                        btl_show_battle_message(BTL_MSG_2B, 60);
                        gBattleSubState = BTL_SUBSTATE_BEGIN_PLAYER_TURN_AWAIT_TURBO_CHARGE;
                    } else {
                        gBattleSubState = BTL_SUBSTATE_BEGIN_PLAYER_TURN_TRY_STATUS_DAMAGE;
                    }
                }
            } else {
                gBattleSubState = BTL_SUBSTATE_BEGIN_PLAYER_TURN_TRY_STATUS_DAMAGE;
            }
            break;
        case BTL_SUBSTATE_BEGIN_PLAYER_TURN_AWAIT_TURBO_CHARGE:
            if (0) { // TODO relocated block - required to match
back:
                player->koStatus = STATUS_DAZE;
                player->disableEffect->data.disableX->koDuration = player->koDuration;
                goto later;
            }
            if (!btl_is_popup_displayed()) {
                gBattleSubState = BTL_SUBSTATE_BEGIN_PLAYER_TURN_TRY_STATUS_DAMAGE;
            }
            break;
    }

    if (gBattleSubState == BTL_SUBSTATE_BEGIN_PLAYER_TURN_TRY_STATUS_DAMAGE) {
        if (player->debuff == STATUS_POISON && player->stoneStatus == 0) {
            gBattleStatus.flags1 |= BS_FLAGS1_SP_EVT_ACTIVE;
            dispatch_damage_event_player_0(1, EVENT_HIT);
        }

        battleStatus->rushFlags = RUSH_FLAG_NONE;
        gBattleStatus.flags2 &= ~BS_FLAGS2_HAS_RUSH;
        if (!(gBattleStatus.flags2 & BS_FLAGS2_PEACH_BATTLE)) {
            if (playerData->curHP <= 1 && is_ability_active(ABILITY_MEGA_RUSH)) {
                gBattleStatus.flags2 |= BS_FLAGS2_HAS_RUSH;
                battleStatus->rushFlags |= RUSH_FLAG_MEGA;
            }
            if (playerData->curHP < 6 && is_ability_active(ABILITY_POWER_RUSH) && !(battleStatus->rushFlags & RUSH_FLAG_MEGA)) {
                gBattleStatus.flags2 |= BS_FLAGS2_HAS_RUSH;
                battleStatus->rushFlags |= RUSH_FLAG_POWER;
            }
        }
        gBattleSubState = BTL_SUBSTATE_BEGIN_PLAYER_TURN_TRY_STATUS_RECOVER;
    }

    if (gBattleSubState == BTL_SUBSTATE_BEGIN_PLAYER_TURN_TRY_STATUS_RECOVER) {
        if (player->handleEventScript == NULL || !does_script_exist(player->handleEventScriptID)) {
            player->handleEventScript = NULL;
            if (btl_check_player_defeated()) {
                return;
            }

            D_8029F254 = 0;
            player->disableDismissTimer = 0;
            player->flags |= ACTOR_FLAG_8000000 | ACTOR_FLAG_4000000;

            if (is_ability_active(ABILITY_FEELING_FINE)) {
                if (player->debuff != 0) {
                    player->debuffDuration = 1;
                }
                if (player->staticStatus != 0) {
                    player->staticDuration = 1;
                }
                if (player->stoneStatus != 0) {
                    player->stoneDuration = 1;
                }
                if (player->koStatus != 0) {
                    player->koDuration = 1;
                }
                if (player->transparentStatus != 0) {
                    player->transparentDuration = 1;
                }
            }

            if (player->stoneStatus != 0) {
                player->stoneDuration--;
                if (player->stoneDuration <= 0) {
                    player->stoneStatus = 0;
                    dispatch_event_player(EVENT_RECOVER_STATUS);
                }
            } else {
                if (!is_ability_active(ABILITY_ZAP_TAP) && player->staticStatus != 0) {
                    player->staticDuration--;
                    if (player->staticDuration <= 0) {
                        player->staticStatus = 0;
                        remove_status_static(player->hudElementDataIndex);
                    }
                }
                if (player->transparentStatus != 0) {
                    player->transparentDuration--;
                    part->flags |= ACTOR_PART_FLAG_100;
                    do {
                        if (player->transparentDuration <= 0) {
                            player->transparentStatus = 0;
                            part->flags &= ~ACTOR_PART_FLAG_100;
                            remove_status_transparent(player->hudElementDataIndex);
                        }
                    } while (0); // TODO required to match
                }

                if (player->debuff != 0) {
                    if (player->debuff < 9) {
                        D_8029F254 = 1;
                    }
                    D_8029F258 = 20;
                    player->debuffDuration--;
                    if (player->debuffDuration <= 0) {
                        if (player->debuff == STATUS_FROZEN) {
                            sfx_play_sound(SOUND_FROZEN_SHATTER);
                            player->icePillarEffect->flags |= 0x10;
                            player->icePillarEffect = NULL;
                            dispatch_event_player(EVENT_32);
                        } else {
                            dispatch_event_player(EVENT_RECOVER_STATUS);
                        }
                        player->debuff = 0;
                        player->debuffDuration = 0;
                        remove_status_debuff(player->hudElementDataIndex);
                    }
                }

                debuffDuration = player->debuffDuration;
                temp = player->koDuration;
                player->koDuration = debuffDuration;
                if (debuffDuration > 0) {
                    goto back;
                } else if (temp != debuffDuration) {
                    player->koStatus = 0;
                    player->koDuration = 0;
                    player->disableEffect->data.disableX->koDuration = 0;
                }
            }
    later:

            for (i = 0; i < ARRAY_COUNT(battleStatus->enemyActors); i++) {
                Actor* enemy = battleStatus->enemyActors[i];

                if (enemy != NULL) {
                    enemy->flags |= ACTOR_FLAG_8000000 | ACTOR_FLAG_4000000;
                    if (enemy->chillOutTurns != 0) {
                        enemy->chillOutTurns--;
                        if (enemy->chillOutTurns == 0) {
                            enemy->chillOutAmount = 0;
                            remove_status_chill_out(enemy->hudElementDataIndex);
                            D_8029F258 = 20;
                        }
                    }
                }
            }
            gBattleSubState = BTL_SUBSTATE_BEGIN_PLAYER_TURN_TRY_COMMAND_RECOVER;
        }
    }

    if (gBattleSubState == BTL_SUBSTATE_BEGIN_PLAYER_TURN_TRY_COMMAND_RECOVER) {
        if (btl_check_enemies_defeated()) {
            return;
        }
        temp = 1;
        battleStatus->unk_8C = 0;
        if (battleStatus->hammerLossTurns >= 0) {
            battleStatus->hammerLossTurns--;
            if (battleStatus->hammerLossTurns == -1) {
                script = start_script(&RegainAbility, EVT_PRIORITY_A, 0);
                player->takeTurnScript = script;
                player->takeTurnScriptID = script->id;
                script->owner1.actorID = ACTOR_PLAYER;
                script->varTable[0] = temp;
                temp += 8;
                script->varTable[10] = 1; // hammer
                battleStatus->unk_8C = 1;
            }
        }

        if (battleStatus->jumpLossTurns >= 0) {
            battleStatus->jumpLossTurns--;
            if (battleStatus->jumpLossTurns == -1) {
                script = start_script(&RegainAbility, EVT_PRIORITY_A, 0);
                player->takeTurnScript = script;
                player->takeTurnScriptID = script->id;
                script->owner1.actorID = ACTOR_PLAYER;
                script->varTable[0] = temp;
                temp += 8;
                script->varTable[10] = 0; // jump
                battleStatus->unk_8C = 1;
            }
        }

        if (battleStatus->itemLossTurns >= 0) {
            battleStatus->itemLossTurns--;
            if (battleStatus->itemLossTurns == -1) {
                script = start_script(&RegainAbility, EVT_PRIORITY_A, 0);
                player->takeTurnScript = script;
                player->takeTurnScriptID = script->id;
                script->owner1.actorID = ACTOR_PLAYER;
                script->varTable[0] = temp;
                temp += 8;
                script->varTable[10] = 2; // item
                battleStatus->unk_8C = 1;
            }
        }
        gBattleSubState = BTL_SUBSTATE_BEGIN_PLAYER_TURN_END_DELAY;
    }

    if (gBattleSubState == BTL_SUBSTATE_BEGIN_PLAYER_TURN_END_DELAY) {
        if (player->handleEventScript == NULL || !does_script_exist(player->handleEventScriptID)) {
            player->handleEventScript = NULL;

            if (btl_check_player_defeated() || btl_check_enemies_defeated()) {
                return;
            }

            if (D_8029F258 != 0) {
                D_8029F258--;
                return;
            }

            if (D_8029F254 == 0) {
                btl_set_state(BATTLE_STATE_SWITCH_TO_PLAYER);
            } else{
                btl_set_state(BATTLE_STATE_BEGIN_PARTNER_TURN);
                gBattleStatus.flags2 |= BS_FLAGS2_2;
            }
        }
    }
}

void btl_state_draw_begin_player_turn(void) {
}

void btl_state_update_switch_to_player(void) {
    Actor* player = gBattleStatus.playerActor;
    Actor* partner = gBattleStatus.partnerActor;
    s32 i;

    if (gBattleSubState == BTL_SUBSTATE_INIT) {
        gBattleStatus.flags1 &= ~BS_FLAGS1_PARTNER_ACTING;
        reset_actor_turn_info();
        gBattleStatus.selectedMoveID = MOVE_NONE;
        gBattleStatus.unk_86 = 127;
        gBattleStatus.blockResult = 127;
        gBattleStatus.flags1 |= BS_FLAGS1_8;
        player->flags |= ACTOR_FLAG_8000000;
        if (partner != NULL) {
            partner->flags |= (ACTOR_FLAG_8000000 | ACTOR_FLAG_4000000);
        }

        for (i = 0; i < ARRAY_COUNT(gBattleStatus.enemyActors); i++) {
            Actor* enemy = gBattleStatus.enemyActors[i];

            if (enemy != NULL) {
                enemy->flags |= ACTOR_FLAG_80000;
                enemy->flags |= ACTOR_FLAG_8000000;
            }
        }

        btl_set_state(BATTLE_STATE_PREPARE_MENU);
    }
}

void btl_state_draw_switch_to_player(void) {
}

void btl_state_update_begin_partner_turn(void) {
    BattleStatus* battleStatus = &gBattleStatus;
    Actor* partner = battleStatus->partnerActor;
    Actor* enemy;
    Evt* script;
    s32 i;

    if (gBattleSubState == BTL_SUBSTATE_BEGIN_PARTNER_TURN_INIT) {
        if (partner == NULL) {
            D_8029F254 = 1;
            gBattleSubState = BTL_SUBSTATE_BEGIN_PARTNER_TURN_END_DELAY;
        } else if ((battleStatus->flags2 & (BS_FLAGS2_4 | BS_FLAGS2_2)) != (BS_FLAGS2_4 | BS_FLAGS2_2)) {
            if (!(partner->flags & ACTOR_FLAG_NO_ATTACK)) {
                btl_cam_use_preset(BTL_CAM_PRESET_C);
                btl_cam_move(5);
                gBattleSubState = BTL_SUBSTATE_BEGIN_PARTNER_TURN_RESET_STATE;
            } else {
                btl_set_state(BATTLE_STATE_9);
                return;
            }
        } else {
            btl_set_state(BATTLE_STATE_9);
            return;
        }
    }

    if (gBattleSubState == BTL_SUBSTATE_BEGIN_PARTNER_TURN_RESET_STATE) {
        if (btl_cam_is_moving_done()) {
            D_8029F258 = 0;
            reset_actor_turn_info();
            partner = battleStatus->partnerActor;
            battleStatus->unk_86 = 127;
            battleStatus->blockResult = 127;
            D_8029F254 = 0;
            gBattleStatus.flags1 |= BS_FLAGS1_PARTNER_ACTING;
            gBattleStatus.flags2 |= BS_FLAGS1_PLAYER_IN_BACK;
            partner->flags |= ACTOR_FLAG_8000000;

            if (partner->koStatus != 0) {
                partner->koDuration--;
                D_8029F254 = 1;
                D_8029F258 = 20;
                if (partner->koDuration > 0) {
                    partner->disableEffect->data.disableX->koDuration = partner->koDuration;
                } else {
                    partner->koStatus = 0;
                    dispatch_event_partner(EVENT_RECOVER_FROM_KO);
                    partner->disableEffect->data.disableX->koDuration = 0;
                    gBattleStatus.flags2 |= BS_FLAGS2_8;
                }
            }

            for (i = 0; i < ARRAY_COUNT(battleStatus->enemyActors); i++) {
                enemy = battleStatus->enemyActors[i];
                if (enemy != NULL) {
                    enemy->flags |= ACTOR_FLAG_8000000 | ACTOR_FLAG_4000000;
                }
            }
            gBattleSubState = BTL_SUBSTATE_BEGIN_PARTNER_TURN_AWAIT_RECOVER_DONE;
        }
    }

    if (gBattleSubState == BTL_SUBSTATE_BEGIN_PARTNER_TURN_AWAIT_RECOVER_DONE) {
        if (partner != NULL) {
            if (partner->handleEventScript == NULL || !does_script_exist(partner->handleEventScriptID)) {
                partner->handleEventScript = NULL;
            } else {
                goto block_27; // TODO find a way to remove
            }
        }

        gBattleStatus.flags2 &= ~BS_FLAGS2_8;
        if (btl_check_player_defeated() || btl_check_enemies_defeated()) {
            return;
        }
        gBattleSubState = BTL_SUBSTATE_BEGIN_PARTNER_TURN_EXEC_TURN_SCRIPT;
    }

block_27:
    if (gBattleSubState == BTL_SUBSTATE_BEGIN_PARTNER_TURN_EXEC_TURN_SCRIPT) {
        if (partner->handlePhaseSource != NULL) {
            battleStatus->battlePhase = PHASE_ENEMY_BEGIN;
            script = start_script(partner->handlePhaseSource, EVT_PRIORITY_A, 0);
            partner->handlePhaseScript = script;
            partner->handleBatttlePhaseScriptID = script->id;
            script->owner1.actorID = ACTOR_PARTNER;
        }
        gBattleSubState = BTL_SUBSTATE_BEGIN_PARTNER_TURN_AWAIT_TURN_SCRIPT;
    }

    if (gBattleSubState == BTL_SUBSTATE_BEGIN_PARTNER_TURN_AWAIT_TURN_SCRIPT) {
        if (partner->handlePhaseSource == NULL || !does_script_exist(partner->handleBatttlePhaseScriptID)) {
            gBattleSubState = BTL_SUBSTATE_BEGIN_PARTNER_TURN_END_DELAY;
        }
    }

    if (gBattleSubState == BTL_SUBSTATE_BEGIN_PARTNER_TURN_END_DELAY) {
        if (D_8029F258 != 0) {
            D_8029F258--;
            return;
        }
        gBattleStatus.flags2 &= ~BS_FLAGS2_100000;
        if (D_8029F254 == 0) {
            btl_set_state(BATTLE_STATE_SWITCH_TO_PARTNER);
        } else {
            gBattleStatus.flags2 |= BS_FLAGS2_4;
            btl_set_state(BATTLE_STATE_9);
        }
    }
}

void btl_state_draw_begin_partner_turn(void) {
}

void btl_state_update_switch_to_partner(void) {
    Actor* player = gBattleStatus.playerActor;
    Actor* partner = gBattleStatus.partnerActor;
    s32 i;

    if (gBattleSubState == BTL_SUBSTATE_INIT) {
        reset_actor_turn_info();
        gBattleStatus.flags1 |= BS_FLAGS1_PARTNER_ACTING;
        gBattleStatus.selectedMoveID = MOVE_NONE;
        gBattleStatus.unk_86 = 127;
        gBattleStatus.blockResult = 127;
        gBattleStatus.flags1 |= BS_FLAGS1_8;
        player->flags |= (ACTOR_FLAG_8000000 | ACTOR_FLAG_4000000);
        partner->flags |= ACTOR_FLAG_8000000;

        for (i = 0; i < ARRAY_COUNT(gBattleStatus.enemyActors); i++) {
            Actor* enemy = gBattleStatus.enemyActors[i];
            if (enemy != NULL) {
                enemy->flags |= ACTOR_FLAG_80000;
                enemy->flags |= ACTOR_FLAG_8000000;
            }
        }

        btl_set_state(BATTLE_STATE_PREPARE_MENU);
    }
}

void btl_state_draw_switch_to_partner(void) {
}

void btl_state_update_9(void) {
    BattleStatus* battleStatus = &gBattleStatus;
    Actor* player = battleStatus->playerActor;
    Actor* partner = battleStatus->partnerActor;
    Actor* actor;
    ActorState* state;
    Evt* script;
    s32 cond;
    s32 i;

    s32 oldKoDuration;

    if (gBattleSubState == BTL_SUBSTATE_9_INIT) {
        if (gBattleStatus.flags2 & BS_FLAGS2_2) {
            if (partner != NULL) {
                if (!(gBattleStatus.flags2 & BS_FLAGS2_4) && !(partner->flags & ACTOR_FLAG_NO_ATTACK)) {
                    btl_set_state(BATTLE_STATE_SWITCH_TO_PARTNER);
                    return;
                }
            }

            player->flags &= ~ACTOR_FLAG_8000000;
            player->flags |= ACTOR_FLAG_4000000;
            if (partner != NULL) {
                partner->flags &= ~ACTOR_FLAG_8000000;
                partner->flags |= ACTOR_FLAG_4000000;
            }

            gBattleSubState = BTL_SUBSTATE_9_1;
            D_8029F258 = 0;
            gBattleStatus.flags2 &= ~BS_FLAGS2_2;
            gBattleStatus.flags2 &= ~BS_FLAGS2_4;
            gBattleStatus.flags2 &= ~BS_FLAGS2_8;
            gBattleStatus.flags2 &= ~BS_FLAGS2_10;
        } else {
            btl_set_state(BATTLE_STATE_SWITCH_TO_PLAYER);
            return;
        }
    }

    if (gBattleSubState == BTL_SUBSTATE_9_1) {
        cond = FALSE;
        for (i = 0; i < ARRAY_COUNT(battleStatus->enemyActors); i++) {
            actor = battleStatus->enemyActors[i];
            if (actor != NULL && actor->handleEventScript != NULL) {
                if (does_script_exist(actor->handleEventScriptID)) {
                    cond = TRUE;
                } else {
                    actor->handleEventScript = NULL;
                }
            }
        }

        if (!cond) {
            reset_actor_turn_info();

            for (i = 0; i < ARRAY_COUNT(battleStatus->enemyActors); i++) {
                actor = battleStatus->enemyActors[i];
                if (actor != NULL) {
                    actor->flags |= ACTOR_FLAG_4000000 | ACTOR_FLAG_8000000;
                    actor->flags &= ~ACTOR_FLAG_10000;

                    if (actor->debuff != STATUS_END) {
                        if (actor->debuff == STATUS_FEAR ||
                            actor->debuff == STATUS_DIZZY ||
                            actor->debuff == STATUS_PARALYZE ||
                            actor->debuff == STATUS_SLEEP ||
                            actor->debuff == STATUS_FROZEN ||
                            actor->debuff == STATUS_STOP)
                        {
                            actor->flags |= ACTOR_FLAG_10000;
                        }
                        actor->debuffDuration--;
                        if (actor->debuffDuration <= 0) {
                            actor->debuff = 0;
                            remove_status_debuff(actor->hudElementDataIndex);
                            dispatch_event_actor(actor, EVENT_RECOVER_STATUS);
                            D_8029F258 = 20;
                        }
                    }

                    if (actor->staticStatus != 0) {
                        actor->staticDuration--;
                        if (actor->staticDuration <= 0) {
                            actor->staticStatus = 0;
                            remove_status_static(actor->hudElementDataIndex);
                            D_8029F258 = 20;
                        }
                    }

                    if (actor->transparentStatus != 0) {
                        actor->transparentDuration--;
                        if (actor->transparentDuration <= 0) {
                            actor->transparentStatus = 0;
                            remove_status_transparent(actor->hudElementDataIndex);
                            D_8029F258 = 20;
                        }
                    }

                    if (actor->stoneStatus != 0) {
                        actor->stoneDuration--;
                        if (actor->stoneDuration <= 0) {
                            actor->stoneStatus = 0;
                            D_8029F258 = 20;
                        }
                    }

                    oldKoDuration = actor->koDuration;
                    actor->koDuration = actor->debuffDuration;
                    if (actor->koDuration > 0) {
                        actor->koStatus = STATUS_DAZE;
                        actor->disableEffect->data.disableX->koDuration = actor->koDuration;
                    } else if (oldKoDuration != actor->koDuration) {
                        actor->koStatus = 0;
                        actor->disableEffect->data.disableX->koDuration = 0;
                    }
                    if (actor->debuff == STATUS_POISON) {
                        gBattleStatus.flags1 |= BS_FLAGS1_SP_EVT_ACTIVE;
                        dispatch_damage_event_actor_0(actor, 1, EVENT_HIT);
                        D_8029F258 = 20;
                    }
                }
            }
            gBattleSubState = BTL_SUBSTATE_9_2;
        }
    }

    if (gBattleSubState == BTL_SUBSTATE_9_2) {
        if(player->handleEventScript == NULL || !does_script_exist(player->handleEventScriptID)) {
            player->handleEventScript = NULL;
            if (partner != NULL) {
                if (partner->handleEventScript == NULL || !does_script_exist(partner->handleEventScriptID)) {
                    partner->handleEventScript = NULL;
                    goto block_52; // TODO find a way to remove
                }
            } else {
    block_52:
                cond = FALSE;
                for (i = 0; i < ARRAY_COUNT(battleStatus->enemyActors); i++) {
                    actor = battleStatus->enemyActors[i];
                    if ((actor != NULL) && (actor->handleEventScript != NULL)) {
                        if (does_script_exist(actor->handleEventScriptID)) {
                            cond = TRUE;
                        } else {
                            actor->handleEventScript = NULL;
                        }
                    }
                }

                if (!cond) {
                    if (btl_check_player_defeated() || btl_check_enemies_defeated()) {
                        return;
                    }

                    btl_cam_use_preset(BTL_CAM_PRESET_C);
                    if (partner == NULL || !(gBattleStatus.flags1 & BS_FLAGS1_PLAYER_IN_BACK)) {
                        gBattleSubState = BTL_SUBSTATE_9_4;
                    } else if (gBattleStatus.flags2 & BS_FLAGS2_PEACH_BATTLE) {
                        gBattleSubState = BTL_SUBSTATE_9_4;
                    } else {
                        player->flags &= ~ACTOR_FLAG_8000000;
                        partner->flags &= ~ACTOR_FLAG_8000000;
                        player->flags |= ACTOR_FLAG_4000000;
                        partner->flags |= ACTOR_FLAG_4000000;
                        state = &partner->state;
                        if (!battleStatus->outtaSightActive) {
                            partner->state.currentPos.x = partner->homePos.x;
                            partner->state.currentPos.z = partner->homePos.z;
                            partner->state.goalPos.x = player->homePos.x;
                            partner->state.goalPos.z = player->homePos.z;
                        } else {
                            partner->state.currentPos.x = partner->homePos.x;
                            partner->state.currentPos.z = partner->homePos.z;
                            partner->state.goalPos.x = partner->homePos.x;
                            partner->state.goalPos.z = partner->homePos.z + 5.0f;
                            partner->homePos.x = player->homePos.x;
                            partner->homePos.z = player->homePos.z;
                        }
                        state->moveTime = 4;
                        state->angle = 0.0f;
                        gBattleSubState = BTL_SUBSTATE_9_3;
                    }
                }
            }
        }
    }

    if (gBattleSubState == BTL_SUBSTATE_9_3) {
        if (partner->state.moveTime != 0) {
            partner->currentPos.x += (partner->state.goalPos.x - partner->currentPos.x) / partner->state.moveTime;
            partner->currentPos.z += (partner->state.goalPos.z - partner->currentPos.z) / partner->state.moveTime;
            player->currentPos.x += (partner->state.currentPos.x - player->currentPos.x) / partner->state.moveTime;
            player->currentPos.z += (partner->state.currentPos.z - player->currentPos.z) / partner->state.moveTime;
        }
        partner->currentPos.z -= sin_rad(DEG_TO_RAD(partner->state.angle)) * 16.0f;
        partner->yaw = clamp_angle(partner->state.angle);
        player->currentPos.z += sin_rad(DEG_TO_RAD(partner->state.angle)) * 16.0f;
        player->yaw = clamp_angle(partner->state.angle);
        partner->state.angle += 90.0f;

        if (partner->state.moveTime != 0) {
            partner->state.moveTime--;
        } else {
            partner->currentPos.x = partner->state.goalPos.x;
            partner->currentPos.z = partner->state.goalPos.z;
            player->currentPos.x = partner->state.currentPos.x;
            player->currentPos.z = partner->state.currentPos.z;
            if (!battleStatus->outtaSightActive) {
                partner->homePos.x = partner->currentPos.x;
                partner->homePos.z = partner->currentPos.z;
                player->homePos.x = player->currentPos.x;
                player->homePos.z = player->currentPos.z;
            } else {
                player->homePos.x = player->currentPos.x;
                player->homePos.z = player->currentPos.z;
            }
            gBattleSubState = BTL_SUBSTATE_9_4;
            gBattleStatus.flags1 &= ~ACTOR_FLAG_100000;
        }
    }

    if (gBattleSubState == BTL_SUBSTATE_9_4) {
        if (D_8029F258 != 0) {
            D_8029F258--;
        } else {
            if (battleStatus->nextMerleeSpellType == MERLEE_SPELL_2) {
                battleStatus->merleeDefenseBoost = 3;
                battleStatus->nextMerleeSpellType = MERLEE_SPELL_0;
                battleStatus->battlePhase = PHASE_MERLEE_DEFENSE_BONUS;
                script = start_script(&PlayerScriptDispatcher, EVT_PRIORITY_A, 0);
                player->takeTurnScript = script;
                player->takeTurnScriptID = script->id;
                script->owner1.actorID = ACTOR_PLAYER;
            }
            gBattleStatus.flags1 &= ~BS_FLAGS1_MENU_OPEN;
            player->flags &= ~ACTOR_FLAG_8000000;
            player->flags |= ACTOR_FLAG_4000000;
            if (partner != NULL) {
                partner->flags &= ~ACTOR_FLAG_8000000;
                partner->flags |= ACTOR_FLAG_4000000;
            }
            gBattleSubState = BTL_SUBSTATE_9_5;
            gBattleStatus.flags2 &= ~BS_FLAGS2_2;
            gBattleStatus.flags2 &= ~BS_FLAGS2_4;
            gBattleStatus.flags2 &= ~BS_FLAGS2_8;
            gBattleStatus.flags2 &= ~BS_FLAGS2_10;
        }
    }

    if (gBattleSubState == BTL_SUBSTATE_9_5) {
        if (player->takeTurnScript == NULL || (does_script_exist(player->takeTurnScriptID) == 0)) {
            player->takeTurnScript = NULL;

            for (i = 0; i < ARRAY_COUNT(battleStatus->enemyActors); i++) {
                actor = battleStatus->enemyActors[i];
                if (actor != NULL && actor->handlePhaseSource != NULL) {
                    battleStatus->battlePhase = PHASE_PLAYER_END;
                    script = start_script(actor->handlePhaseSource, EVT_PRIORITY_A, 0);
                    actor->handlePhaseScript = script;
                    actor->handleBatttlePhaseScriptID = script->id;
                    script->owner1.enemyID = i | ACTOR_CLASS_ENEMY;
                }
            }
            gBattleSubState = BTL_SUBSTATE_9_6;
        }
    }

    cond = FALSE;
    if (gBattleSubState == BTL_SUBSTATE_9_6) {
        for (i = 0; i < ARRAY_COUNT(battleStatus->enemyActors); i++) {
            actor = battleStatus->enemyActors[i];
            if (actor != NULL && actor->handlePhaseSource != NULL && does_script_exist(actor->handleBatttlePhaseScriptID)) {
                cond = TRUE;
            }
        }
        if (!cond) {
            gBattleSubState = BTL_SUBSTATE_9_7;
        }
    }

    if (gBattleSubState == BTL_SUBSTATE_9_7) {
        btl_set_state(BATTLE_STATE_NEXT_ENEMY);
    }
}

void btl_state_draw_9(void) {
}

void btl_state_update_prepare_menu(void) {
    BattleStatus* battleStatus = &gBattleStatus;

    battleStatus->lastPlayerMenuSelection[BTL_MENU_IDX_JUMP] = -1;
    battleStatus->lastPlayerMenuSelection[BTL_MENU_IDX_SMASH] = -1;
    battleStatus->lastPlayerMenuSelection[BTL_MENU_IDX_ITEMS] = -1;
    battleStatus->lastPlayerMenuSelection[BTL_MENU_IDX_DIP] = -1;
    battleStatus->lastPlayerMenuSelection[BTL_MENU_IDX_PARTNER] = -1;
    battleStatus->lastPlayerMenuSelection[BTL_MENU_IDX_STAR_POWER] = -1;
    battleStatus->lastPlayerMenuSelection[BTL_MENU_IDX_STRATEGY] = -1;
    battleStatus->lastPartnerMenuSelection[BTL_MENU_IDX_ABILITY] = -1;
    battleStatus->lastPartnerMenuSelection[BTL_MENU_IDX_STAR_POWER] = -1;
    battleStatus->lastPartnerMenuSelection[BTL_MENU_IDX_STRATEGY] = -1;

    dma_copy(_415D90_ROM_START, _415D90_ROM_END, _415D90_VRAM);

    if (battleStatus->flags1 & BS_FLAGS1_PARTNER_ACTING) {
        btl_set_state(BATTLE_STATE_PARTNER_MENU);
    } else if (gBattleSubState == BATTLE_SUBSTATE_PREPARE_MENU_DIPPING) {
        btl_set_state(BATTLE_STATE_PLAYER_MENU);
        gBattleSubState = BTL_SUBSTATE_PLAYER_MENU_DIPPING_1;
    } else {
        btl_set_state(BATTLE_STATE_PLAYER_MENU);
    }
}

void btl_state_draw_prepare_menu(void) {
}

void btl_state_update_end_turn(void) {
    BattleStatus* battleStatus = &gBattleStatus;
    PlayerData* playerData = &gPlayerData;
    Actor* player = battleStatus->playerActor;
    Actor* partner = battleStatus->partnerActor;
    Actor* actor;
    Evt* script;
    s32 i;

    if (gBattleSubState == BTL_SUBSTATE_END_TURN_INIT) {
        s32 cond = FALSE;

        for (i = 0; i < ARRAY_COUNT(battleStatus->enemyActors); i++) {
            actor = battleStatus->enemyActors[i];
            if (actor != NULL && actor->handleEventScript != NULL) {
                if (does_script_exist(actor->handleEventScriptID)) {
                    do {
                        cond = TRUE;
                    } while (0); // TODO required to match
                } else {
                    actor->handleEventScript = NULL;
                }
            }
        }

        if (!cond) {
            for (i = 0; i < ARRAY_COUNT(battleStatus->enemyActors); i++) {
                actor = battleStatus->enemyActors[i];
                if (actor != NULL && actor->takeTurnScript != NULL) {
                    if (does_script_exist(actor->takeTurnScriptID)) {
                        cond = TRUE;
                    } else {
                        actor->takeTurnScript = NULL;
                    }
                }
            }

            if (!cond) {
                btl_cam_use_preset(BTL_CAM_PRESET_C);
                gBattleSubState = BTL_SUBSTATE_END_TURN_CHECK_FOR_SWAP;
            }
        }
    }

    if (gBattleSubState == BTL_SUBSTATE_END_TURN_CHECK_FOR_SWAP) {
        if (gBattleStatus.flags2 & BS_FLAGS2_PEACH_BATTLE) {
            gBattleSubState = BTL_SUBSTATE_END_TURN_START_SCRIPTS;
        } else if (!(gBattleStatus.flags1 & BS_FLAGS1_PLAYER_IN_BACK)) {
            gBattleSubState = BTL_SUBSTATE_END_TURN_START_SCRIPTS;
        } else {
            player->flags &= ~ACTOR_FLAG_8000000;
            partner->flags &= ~ACTOR_FLAG_8000000;
            player->flags |= ACTOR_FLAG_4000000;
            partner->flags |= ACTOR_FLAG_4000000;
            partner->state.currentPos.x = partner->homePos.x;
            partner->state.currentPos.z = partner->homePos.z;
            partner->state.goalPos.x = player->homePos.x;
            partner->state.goalPos.z = player->homePos.z;
            partner->state.moveTime = 4;
            partner->state.angle = 0.0f;
            gBattleSubState = BTL_SUBSTATE_END_TURN_PERFORM_SWAP;
        }
    }

    if (gBattleSubState == BTL_SUBSTATE_END_TURN_PERFORM_SWAP) {
        if (partner->state.moveTime != 0) {
            partner->currentPos.x += (partner->state.goalPos.x - partner->currentPos.x) / partner->state.moveTime;
            partner->currentPos.z += (partner->state.goalPos.z - partner->currentPos.z) / partner->state.moveTime;
            player->currentPos.x += (partner->state.currentPos.x - player->currentPos.x) / partner->state.moveTime;
            player->currentPos.z += (partner->state.currentPos.z - player->currentPos.z) / partner->state.moveTime;
        }
        partner->currentPos.z -= sin_rad(DEG_TO_RAD(partner->state.angle)) * 16.0f;
        partner->yaw = clamp_angle(partner->state.angle);
        player->currentPos.z += sin_rad(DEG_TO_RAD(partner->state.angle)) * 16.0f;
        player->yaw = clamp_angle(partner->state.angle);
        partner->state.angle += 90.0f;
        if (partner->state.moveTime != 0) {
            partner->state.moveTime--;
        } else {
            partner->currentPos.x = partner->state.goalPos.x;
            partner->currentPos.z = partner->state.goalPos.z;
            player->currentPos.x = partner->state.currentPos.x;
            player->currentPos.z = partner->state.currentPos.z;
            partner->homePos.x = partner->currentPos.x;
            partner->homePos.z = partner->currentPos.z;
            player->homePos.x = player->currentPos.x;
            player->homePos.z = player->currentPos.z;
            player->flags |= ACTOR_FLAG_8000000;
            partner->flags |= ACTOR_FLAG_8000000;
            if (gBattleStatus.flags2 & BS_FLAGS2_PEACH_BATTLE) {
                gBattleStatus.flags1 |= BS_FLAGS1_PLAYER_IN_BACK;
            } else {
                gBattleStatus.flags1 &= ~BS_FLAGS1_PLAYER_IN_BACK;
            }
            gBattleSubState = BTL_SUBSTATE_END_TURN_START_SCRIPTS;
        }
    }

    if (gBattleSubState == BTL_SUBSTATE_END_TURN_START_SCRIPTS) {
        gBattleStatus.flags2 &= ~BS_FLAGS2_10000;
        player->disableDismissTimer = 0;
        player->flags |= ACTOR_FLAG_8000000 | ACTOR_FLAG_4000000;
        if (partner != NULL) {
            player->flags |= ACTOR_FLAG_8000000 | ACTOR_FLAG_4000000;
            partner->disableDismissTimer = 0;
        }

        func_80260A60();
        gBattleStatus.flags1 &= ~BS_FLAGS1_PLAYER_DEFENDING;
        playerData->specialBarsFilled += 32;
        if (playerData->specialBarsFilled > playerData->maxStarPower * 256) {
            playerData->specialBarsFilled = playerData->maxStarPower * 256;
        }

        for (i = 0; i < ARRAY_COUNT(battleStatus->enemyActors); i++) {
            actor = battleStatus->enemyActors[i];
            if (actor != NULL && actor->handlePhaseSource != NULL) {
                battleStatus->battlePhase = PHASE_ENEMY_END;
                script = start_script(actor->handlePhaseSource, EVT_PRIORITY_A, 0);
                actor->handlePhaseScript = script;
                actor->handleBatttlePhaseScriptID = script->id;
                script->owner1.enemyID = i | ACTOR_ENEMY0;
            }
        }

        if (partner != NULL && partner->handlePhaseSource != NULL) {
            battleStatus->battlePhase = PHASE_ENEMY_END;
            script = start_script(partner->handlePhaseSource, EVT_PRIORITY_A, 0);
            partner->handlePhaseScript = script;
            partner->handleBatttlePhaseScriptID = script->id;
            script->owner1.actorID = ACTOR_PARTNER;
        }
        gBattleSubState = BTL_SUBSTATE_END_TURN_AWAIT_SCRIPTS;
    }

    // wait for all end turn scripts to finish executing
    if (gBattleSubState == BTL_SUBSTATE_END_TURN_AWAIT_SCRIPTS) {
        s32 cond = FALSE;

        for (i = 0; i < ARRAY_COUNT(battleStatus->enemyActors); i++) {
            actor = battleStatus->enemyActors[i];
            if (actor != NULL && actor->handlePhaseSource != NULL && does_script_exist(actor->handleBatttlePhaseScriptID)) {
                cond = TRUE;
            }
        }

        if (partner != NULL && partner->handlePhaseSource != NULL && does_script_exist(partner->handleBatttlePhaseScriptID)) {
            cond = TRUE;
        }

        if (!cond) {
            btl_cam_use_preset(BTL_CAM_PRESET_C);
            gBattleSubState = BTL_SUBSTATE_END_TURN_BEGIN_NEXT;
        }
    }

    // proceed to next turn
    switch (gBattleSubState) {
        case BTL_SUBSTATE_END_TURN_BEGIN_NEXT:
        case BTL_SUBSTATE_END_TURN_UNUSED_4:
            btl_set_state(BATTLE_STATE_BEGIN_TURN);
            break;
    }
}

void btl_state_draw_end_turn(void) {
}

void btl_state_update_1C(void) {
    btl_cam_use_preset(BTL_CAM_PRESET_C);
    btl_set_state(BATTLE_STATE_PREPARE_MENU);
}

void btl_state_draw_1C(void) {
}

void btl_state_update_victory(void) {
    BattleStatus* battleStatus = &gBattleStatus;
    EncounterStatus* currentEncounter = &gCurrentEncounter;
    PlayerData* playerData = &gPlayerData;
    Actor* player = battleStatus->playerActor;
    Actor* partner = battleStatus->partnerActor;
    Evt* script;

    switch (gBattleSubState) {
        case BTL_SUBSTATE_VICTORY_CHECK_OUTTA_SIGHT:
            player->flags &= ~(ACTOR_FLAG_8000000 | ACTOR_FLAG_4000000);
            if (partner != NULL) {
                partner->flags &= ~(ACTOR_FLAG_8000000 | ACTOR_FLAG_4000000);
            }

            battleStatus->unk_8C = 0;
            if (battleStatus->outtaSightActive == 0) {
                gBattleSubState = BTL_SUBSTATE_VICTORY_RECOVER_STATUS;
            } else {
                if (battleStatus->outtaSightActive > 0) {
                    D_8029F254 = 1;
                }
                battleStatus->battlePhase = PHASE_ENEMY_BEGIN;
                script = start_script(partner->handlePhaseSource, EVT_PRIORITY_A, 0);
                partner->handlePhaseScript = script;
                partner->handleBatttlePhaseScriptID = script->id;
                script->owner1.actorID = ACTOR_PARTNER;
                gBattleSubState = BTL_SUBSTATE_VICTORY_AWAIT_OUTTA_SIGHT;
            }

            break;
        case BTL_SUBSTATE_VICTORY_AWAIT_OUTTA_SIGHT:
            if (!does_script_exist(partner->handleBatttlePhaseScriptID)) {
                battleStatus->outtaSightActive = 0;
                gBattleSubState = BTL_SUBSTATE_VICTORY_RECOVER_STATUS;
            }
            break;
    }

    switch (gBattleSubState) {
        case BTL_SUBSTATE_VICTORY_RECOVER_STATUS:
            player->flags &= ~(ACTOR_FLAG_8000000 | ACTOR_FLAG_4000000);
            if (partner != NULL) {
                partner->flags &= ~(ACTOR_FLAG_8000000 | ACTOR_FLAG_4000000);
            }
            gBattleSubState = BTL_SUBSTATE_VICTORY_CHECK_SWAP;
            gBattleStatus.flags2 &= ~BS_FLAGS2_2;
            gBattleStatus.flags2 &= ~BS_FLAGS2_4;
            gBattleStatus.flags2 &= ~BS_FLAGS2_8;
            gBattleStatus.flags2 &= ~BS_FLAGS2_10;

            gBattleStatus.flags1 &= ~BS_FLAGS1_8;
            if (player->koStatus == STATUS_DAZE) {
                dispatch_event_player(EVENT_RECOVER_FROM_KO);
                gBattleSubState = BTL_SUBSTATE_VICTORY_AWAIT_RECOVER_KO;
            }
            player->debuff = 0;
            player->staticStatus = 0;
            player->stoneStatus = 0;
            player->transparentStatus = 0;
            player->koStatus = 0;
            player->koDuration = 0;
            player->disableEffect->data.disableX->koDuration = 0;

            if (partner != NULL) {
                if (partner->koStatus == STATUS_DAZE) {
                    dispatch_event_partner(EVENT_RECOVER_FROM_KO);
                    gBattleSubState = BTL_SUBSTATE_VICTORY_AWAIT_RECOVER_KO;
                }
                partner->debuff = 0;
                partner->staticStatus = 0;
                partner->stoneStatus = 0;
                partner->transparentStatus = 0;
                partner->koStatus = 0;
                partner->koDuration = 0;
                partner->disableEffect->data.disableX->koDuration = 0;
            }
            break;
        case BTL_SUBSTATE_VICTORY_AWAIT_RECOVER_KO:
            if (player->handleEventScript != NULL && does_script_exist(player->handleEventScriptID)) {
                break;
            }
            player->handleEventScript = NULL;

            if (partner != NULL) {
                if (partner->handleEventScript != NULL && does_script_exist(partner->handleEventScriptID)) {
                    break;
                }
                partner->handleEventScript = NULL;
            }
            gBattleSubState = BTL_SUBSTATE_VICTORY_CHECK_SWAP;
            break;
    }

    if (gBattleSubState == BTL_SUBSTATE_VICTORY_CHECK_SWAP) {
        if (partner == NULL || !(gBattleStatus.flags1 & BS_FLAGS1_PLAYER_IN_BACK)) {
            gBattleSubState = BTL_SUBSTATE_VICTORY_CHECK_MERLEE;
        } else {
            partner->state.currentPos.x = partner->currentPos.x;
            partner->state.currentPos.z = partner->currentPos.z;
            partner->state.goalPos.x = player->currentPos.x;
            partner->state.goalPos.z = player->currentPos.z;
            partner->state.moveTime = 4;
            partner->state.angle = 0.0f;
            gBattleSubState = BTL_SUBSTATE_VICTORY_AWAIT_SWAP;
        }
    }

    if (gBattleSubState == BTL_SUBSTATE_VICTORY_AWAIT_SWAP) {
        if (partner->state.moveTime != 0) {
            partner->currentPos.x += (partner->state.goalPos.x - partner->currentPos.x) / partner->state.moveTime;
            partner->currentPos.z += (partner->state.goalPos.z - partner->currentPos.z) / partner->state.moveTime;
            player->currentPos.x += (partner->state.currentPos.x - player->currentPos.x) / partner->state.moveTime;
            player->currentPos.z += (partner->state.currentPos.z - player->currentPos.z) / partner->state.moveTime;
        }
        partner->currentPos.z += sin_rad(DEG_TO_RAD(partner->state.angle)) * 16.0f;
        partner->yaw = clamp_angle(-partner->state.angle);
        player->currentPos.z -= sin_rad(DEG_TO_RAD(partner->state.angle)) * 16.0f;
        player->yaw = clamp_angle(-partner->state.angle);
        partner->state.angle += 90.0f;

        if (partner->state.moveTime != 0) {
            partner->state.moveTime--;
        } else {
            partner->currentPos.x = partner->state.goalPos.x;
            partner->currentPos.z = partner->state.goalPos.z;
            player->currentPos.x = partner->state.currentPos.x;
            player->currentPos.z = partner->state.currentPos.z;
            partner->homePos.x = partner->currentPos.x;
            partner->homePos.z = partner->currentPos.z;
            player->homePos.x = player->currentPos.x;
            player->homePos.z = player->currentPos.z;
            gBattleSubState = BTL_SUBSTATE_VICTORY_CHECK_MERLEE;
            gBattleStatus.flags1 &= ~BS_FLAGS1_PLAYER_IN_BACK;
        }
    }

    if (gBattleSubState == BTL_SUBSTATE_VICTORY_CHECK_MERLEE) {
        btl_cam_use_preset(BTL_CAM_PRESET_C);
        if (battleStatus->nextMerleeSpellType == MERLEE_SPELL_EXP_BOOST) {
            if (battleStatus->totalStarPoints == 0) {
                battleStatus->nextMerleeSpellType = MERLEE_SPELL_0;
                playerData->merleeTurnCount = 0;
                playerData->merleeCastsLeft++;
            } else {
                battleStatus->battlePhase = PHASE_MERLEE_EXP_BONUS;
                script = start_script(&PlayerScriptDispatcher, EVT_PRIORITY_A, 0);
                player->takeTurnScript = script;
                player->takeTurnScriptID = script->id;
                script->owner1.actorID = ACTOR_PLAYER;
            }
        }
        gBattleSubState = BTL_SUBSTATE_VICTORY_AWAIT_MERLEE;
        D_8029F248 = 0;
        gBattleStatus.flags1 &= ~BS_FLAGS1_MENU_OPEN;
    }

    if (gBattleSubState == BTL_SUBSTATE_VICTORY_AWAIT_MERLEE) {
        if (D_8029F248 != 0) {
            D_8029F248--;
        } else {
            if (player->takeTurnScript == NULL || !does_script_exist(player->takeTurnScriptID)) {
                player->takeTurnScript = NULL;
                if (battleStatus->nextMerleeSpellType != MERLEE_SPELL_EXP_BOOST) {
                    gBattleSubState = BTL_SUBSTATE_VICTORY_DONE;
                } else {
                    battleStatus->incrementStarPointDelay = 20;
                    battleStatus->nextMerleeSpellType = MERLEE_SPELL_0;
                    gBattleSubState = BTL_SUBSTATE_VICTORY_DONE;
                    battleStatus->pendingStarPoints = battleStatus->totalStarPoints
                                            + battleStatus->pendingStarPoints + battleStatus->pendingStarPoints;
                }
            }
        }
    }

    if (gBattleSubState == BTL_SUBSTATE_VICTORY_DONE) {
        if (battleStatus->pendingStarPoints <= 0) {
            if (gBattleStatus.flags1 & BS_FLAGS1_STAR_POINTS_DROPPED) {
                gBattleStatus.flags1 &= ~BS_FLAGS1_BATTLE_FLED;
            }
            if (playerData->battlesWon < 9999) {
                playerData->battlesWon++;
            }
            if (gBattleStatus.flags1 & BS_FLAGS1_BATTLE_FLED) {
                currentEncounter->battleOutcome = OUTCOME_ENEMY_FLED;
            } else {
                currentEncounter->battleOutcome = OUTCOME_PLAYER_WON;
            }
            if (gBattleStatus.flags1 & BS_FLAGS1_DISABLE_CELEBRATION) {
                if (!(gBattleStatus.flags2 & BS_FLAGS2_DONT_STOP_MUSIC)) {
                    bgm_set_song(0, -1, 0, 1500, 8);
                }
                btl_set_state(BATTLE_STATE_END_BATTLE);
            } else {
                btl_set_state(BATTLE_STATE_CELEBRATION);
            }
        }
    }
}

void btl_state_draw_victory(void) {
}

void btl_state_update_end_training_battle(void) {
    BattleStatus* battleStatus = &gBattleStatus;
    PlayerData* playerData = &gPlayerData;
    EncounterStatus* encounterStatus = &gCurrentEncounter;
    Actor* player = gBattleStatus.playerActor;
    Actor* partner = gBattleStatus.partnerActor;
    Evt* script;

    switch (gBattleSubState) {
        case BTL_SUBSTATE_END_TRAINING_INIT:
            player->flags &= ~(ACTOR_FLAG_8000000 | ACTOR_FLAG_4000000);
            if (partner != NULL) {
                partner->flags &= ~(ACTOR_FLAG_8000000 | ACTOR_FLAG_4000000);
            }
            gBattleSubState = BTL_SUBSTATE_END_TRAINING_CHECK_OUTTA_SIGHT;
            gBattleStatus.flags2 &= ~BS_FLAGS2_2;
            gBattleStatus.flags2 &= ~BS_FLAGS2_4;
            gBattleStatus.flags2 &= ~BS_FLAGS2_8;
            gBattleStatus.flags2 &= ~BS_FLAGS2_10;

            if (player->koStatus == STATUS_DAZE) {
                dispatch_event_player(EVENT_RECOVER_FROM_KO);
                gBattleSubState = BTL_SUBSTATE_END_TRAINING_AWAIT_RECOVERING;
            }
            player->debuff = 0;
            player->staticStatus = 0;
            player->stoneStatus = 0;
            player->transparentStatus = 0;
            player->koStatus = 0;
            player->koDuration = 0;
            player->disableEffect->data.disableX->koDuration = 0;
            if (partner != NULL) {
                if (partner->koStatus == STATUS_DAZE) {
                    dispatch_event_partner(EVENT_RECOVER_FROM_KO);
                    gBattleSubState = BTL_SUBSTATE_END_TRAINING_AWAIT_RECOVERING;
                }
                partner->debuff = 0;
                partner->staticStatus = 0;
                partner->stoneStatus = 0;
                partner->transparentStatus = 0;
                partner->koStatus = 0;
                partner->koDuration = 0;
                partner->disableEffect->data.disableX->koDuration = 0;
            }
            break;
        case BTL_SUBSTATE_END_TRAINING_AWAIT_RECOVERING:
            if (player->handleEventScript != NULL && does_script_exist(player->handleEventScriptID)) {
                break;
            }
            player->handleEventScript = NULL;

            if (partner != NULL) {
                if (partner->handleEventScript != NULL && does_script_exist(partner->handleEventScriptID)) {
                    break;
                }
                partner->handleEventScript = NULL;
            }

            gBattleSubState = BTL_SUBSTATE_END_TRAINING_CHECK_OUTTA_SIGHT;
            break;
    }

    switch (gBattleSubState) {
        case BTL_SUBSTATE_END_TRAINING_CHECK_OUTTA_SIGHT:
            battleStatus->unk_8C = 0;
            gBattleStatus.flags2 &= ~BS_FLAGS2_2;
            gBattleStatus.flags2 &= ~BS_FLAGS2_4;
            gBattleStatus.flags2 &= ~BS_FLAGS2_8;
            gBattleStatus.flags2 &= ~BS_FLAGS2_10;

            if (!battleStatus->outtaSightActive) {
                gBattleSubState = BTL_SUBSTATE_END_TRAINING_RESET_CAM;
            } else {
                battleStatus->battlePhase = PHASE_ENEMY_BEGIN;
                script = start_script(partner->handlePhaseSource, EVT_PRIORITY_A, 0);
                partner->handlePhaseScript = script;
                partner->handleBatttlePhaseScriptID = script->id;
                script->owner1.actorID = ACTOR_PARTNER;
                gBattleSubState = BTL_SUBSTATE_END_TRAINING_AWAIT_OUTTA_SIGHT;
            }
            break;
        case BTL_SUBSTATE_END_TRAINING_RESET_CAM: //@bug should be BTL_SUBSTATE_END_TRAINING_AWAIT_OUTTA_SIGHT
            if (!does_script_exist(partner->handleBatttlePhaseScriptID)) {
                battleStatus->outtaSightActive = FALSE;
                gBattleSubState = BTL_SUBSTATE_END_TRAINING_RESET_CAM;
            }
            break;
    }

    switch (gBattleSubState) {
        case BTL_SUBSTATE_END_TRAINING_RESET_CAM:
            btl_cam_use_preset(BTL_CAM_PRESET_C);
            D_8029F248 = 30;
            gBattleSubState = BTL_SUBSTATE_END_TRAINING_DONE;
            break;
        case BTL_SUBSTATE_END_TRAINING_DONE:
            if (D_8029F248 != 0) {
                D_8029F248--;
                return;
            }
            if (playerData->trainingsDone < 9999) {
                playerData->trainingsDone++;
            }
            encounterStatus->battleOutcome = OUTCOME_ENEMY_FLED;
            if (!(gBattleStatus.flags2 & BS_FLAGS2_DONT_STOP_MUSIC)) {
                bgm_set_song(0, -1, 0, 1500, 8);
            }
            btl_set_state(BATTLE_STATE_END_BATTLE);
            break;
    }
}

void btl_state_draw_end_training_battle(void) {
}

void btl_state_update_end_battle(void) {
    EncounterStatus* encounterStatus = &gCurrentEncounter;
    BattleStatus* battleStatus = &gBattleStatus;
    Battle* battle = gCurrentBattlePtr;
    Stage* stage;
    Evt* script;
    s32 i;

    switch (gBattleSubState) {
        case BTL_SUBSTATE_END_BATTLE_INIT:
            BattleScreenFadeAmt = 0;
            if (gGameStatusPtr->debugEnemyContact == DEBUG_CONTACT_DIE_ON_TOUCH) {
                BattleScreenFadeAmt = 255;
            }
            if (encounterStatus->battleOutcome == OUTCOME_PLAYER_LOST && !(gBattleStatus.flags1 & BS_FLAGS1_NO_GAME_OVER)) {
                btl_cam_unfreeze();
                btl_cam_use_preset(BTL_CAM_PRESET_B);
                set_screen_overlay_color(0, 0, 0, 0);
                set_screen_overlay_center(0, 0, 160, 120);
            }
            gBattleSubState = BTL_SUBSTATE_END_BATTLE_FADE_OUT;
            break;
        case BTL_SUBSTATE_END_BATTLE_FADE_OUT:
            if (BattleScreenFadeAmt == 255) {
                gBattleSubState = BTL_SUBSTATE_END_BATTLE_EXEC_STAGE_SCRIPT;
                break;
            }
            BattleScreenFadeAmt += battleStatus->unk_8D;
            if (BattleScreenFadeAmt > 255) {
                BattleScreenFadeAmt = 255;
            }
            break;
        case BTL_SUBSTATE_END_BATTLE_EXEC_STAGE_SCRIPT:
            BattleScreenFadeAmt = 255;
            gBattleStatus.flags1 &= ~BS_FLAGS1_ACTORS_VISIBLE;
            if (gCurrentStagePtr == NULL) {
                stage = battle->stage;
            } else {
<<<<<<< HEAD
                stage = D_800DC064->stage;
=======
                stage = gCurrentStagePtr->stage;
>>>>>>> 935fd145
            }
            if (stage->postBattle == NULL) {
                gBattleSubState = BTL_SUBSTATE_END_BATTLE_CLEANUP;
                return;
            }
            script = start_script(stage->postBattle, EVT_PRIORITY_A, 0);
            battleStatus->controlScript = script;
            battleStatus->controlScriptID = script->id;
            gBattleSubState = BTL_SUBSTATE_END_BATTLE_AWAIT_STAGE_SCRIPT;
            break;
        case BTL_SUBSTATE_END_BATTLE_AWAIT_STAGE_SCRIPT:
            if (does_script_exist(battleStatus->controlScriptID)) {
                break;
            }
            gBattleSubState = BTL_SUBSTATE_END_BATTLE_CLEANUP;
            // fallthrough
        case BTL_SUBSTATE_END_BATTLE_CLEANUP:
            kill_all_scripts();
            for (i = 0; i < ARRAY_COUNT(battleStatus->enemyActors); i++) {
                if (battleStatus->enemyActors[i] != NULL) {
                    btl_delete_actor(battleStatus->enemyActors[i]);
                }
            }
            if (battleStatus->partnerActor != NULL) {
                btl_delete_actor(battleStatus->partnerActor);
            }

            btl_delete_player_actor(battleStatus->playerActor);

            if (battleStatus->nextMerleeSpellType == MERLEE_SPELL_COIN_BOOST) {
                encounterStatus->merleeCoinBonus = TRUE;
                battleStatus->nextMerleeSpellType = MERLEE_SPELL_0;
            }

            encounterStatus->damageTaken = battleStatus->damageTaken;

            if (gBattleStatus.flags2 & BS_FLAGS2_DROP_WHACKA_BUMP) {
                encounterStatus->dropWhackaBump = TRUE;
            }

            remove_all_effects();
            set_windows_visible(0);

            if (gBattleStatus.flags2 & BS_FLAGS2_PEACH_BATTLE) {
                decrement_status_menu_disabled();
            }

            if (encounterStatus->battleOutcome == OUTCOME_PLAYER_LOST &&
                !(gBattleStatus.flags1 & BS_FLAGS1_NO_GAME_OVER))
            {
                s16 areaID;
                s16 mapID;

                btl_set_state(BATTLE_STATE_0);
                gLastDrawBattleState = gBattleState;
                get_map_IDs_by_name("gv_01", &areaID, &mapID);
                gGameStatusPtr->areaID = areaID;
                gGameStatusPtr->mapID = mapID;
                gGameStatusPtr->entryID = gv_01_ENTRY_0;
                set_game_mode(GAME_MODE_ENTER_WORLD);
            } else {
                btl_set_state(BATTLE_STATE_0);
                gLastDrawBattleState = gBattleState;
                func_8003E514(1);
                set_game_mode(GAME_MODE_END_BATTLE);
            }
            break;
    }
}

void btl_state_draw_end_battle(void) {
    Camera* camera = &gCameras[gCurrentCameraID];

    if (gCurrentEncounter.battleOutcome == OUTCOME_PLAYER_LOST && !(gBattleStatus.flags1 & BS_FLAGS1_NO_GAME_OVER)) {
        camera->auxBoomZOffset += 256;
        set_screen_overlay_params_front(7, BattleScreenFadeAmt);
    } else {
        set_screen_overlay_params_front(0, BattleScreenFadeAmt);
    }
}

void btl_state_update_defend(void) {
    Actor* player = gBattleStatus.playerActor;
    Evt* script;

    switch (gBattleSubState) {
        case BTL_SUBSTATE_DEFEND_INIT:
            gBattleStatus.unk_8C = 0;
            gBattleStatus.battlePhase = PHASE_USE_DEFEND;
            player->takeTurnScript = script = start_script(&PlayerScriptDispatcher, EVT_PRIORITY_A, 0);
            player->takeTurnScriptID = script->id;
            gBattleSubState = BTL_SUBSTATE_DEFEND_AWAIT_SCRIPT;
            script->owner1.actorID = ACTOR_PLAYER;
            break;
        case BTL_SUBSTATE_DEFEND_AWAIT_SCRIPT:
            if (!does_script_exist(player->takeTurnScriptID) && gBattleStatus.unk_8C == 0) {
                btl_set_state(BATTLE_STATE_END_PLAYER_TURN);
            }
            break;
    }
}

void btl_state_draw_defend(void) {
}

void btl_state_update_run_away(void) {
    BattleStatus* battleStatus = &gBattleStatus;
    PlayerData* playerData = &gPlayerData;
    EncounterStatus* currentEncounter = &gCurrentEncounter;
    Actor* player = battleStatus->playerActor;
    Actor* partner = battleStatus->partnerActor;
    Actor* enemy;
    s32 enemyCount;
    f32 totalEscapeChance;
    Evt* script;
    s32 i;

    switch (gBattleSubState) {
        case BTL_SUBSTATE_RUN_AWAY_EXEC_SCRIPT:
            battleStatus->unk_8C = 0;
            gBattleStatus.flags1 &= ~BS_FLAGS1_BATTLE_FLED;
            gBattleStatus.flags2 |= BS_FLAGS2_10 | BS_FLAGS2_8 | BS_FLAGS2_4 | BS_FLAGS2_2;
            playerData->unk_2A6++;
            btl_cam_use_preset(BTL_CAM_PRESET_25);
            btl_cam_target_actor(ACTOR_PLAYER);

            // calculate average escape chance
            enemyCount = 0;
            totalEscapeChance = 0.0f;

            for (i = 0; i < ARRAY_COUNT(battleStatus->enemyActors); i++) {
                enemy = battleStatus->enemyActors[i];
                if (enemy != NULL) {
                    if (!(enemy->flags & ACTOR_FLAG_TARGET_ONLY)) {
                        if (!(enemy->flags & ACTOR_FLAG_NO_DMG_APPLY)) {
                            f32 escapeChance = enemy->actorBlueprint->escapeChance;

                            
                            if (enemy->debuff == STATUS_FEAR ||
                                enemy->debuff == STATUS_DIZZY ||
                                enemy->debuff == STATUS_PARALYZE ||
                                enemy->debuff == STATUS_SLEEP ||
                                enemy->debuff == STATUS_FROZEN ||
                                enemy->debuff == STATUS_STOP)
                            {
                                escapeChance = 100.0f;
                            }
                            totalEscapeChance += escapeChance;
                            enemyCount += 1;
                        }
                    }
                }
            }
            player->state.varTable[0] = totalEscapeChance / enemyCount;

            if (gGameStatusPtr->debugEnemyContact == DEBUG_CONTACT_AUTO_FLEE) {
                player->state.varTable[0] = 100;
            }

            battleStatus->battlePhase = PHASE_RUN_AWAY_START;
            script = start_script(&PlayerScriptDispatcher, EVT_PRIORITY_A, 0);
            player->takeTurnScript = script;
            player->takeTurnScriptID = script->id;
            script->owner1.actorID = ACTOR_PLAYER;
            if (partner != NULL && partner->koStatus == 0) {
                script = start_script(partner->takeTurnSource, EVT_PRIORITY_A, 0);
                partner->takeTurnScript = script;
                partner->takeTurnScriptID = script->id;
                script->owner1.actorID = ACTOR_PARTNER;
            }
            gBattleSubState = BTL_SUBSTATE_RUN_AWAY_AWAIT_SCRIPT;
            break;
        case BTL_SUBSTATE_RUN_AWAY_AWAIT_SCRIPT:
            if (does_script_exist(player->takeTurnScriptID) || battleStatus->unk_8C != 0) {
                break;
            }
            if (!(gBattleStatus.flags1 & BS_FLAGS1_BATTLE_FLED)) {
                gBattleSubState = BTL_SUBSTATE_RUN_AWAY_EXEC_POST_FAILURE;
            } else {
                currentEncounter->battleOutcome = OUTCOME_PLAYER_FLED;
                if (is_ability_active(ABILITY_RUNAWAY_PAY) == 0) {
                    gBattleSubState = BTL_SUBSTATE_RUN_AWAY_DONE;
                } else {
                    status_menu_start_blinking_starpoints();
                    func_8023E104();
                    D_8029F264 = 0;
                    D_8029F24C = 0;
                    BattleScreenFadeAmt = 0;
                    // divide reward into 20 increments
                    RunAwayRewardTotal = battleStatus->totalStarPoints * 100;
                    RunAwayRewardStep = 20;
                    RunAwayRewardIncrement = RunAwayRewardTotal / RunAwayRewardStep;
                    gBattleSubState = BTL_SUBSTATE_RUN_AWAY_GIVE_STAR_POINTS;
                }
            }
            break;
    }

    if (gBattleSubState == BTL_SUBSTATE_RUN_AWAY_GIVE_STAR_POINTS) {
        if (battleStatus->totalStarPoints != 0) {
            s32 prevSP;

            //TODO shouldnt need to reuse enemyCount here, see BTL_SUBSTATE_CELEBRATE_TALLY_STAR_POINTS
            RunAwayRewardTotal -= RunAwayRewardIncrement;
            prevSP = battleStatus->totalStarPoints;
            battleStatus->totalStarPoints = (s8)(RunAwayRewardTotal / 100);
            enemyCount = prevSP - battleStatus->totalStarPoints;

            if (enemyCount > 0) {
                sfx_play_sound(SOUND_211);
            }
            playerData->starPoints += enemyCount;
            BattleScreenFadeAmt++;
            if (RunAwayRewardStep == 0 && battleStatus->totalStarPoints != 0) {
                playerData->starPoints++;
            }
        }
        if (playerData->starPoints >= 99) {
            playerData->starPoints = 99;
        }
        if (battleStatus->totalStarPoints == 0) {
            if (RunAwayRewardStep != 0) {
                RunAwayRewardStep--;
            } else {
                status_menu_stop_blinking_starpoints();
                func_8023E11C();
                gBattleSubState = BTL_SUBSTATE_RUN_AWAY_DONE;
            }
        }
    }

    if (gBattleSubState == BTL_SUBSTATE_RUN_AWAY_DONE) {
        playerData->battlesFled++;
        if (!(gBattleStatus.flags2 & BS_FLAGS2_DONT_STOP_MUSIC)) {
            bgm_set_song(0, -1, 0, 1500, 8);
        }
        btl_set_state(BATTLE_STATE_END_BATTLE);
    }

    switch (gBattleSubState) {
        case BTL_SUBSTATE_RUN_AWAY_EXEC_POST_FAILURE:
            battleStatus->battlePhase = PHASE_RUN_AWAY_FAIL;
            script = start_script(&PlayerScriptDispatcher, EVT_PRIORITY_A, 0);
            player->takeTurnScript = script;
            player->takeTurnScriptID = script->id;
            script->owner1.actorID = ACTOR_PLAYER;
            if (partner != NULL && partner->koStatus == 0) {
                script = start_script(partner->takeTurnSource, EVT_PRIORITY_A, 0);
                partner->takeTurnScript = script;
                partner->takeTurnScriptID = script->id;
                script->owner1.actorID = ACTOR_PARTNER;
            }
            gBattleSubState = BTL_SUBSTATE_RUN_AWAY_AWAIT_POST_FAILURE;
            break;
        case BTL_SUBSTATE_RUN_AWAY_AWAIT_POST_FAILURE:
            if (D_8029F248 != 0) {
                D_8029F248--;
                return;
            }
            if (!does_script_exist(player->takeTurnScriptID) &&
                (partner == NULL || !does_script_exist(partner->takeTurnScriptID)) &&
                battleStatus->unk_8C == 0)
            {
                btl_set_state(BATTLE_STATE_9);
            }
            break;
    }
}

void btl_state_draw_run_away(void) {
}

void btl_state_update_defeat(void) {
    BattleStatus* battleStatus = &gBattleStatus;
    EncounterStatus* currentEncounter = &gCurrentEncounter;
    Actor* player = battleStatus->playerActor;
    Actor* partner = battleStatus->partnerActor;
    Evt* script;

    switch (gBattleSubState) {
        case BTL_SUBSTATE_DEFEAT_INIT:
            battleStatus->flags1 &= ~BS_FLAGS1_8;
            gBattleStatus.flags2 &= ~BS_FLAGS2_2;
            gBattleStatus.flags2 &= ~BS_FLAGS2_4;
            gBattleStatus.flags2 &= ~BS_FLAGS2_8;
            gBattleStatus.flags2 &= ~BS_FLAGS2_10;
            battleStatus->unk_8C = 0;

            if (player->debuff != 0) {
                if (player->debuff == 7) {
                    sfx_play_sound(SOUND_FROZEN_SHATTER);
                    player->icePillarEffect->flags |= EFFECT_INSTANCE_FLAG_10;
                    player->icePillarEffect = NULL;
                }
                player->debuff = 0;
                player->debuffDuration = 0;
                remove_status_debuff(player->hudElementDataIndex);
                player->koStatus = 0;
                player->koDuration = 0;
                player->disableEffect->data.disableX->koDuration = 0;
            }

            btl_cam_use_preset(BTL_CAM_PRESET_25);
            btl_cam_target_actor(ACTOR_PLAYER);
            battleStatus->battlePhase = PHASE_RUN_AWAY_RESET;
            script = start_script(&PlayerScriptDispatcher, EVT_PRIORITY_A, 0);
            player->takeTurnScript = script;
            player->takeTurnScriptID = script->id;
            script->owner1.actorID = ACTOR_PLAYER;

            if (partner != NULL) {
                script = start_script(partner->takeTurnSource, EVT_PRIORITY_A, 0);
                partner->takeTurnScript = script;
                partner->takeTurnScriptID = script->id;
                script->owner1.actorID = ACTOR_PARTNER;
            }
            gBattleSubState = BTL_SUBSTATE_DEFEAT_CHECK_LIFE_SHROOM;
            break;
        case BTL_SUBSTATE_DEFEAT_CHECK_LIFE_SHROOM:
            if (does_script_exist(player->takeTurnScriptID) || battleStatus->unk_8C != 0) {
                break;
            }
            if (find_item(ITEM_LIFE_SHROOM) >= 0) {
                battleStatus->battlePhase = PHASE_USE_LIFE_SHROOM;
                script = start_script(&PlayerScriptDispatcher, EVT_PRIORITY_A, 0);
                player->takeTurnScript = script;
                player->takeTurnScriptID = script->id;
                script->owner1.actorID = ACTOR_PLAYER;
                gBattleSubState = BTL_SUBSTATE_DEFEAT_AWAIT_LIFE_SHROOM;
            } else {
                gBattleSubState = BTL_SUBSTATE_DEFEAT_DONE;
            }
            break;
        case BTL_SUBSTATE_DEFEAT_AWAIT_LIFE_SHROOM:
            if (does_script_exist(player->takeTurnScriptID) || battleStatus->unk_8C != 0) {
                break;
            }
            // never reached if life shroom is successful. its item script calls RestorePreDefeatState,
            // resetting the state to BATTLE_STATE_ENEMY_MOVE (based on the value of gDefeatedBattleState)
            gBattleSubState = BTL_SUBSTATE_DEFEAT_DONE;
            break;
    }

    if (gBattleSubState == BTL_SUBSTATE_DEFEAT_DONE) {
        currentEncounter->battleOutcome = OUTCOME_PLAYER_LOST;
        if (!(gBattleStatus.flags2 & BS_FLAGS2_DONT_STOP_MUSIC)) {
            bgm_set_song(0, -1, 0, 1500, 8);
        }
        btl_set_state(BATTLE_STATE_END_BATTLE);
    }
}

void btl_state_draw_defeat(void) {
}

ApiStatus EnablePartnerBlur(Evt* script, s32 isInitialCall) {
    enable_partner_blur();
    return ApiStatus_DONE2;
}

ApiStatus DisablePartnerBlur(Evt* script, s32 isInitialCall) {
    disable_partner_blur();
    return ApiStatus_DONE2;
}

void btl_state_update_change_partner(void) {
    BattleStatus* battleStatus = &gBattleStatus;
    Actor* player = battleStatus->playerActor;
    Actor* partner = battleStatus->partnerActor;
    ActorState* state = &player->state;
    PlayerData* playerData = &gPlayerData;
    Actor* enemyActor;
    Evt* script;
    s32 i;

    switch (gBattleSubState) {
        case BTL_SUBSTATE_CHANGE_PARTNER_INIT:
            player->flags &= ~ACTOR_FLAG_8000000;
            partner->flags &= ~ACTOR_FLAG_8000000;
            battleStatus->unk_8C = 0;
            gBattleStatus.flags2 |= BS_FLAGS2_10;
            btl_cam_use_preset(BTL_CAM_PRESET_19);
            btl_cam_set_target_pos(-89.0, 40.0, -99.0);
            btl_cam_set_zoom(372);
            btl_cam_set_zoffset(0);
            gBattleStatus.flags1 &= ~BS_FLAGS1_MENU_OPEN;

            for (i = 0; i < ARRAY_COUNT(battleStatus->enemyActors); i++) {
                enemyActor = battleStatus->enemyActors[i];
                if (enemyActor != NULL) {
                    enemyActor->flags &= ~ACTOR_FLAG_80000;
                    enemyActor->flags &= ~ACTOR_FLAG_8000000;
                }
            }

            battleStatus->lastPartnerMenuSelection[BTL_MENU_IDX_MAIN] = -1;
            D_8029F248 = 10;
            gBattleSubState = BTL_SUBSTATE_CHANGE_PARTNER_EXEC_PUT_AWAY;

        case BTL_SUBSTATE_CHANGE_PARTNER_EXEC_PUT_AWAY:
            if (D_8029F248 != 0) {
                D_8029F248--;
                break;
            }
            deduct_current_move_fp();
            script = start_script(&BtlPutPartnerAway, EVT_PRIORITY_A, 0);
            battleStatus->controlScript = script;
            battleStatus->controlScriptID = script->id;
            script->owner1.actorID = ACTOR_PARTNER;
            state->unk_18.x = partner->currentPos.x;
            state->unk_18.y = 0.0f;
            state->unk_18.z = partner->currentPos.z;
            gBattleSubState = BTL_SUBSTATE_CHANGE_PARTNER_LOAD_NEW_PARTNER;
            break;
        case BTL_SUBSTATE_CHANGE_PARTNER_LOAD_NEW_PARTNER:
            if (does_script_exist(battleStatus->controlScriptID)) {
                break;
            }
            btl_delete_actor(partner);
            playerData->currentPartner = battleStatus->unk_1AC;
            load_partner_actor();
            partner = battleStatus->partnerActor;
            partner->scale.x = 0.1f;
            partner->scale.y = 0.1f;
            partner->scale.z = 0.1f;
            partner->state.goalPos.x = state->unk_18.x;
            partner->state.goalPos.y = partner->currentPos.y;
            partner->state.goalPos.z = state->unk_18.z;
            partner->currentPos.x = player->currentPos.x;
            partner->currentPos.y = player->currentPos.y + 25.0f;
            partner->currentPos.z = player->currentPos.z;
            gBattleSubState = BTL_SUBSTATE_CHANGE_PARTNER_EXEC_BRING_OUT;
            break;
        case BTL_SUBSTATE_CHANGE_PARTNER_EXEC_BRING_OUT:
            partner = battleStatus->partnerActor;
            if (partner != NULL) {
                if (does_script_exist(partner->takeTurnScriptID)) {
                    break;
                }
                partner->takeTurnScript = NULL;
            }

            script = start_script(&BtlBringPartnerOut, EVT_PRIORITY_A, 0);
            battleStatus->controlScript = script;
            battleStatus->controlScriptID = script->id;
            script->owner1.actorID = ACTOR_PARTNER;
            gBattleSubState = BTL_SUBSTATE_CHANGE_PARTNER_EXEC_PHASE;
            break;
        case BTL_SUBSTATE_CHANGE_PARTNER_EXEC_PHASE:
            if (does_script_exist(battleStatus->controlScriptID)) {
                break;
            }
            partner = battleStatus->partnerActor;
            if (partner != NULL) {
                if (partner->handlePhaseSource != NULL) {
                    battleStatus->battlePhase = PHASE_PLAYER_BEGIN;
                    script = start_script(partner->handlePhaseSource, EVT_PRIORITY_A, 0);
                    partner->handlePhaseScript = script;
                    partner->handleBatttlePhaseScriptID = script->id;
                    script->owner1.actorID = ACTOR_PARTNER;
                }
            }
            gBattleSubState = BTL_SUBSTATE_CHANGE_PARTNER_AWAIT_PHASE;
            break;
        case BTL_SUBSTATE_CHANGE_PARTNER_AWAIT_PHASE:
            partner = battleStatus->partnerActor;
            if (partner != NULL) {
                if (partner->handlePhaseSource != NULL && does_script_exist(partner->handleBatttlePhaseScriptID)) {
                    break;
                }
            }
            btl_cam_use_preset(BTL_CAM_PRESET_C);
            gBattleSubState = BTL_SUBSTATE_CHANGE_PARTNER_DONE;
            break;
        case BTL_SUBSTATE_CHANGE_PARTNER_DONE:
            if (battleStatus->unk_8C != 0) {
                break;
            }
            gBattleStatus.flags2 &= ~BS_FLAGS2_10;
            if (!(gBattleStatus.flags1 & BS_FLAGS1_PARTNER_ACTING)) {
                if (player_team_is_ability_active(player, ABILITY_QUICK_CHANGE) != FALSE) {
                    btl_set_state(BATTLE_STATE_PREPARE_MENU);
                } else {
                    btl_set_state(BATTLE_STATE_END_PLAYER_TURN);
                }
            } else {
                if (player_team_is_ability_active(player, ABILITY_QUICK_CHANGE) == FALSE) {
                    btl_set_state(BATTLE_STATE_END_PARTNER_TURN);
                } else {
                    btl_set_state(BATTLE_STATE_PREPARE_MENU);
                }
            }
            break;
    }
}

void btl_state_draw_change_partner(void) {
}

void btl_state_update_player_move(void) {
    BattleStatus* battleStatus = &gBattleStatus;
    Actor* player = battleStatus->playerActor;
    Actor* partner = battleStatus->partnerActor;
    s32 messageIndex;
    Actor* actor;
    Evt* script;
    s32 enemyNotDone;
    s8 tipIndex;
    s32 i;

    if (gBattleSubState == BTL_SUBSTATE_PLAYER_MOVE_INIT) {
        battleStatus->unk_8C = 0;
        battleStatus->unk_86 = 127;
        battleStatus->blockResult = 127;
        battleStatus->lastAttackDamage = 0;
        battleStatus->unk_19A = 0;
        gBattleStatus.flags1 &= ~BS_FLAGS1_AUTO_SUCCEED_ACTION;
        gBattleStatus.flags1 &= ~BS_FLAGS1_MENU_OPEN;
        reset_actor_turn_info();
        player->flags &= ~ACTOR_FLAG_8000000;
        if (partner != NULL) {
            partner->flags &= ~ACTOR_FLAG_8000000;
        }
        btl_cam_target_actor(ACTOR_PLAYER);
        gBattleStatus.flags1 &= ~BS_FLAGS1_8;
        player->statusAfflicted = 0;
        gBattleStatus.flags2 |= BS_FLAGS2_8;
        gBattleStatus.flags1 &= ~BS_FLAGS1_200000;

        for (i = 0; i < ARRAY_COUNT(battleStatus->enemyActors); i++) {
            actor = battleStatus->enemyActors[i];
            if (actor != NULL) {
                actor->statusAfflicted = 0;
            }
        }

        for (i = 0; i < ARRAY_COUNT(battleStatus->enemyActors); i++) {
            actor = battleStatus->enemyActors[i];
            if (actor != NULL) {
                actor->flags &= ~ACTOR_FLAG_80000;
                actor->flags &= ~ACTOR_FLAG_8000000;
            }
        }

        if (battleStatus->moveCategory == BTL_MENU_TYPE_JUMP || battleStatus->moveCategory == BTL_MENU_TYPE_SMASH) {
            if (battleStatus->nextMerleeSpellType == MERLEE_SPELL_1) {
                battleStatus->merleeAttackBoost = 3;
                battleStatus->nextMerleeSpellType = MERLEE_SPELL_0;
                battleStatus->battlePhase = PHASE_MERLEE_ATTACK_BONUS;
                script = start_script(&PlayerScriptDispatcher, EVT_PRIORITY_A, 0);
                player->takeTurnScript = script;
                player->takeTurnScriptID = script->id;
                script->owner1.actorID = ACTOR_PLAYER;
                gBattleStatus.flags1 |= BS_FLAGS1_10000;
                close_action_command_instruction_popup();
                gBattleSubState = BTL_SUBSTATE_PLAYER_MOVE_BEGIN_SHOW_TIP;
            } else {
                gBattleSubState = BTL_SUBSTATE_PLAYER_MOVE_EXECUTE_MOVE;
                gBattleStatus.flags1 &= ~BS_FLAGS1_MENU_OPEN;
            }
        } else {
            gBattleSubState = BTL_SUBSTATE_PLAYER_MOVE_EXECUTE_MOVE;
            gBattleStatus.flags1 &= ~BS_FLAGS1_MENU_OPEN;
        }
    }

    switch (gBattleSubState) {
        case BTL_SUBSTATE_PLAYER_MOVE_BEGIN_SHOW_TIP:
            if (player->takeTurnScript != NULL && does_script_exist(player->takeTurnScriptID)) {
                break;
            }
            player->takeTurnScript = NULL;
            if (!is_ability_active(ABILITY_BERSERKER)) {
                if (battleStatus->selectedMoveID != MOVE_NONE) {
                    tipIndex = gMoveTable[battleStatus->selectedMoveID].actionTip;
                    if (tipIndex >= 0) {
                        btl_show_battle_message(BTL_MSG_2E + tipIndex, 60);
                    }
                }
            }
            D_8029F248 = 2;
            gBattleSubState = BTL_SUBSTATE_PLAYER_MOVE_SHOW_TIP_DELAY;
            break;
        case BTL_SUBSTATE_PLAYER_MOVE_SHOW_TIP_DELAY:
            if (D_8029F248 != 0) {
                D_8029F248--;
            } else {
                gBattleSubState = BTL_SUBSTATE_PLAYER_MOVE_EXECUTE_MOVE;
            }
            break;
    }

    switch (gBattleSubState) {
        case BTL_SUBSTATE_PLAYER_MOVE_EXECUTE_MOVE:
            gBattleStatus.flags1 &= ~BS_FLAGS1_4000;
            gBattleStatus.flags1 &= ~BS_FLAGS1_10000;
            increment_status_menu_disabled();
            gBattleStatus.flags1 |= BS_FLAGS1_100;
            reset_all_actor_sounds(player);
            battleStatus->battlePhase = PHASE_EXECUTE_ACTION;
            if (gBattleStatus.flags2 & BS_FLAGS2_PEACH_BATTLE) {
                script = start_script(&PeachScriptDispatcher, EVT_PRIORITY_A, 0);
            } else {
                script = start_script(&PlayerScriptDispatcher, EVT_PRIORITY_A, 0);
            }
            player->takeTurnScript = script;
            gBattleSubState = BTL_SUBSTATE_PLAYER_MOVE_HANDLE_RESULTS;
            player->takeTurnScriptID = script->id;
            script->owner1.actorID = ACTOR_PLAYER;
            break;
        case BTL_SUBSTATE_PLAYER_MOVE_HANDLE_RESULTS:
            // wait for player battle phase script to finish
            if (!(gBattleStatus.flags1 & BS_FLAGS1_200000)) {
                if (player->takeTurnScript != NULL && does_script_exist(player->takeTurnScriptID)) {
                    break;
                }
                player->takeTurnScript = NULL;
            }

            gBattleStatus.flags1 &= ~BS_FLAGS1_100;

             // wait for player battle event script to finish
            if (player->handleEventScript != NULL && does_script_exist(player->handleEventScriptID)) {
                break;
            }
            player->handleEventScript = NULL;

            // wait for partner battle event script to finish
            if (partner != NULL) {
                if (partner->handleEventScript != NULL && does_script_exist(partner->handleEventScriptID)) {
                    break;
                }
                partner->handleEventScript = NULL;
            }

            // wait for all enemy battle phase scripts to finish
            enemyNotDone = FALSE;
            for (i = 0; i < ARRAY_COUNT(battleStatus->enemyActors); i++) {
                actor = battleStatus->enemyActors[i];
                if (actor != NULL && actor->takeTurnScript != NULL) {
                    if (does_script_exist(actor->takeTurnScriptID)) {
                        enemyNotDone = TRUE;
                    } else {
                        actor->takeTurnScript = NULL;
                    }
                }
            }
            if (enemyNotDone) {
                break;
            }

            // wait for all enemy battle event scripts to finish
            enemyNotDone = FALSE;
            for (i = 0; i < ARRAY_COUNT(battleStatus->enemyActors); i++) {
                actor = battleStatus->enemyActors[i];
                if (actor != NULL && actor->handleEventScript != NULL) {
                    if (does_script_exist(actor->handleEventScriptID)) {
                        enemyNotDone = TRUE;
                    } else {
                        actor->handleEventScript = NULL;
                    }
                }
            }
            if (enemyNotDone) {
                break;
            }

            for (i = 0; i < ARRAY_COUNT(battleStatus->enemyActors); i++) {
                actor = battleStatus->enemyActors[i];
                if (actor != NULL) {
                    actor->flags &= ~ACTOR_FLAG_80000;
                }
            }

            if (battleStatus->unk_8C != 0) {
                break;
            }
            
            if (gGameStatusPtr->demoFlags & 1) {
                btl_set_state(BATTLE_STATE_END_DEMO_BATTLE);
                break;
            }

            decrement_status_menu_disabled();
            gBattleStatus.flags1 |= BS_FLAGS1_8;
            gBattleStatus.flags2 &= ~BS_FLAGS2_8;
            if (btl_check_player_defeated()) {
                return;
            }

            if (battleStatus->moveCategory == BTL_MENU_TYPE_SMASH) {
                if ((battleStatus->selectedMoveID != MOVE_SMASH_CHARGE0) &&
                    (battleStatus->selectedMoveID != MOVE_SMASH_CHARGE) &&
                    (battleStatus->selectedMoveID != MOVE_SUPER_SMASH_CHARGE))
                {
                    gBattleStatus.flags1 &= ~BS_FLAGS1_HAMMER_CHARGED;
                }
            }
            if (battleStatus->moveCategory == BTL_MENU_TYPE_JUMP) {
                if ((battleStatus->selectedMoveID != MOVE_JUMP_CHARGE0) &&
                    (battleStatus->selectedMoveID != MOVE_JUMP_CHARGE) &&
                    (battleStatus->selectedMoveID != MOVE_SUPER_JUMP_CHARGE))
                {
                    gBattleStatus.flags1 &= ~BS_FLAGS1_JUMP_CHARGED;
                }
            }

            if (!(gBattleStatus.flags1 & BS_FLAGS1_JUMP_CHARGED)) {
                battleStatus->jumpCharge = 0;
            }
            if (!(gBattleStatus.flags1 & BS_FLAGS1_HAMMER_CHARGED)) {
                battleStatus->hammerCharge = 0;
            }

            for (i = 0; i < ARRAY_COUNT(battleStatus->enemyActors); i++) {
                actor = battleStatus->enemyActors[i];
                if (actor != NULL && !(actor->flags & ACTOR_FLAG_NO_DMG_APPLY)) {
                    actor->flags |= ACTOR_FLAG_8000000 | ACTOR_FLAG_4000000;
                }
            }

            btl_update_ko_status();

            enemyNotDone = FALSE;
            for (i = 0; i < ARRAY_COUNT(battleStatus->enemyActors); i++) {
                actor = battleStatus->enemyActors[i];
                if (actor != NULL) {
                    if (actor->statusAfflicted != 0) {
                        enemyNotDone = TRUE;
                        break;
                    }
                }
            }

            if (!enemyNotDone) {
                gBattleSubState = BTL_SUBSTATE_PLAYER_MOVE_CHECK_PLAYER_STATUS;
            } else {
                btl_cam_use_preset(BTL_CAM_PRESET_D);
                switch (actor->statusAfflicted) {
                    case 4:
                        messageIndex = BTL_MSG_12;
                        break;
                    case 6:
                        messageIndex = BTL_MSG_13;
                        break;
                    case 7:
                        messageIndex = BTL_MSG_14;
                        break;
                    case 9:
                        messageIndex = BTL_MSG_15;
                        break;
                    case 10:
                        messageIndex = BTL_MSG_16;
                        break;
                    case 5:
                        messageIndex = BTL_MSG_17;
                        break;
                    case 11:
                        messageIndex = BTL_MSG_18;
                        break;
                    case 8:
                        messageIndex = BTL_MSG_19;
                        break;
                    default:
                        messageIndex = 0;
                        gBattleSubState = BTL_SUBSTATE_PLAYER_MOVE_CHECK_PLAYER_STATUS;
                        break;
                }
                sfx_play_sound(SOUND_2107);
                btl_show_battle_message(messageIndex, 60);
                for (i = 0; i < ARRAY_COUNT(battleStatus->enemyActors); i++) {
                    actor = battleStatus->enemyActors[i];
                    if (actor != NULL) {
                        actor->statusAfflicted = 0;
                    }
                }
                gBattleSubState = BTL_SUBSTATE_PLAYER_MOVE_AWAIT_ENEMY_STATUS_POPUP;
            }
            break;
        case BTL_SUBSTATE_PLAYER_MOVE_AWAIT_ENEMY_STATUS_POPUP:
            if (!btl_is_popup_displayed()) {
                btl_cam_use_preset(BTL_CAM_PRESET_C);
                btl_cam_move(15);
                D_8029F248 = 10;
                gBattleSubState = BTL_SUBSTATE_PLAYER_MOVE_POST_ENEMY_STATUS_POPUP;
            }
            break;
        case BTL_SUBSTATE_PLAYER_MOVE_POST_ENEMY_STATUS_POPUP:
            if (D_8029F248 != 0) {
                D_8029F248--;
            } else {
                gBattleSubState = BTL_SUBSTATE_PLAYER_MOVE_CHECK_PLAYER_STATUS;
            }
            break;
    }

    switch (gBattleSubState) {
        case BTL_SUBSTATE_PLAYER_MOVE_CHECK_PLAYER_STATUS:
            if (player->statusAfflicted != 0) {
                btl_cam_use_preset(BTL_CAM_PRESET_33);
                switch (player->statusAfflicted) {
                    case 4:
                        messageIndex = BTL_MSG_0A;
                        break;
                    case 6:
                        messageIndex = BTL_MSG_0B;
                        break;
                    case 7:
                        messageIndex = BTL_MSG_0C;
                        break;
                    case 9:
                        messageIndex = BTL_MSG_0D;
                        break;
                    case 10:
                        messageIndex = BTL_MSG_0E;
                        break;
                    case 5:
                        messageIndex = BTL_MSG_0F;
                        break;
                    case 11:
                        messageIndex = BTL_MSG_10;
                        break;
                    default:
                        messageIndex = 0;
                        gBattleSubState = BTL_SUBSTATE_PLAYER_MOVE_AWAIT_DONE;
                        break;
                }
                btl_show_battle_message(messageIndex, 60);
                player->statusAfflicted = 0;
                player->disableDismissTimer = 0;
                player->flags |= ACTOR_FLAG_8000000;
                gBattleSubState = BTL_SUBSTATE_PLAYER_MOVE_AWAIT_PLAYER_STATUS_POPUP;
                
            } else {
                gBattleSubState = BTL_SUBSTATE_PLAYER_MOVE_AWAIT_DONE;
            }
            break;
        case BTL_SUBSTATE_PLAYER_MOVE_AWAIT_PLAYER_STATUS_POPUP:
            if (!btl_is_popup_displayed()) {
                btl_cam_use_preset(BTL_CAM_PRESET_C);
                btl_cam_move(15);
                D_8029F248 = 10;
                gBattleSubState = BTL_SUBSTATE_PLAYER_MOVE_POST_PLAYER_STATUS_POPUP;
            }
            break;
        case BTL_SUBSTATE_PLAYER_MOVE_POST_PLAYER_STATUS_POPUP:
            if (D_8029F248 != 0) {
                D_8029F248--;
            } else {
                gBattleSubState = BTL_SUBSTATE_PLAYER_MOVE_AWAIT_DONE;
            }
            break;
    }

    if (gBattleSubState == BTL_SUBSTATE_PLAYER_MOVE_AWAIT_DONE) {
        if (player->takeTurnScript == NULL || !does_script_exist(player->takeTurnScriptID)) {
            player->takeTurnScript = NULL;
            btl_set_state(BATTLE_STATE_END_PLAYER_TURN);
        }
    }
}

void btl_state_draw_player_move(void) {
}

void btl_state_update_end_player_turn(void) {
    BattleStatus* battleStatus = &gBattleStatus;
    Actor* player = battleStatus->playerActor;
    Actor* partner = battleStatus->partnerActor;
    Evt* script;

    if (gBattleSubState == BTL_SUBSTATE_END_PLAYER_TURN_CHECK_HAPPY) {
        if (battleStatus->moveCategory == BTL_MENU_TYPE_ITEMS && battleStatus->itemUsesLeft >= 2) {
            gBattleSubState = BTL_SUBSTATE_END_PLAYER_TURN_AWAIT_HAPPY;
        } else if (
            !(gBattleStatus.flags2 & BS_FLAGS2_HAS_DRAINED_HP) &&
            !is_ability_active(ABILITY_HAPPY_HEART) &&
            !is_ability_active(ABILITY_CRAZY_HEART) &&
            !is_ability_active(ABILITY_HAPPY_FLOWER))
        {
            gBattleSubState = BTL_SUBSTATE_END_PLAYER_TURN_AWAIT_HAPPY;
        } else if (player->stoneStatus == STATUS_STONE || battleStatus->outtaSightActive) {
            gBattleSubState = BTL_SUBSTATE_END_PLAYER_TURN_AWAIT_HAPPY;
        } else {
            s32 prevHPDrainCount = 0;
            s32 hpRecovery = 0;
            s32 fpRecovery = 0;

            if (gBattleStatus.flags2 & BS_FLAGS2_HAS_DRAINED_HP) {
                prevHPDrainCount = battleStatus->hpDrainCount;
                battleStatus->hpDrainCount = 0;
            }

            if (rand_int(100) < 50) {
                hpRecovery = is_ability_active(ABILITY_CRAZY_HEART) * 3;
            }
            if (rand_int(100) < 50) {
                hpRecovery += is_ability_active(ABILITY_HAPPY_HEART);
            }
            if (rand_int(100) < 50) {
                fpRecovery = is_ability_active(ABILITY_HAPPY_FLOWER);
            }

            if (prevHPDrainCount + hpRecovery + fpRecovery == 0) {
                gBattleSubState = BTL_SUBSTATE_END_PLAYER_TURN_AWAIT_HAPPY;
            } else {
                battleStatus->battlePhase = PHASE_PLAYER_HAPPY;
                script = start_script(&PlayerScriptDispatcher, EVT_PRIORITY_A, 0);
                player->takeTurnScript = script;
                player->takeTurnScriptID = script->id;
                script->owner1.actorID = ACTOR_PLAYER;
                if (gBattleStatus.flags2 & BS_FLAGS2_HAS_DRAINED_HP) {
                    script->varTable[10] += battleStatus->hpDrainCount;
                    battleStatus->hpDrainCount = 0;
                }
                script->varTable[10] = prevHPDrainCount;
                script->varTable[11] = hpRecovery;
                script->varTable[12] = fpRecovery;

                if (script->varTable[10] > 99) {
                    script->varTable[10] = 99;
                }
                if (script->varTable[11] > 99) {
                    script->varTable[11] = 99;
                }
                if (script->varTable[12] > 99) {
                    script->varTable[12] = 99;
                }

                gBattleStatus.flags2 &= ~BS_FLAGS2_HAS_DRAINED_HP;
                gBattleSubState = BTL_SUBSTATE_END_PLAYER_TURN_AWAIT_HAPPY;
            }
        }
    }

    switch (gBattleSubState) {
        case BTL_SUBSTATE_END_PLAYER_TURN_AWAIT_HAPPY:
            if (player->takeTurnScript != NULL && does_script_exist(player->takeTurnScriptID)) {
                break;
            }
            player->takeTurnScript = NULL;
            
            if (!(gBattleStatus.flags2 & BS_FLAGS2_PEACH_BATTLE) || (gBattleStatus.flags1 & BS_FLAGS1_PLAYER_IN_BACK)) {
                gBattleSubState = BTL_SUBSTATE_END_PLAYER_TURN_DONE;
            } else {
                player->state.currentPos.x = player->homePos.x;
                player->state.currentPos.z = player->homePos.z;
                player->state.goalPos.x = partner->homePos.x;
                player->state.goalPos.z = partner->homePos.z;
                player->state.moveTime = 4;
                player->state.angle = 0.0f;
                gBattleSubState = BTL_SUBSTATE_END_PLAYER_TURN_AWAIT_SWAP;
            }
            break;
    }

    if (gBattleSubState == BTL_SUBSTATE_END_PLAYER_TURN_AWAIT_SWAP) {
        if (player->state.moveTime != 0) {
            player->currentPos.x += (player->state.goalPos.x - player->currentPos.x) / player->state.moveTime;
            player->currentPos.z += (player->state.goalPos.z - player->currentPos.z) / player->state.moveTime;
            partner->currentPos.x += (player->state.currentPos.x - partner->currentPos.x) / player->state.moveTime;
            partner->currentPos.z += (player->state.currentPos.z - partner->currentPos.z) / player->state.moveTime;
        }
        player->currentPos.z += sin_rad((player->state.angle * TAU) / 360.0f) * 16.0f;
        player->yaw = clamp_angle(-player->state.angle);
        partner->currentPos.z -= sin_rad((player->state.angle * TAU) / 360.0f) * 16.0f;
        partner->yaw = clamp_angle(-player->state.angle);
        player->state.angle += 90.0f;

        if (player->state.moveTime != 0) {
            player->state.moveTime--;
        } else {
            player->currentPos.x = player->state.goalPos.x;
            player->currentPos.z = player->state.goalPos.z;
            partner->currentPos.x = player->state.currentPos.x;
            partner->currentPos.z = player->state.currentPos.z;
            player->homePos.x = player->currentPos.x;
            player->homePos.z = player->currentPos.z;
            partner->homePos.x = partner->currentPos.x;
            partner->homePos.z = partner->currentPos.z;
            gBattleStatus.flags1 |= BS_FLAGS1_PLAYER_IN_BACK;
            gBattleSubState = BTL_SUBSTATE_END_PLAYER_TURN_DONE;
        }
    }

    if (gBattleSubState == BTL_SUBSTATE_END_PLAYER_TURN_DONE) {
        if(!btl_check_enemies_defeated()) {
            if (battleStatus->moveCategory == BTL_MENU_TYPE_ITEMS && battleStatus->itemUsesLeft >= 2) {
                btl_cam_use_preset(BTL_CAM_PRESET_C);
                btl_cam_move(10);
                gBattleStatus.flags2 &= ~BS_FLAGS2_2;
            } else {
                gBattleStatus.flags2 |= BS_FLAGS2_2;
            }

            if (battleStatus->unk_94 < 0) {
                battleStatus->unk_94 = 0;
                battleStatus->itemUsesLeft = 0;
                btl_set_state(BATTLE_STATE_END_TURN);
                return;
            }

            if (battleStatus->itemUsesLeft != 0) {
                battleStatus->itemUsesLeft--;
                if (battleStatus->itemUsesLeft != 0) {
                    // double or triple dip has not run out yet, let the player choose another item
                    btl_set_state(BATTLE_STATE_PREPARE_MENU);
                    gBattleSubState = BATTLE_SUBSTATE_PREPARE_MENU_DIPPING;
                    return;
                }

                if (gBattleStatus.flags1 & BS_FLAGS1_HUSTLED) {
                    if (battleStatus->hustleTurns != 0) {
                        battleStatus->hustleTurns--;
                    }
                }

                if (battleStatus->hustleTurns != 0 && (gBattleStatus.flags1 & BS_FLAGS1_HUSTLED)) {
                    gBattleStatus.flags2 &= ~BS_FLAGS2_2;
                    btl_set_state(BATTLE_STATE_PREPARE_MENU);
                    return;
                } else {
                    gBattleStatus.flags1 &= ~BS_FLAGS1_HUSTLED;
                    btl_set_state(BATTLE_STATE_BEGIN_PARTNER_TURN);
                    return;
                }
            }

            if (gBattleStatus.flags1 & BS_FLAGS1_HUSTLED) {
                if (battleStatus->hustleTurns != 0) {
                    battleStatus->hustleTurns--;
                }
            }

            if (battleStatus->hustleTurns != 0 && (gBattleStatus.flags1 & BS_FLAGS1_HUSTLED)) {
                gBattleStatus.flags2 &= ~BS_FLAGS2_2;
                btl_set_state(BATTLE_STATE_PREPARE_MENU);
            } else {
                gBattleStatus.flags1 &= ~BS_FLAGS2_HAS_DRAINED_HP;
                if (!(gBattleStatus.flags2 & BS_FLAGS2_PEACH_BATTLE)) {
                    btl_set_state(BATTLE_STATE_BEGIN_PARTNER_TURN);
                } else {
                    btl_set_state(BATTLE_STATE_9);
                }
            }
        }
    }
}

void btl_state_draw_end_player_turn(void) {
}

void btl_state_update_partner_move(void) {
    BattleStatus* battleStatus = &gBattleStatus;
    PlayerData* playerData = &gPlayerData;
    Actor* player = battleStatus->playerActor;
    Actor* partner = battleStatus->partnerActor;
    Actor* enemyActor;
    Evt* script;
    s8 switchCondition;
    s32 enemyFound;
    s32 messageIndex;
    s32 i;

    switch (gBattleSubState) {
        case BTL_SUBSTATE_PARTNER_MOVE_INIT:
            if (partner == NULL) {
                btl_set_state(BATTLE_STATE_9);
                break;
            }
            battleStatus->unk_8C = 0;
            battleStatus->unk_86 = 127;
            battleStatus->blockResult = 127;
            battleStatus->unk_19A = 0;
            gBattleStatus.flags1 &= ~BS_FLAGS1_AUTO_SUCCEED_ACTION;
            gBattleStatus.flags1 &= ~BS_FLAGS1_MENU_OPEN;
            reset_actor_turn_info();
            partner->statusAfflicted = 0;
            partner->flags &= ~ACTOR_FLAG_8000000;
            player->flags &= ~ACTOR_FLAG_8000000;
            deduct_current_move_fp();
            btl_cam_target_actor(ACTOR_PARTNER);
            gBattleStatus.flags2 |= BS_FLAGS2_10;
            gBattleStatus.flags1 &= ~BS_FLAGS1_200000;

            for (i = 0; i < ARRAY_COUNT(battleStatus->enemyActors); i++) {
                enemyActor = battleStatus->enemyActors[i];
                if (enemyActor != NULL) {
                    enemyActor->statusAfflicted = 0;
                }
            }
            btl_cam_use_preset(BTL_CAM_PRESET_C);
            gBattleSubState = BTL_SUBSTATE_PARTNER_MOVE_EXECUTE_MOVE;
            break;
        case BTL_SUBSTATE_PARTNER_MOVE_EXECUTE_MOVE:
            for (i = 0; i < ARRAY_COUNT(battleStatus->enemyActors); i++) {
                enemyActor = battleStatus->enemyActors[i];
                if (enemyActor != NULL) {
                    enemyActor->flags &= ~ACTOR_FLAG_80000;
                    enemyActor->flags &= ~ACTOR_FLAG_8000000;
                }
            }

            increment_status_menu_disabled();
            gBattleStatus.flags1 |= BS_FLAGS1_100;
            reset_actor_turn_info();
            reset_all_actor_sounds(partner);
            battleStatus->battlePhase = PHASE_EXECUTE_ACTION;
            script = start_script(partner->takeTurnSource, EVT_PRIORITY_A, 0);
            partner->takeTurnScript = script;
            partner->takeTurnScriptID = script->id;
            script->owner1.actorID = ACTOR_PARTNER;
            gBattleSubState = BTL_SUBSTATE_PARTNER_MOVE_HANDLE_RESULTS;
            break;
        case BTL_SUBSTATE_PARTNER_MOVE_HANDLE_RESULTS:
            if (!(gBattleStatus.flags1 & BS_FLAGS1_200000)) {
                if (partner->takeTurnScript != NULL && does_script_exist(partner->takeTurnScriptID)) {
                    break;
                }
                partner->takeTurnScript = NULL;
            }
            gBattleStatus.flags1 &= ~BS_FLAGS1_100;

            if (partner->handleEventScript != NULL && does_script_exist(partner->handleEventScriptID)) {
                break;
            }
            partner->handleEventScript = NULL;

            if (player->handleEventScript != NULL && does_script_exist(player->handleEventScriptID)) {
                break;
            }
            player->handleEventScript = NULL;
        
            enemyFound = FALSE;
            for (i = 0; i < ARRAY_COUNT(battleStatus->enemyActors); i++) {
                enemyActor = battleStatus->enemyActors[i];
                if (enemyActor != NULL && enemyActor->takeTurnScript != NULL) {
                    if (does_script_exist(enemyActor->takeTurnScriptID)) {
                        enemyFound = TRUE;
                    } else {
                        enemyActor->takeTurnScript = NULL;
                    }
                }
            }
            if (enemyFound) {
                break;
            }

            enemyFound = FALSE;
            for (i = 0; i < ARRAY_COUNT(battleStatus->enemyActors); i++) {
                enemyActor = battleStatus->enemyActors[i];
                if (enemyActor != NULL && enemyActor->handleEventScript != NULL) {
                    if (does_script_exist(enemyActor->handleEventScriptID)) {
                        enemyFound = TRUE;
                    } else {
                        enemyActor->handleEventScript = NULL;
                    }
                }
            }
            if (enemyFound) {
                break;
            }
        
            for (i = 0; i < ARRAY_COUNT(battleStatus->enemyActors); i++) {
                enemyActor = battleStatus->enemyActors[i];
                if (enemyActor != NULL) {
                    enemyActor->flags &= ~ACTOR_FLAG_80000;
                }
            }

            if (battleStatus->unk_8C != 0) {
                break;
            }

            if (gGameStatusPtr->demoFlags & 1) {
                btl_set_state(BATTLE_STATE_END_DEMO_BATTLE);
                break;
            }
            decrement_status_menu_disabled();
            if (playerData->currentPartner == PARTNER_GOOMBARIO
                    && battleStatus->moveCategory == BTL_MENU_TYPE_CHANGE_PARTNER
                    && battleStatus->selectedMoveID != MOVE_CHARGE) {
                partner->isGlowing = 0;
                gBattleStatus.flags1 &= ~BS_FLAGS1_40000000;
            }
            if (btl_check_player_defeated()) {
                return;
            }

            for (i = 0; i < ARRAY_COUNT(battleStatus->enemyActors); i++) {
                enemyActor = battleStatus->enemyActors[i];
                if (enemyActor != NULL) {
                    if (!(enemyActor->flags & ACTOR_FLAG_NO_DMG_APPLY)) {
                        enemyActor->flags |= (ACTOR_FLAG_8000000 | ACTOR_FLAG_4000000);
                    }
                }
            }

            btl_update_ko_status();

            if (partner->statusAfflicted == STATUS_DAZE && !btl_are_all_enemies_defeated()) {
                btl_cam_use_preset(BTL_CAM_PRESET_54);
                btl_show_battle_message(BTL_MSG_23, 60);
                partner->statusAfflicted = 0;
                partner->disableDismissTimer = 0;
                gBattleSubState = BTL_SUBSTATE_PARTNER_MOVE_AWAIT_PARTNER_STATUS_POPUP;
                partner->flags |= ACTOR_FLAG_8000000;
            } else {
                gBattleSubState = BTL_SUBSTATE_PARTNER_MOVE_CHECK_ENEMY_STATUS;
            }
            break;
        case BTL_SUBSTATE_PARTNER_MOVE_AWAIT_PARTNER_STATUS_POPUP:
            if (btl_is_popup_displayed()) {
                break;
            }
            btl_cam_use_preset(BTL_CAM_PRESET_C);
            btl_cam_move(15);
            D_8029F248 = 10;
            gBattleSubState = BTL_SUBSTATE_PARTNER_MOVE_POST_PARTNER_STATUS_POPUP;
            break;
        case BTL_SUBSTATE_PARTNER_MOVE_POST_PARTNER_STATUS_POPUP:
            if (D_8029F248 != 0) {
                D_8029F248--;
            } else {
                gBattleSubState = BTL_SUBSTATE_PARTNER_MOVE_CHECK_ENEMY_STATUS;
            }
            break;
    }

    switch (gBattleSubState) {
        case BTL_SUBSTATE_PARTNER_MOVE_CHECK_ENEMY_STATUS:
            enemyFound = FALSE;
            for (i = 0; i < ARRAY_COUNT(battleStatus->enemyActors); i++) {
                enemyActor = battleStatus->enemyActors[i];
                if (enemyActor != NULL) {
                    if (enemyActor->statusAfflicted != 0) {
                        enemyFound = TRUE;
                        break;
                    }
                }
            }

            if (!enemyFound) {
                gBattleSubState = BTL_SUBSTATE_PARTNER_MOVE_DONE;
            } else {
                btl_cam_use_preset(BTL_CAM_PRESET_D);
                switchCondition = enemyActor->statusAfflicted - 4;
                switch (switchCondition) {
                    case 0:
                        messageIndex = BTL_MSG_12;
                        break;
                    case 2:
                        messageIndex = BTL_MSG_13;
                        break;
                    case 3:
                        messageIndex = BTL_MSG_14;
                        break;
                    case 5:
                        messageIndex = BTL_MSG_15;
                        break;
                    case 6:
                        messageIndex = BTL_MSG_16;
                        break;
                    case 1:
                        messageIndex = BTL_MSG_17;
                        break;
                    case 7:
                        messageIndex = BTL_MSG_18;
                        break;
                    case 4:
                        messageIndex = BTL_MSG_19;
                        break;
                    default:
                        messageIndex = 0;
                        gBattleSubState = BTL_SUBSTATE_PARTNER_MOVE_CHECK_ENEMY_STATUS;
                        break;
                }

                sfx_play_sound(SOUND_2107);
                btl_show_battle_message(messageIndex, 60);

                for (i = 0; i < ARRAY_COUNT(battleStatus->enemyActors); i++) {
                    enemyActor = battleStatus->enemyActors[i];
                    if (enemyActor != NULL) {
                        enemyActor->statusAfflicted = 0;
                    }
                }
                gBattleSubState = BTL_SUBSTATE_PARTNER_MOVE_AWAIT_ENEMY_STATUS_POPUP;
            }
            break;
        case BTL_SUBSTATE_PARTNER_MOVE_AWAIT_ENEMY_STATUS_POPUP:
            if (btl_is_popup_displayed() == FALSE) {
                btl_cam_use_preset(BTL_CAM_PRESET_C);
                btl_cam_move(15);
                D_8029F248 = 10;
                gBattleSubState = BTL_SUBSTATE_PARTNER_MOVE_POST_ENEMY_STATUS_POPUP;
            }
            break;
        case BTL_SUBSTATE_PARTNER_MOVE_POST_ENEMY_STATUS_POPUP:
            if (D_8029F248 != 0) {
                D_8029F248--;
            } else {
                gBattleSubState = BTL_SUBSTATE_PARTNER_MOVE_DONE;
            }
            break;
    }

    if (gBattleSubState == BTL_SUBSTATE_PARTNER_MOVE_DONE) {
        if (partner->takeTurnScript != NULL && does_script_exist(partner->takeTurnScriptID)) {
            return;
        }
        partner->takeTurnScript = NULL;
        btl_set_state(BATTLE_STATE_END_PARTNER_TURN);
    }
}

void btl_state_draw_partner_move(void) {
}

void btl_state_update_end_partner_turn(void) {
    BattleStatus* battleStatus = &gBattleStatus;

    if (gBattleSubState == BTL_SUBSTATE_INIT) {
        battleStatus->flags2 |= BS_FLAGS2_4;
        if (btl_check_enemies_defeated()) {
            return;
        }
        battleStatus->flags1 &= ~BS_FLAGS1_PARTNER_ACTING;
        battleStatus->flags2 &= ~BS_FLAGS2_10;

        if (battleStatus->unk_94 < 0) {
            battleStatus->unk_94 = 0;
            btl_set_state(BATTLE_STATE_END_TURN);
        } else {
            btl_set_state(BATTLE_STATE_9);
        }
    }
}

void btl_state_draw_end_partner_turn(void) {
}

void btl_state_update_next_enemy(void) {
    BattleStatus* battleStatus = &gBattleStatus;
    Actor* player = gBattleStatus.playerActor;
    Actor* partner = gBattleStatus.partnerActor;
    Actor* enemy;
    s32 skipEnemy;
    s32 i;

    switch (gBattleSubState) {
        case BTL_SUBSTATE_NEXT_ENEMY_INIT:
        case BTL_SUBSTATE_NEXT_ENEMY_UNUSED_1:
            i = battleStatus->nextEnemyIndex;
            if (i >= battleStatus->numEnemyActors) {
                // all enemies have been exhausted
                battleStatus->nextEnemyIndex = 0;
                btl_set_state(BATTLE_STATE_END_TURN);
                return;
            }

            // find the next eligible enemy
            while (TRUE) {
                if (battleStatus->enemyIDs[i] >= 0) {
                    u16 enemyID = battleStatus->enemyIDs[i];

                    enemy = battleStatus->enemyActors[enemyID & 0xFF];
                    if (enemy != NULL) {
                        if (!(enemy->flags & (ACTOR_FLAG_NO_ATTACK | ACTOR_FLAG_TARGET_ONLY))) {
                            break;
                        }
                    }
                }
                i++;
                if (i >= battleStatus->numEnemyActors) {
                    i = 0;
                }
                if (i == 0) {
                    battleStatus->nextEnemyIndex = 0;
                    btl_set_state(BATTLE_STATE_END_TURN);
                    return;
                }
            }

            battleStatus->activeEnemyActorID = battleStatus->enemyIDs[i++];
            battleStatus->currentTurnEnemy = enemy;
            battleStatus->nextEnemyIndex = i;

            skipEnemy = FALSE;
            
            if (enemy->debuff == STATUS_SLEEP) {
                skipEnemy = TRUE;
            }
            if (enemy->debuff == STATUS_FEAR) {
                skipEnemy = TRUE;
            }
            if (enemy->debuff == STATUS_DIZZY) {
                skipEnemy = TRUE;
            }
            if (enemy->debuff == STATUS_PARALYZE) {
                skipEnemy = TRUE;
            }
            if (enemy->debuff == STATUS_FROZEN) {
                skipEnemy = TRUE;
            }
            if (enemy->debuff == STATUS_STOP) {
                skipEnemy = TRUE;
            }
            if (enemy->stoneStatus == STATUS_STONE) {
                skipEnemy = TRUE;
            }
            if (enemy->flags & ACTOR_FLAG_10000) {
                skipEnemy = TRUE;
            }

            if (skipEnemy) {
                // reset state to fetch next enemy
                gBattleSubState = BTL_SUBSTATE_NEXT_ENEMY_INIT;
                return;
            }

            battleStatus->unk_8C = 0;
            gBattleStatus.flags1 &= ~BS_FLAGS1_MENU_OPEN;
            gBattleStatus.flags1 &= ~BS_FLAGS1_BATTLE_FLED;
            gBattleStatus.flags1 &= ~BS_FLAGS1_AUTO_SUCCEED_ACTION;
            gBattleStatus.flags1 &= ~BS_FLAGS1_PARTNER_ACTING;

            player->flags &= ~ACTOR_FLAG_8000000;
            player->flags |= ACTOR_FLAG_4000000;

            if (partner != NULL) {
                partner->flags &= ~ACTOR_FLAG_8000000;
                partner->flags |= ACTOR_FLAG_4000000;
            }

            gBattleStatus.flags2 &= ~BS_FLAGS2_2;
            gBattleStatus.flags2 &= ~BS_FLAGS2_4;
            gBattleStatus.flags2 |= BS_FLAGS2_10000;

            D_8029F244 = enemy->unk_134;
            if (enemy->handlePhaseSource != NULL) {
                Evt* onTurnChanceScript;

                battleStatus->battlePhase = PHASE_ENEMY_BEGIN;
                onTurnChanceScript = start_script(enemy->handlePhaseSource, EVT_PRIORITY_A, 0);
                enemy->handlePhaseScript = onTurnChanceScript;
                enemy->handleBatttlePhaseScriptID = onTurnChanceScript->id;
                onTurnChanceScript->owner1.actorID = battleStatus->activeEnemyActorID;
            }
            gBattleSubState = BTL_SUBSTATE_NEXT_ENEMY_DONE;
            break;
        case BTL_SUBSTATE_NEXT_ENEMY_DONE:
            if (battleStatus->unk_8C == 0) {
                enemy = get_actor(battleStatus->activeEnemyActorID);

                if (enemy == NULL || enemy->unk_134 != D_8029F244) {
                    btl_set_state(BATTLE_STATE_NEXT_ENEMY);
                } else {
                    if (enemy->handlePhaseSource == NULL || !does_script_exist(enemy->handleBatttlePhaseScriptID)) {
                        if (battleStatus->unk_94 < 0) {
                            battleStatus->unk_94 = 0;
                            btl_set_state(BATTLE_STATE_END_TURN);
                        } else {
                            btl_set_state(BATTLE_STATE_ENEMY_MOVE);
                        }
                    }
                }
            }
            break;
    }
}

void btl_state_draw_next_enemy(void) {
}

void btl_state_update_enemy_move(void) {
    BattleStatus* battleStatus = &gBattleStatus;
    Actor* player = gBattleStatus.playerActor;
    Actor* partner = gBattleStatus.partnerActor;
    Actor* enemy;
    s32 i;

    Evt* script;
    s32 messageIndex;
    s32 waitingForEnemyScript;

    switch (gBattleSubState) {
        case BTL_SUBSTATE_ENEMY_MOVE_EXECUTE:
        case BTL_SUBSTATE_ENEMY_MOVE_UNUSED_1:
            gBattleStatus.flags1 &= ~BS_FLAGS1_MENU_OPEN;
            gBattleStatus.flags1 &= ~BS_FLAGS1_200000;
            player->flags &= ~ACTOR_FLAG_8000000;
            if (partner != NULL) {
                partner->flags &= ~ACTOR_FLAG_8000000;
            }
            battleStatus->unk_8C = 0;
            battleStatus->lastAttackDamage = 0;
            battleStatus->actionSuccess = 0;
            battleStatus->unk_86 = 127;
            battleStatus->blockResult = 127;
            battleStatus->unk_19A = 0;
            reset_actor_turn_info();
            gBattleStatus.flags1 |= BS_FLAGS1_100;
            player->statusAfflicted = 0;
            if (partner != NULL) {
                partner->statusAfflicted = 0;
            }

            gBattleStatus.flags2 |= BS_FLAGS2_4000;
            for (i = 0; i < ARRAY_COUNT(battleStatus->enemyActors); i++) {
                enemy = battleStatus->enemyActors[i];
                if (enemy != NULL) {
                    enemy->flags &= ~ACTOR_FLAG_80000;
                }
            }

            for (i = 0; i < ARRAY_COUNT(battleStatus->enemyActors); i++) {
                enemy = battleStatus->enemyActors[i];
                if (enemy != NULL) {
                    if (!(enemy->flags & ACTOR_FLAG_NO_DMG_APPLY)) {
                        enemy->flags &= ~ACTOR_FLAG_8000000;
                    }
                }
            }

            enemy = battleStatus->currentTurnEnemy;
            if (!(enemy->flags & ACTOR_FLAG_NO_ATTACK)) {
                reset_all_actor_sounds(enemy);
                battleStatus->battlePhase = PHASE_EXECUTE_ACTION;
                script = start_script(enemy->takeTurnSource, EVT_PRIORITY_A, 0);
                enemy->takeTurnScript = script;
                enemy->takeTurnScriptID = script->id;
                script->owner1.actorID = battleStatus->activeEnemyActorID;
            }
            gBattleSubState = BTL_SUBSTATE_ENEMY_MOVE_AWAIT_SCRIPTS;
            break;
        case BTL_SUBSTATE_ENEMY_MOVE_AWAIT_SCRIPTS:
            if (player->takeTurnScript != NULL && does_script_exist(player->takeTurnScriptID)) {
                break;
            }
            player->takeTurnScript = NULL;

            if (player->handleEventScript != NULL && does_script_exist(player->handleEventScriptID)) {
                break;
            }
            player->handleEventScript = NULL;

            if (partner != NULL) {
                if (partner->handleEventScript != NULL && does_script_exist(partner->handleEventScriptID)) {
                    break;
                }
                partner->handleEventScript = NULL;
            }

            waitingForEnemyScript = FALSE;
            for (i = 0; i < ARRAY_COUNT(battleStatus->enemyActors); i++) {
                enemy = battleStatus->enemyActors[i];
                if (enemy != NULL && enemy->handleEventScript != NULL) {
                    if (does_script_exist(enemy->handleEventScriptID)) {
                        waitingForEnemyScript = TRUE;
                    } else {
                        enemy->handleEventScript = NULL;
                    }
                }
            }

            if (waitingForEnemyScript) {
                break;
            }
            
            if (btl_check_player_defeated()) {
                return;
            }

            for (i = 0; i < ARRAY_COUNT(battleStatus->enemyActors); i++) {
                enemy = battleStatus->enemyActors[i];
                if (enemy != NULL && enemy->takeTurnScript != NULL) {
                    if (does_script_exist(enemy->takeTurnScriptID)) {
                        waitingForEnemyScript = TRUE;
                    } else {
                        enemy->takeTurnScript = NULL;
                    }
                }
            }

            if (!waitingForEnemyScript || (gBattleStatus.flags1 & BS_FLAGS1_200000)) {
                gBattleStatus.flags1 &= ~BS_FLAGS1_100;
                gBattleStatus.flags2 &= ~BS_FLAGS2_4000;
                if (btl_check_enemies_defeated()) {
                    return;
                }

                if (battleStatus->unk_8C == 0) {
                    if (gGameStatusPtr->demoFlags & 1) {
                        btl_set_state(BATTLE_STATE_END_DEMO_BATTLE);
                    } else {
                        btl_update_ko_status();
                        if (player->statusAfflicted != 0) {
                            player->flags |= ACTOR_FLAG_8000000 | ACTOR_FLAG_4000000;
                            if (partner != NULL) {
                                partner->flags |= ACTOR_FLAG_8000000 | ACTOR_FLAG_4000000;
                            }
                            btl_cam_use_preset(BTL_CAM_PRESET_33);

                            switch (player->statusAfflicted) {
                                case STATUS_DIZZY:
                                    messageIndex = BTL_MSG_0A;
                                    break;
                                case STATUS_SLEEP:
                                    messageIndex = BTL_MSG_0B;
                                    break;
                                case STATUS_FROZEN:
                                    messageIndex = BTL_MSG_0C;
                                    break;
                                case STATUS_POISON:
                                    messageIndex = BTL_MSG_0D;
                                    break;
                                case STATUS_SHRINK:
                                    messageIndex = BTL_MSG_0E;
                                    break;
                                case STATUS_PARALYZE:
                                    messageIndex = BTL_MSG_0F;
                                    break;
                                default:
                                    messageIndex = 0;
                                    gBattleSubState = BTL_SUBSTATE_ENEMY_MOVE_CHECK_PARTNER;
                                    break;
                            }
                            btl_show_battle_message(messageIndex, 60);
                            player->statusAfflicted = 0;
                            gBattleSubState = BTL_SUBSTATE_ENEMY_MOVE_AWAIT_PLAYER_POPUP_DONE;
                            break;
                        } else {
                            gBattleSubState = BTL_SUBSTATE_ENEMY_MOVE_CHECK_PARTNER;
                            break;
                        }
                    }
                }
            }
            break;
        case BTL_SUBSTATE_ENEMY_MOVE_AWAIT_PLAYER_POPUP_DONE:
            if (!btl_is_popup_displayed()) {
                btl_cam_use_preset(BTL_CAM_PRESET_C);
                btl_cam_move(15);
                D_8029F248 = 10;
                gBattleSubState = BTL_SUBSTATE_ENEMY_MOVE_POST_PLAYER_POPUP_DELAY;
            }
            break;
        case BTL_SUBSTATE_ENEMY_MOVE_POST_PLAYER_POPUP_DELAY:
            if (D_8029F248 != 0) {
                D_8029F248--;
            } else {
                gBattleSubState = BTL_SUBSTATE_ENEMY_MOVE_CHECK_PARTNER;
                break;
            }
            break;
    }

    switch (gBattleSubState) {
        case BTL_SUBSTATE_ENEMY_MOVE_CHECK_PARTNER:
            if (partner != NULL) {
                if (partner->statusAfflicted == STATUS_DAZE) {
                    player->flags |= ACTOR_FLAG_8000000 | ACTOR_FLAG_4000000;
                    partner->flags |= ACTOR_FLAG_8000000 | ACTOR_FLAG_4000000;
                    btl_cam_use_preset(BTL_CAM_PRESET_54);
                    btl_show_battle_message(BTL_MSG_23, 60);
                    partner->statusAfflicted = 0;
                    gBattleSubState = BTL_SUBSTATE_ENEMY_MOVE_AWAIT_PARTNER_POPUP_DONE;
                } else {
                    gBattleSubState = BTL_SUBSTATE_ENEMY_MOVE_DONE;
                }
            } else {
                gBattleSubState = BTL_SUBSTATE_ENEMY_MOVE_DONE;
            }
            break;
        case BTL_SUBSTATE_ENEMY_MOVE_AWAIT_PARTNER_POPUP_DONE:
            if (!btl_is_popup_displayed()) {
                btl_cam_use_preset(BTL_CAM_PRESET_C);
                btl_cam_move(15);
                D_8029F248 = 10;
                gBattleSubState = BTL_SUBSTATE_ENEMY_MOVE_POST_PARTNER_POPUP_DELAY;
            }
            break;
        case BTL_SUBSTATE_ENEMY_MOVE_POST_PARTNER_POPUP_DELAY:
            if (D_8029F248 != 0) {
                D_8029F248--;
            } else {
                gBattleSubState = BTL_SUBSTATE_ENEMY_MOVE_DONE;
            }
            break;
    }

    if (gBattleSubState == BTL_SUBSTATE_ENEMY_MOVE_DONE) {
        btl_set_state(BATTLE_STATE_NEXT_ENEMY);
    }
}

void btl_state_draw_enemy_move(void) {
}

void btl_state_update_first_strike(void) {
    PlayerData* playerData = &gPlayerData;
    BattleStatus* battleStatus = &gBattleStatus;
    EncounterStatus* encounterStatus = &gCurrentEncounter;
    Actor* player = gBattleStatus.playerActor;
    Actor* partner = gBattleStatus.partnerActor;
    Evt* script;
    Actor* enemy;
    s32 enemyNotDone;
    s32 i;

    switch (gBattleSubState) {
        case BTL_SUBSTATE_FIRST_STRIKE_INIT:
            D_8029F254 = 0;
            btl_merlee_on_first_strike();
            if (playerData->playerFirstStrikes < 9999) {
                playerData->playerFirstStrikes++;
            }
            battleStatus->rushFlags = RUSH_FLAG_NONE;
            gBattleStatus.flags2 &= ~BS_FLAGS2_HAS_RUSH;

            if (!(gBattleStatus.flags2 & BS_FLAGS2_PEACH_BATTLE)) {
                if (playerData->curHP < 2 && is_ability_active(ABILITY_MEGA_RUSH)) {
                    gBattleStatus.flags2 |= BS_FLAGS2_HAS_RUSH;
                    battleStatus->rushFlags |= RUSH_FLAG_MEGA;
                }
                if (playerData->curHP < 6 && is_ability_active(ABILITY_POWER_RUSH) &&
                    !(battleStatus->rushFlags & RUSH_FLAG_MEGA))
                {
                    gBattleStatus.flags2 |= BS_FLAGS2_HAS_RUSH;
                    battleStatus->rushFlags |= RUSH_FLAG_POWER;
                }
            }

            // setup dummy 'menu selection' for player move
            switch (encounterStatus->hitType) {
                case ENCOUNTER_TRIGGER_JUMP:
                    battleStatus->moveCategory = BTL_MENU_TYPE_JUMP;
                    battleStatus->selectedMoveID = MOVE_UNUSED_JUMP4;
                    battleStatus->moveArgument = encounterStatus->hitTier;
                    battleStatus->currentTargetListFlags = gMoveTable[MOVE_UNUSED_JUMP4].flags;
                    break;
                case ENCOUNTER_TRIGGER_HAMMER:
                    battleStatus->moveCategory = BTL_MENU_TYPE_SMASH;
                    battleStatus->selectedMoveID = MOVE_UNUSED_HAMMER4;
                    battleStatus->moveArgument = encounterStatus->hitTier;
                    battleStatus->currentTargetListFlags = gMoveTable[MOVE_UNUSED_HAMMER4].flags;
                    break;
                case ENCOUNTER_TRIGGER_PARTNER:
                    btl_set_state(BATTLE_STATE_PARTNER_FIRST_STRIKE);
                    return;
            }
            // let the enemy know a first strike is coming
            enemy = get_actor(ACTOR_ENEMY0);
            if (enemy->handleEventSource != NULL) {
                enemy->lastEventType = EVENT_BEGIN_FIRST_STRIKE;
                script = start_script(enemy->handleEventSource, EVT_PRIORITY_A, EVT_FLAG_RUN_IMMEDIATELY);
                enemy->handleEventScript = script;
                enemy->handleEventScriptID = script->id;
                script->owner1.actorID = enemy->actorID;
            }
            gBattleSubState = BTL_SUBSTATE_FIRST_STRIKE_AWAIT_ENEMY_READY;
            break;
        case BTL_SUBSTATE_FIRST_STRIKE_AWAIT_ENEMY_READY:
            enemy = get_actor(ACTOR_ENEMY0);
            if (enemy->handleEventSource != NULL) {
                if (does_script_exist(enemy->handleEventScriptID)) {
                    break;
                } else {
                    enemy->handleEventScript = NULL;
                }
            }

            func_80263230(player, enemy);
            battleStatus->unk_8C = 0;
            battleStatus->lastAttackDamage = 0;
            battleStatus->unk_19A = 0;
            gBattleStatus.flags1 &= ~BS_FLAGS1_MENU_OPEN;
            gBattleStatus.flags2 |= BS_FLAGS2_1000000;
            gBattleStatus.flags1 &= ~BS_FLAGS1_PARTNER_ACTING;
            increment_status_menu_disabled();
            btl_cam_use_preset(BTL_CAM_PRESET_10);
            btl_cam_target_actor(ACTOR_PLAYER);
            reset_actor_turn_info();
            // begin the partner turn script
            battleStatus->battlePhase = PHASE_FIRST_STRIKE;
            script = start_script(&PlayerScriptDispatcher, EVT_PRIORITY_A, 0);
            player->takeTurnScript = script;
            player->takeTurnScriptID = script->id;
            script->owner1.actorID = ACTOR_PLAYER;
            D_8029F248 = 3;
            gBattleSubState = BTL_SUBSTATE_FIRST_STRIKE_AWAIT_SCRIPTS;
            break;
        case BTL_SUBSTATE_FIRST_STRIKE_AWAIT_SCRIPTS:
            if (D_8029F248 != 0) {
                D_8029F248--;
            } else {
                D_8029F254 = 1;
            }

            // wait for player move script
            if (!(gBattleStatus.flags1 & BS_FLAGS1_200000)) {
                if (player->takeTurnScript != NULL && does_script_exist(player->takeTurnScriptID)) {
                    break;
                }
                player->takeTurnScript = NULL;
            }

            gBattleStatus.flags1 &= ~BS_FLAGS1_100;

            // wait for player handle event script
            if (player->handleEventScript != NULL && does_script_exist(player->handleEventScriptID)) {
                break;
            }
            player->handleEventScript = NULL;

            // wait for partner handle event script
            if (partner != NULL) {
                if (partner->handleEventScript != NULL && does_script_exist(partner->handleEventScriptID)) {
                    break;
                }
                partner->handleEventScript = NULL;
            }

            // wait for all enemy turn scripts
            enemyNotDone = FALSE;
            for (i = 0; i < ARRAY_COUNT(battleStatus->enemyActors); i++) {
                enemy = battleStatus->enemyActors[i];
                if (enemy != NULL && enemy->takeTurnScript != NULL) {
                    if (does_script_exist(enemy->takeTurnScriptID)) {
                        enemyNotDone = TRUE;
                    } else {
                        enemy->takeTurnScript = NULL;
                    }
                }
            }
            if (enemyNotDone) {
                break;
            }

            // wait for all enemy handle event scripts
            enemyNotDone = FALSE;
            for (i = 0; i < ARRAY_COUNT(battleStatus->enemyActors); i++) {
                enemy = battleStatus->enemyActors[i];
                if (enemy != NULL && enemy->handleEventScript != NULL) {
                    if (does_script_exist(enemy->handleEventScriptID)) {
                        enemyNotDone = TRUE;
                    } else {
                        enemy->handleEventScript = NULL;
                    }
                }
            }
            if (enemyNotDone) {
                break;
            }

            for (i = 0; i < ARRAY_COUNT(battleStatus->enemyActors); i++) {
                enemy = battleStatus->enemyActors[i];
                if (enemy != NULL) {
                    enemy->flags &= ~ACTOR_FLAG_80000;
                }
            }

            if (battleStatus->unk_8C == 0) {
                decrement_status_menu_disabled();
                if (!(gGameStatusPtr->demoFlags & 1)) {
                    Actor* target;

                    if (btl_check_player_defeated() || btl_check_enemies_defeated()) {
                        return;
                    }

                    target = get_actor(player->targetActorID);
                    if (target != NULL) {
                        if (target->handleEventSource != NULL) {
                            target->lastEventType = EVENT_END_FIRST_STRIKE;
                            script = start_script(target->handleEventSource, EVT_PRIORITY_A, EVT_FLAG_RUN_IMMEDIATELY);
                            target->handleEventScript = script;
                            target->handleEventScriptID = script->id;
                            script->owner1.actorID = target->actorID;
                        }
                    }
                    gBattleSubState = BTL_SUBSTATE_FIRST_STRIKE_AWAIT_ENEMY_DONE;
                } else {
                    btl_set_state(BATTLE_STATE_END_DEMO_BATTLE);
                }
            }
            break;
        case BTL_SUBSTATE_FIRST_STRIKE_AWAIT_ENEMY_DONE:
            enemyNotDone = FALSE;
            for (i = 0; i < ARRAY_COUNT(battleStatus->enemyActors); i++) {
                enemy = battleStatus->enemyActors[i];
                if (enemy != NULL && enemy->handleEventScript != NULL) {
                    if (does_script_exist(enemy->handleEventScriptID)) {
                        enemyNotDone = TRUE;
                    } else {
                        enemy->handleEventScript = NULL;
                    }
                }
            }
            if (enemyNotDone) {
                break;
            }
            if (player->takeTurnScript == NULL || !does_script_exist(player->takeTurnScriptID)) {
                player->takeTurnScript = NULL;
                btl_set_state(BATTLE_STATE_BEGIN_TURN);
            }
            break;
    }
}

void btl_state_draw_first_stike(void) {
    if (D_802809F6 == -1 && D_8029F254 != 0) {
        if (BattleScreenFadeAmt == 0) {
            set_screen_overlay_params_front(255, -1.0f);
        } else {
            if (!(gGameStatusPtr->demoFlags & 1)) {
                BattleScreenFadeAmt -= 20;
            } else {
                BattleScreenFadeAmt -= 50;
            }

            if (BattleScreenFadeAmt < 0) {
                BattleScreenFadeAmt = 0;
            }
            set_screen_overlay_params_front(0, BattleScreenFadeAmt);
        }
    }
}

void btl_state_update_partner_striking_first(void) {
    PlayerData* playerData = &gPlayerData;
    BattleStatus* battleStatus = &gBattleStatus;
    Actor* player = battleStatus->playerActor;
    Actor* partner = battleStatus->partnerActor;
    Actor* actor;
    s32 enemyNotDone;
    SelectableTarget* target;
    Evt* script;
    s32 level;
    s32 i;

    switch (gBattleSubState) {
        case BTL_SUBSTATE_PARTNER_FIRST_STRIKE_INIT:
            D_8029F254 = 0;
            // setup dummy 'menu selection' for partner move
            level = partner->actorBlueprint->level;
            switch (playerData->currentPartner) {
                case PARTNER_KOOPER:
                    battleStatus->moveCategory = BTL_MENU_TYPE_CHANGE_PARTNER;
                    battleStatus->moveArgument = 0;
                    battleStatus->selectedMoveID = level + MOVE_SHELL_TOSS1;
                    battleStatus->currentTargetListFlags = gMoveTable[battleStatus->selectedMoveID].flags;
                    break;
                case PARTNER_BOMBETTE:
                    battleStatus->moveCategory = BTL_MENU_TYPE_CHANGE_PARTNER;
                    battleStatus->moveArgument = 0;
                    battleStatus->selectedMoveID = level + MOVE_BODY_SLAM1;
                    battleStatus->currentTargetListFlags = gMoveTable[battleStatus->selectedMoveID].flags;
                    break;
            }
            // let the enemy know a first strike is coming
            actor = get_actor(ACTOR_ENEMY0);
            if (actor->handleEventSource != NULL) {
                actor->lastEventType = EVENT_BEGIN_FIRST_STRIKE;
                script = start_script(actor->handleEventSource, EVT_PRIORITY_A, EVT_FLAG_RUN_IMMEDIATELY);
                actor->handleEventScript = script;
                actor->handleEventScriptID = script->id;
                script->owner1.actorID = actor->actorID;
            }
            gBattleSubState = BTL_SUBSTATE_PARTNER_FIRST_STRIKE_AWAIT_ENEMY_READY;
            break;
        case BTL_SUBSTATE_PARTNER_FIRST_STRIKE_AWAIT_ENEMY_READY:
            player_create_target_list(partner);
            target = &partner->targetData[partner->targetIndexList[0]];
            partner->targetActorID = target->actorID;
            partner->targetPartIndex = target->partID;
            battleStatus->unk_8C = 0;
            battleStatus->lastAttackDamage = 0;
            battleStatus->unk_19A = 0;
            gBattleStatus.flags1 &= ~BS_FLAGS1_MENU_OPEN;
            gBattleStatus.flags2 |= BS_FLAGS2_1000000;
            gBattleStatus.flags1 |= BS_FLAGS1_PARTNER_ACTING;
            increment_status_menu_disabled();
            btl_cam_use_preset(BTL_CAM_PRESET_10);
            btl_cam_target_actor(ACTOR_PARTNER);
            reset_actor_turn_info();
            // begin the partner turn script
            battleStatus->battlePhase = PHASE_FIRST_STRIKE;
            script = start_script(partner->takeTurnSource, EVT_PRIORITY_A, 0);
            partner->takeTurnScript = script;
            partner->takeTurnScriptID = script->id;
            script->owner1.actorID = ACTOR_PARTNER;
            D_8029F248 = 3;
            gBattleSubState = BTL_SUBSTATE_PARTNER_FIRST_STRIKE_AWAIT_SCRIPTS;
            break;
        case BTL_SUBSTATE_PARTNER_FIRST_STRIKE_AWAIT_SCRIPTS:
            if (D_8029F248 != 0) {
                D_8029F248--;
            } else {
                D_8029F254 = 1;
            }
            // wait for partner move script
            if (partner->takeTurnScript != NULL && does_script_exist(partner->takeTurnScriptID)) {
                break;
            }
            partner->takeTurnScript = NULL;
            // wait for partner handle event script
            if (partner->handleEventScript != NULL && does_script_exist(partner->handleEventScriptID)) {
                break;
            }
            partner->handleEventScript = NULL;
            // wait for player handle event script
            if (player->handleEventScript != NULL && does_script_exist(player->handleEventScriptID)) {
                break;
            }
            player->handleEventScript = NULL;

            // wait for all enemy turn scripts
            enemyNotDone = FALSE;
            for (i = 0; i < ARRAY_COUNT(battleStatus->enemyActors); i++) {
                actor = battleStatus->enemyActors[i];
                if (actor != NULL && actor->takeTurnScript != NULL) {
                    if (does_script_exist(actor->takeTurnScriptID)) {
                        enemyNotDone = TRUE;
                    } else {
                        actor->takeTurnScript = NULL;
                    }
                }
            }
            if (enemyNotDone) {
                break;
            }

            // wait for all enemy handle event scripts
            enemyNotDone = FALSE;
            for (i = 0; i < ARRAY_COUNT(battleStatus->enemyActors); i++) {
                actor = battleStatus->enemyActors[i];
                if (actor != NULL && actor->handleEventScript != NULL) {
                    if (does_script_exist(actor->handleEventScriptID)) {
                        enemyNotDone = TRUE;
                    } else {
                        actor->handleEventScript = NULL;
                    }
                }
            }
            if (enemyNotDone) {
                break;
            }

            for (i = 0; i < ARRAY_COUNT(battleStatus->enemyActors); i++) {
                actor = battleStatus->enemyActors[i];
                if (actor != NULL) {
                    actor->flags &= ~ACTOR_FLAG_80000;
                }
            }

            if (battleStatus->unk_8C == 0) {
                decrement_status_menu_disabled();
                if (btl_check_player_defeated() || btl_check_enemies_defeated()) {
                    return;
                }

                actor = get_actor(partner->targetActorID);
                if (actor != NULL) {
                    if (actor->handleEventSource != NULL) {
                        actor->lastEventType = EVENT_END_FIRST_STRIKE;
                        script = start_script(actor->handleEventSource, EVT_PRIORITY_A, EVT_FLAG_RUN_IMMEDIATELY);
                        actor->handleEventScript = script;
                        actor->handleEventScriptID = script->id;
                        script->owner1.actorID = actor->actorID;
                    }
                }
                gBattleSubState = BTL_SUBSTATE_PARTNER_FIRST_STRIKE_AWAIT_ENEMY_DONE;
            }
            break;
        case BTL_SUBSTATE_PARTNER_FIRST_STRIKE_AWAIT_ENEMY_DONE:
            enemyNotDone = FALSE;
            for (i = 0; i < ARRAY_COUNT(battleStatus->enemyActors); i++) {
                actor = battleStatus->enemyActors[i];
                if (actor != NULL && actor->handleEventScript != NULL) {
                    if (does_script_exist(actor->handleEventScriptID)) {
                        enemyNotDone = TRUE;
                    } else {
                        actor->handleEventScript = NULL;
                    }
                }
            }
            if (!enemyNotDone) {
                btl_set_state(BATTLE_STATE_BEGIN_TURN);
            }
            break;
    }
}

void btl_state_draw_partner_striking_first(void) {
    if (D_8029F254 != 0) {
        if (BattleScreenFadeAmt == 0) {
            set_screen_overlay_params_front(255, -1.0f);
        } else {
            BattleScreenFadeAmt -= 20;
            if (BattleScreenFadeAmt < 0) {
                BattleScreenFadeAmt = 0;
            }

            set_screen_overlay_params_front(0, BattleScreenFadeAmt);
        }
    }
}

void btl_state_update_enemy_striking_first(void) {
    PlayerData* playerData = &gPlayerData;
    BattleStatus* battleStatus = &gBattleStatus;
    Actor* player = battleStatus->playerActor;
    Actor* partner = battleStatus->partnerActor;
    Evt* script;
    Actor* actor;
    u16* enemyIDs;
    s16 activeEnemyActorID;
    s32 nextEnemyIdx;
    s32 count;
    s32 flags;
    s32 cond;
    s32 i;
    s32 j;

    switch (gBattleSubState) {
        case BTL_SUBSTATE_ENEMY_FIRST_STRIKE_INIT:
            battleStatus->unk_8C = 0;
            battleStatus->lastAttackDamage = 0;
            battleStatus->unk_19A = 0;
            playerData->enemyFirstStrikes++;
            battleStatus->flags1 &= ~BS_FLAGS1_MENU_OPEN;
            D_8029F254 = 0;
            player->flags &= ~ACTOR_FLAG_8000000;
            if (partner != NULL) {
                partner->flags &= ~ACTOR_FLAG_8000000;
            }
            battleStatus->flags2 |= BS_FLAGS2_1000000;
            battleStatus->flags2 |= BS_FLAGS2_4000;
            count = 0;

            for (i = 0; i < ARRAY_COUNT(battleStatus->enemyActors); i++) {
                actor = battleStatus->enemyActors[i];
                if (actor != NULL) {
                    battleStatus->enemyIDs[count] = i | ACTOR_ENEMY0;
                    count++;
                }
            }

            battleStatus->numEnemyActors = count;

            enemyIDs = battleStatus->enemyIDs;
            for (i = 0; i < count - 1; i++) {
                for (j = i + 1; j < count; j++) {
                    s32 iVal = enemyIDs[i];
                    s32 jVal = enemyIDs[j];

                    if (battleStatus->enemyActors[iVal & 0xFF]->turnPriority <
                        battleStatus->enemyActors[jVal & 0xFF]->turnPriority)
                    {
                        enemyIDs[i] = jVal;
                        enemyIDs[j] = iVal;
                    }
                }
            }

            battleStatus->nextEnemyIndex = 0;
            nextEnemyIdx = 0;
            flags = ACTOR_FLAG_NO_ATTACK | ACTOR_FLAG_TARGET_ONLY;

            while (TRUE) {
                actor = battleStatus->enemyActors[battleStatus->enemyIDs[nextEnemyIdx] & 0xFF];
                if (actor == NULL || (actor->flags & flags)) {
                    nextEnemyIdx++;
                    if (nextEnemyIdx >= battleStatus->numEnemyActors) {
                        nextEnemyIdx = 0;
                    }
                } else {
                    break;
                }
            }

            activeEnemyActorID = battleStatus->enemyIDs[nextEnemyIdx];
            nextEnemyIdx++;
            battleStatus->currentTurnEnemy = actor;
            battleStatus->activeEnemyActorID = activeEnemyActorID;
            if (nextEnemyIdx >= battleStatus->numEnemyActors) {
                nextEnemyIdx = 0;
            }
            battleStatus->nextEnemyIndex = nextEnemyIdx;
            btl_cam_target_actor(battleStatus->activeEnemyActorID);
            actor = battleStatus->currentTurnEnemy;
            reset_actor_turn_info();
            battleStatus->battlePhase = PHASE_FIRST_STRIKE;
            script = start_script(actor->takeTurnSource, EVT_PRIORITY_A, 0);
            actor->takeTurnScript = script;
            D_8029F248 = 3;
            actor->takeTurnScriptID = script->id;
            gBattleSubState = BTL_SUBSTATE_ENEMY_FIRST_STRIKE_AWAIT_SCRIPTS;
            script->owner1.actorID = battleStatus->activeEnemyActorID;
            break;
        case BTL_SUBSTATE_ENEMY_FIRST_STRIKE_AWAIT_SCRIPTS:
            if (D_8029F248 != 0) {
                D_8029F248--;
            } else {
                D_8029F254 = 1;
            }

            actor = battleStatus->currentTurnEnemy;
            if (actor->takeTurnScript == NULL || !does_script_exist(actor->takeTurnScriptID)) {
                actor->takeTurnScript = NULL;

                if (player->handleEventScript == NULL || !does_script_exist(player->handleEventScriptID)) {
                    player->handleEventScript = NULL;

                    if (partner != NULL) {
                        if (partner->handleEventScript == NULL || !does_script_exist(partner->handleEventScriptID)) {
                            partner->handleEventScript = NULL;
                        } else {
                            return;
                        }
                    }

                    cond = FALSE;

                    for (i = 0; i < ARRAY_COUNT(battleStatus->enemyActors); i++) {
                        actor = battleStatus->enemyActors[i];
                        if (actor != NULL && actor->takeTurnScript != NULL) {
                            if (does_script_exist(actor->takeTurnScriptID)) {
                                cond = TRUE;
                            } else {
                                actor->takeTurnScript = NULL;
                            }
                        }
                    }

                    if (!cond) {
                        for (i = 0; i < ARRAY_COUNT(battleStatus->enemyActors); i++) {
                            actor = battleStatus->enemyActors[i];
                            if (actor != NULL && actor->handleEventScript != NULL) {
                                if (does_script_exist(actor->handleEventScriptID)) {
                                    cond = TRUE;
                                } else {
                                    actor->handleEventScript = NULL;
                                }
                            }
                        }

                        if (!cond) {
                            gBattleStatus.flags2 &= ~BS_FLAGS2_4000;
                            for (i = 0; i < ARRAY_COUNT(battleStatus->enemyActors); i++) {
                                actor = battleStatus->enemyActors[i];
                                if (actor != NULL) {
                                    actor->flags &= ~ACTOR_FLAG_80000;
                                }
                            }

                            if (battleStatus->unk_8C == 0) {
                                if (btl_check_player_defeated() || btl_check_enemies_defeated()) {
                                    return;
                                }
                                btl_set_state(BATTLE_STATE_BEGIN_TURN);
                            }
                        }
                    }
                }
            }
            break;
    }
}

void btl_state_draw_enemy_striking_first(void) {
    if (D_8029F254 != 0) {
        if (BattleScreenFadeAmt == 0) {
            set_screen_overlay_params_front(255, -1.0f);
        } else {
            BattleScreenFadeAmt -= 20;
            if (BattleScreenFadeAmt < 0) {
                BattleScreenFadeAmt = 0;
            }

            set_screen_overlay_params_front(0, BattleScreenFadeAmt);
        }
    }
}

void btl_state_update_end_demo_battle(void) {
    BattleStatus* battleStatus = &gBattleStatus;
    Battle* battle = gCurrentBattlePtr;
    Stage* stage;
    s32 i;

    switch (gBattleSubState) {
        case BTL_SUBSTATE_END_DEMO_BATTLE_INIT:
            BattleScreenFadeAmt = 0;
            if (D_802809F6 == -1) {
                if (D_802809F8 != 0) {
                    D_802809F8--;
                    break;
                }
            }
            gBattleSubState = BTL_SUBSTATE_END_DEMO_BATTLE_FADE_OUT;
            break;
        case BTL_SUBSTATE_END_DEMO_BATTLE_FADE_OUT:
            switch (D_802809F6) {
                case 255:
                    gBattleSubState = BTL_SUBSTATE_END_DEMO_BATTLE_EXEC_STAGE_SCRIPT;
                    return;
                case -1:
                    if (BattleScreenFadeAmt == 255) {
                        gBattleSubState = BTL_SUBSTATE_END_DEMO_BATTLE_EXEC_STAGE_SCRIPT;
                        return;
                    }
                    BattleScreenFadeAmt += 50;
                    if (BattleScreenFadeAmt > 255) {
                        BattleScreenFadeAmt = 255;
                    }
                    return;
            }
            break;
        case BTL_SUBSTATE_END_DEMO_BATTLE_EXEC_STAGE_SCRIPT:
            BattleScreenFadeAmt = 255;
            gBattleStatus.flags1 &= ~BS_FLAGS1_ACTORS_VISIBLE;
            if (gCurrentStagePtr == NULL) {
                stage = battle->stage;
            } else {
                stage = gCurrentStagePtr->stage;
            }

            if (stage->postBattle == NULL) {
                gBattleSubState = BTL_SUBSTATE_END_DEMO_BATTLE_CLEANUP;
            } else {
                battleStatus->controlScript = start_script(stage->postBattle, EVT_PRIORITY_A, 0);
                battleStatus->controlScriptID = battleStatus->controlScript->id;
                gBattleSubState = BTL_SUBSTATE_END_DEMO_BATTLE_AWAIT_STAGE_SCRIPT;
            }
            break;
        case BTL_SUBSTATE_END_DEMO_BATTLE_AWAIT_STAGE_SCRIPT:
            if (does_script_exist(battleStatus->controlScriptID)) {
                break;
            }
            gBattleSubState = BTL_SUBSTATE_END_DEMO_BATTLE_CLEANUP;
            //fallthrough
        case BTL_SUBSTATE_END_DEMO_BATTLE_CLEANUP:
            kill_all_scripts();

            for (i = 0; i < ARRAY_COUNT(battleStatus->enemyActors); i++) {
                Actor* enemy = battleStatus->enemyActors[i];

                if (enemy != NULL) {
                    btl_delete_actor(enemy);
                }
            }

            if (battleStatus->partnerActor != NULL) {
                btl_delete_actor(battleStatus->partnerActor);
            }

            btl_delete_player_actor(battleStatus->playerActor);
            remove_all_effects();
            set_windows_visible(WINDOW_GROUP_ALL);

            if (gBattleStatus.flags2 & BS_FLAGS2_PEACH_BATTLE) {
                decrement_status_menu_disabled();
            }

            if (D_802809F6 != -1) {
                gGameStatusPtr->nextDemoScene = 0x12;
            }

            btl_set_state(BATTLE_STATE_0);
            gLastDrawBattleState = gBattleState;
            set_game_mode(GAME_MODE_END_BATTLE);
            break;
    }
}

const static f32 padding[] = { 0.0f, 0.0f, 0.0f };

void btl_state_draw_end_demo_battle(void) {
    if (D_802809F6 == -1) {
        set_screen_overlay_color(0, 0, 0, 0);
        set_screen_overlay_params_front(0, BattleScreenFadeAmt);
    }
}<|MERGE_RESOLUTION|>--- conflicted
+++ resolved
@@ -2071,11 +2071,7 @@
             if (gCurrentStagePtr == NULL) {
                 stage = battle->stage;
             } else {
-<<<<<<< HEAD
-                stage = D_800DC064->stage;
-=======
                 stage = gCurrentStagePtr->stage;
->>>>>>> 935fd145
             }
             if (stage->postBattle == NULL) {
                 gBattleSubState = BTL_SUBSTATE_END_BATTLE_CLEANUP;
@@ -2213,7 +2209,7 @@
                         if (!(enemy->flags & ACTOR_FLAG_NO_DMG_APPLY)) {
                             f32 escapeChance = enemy->actorBlueprint->escapeChance;
 
-                            
+
                             if (enemy->debuff == STATUS_FEAR ||
                                 enemy->debuff == STATUS_DIZZY ||
                                 enemy->debuff == STATUS_PARALYZE ||
@@ -2753,7 +2749,7 @@
             if (battleStatus->unk_8C != 0) {
                 break;
             }
-            
+
             if (gGameStatusPtr->demoFlags & 1) {
                 btl_set_state(BATTLE_STATE_END_DEMO_BATTLE);
                 break;
@@ -2908,7 +2904,7 @@
                 player->disableDismissTimer = 0;
                 player->flags |= ACTOR_FLAG_8000000;
                 gBattleSubState = BTL_SUBSTATE_PLAYER_MOVE_AWAIT_PLAYER_STATUS_POPUP;
-                
+
             } else {
                 gBattleSubState = BTL_SUBSTATE_PLAYER_MOVE_AWAIT_DONE;
             }
@@ -3017,7 +3013,7 @@
                 break;
             }
             player->takeTurnScript = NULL;
-            
+
             if (!(gBattleStatus.flags2 & BS_FLAGS2_PEACH_BATTLE) || (gBattleStatus.flags1 & BS_FLAGS1_PLAYER_IN_BACK)) {
                 gBattleSubState = BTL_SUBSTATE_END_PLAYER_TURN_DONE;
             } else {
@@ -3208,7 +3204,7 @@
                 break;
             }
             player->handleEventScript = NULL;
-        
+
             enemyFound = FALSE;
             for (i = 0; i < ARRAY_COUNT(battleStatus->enemyActors); i++) {
                 enemyActor = battleStatus->enemyActors[i];
@@ -3238,7 +3234,7 @@
             if (enemyFound) {
                 break;
             }
-        
+
             for (i = 0; i < ARRAY_COUNT(battleStatus->enemyActors); i++) {
                 enemyActor = battleStatus->enemyActors[i];
                 if (enemyActor != NULL) {
@@ -3465,7 +3461,7 @@
             battleStatus->nextEnemyIndex = i;
 
             skipEnemy = FALSE;
-            
+
             if (enemy->debuff == STATUS_SLEEP) {
                 skipEnemy = TRUE;
             }
@@ -3645,7 +3641,7 @@
             if (waitingForEnemyScript) {
                 break;
             }
-            
+
             if (btl_check_player_defeated()) {
                 return;
             }
