#include "common.h"
#include "script_api/battle.h"
#include "ld_addrs.h"
#include "effects.h"
#include "hud_element.h"
#include "battle/battle.h"
#include "model.h"

extern StageListRow* gCurrentStagePtr;

extern s16 D_802809F6;
extern s16 DemoBattleBeginDelay;
extern s32 BattleScreenFadeAmt;
extern EvtScript EVS_OnBattleInit;
extern s32 D_80281454[];
extern EvtScript EVS_Mario_OnActorCreate;
extern EvtScript EVS_Peach_OnActorCreate;

BSS s32 BattleEnemiesCreated;
BSS u8 D_8029F244;
BSS s32 D_8029F248;
BSS s32 D_8029F24C;
BSS s32 RunAwayRewardStep;
BSS s32 D_8029F254;
BSS s32 D_8029F258;
BSS s32 RunAwayRewardTotal;
BSS s32 RunAwayRewardIncrement;
BSS s32 D_8029F264;

s32 dispatch_damage_event_player_0(s32 damageAmount, s32 event);

extern ShapeFile gMapShapeData;

void btl_merlee_on_start_turn(void) {
    BattleStatus* battleStatus = &gBattleStatus;
    EncounterStatus* currentEncounter = &gCurrentEncounter;
    PlayerData* playerData = &gPlayerData;

    do {
        if (!(gBattleStatus.flags2 & BS_FLAGS2_PEACH_BATTLE)
            && battleStatus->nextMerleeSpellType != MERLEE_SPELL_EXP_BOOST
            && battleStatus->nextMerleeSpellType != MERLEE_SPELL_COIN_BOOST
            && playerData->merleeCastsLeft > 0
        ) {
            if (playerData->merleeTurnCount <= 0) {
                s32 temp = rand_int(100);

                if (currentEncounter->curEnemy != NULL) {
                    if (currentEncounter->curEnemy->flags & ACTOR_FLAG_NO_HEALTH_BAR) {
                        // 46/101 ≈ 45.5%
                        if (temp <= 45) {
                            playerData->merleeSpellType = MERLEE_SPELL_1;
                        } else if (temp <= 90) { // 45/101 ≈ 44.6%
                            playerData->merleeSpellType = MERLEE_SPELL_2;
                        } else { // 10/101 ≈ 9.9%
                            playerData->merleeSpellType = MERLEE_SPELL_EXP_BOOST;
                        }
                    } else if (temp <= 30) { // 31/101 ≈ 30.7%
                        playerData->merleeSpellType = MERLEE_SPELL_1;
                    } else if (temp <= 60) { // 30/101 ≈ 29.7%
                        playerData->merleeSpellType = MERLEE_SPELL_2;
                    } else if (temp <= 80) { // 20/101 ≈ 19.8%
                        playerData->merleeSpellType = MERLEE_SPELL_EXP_BOOST;
                    } else { // 20/101 ≈ 19.8%
                        playerData->merleeSpellType = MERLEE_SPELL_COIN_BOOST;
                    }
                } else if (temp <= 30) { // 31/101 ≈ 30.7%
                    playerData->merleeSpellType = MERLEE_SPELL_1;
                } else if (temp <= 60) { // 30/101 ≈ 29.7%
                    playerData->merleeSpellType = MERLEE_SPELL_2;
                } else if (temp <= 80) { // 20/101 ≈ 19.8%
                    playerData->merleeSpellType = MERLEE_SPELL_EXP_BOOST;
                } else { // 20/101 ≈ 19.8%
                    playerData->merleeSpellType = MERLEE_SPELL_COIN_BOOST;
                }

                temp = rand_int(10) + 6;
                playerData->merleeTurnCount = temp;
            }

            if (playerData->merleeTurnCount >= 2) {
                playerData->merleeTurnCount--;
            } else {
                playerData->merleeTurnCount = 0;
                battleStatus->nextMerleeSpellType = playerData->merleeSpellType;
                playerData->merleeCastsLeft--;
            }
        }
    } while (0); // TODO: required to match
}

void btl_merlee_on_first_strike(void) {
    BattleStatus* battleStatus = &gBattleStatus;
    EncounterStatus* currentEncounter = &gCurrentEncounter;
    PlayerData* playerData = &gPlayerData;

    do {
        if (!(gBattleStatus.flags2 & BS_FLAGS2_PEACH_BATTLE)
            && battleStatus->nextMerleeSpellType != MERLEE_SPELL_EXP_BOOST
            && battleStatus->nextMerleeSpellType != MERLEE_SPELL_COIN_BOOST
            && playerData->merleeCastsLeft > 0)
        {
            if (playerData->merleeTurnCount <= 0) {
                s32 temp = rand_int(100);

                if (currentEncounter->curEnemy != NULL) {
                    if (currentEncounter->curEnemy->flags & ACTOR_FLAG_NO_HEALTH_BAR) {
                        // 46/101 ≈ 45.5%
                        if (temp <= 45) {
                            playerData->merleeSpellType = MERLEE_SPELL_1;
                        } else if (temp <= 90) { // 45/101 ≈ 44.6%
                            playerData->merleeSpellType = MERLEE_SPELL_2;
                        } else { // 10/101 ≈ 9.9%
                            playerData->merleeSpellType = MERLEE_SPELL_EXP_BOOST;
                        }
                    } else if (temp <= 30) { // 31/101 ≈ 30.7%
                        playerData->merleeSpellType = MERLEE_SPELL_1;
                    } else if (temp <= 60) { // 30/101 ≈ 29.7%
                        playerData->merleeSpellType = MERLEE_SPELL_2;
                    } else if (temp <= 80) { // 20/101 ≈ 19.8%
                        playerData->merleeSpellType = MERLEE_SPELL_EXP_BOOST;
                    } else { // 20/101 ≈ 19.8%
                        playerData->merleeSpellType = MERLEE_SPELL_COIN_BOOST;
                    }
                } else if (temp <= 30) { // 31/101 ≈ 30.7%
                    playerData->merleeSpellType = MERLEE_SPELL_1;
                } else if (temp <= 60) { // 30/101 ≈ 29.7%
                    playerData->merleeSpellType = MERLEE_SPELL_2;
                } else if (temp <= 80) { // 20/101 ≈ 19.8%
                    playerData->merleeSpellType = MERLEE_SPELL_EXP_BOOST;
                } else { // 20/101 ≈ 19.8%
                    playerData->merleeSpellType = MERLEE_SPELL_COIN_BOOST;
                }

                if (playerData->merleeSpellType != MERLEE_SPELL_COIN_BOOST) {
                    // same outcome either way. has to be written like this, and the check does exist in the code. bug?
                    if (playerData->merleeTurnCount == -1) {
                        temp = rand_int(5) + 5;
                    } else {
                        temp = rand_int(5) + 5;

                    }
                } else {
                    temp = rand_int(8) + 5;
                }
                playerData->merleeTurnCount = temp;
            }

            if (playerData->merleeSpellType == MERLEE_SPELL_EXP_BOOST || playerData->merleeSpellType == MERLEE_SPELL_COIN_BOOST) {
                if (playerData->merleeTurnCount >= 2) {
                    playerData->merleeTurnCount--;
                } else {
                    battleStatus->nextMerleeSpellType = playerData->merleeSpellType;
                    playerData->merleeTurnCount = 0;
                    playerData->merleeCastsLeft--;
                }
            }
        }
    } while (0); // TODO: required to match
}

void btl_set_state(s32 battleState) {
    s32 flags = gBattleStatus.flags2;
    gBattleState = battleState;
    D_800DC4E0 = 1;
    gBattleSubState = BTL_SUBSTATE_INIT;

    flags &= BS_FLAGS2_PEACH_BATTLE;
    if (flags) {
        switch (battleState) {
            case BATTLE_STATE_PARTNER_MENU:
                battleState = BATTLE_STATE_TWINK_MENU;
                break;
            case BATTLE_STATE_PLAYER_MENU:
                battleState = BATTLE_STATE_PEACH_MENU;
                break;
            case BATTLE_STATE_BEGIN_PLAYER_TURN:
                battleState = BATTLE_STATE_BEGIN_PARTNER_TURN;
                break;
            case BATTLE_STATE_BEGIN_PARTNER_TURN:
                battleState = BATTLE_STATE_BEGIN_PLAYER_TURN;
                break;
        }
        gBattleState = battleState;
    }
}

void btl_state_update_normal_start(void) {
    BattleStatus* battleStatus = &gBattleStatus;
    EncounterStatus* currentEncounter = &gCurrentEncounter;
    Battle* battle;
    Stage* stage;
    s32 size;
    UiStatus* uiStatus;
    void* compressedAsset;
    ModelNode* rootModel;
    s32 texturesOffset;
    Actor* actor;
    Evt* script;
    s32 enemyNotDone;
    s32 type;
    s32 i;
    s32 j;

    s32* types;

    battle = gCurrentBattlePtr;
    if (gOverrideBattlePtr != NULL) {
        battle = gOverrideBattlePtr;
    }

    if (gCurrentStagePtr == NULL) {
        stage = battle->stage;
    } else {
        stage = gCurrentStagePtr->stage;
    }

    battleStatus->curStage = stage;
    switch (gBattleSubState) {
        case BTL_SUBSTATE_NORMAL_START_INIT:
            BattleEnemiesCreated = battle->formationSize;
            set_screen_overlay_params_back(OVERLAY_NONE, -1.0f);
            compressedAsset = load_asset_by_name(stage->shape, &size);
            decode_yay0(compressedAsset, &gMapShapeData);
            general_heap_free(compressedAsset);

            ASSERT(size <= 0x8000);

            rootModel = gMapShapeData.header.root;
            texturesOffset = get_asset_offset(stage->texture, &size);
            if (rootModel != NULL) {
                load_data_for_models(rootModel, texturesOffset, size);
            }
            load_battle_hit_asset(stage->hit);

            if (stage->bg != NULL) {
                load_map_bg(stage->bg);
                read_background_size(&gBackgroundImage);
            }

            if (gGameStatusPtr->demoFlags & 1) {
                set_curtain_scale_goal(1.0f);
            }

            battleStatus->controlScript = NULL;
            battleStatus->camMovementScript = NULL;
            battleStatus->unk_90 = 0;
            battleStatus->preUpdateCallback = NULL;
            battleStatus->initBattleCallback = NULL;
            battleStatus->curSubmenu = 0;
            battleStatus->unk_49 = 0;
            battleStatus->unk_4A = 0;
            battleStatus->unk_4B = 0;
            battleStatus->totalStarPoints = 0;
            battleStatus->pendingStarPoints = 0;
            battleStatus->incrementStarPointDelay = 0;
            battleStatus->damageTaken = 0;
            battleStatus->nextMerleeSpellType = MERLEE_SPELL_0;
            battleStatus->actionCommandMode = ACTION_COMMAND_MODE_NOT_LEARNED;
            gCameras[CAM_DEFAULT].flags |= CAMERA_FLAG_DISABLED;
            gCameras[CAM_BATTLE].flags |= CAMERA_FLAG_DISABLED;
            gCameras[CAM_TATTLE].flags |= CAMERA_FLAG_DISABLED;
            if (is_ability_active(ABILITY_MYSTERY_SCROLL)) {
                battleStatus->actionCommandMode = ACTION_COMMAND_MODE_LEARNED;
            }
            battleStatus->actionSuccess = 0;
            battleStatus->unk_82 = 0;
            battleStatus->enabledMenusFlags = -1;
            battleStatus->enabledStarPowersFlags = -1;
            battleStatus->itemUsesLeft = 0;
            battleStatus->hammerCharge = 0;
            battleStatus->jumpCharge = 0;
            battleStatus->unk_98 = 0;
            battleStatus->hpDrainCount = 0;
            gBattleStatus.flags2 |= BS_FLAGS2_CANT_FLEE;
            if (currentEncounter->allowFleeing) {
                gBattleStatus.flags2 &= ~BS_FLAGS2_CANT_FLEE;
            }
            battleStatus->endBattleFadeOutRate = 10;
            battleStatus->unk_95 = 0;
            battleStatus->hammerLossTurns = -1;
            battleStatus->jumpLossTurns = -1;
            battleStatus->itemLossTurns = -1;
            battleStatus->outtaSightActive = 0;
            battleStatus->waterBlockTurnsLeft = 0;
            battleStatus->waterBlockAmount = 0;
            battleStatus->waterBlockEffect = NULL;
            battleStatus->cloudNineTurnsLeft = 0;
            battleStatus->cloudNineDodgeChance = 0;
            battleStatus->cloudNineEffect = NULL;
            battleStatus->reflectFlags = 0;
            battleStatus->turboChargeTurnsLeft = 0;
            battleStatus->turboChargeAmount = 0;
            battleStatus->stateFreezeCount = 0;
            battleStatus->merleeAttackBoost = 0;
            battleStatus->merleeDefenseBoost = 0;
            battleStatus->darknessMode = BTL_DARKNESS_STATE_NONE;
            battleStatus->unk_433 = -1;
            battleStatus->hustleTurns = 0;
            battleStatus->unk_93 = 0;
            battleStatus->unk_94 = 0;
            gBattleStatus.flags2 &= ~BS_FLAGS2_2;
            gBattleStatus.flags2 &= ~BS_FLAGS2_4;
            gBattleStatus.flags2 &= ~BS_FLAGS2_8;
            gBattleStatus.flags2 &= ~BS_FLAGS2_10;
            gBattleStatus.flags2 &= ~BS_FLAGS2_100;
            gBattleStatus.flags2 &= ~BS_FLAGS2_200;

            for (i = 0; i < ARRAY_COUNT(battleStatus->varTable); i++) {
                battleStatus->varTable[i] = 0;
            }

            BattleScreenFadeAmt = 255;
            battleStatus->inputBitmask = 0xFFFFF & ~(BUTTON_START | 0xC0);
            battleStatus->buffEffect = fx_partner_buff(0, 0.0f, 0.0f, 0.0f, 0.0f, 0);
            func_800E9810();
            gCurrentCameraID = CAM_BATTLE;
            script = start_script(&EVS_OnBattleInit, EVT_PRIORITY_A, 0);
            battleStatus->camMovementScript = script;
            battleStatus->camMovementScriptID = script->id;
            gBattleSubState = BTL_SUBSTATE_NORMAL_START_CREATE_ENEMIES;
            break;
        case BTL_SUBSTATE_NORMAL_START_CREATE_ENEMIES:
            uiStatus = &gUIStatus;
            if (does_script_exist(battleStatus->camMovementScriptID)) {
                break;
            }

            if (stage->preBattle != NULL) {
                script = start_script(stage->preBattle, EVT_PRIORITY_A, 0);
                battleStatus->controlScript = script;
                battleStatus->controlScriptID = script->id;
            }

            uiStatus->hidden = FALSE;
            gBattleStatus.flags1 |= BS_FLAGS1_ACTORS_VISIBLE;

            for (i = 0; i < ARRAY_COUNT(battleStatus->enemyActors); i++) {
                battleStatus->enemyActors[i] = NULL;
            }
            battleStatus->initialEnemyCount = 0;

            for (i = 0; i < BattleEnemiesCreated; i++) {
                create_actor(&(*battle->formation)[i]);
                types = D_80281454;
                actor = battleStatus->enemyActors[i];

                while (TRUE) {
                    type = *types;
                    if (type == -1) {
                        battleStatus->initialEnemyCount++;
                        break;
                    } else if (actor->actorType == type) {
                        break;
                    }
                    types++;
                }

                actor->instigatorValue = 0;
                if (i == 0) {
                    actor->instigatorValue = currentEncounter->instigatorValue;
                    if (currentEncounter->dizzyAttackStatus == STATUS_KEY_DIZZY) {
                        inflict_status_set_duration(actor, STATUS_KEY_DIZZY, STATUS_TURN_MOD_DIZZY, currentEncounter->dizzyAttackDuration);
                    }
                }
            }

            if (stage->stageEnemyCount != 0) {
                if (stage->stageEnemyChance == 0 || (stage->stageEnemyChance > 0 && (rand_int(stage->stageEnemyChance) == 0))) {
                    BattleEnemiesCreated += stage->stageEnemyCount;
                    for (j = 0; i < BattleEnemiesCreated; i++, j++) {
                        create_actor(&(*stage->stageFormation)[j]);
                        actor = battleStatus->enemyActors[i];
                        actor->instigatorValue = 0;
                        if (i == 0) {
                            actor->instigatorValue = 0;
                            if (currentEncounter->dizzyAttackStatus == STATUS_KEY_DIZZY) {
                                inflict_status_set_duration(actor, STATUS_KEY_DIZZY, STATUS_TURN_MOD_DIZZY, currentEncounter->dizzyAttackDuration);
                            }
                        }

                    }
                }
            }

            load_player_actor();
            actor = battleStatus->playerActor;
            if (gBattleStatus.flags2 & BS_FLAGS2_PEACH_BATTLE) {
                script = start_script(&EVS_Peach_OnActorCreate, EVT_PRIORITY_A, 0);
            } else {
                script = start_script(&EVS_Mario_OnActorCreate, EVT_PRIORITY_A, 0);
            }
            actor->takeTurnScript = script;
            actor->takeTurnScriptID = script->id;
            script->owner1.actorID = ACTOR_PLAYER;
            load_partner_actor();
            gBattleSubState = BTL_SUBSTATE_NORMAL_START_CHECK_FIRST_STRIKE;
            break;
        case BTL_SUBSTATE_NORMAL_START_CHECK_FIRST_STRIKE:
            enemyNotDone = FALSE;
            for (i = 0; i < BattleEnemiesCreated; i++) {
                actor = battleStatus->enemyActors[i];
                if (does_script_exist(actor->takeTurnScriptID)) {
                    enemyNotDone = TRUE;
                    break;
                } else {
                    actor->takeTurnScript = NULL;
                }
            }
            if (enemyNotDone) {
                break;
            }

            actor = battleStatus->playerActor;
            if (does_script_exist(actor->takeTurnScriptID)) {
                break;
            }
            actor->takeTurnScript = NULL;

            actor = battleStatus->partnerActor;
            if (actor != NULL) {
                if (does_script_exist(actor->takeTurnScriptID)) {
                    break;
                }
                actor->takeTurnScript = NULL;
            }

            if (battle->onBattleStart != NULL) {
                script = start_script(battle->onBattleStart, EVT_PRIORITY_A, 0);
                battleStatus->controlScript = script;
                battleStatus->controlScriptID = script->id;
            }
            if (battleStatus->darknessMode > BTL_DARKNESS_STATE_NONE) {
                set_screen_overlay_color(SCREEN_LAYER_BACK, 0, 0, 0);
                set_screen_overlay_params_back(OVERLAY_SCREEN_COLOR, 215.0f);
            }
            if (is_ability_active(ABILITY_CHILL_OUT) && currentEncounter->firstStrikeType == FIRST_STRIKE_ENEMY) {
                currentEncounter->firstStrikeType = FIRST_STRIKE_NONE;
            }

            switch (currentEncounter->firstStrikeType) {
                case FIRST_STRIKE_PLAYER:
                    btl_set_state(BATTLE_STATE_FIRST_STRIKE);
                    break;
                case FIRST_STRIKE_ENEMY:
                    btl_set_state(BATTLE_STATE_ENEMY_FIRST_STRIKE);
                    break;
                default:
                    if (!(gGameStatusPtr->demoFlags & 1)) {
                        actor = battleStatus->playerActor;
                        if (gBattleStatus.flags2 & BS_FLAGS2_PEACH_BATTLE) {
                            script = start_script(&EVS_PeachEnterStage, EVT_PRIORITY_A, 0);
                        } else {
                            script = start_script(&EVS_MarioEnterStage, EVT_PRIORITY_A, 0);
                        }
                        actor->takeTurnScript = script;
                        actor->takeTurnScriptID = script->id;
                        script->owner1.actorID = ACTOR_PLAYER;
                    }

                    if (currentEncounter->curEnemy != NULL
                        && currentEncounter->curEnemy->encountered == ENCOUNTER_TRIGGER_SPIN
                        && is_ability_active(ABILITY_DIZZY_ATTACK)
                    ) {
                        actor = battleStatus->enemyActors[0];
                        script = start_script(&EVS_ApplyDizzyAttack, EVT_PRIORITY_A, 0);
                        actor->takeTurnScript = script;
                        actor->takeTurnScriptID = script->id;
                        script->owner1.enemyID = ACTOR_ENEMY0;
                    }

                    BattleScreenFadeAmt = 305;
                    D_8029F248 = 0;
                    gBattleSubState = BTL_SUBSTATE_NORMAL_START_FADE_IN;
                    break;
            }
            break;
        case BTL_SUBSTATE_NORMAL_START_FADE_IN:
            if (BattleScreenFadeAmt == 0) {
                gBattleSubState = BTL_SUBSTATE_NORMAL_START_DONE;
                break;
            }

            D_8029F248++;
            if (D_8029F248 == 15) {
                btl_cam_use_preset(BTL_CAM_DEFAULT);
            }

            if (!(gGameStatusPtr->demoFlags & 1)) {
                BattleScreenFadeAmt -= 10;
            } else {
                BattleScreenFadeAmt -= 50;
            }

            if (BattleScreenFadeAmt < 0) {
                BattleScreenFadeAmt = 0;
            }
            break;
        case BTL_SUBSTATE_NORMAL_START_DONE:
            if (battleStatus->stateFreezeCount == 0) {
                set_screen_overlay_params_front(OVERLAY_NONE, -1.0f);
                btl_set_state(BATTLE_STATE_BEGIN_TURN);
            }
            break;
    }
}

void btl_state_draw_normal_start(void) {
    set_screen_overlay_color(SCREEN_LAYER_FRONT, 0, 0, 0);

    if (BattleScreenFadeAmt > 255) {
        set_screen_overlay_params_front(OVERLAY_SCREEN_COLOR, 255.0f);
    } else {
        set_screen_overlay_params_front(OVERLAY_SCREEN_COLOR, BattleScreenFadeAmt);
    }
}

void btl_state_update_begin_turn(void) {
    BattleStatus* battleStatus = &gBattleStatus;
    PlayerData* playerData = &gPlayerData;
    Actor* partner = battleStatus->partnerActor;
    Actor* player = battleStatus->playerActor;
    Actor* enemy;
    Actor* enemy1;
    Actor* enemy2;
    Evt* script;
    Evt* script2;
    s32 cond;
    u16 id1;
    u16 id2;
    s32 numEnemyActors;
    s32 i;
    s32 j;
    s16* enemyIDs;

    if (gBattleSubState == BTL_SUBSTATE_BEGIN_TURN_INIT) {
        battleStatus->flags2 &= ~BS_FLAGS2_2;
        battleStatus->flags2 &= ~BS_FLAGS2_4;
        battleStatus->flags2 &= ~BS_FLAGS2_8;
        battleStatus->flags2 &= ~BS_FLAGS2_10;
        battleStatus->merleeAttackBoost = 0;
        battleStatus->merleeDefenseBoost = 0;
        battleStatus->flags2 &= ~BS_FLAGS2_1000000;

        player->flags |= ACTOR_FLAG_8000000 | ACTOR_FLAG_4000000;
        player->disableDismissTimer = 0;
        if (partner != NULL) {
            player->flags |= ACTOR_FLAG_8000000 | ACTOR_FLAG_4000000;
            partner->disableDismissTimer = 0;
        }

        if (battleStatus->hustleTurns != 0) {
            gBattleStatus.flags1 |= BS_FLAGS1_HUSTLED;
        }

        numEnemyActors = 0;
        for (i = 0; i < ARRAY_COUNT(battleStatus->enemyActors); i++) {
            enemy = battleStatus->enemyActors[i];
            if (enemy != NULL) {
                battleStatus->enemyIDs[numEnemyActors] = i | ACTOR_ENEMY0;
                numEnemyActors++;
            }
        }
        battleStatus->numEnemyActors = numEnemyActors;

        // sort enemies by x-position or turn priority
        enemyIDs = battleStatus->enemyIDs;
        for (i = 0; i < numEnemyActors - 1; i++) {
            for (j = i + 1; j < numEnemyActors; j++) {
                id1 = enemyIDs[i];
                id2 = enemyIDs[j];
                enemy1 = battleStatus->enemyActors[id1 & 0xFF];
                enemy2 = battleStatus->enemyActors[id2 & 0xFF];
                if (gBattleStatus.flags1 & BS_FLAGS1_SORT_ENEMIES_BY_POSX) {
                    if (enemy1->homePos.x > enemy2->homePos.x) {
                        enemyIDs[i] = id2;
                        enemyIDs[j] = id1;
                    }
                } else if (enemy1->turnPriority < enemy2->turnPriority) {
                    enemyIDs[i] = id2;
                    enemyIDs[j] = id1;
                }
            }
        }
        battleStatus->nextEnemyIndex = 0;

        btl_merlee_on_start_turn();

        // clear rush flags to initialize
        battleStatus->rushFlags = RUSH_FLAG_NONE;
        gBattleStatus.flags2 &= ~BS_FLAGS2_HAS_RUSH;

        // set rush flags based on danger/peril status
        if (!(gBattleStatus.flags2 & BS_FLAGS2_PEACH_BATTLE)) {
            if (playerData->curHP <= PERIL_THRESHOLD && is_ability_active(ABILITY_MEGA_RUSH)) {
                gBattleStatus.flags2 |= BS_FLAGS2_HAS_RUSH;
                battleStatus->rushFlags |= RUSH_FLAG_MEGA;
            }
            if (playerData->curHP <= DANGER_THRESHOLD && is_ability_active(ABILITY_POWER_RUSH)) {
                if (!(battleStatus->rushFlags & RUSH_FLAG_MEGA)) {
                    gBattleStatus.flags2 |= BS_FLAGS2_HAS_RUSH;
                    battleStatus->rushFlags |= RUSH_FLAG_POWER;
                }
            }
        }

        if (!(gBattleStatus.flags1 & BS_FLAGS1_JUMP_CHARGED)) {
            battleStatus->jumpCharge = 0;
        }

        if (!(gBattleStatus.flags1 & BS_FLAGS1_HAMMER_CHARGED)) {
            battleStatus->hammerCharge = 0;
        }

        if (gGameStatusPtr->debugEnemyContact == DEBUG_CONTACT_AUTO_FLEE) {
            btl_set_state(BATTLE_STATE_RUN_AWAY);
            return;
        }

        if (gGameStatusPtr->debugEnemyContact == DEBUG_CONTACT_DIE_IN_BATTLE) {
            for (i = 0; i < ARRAY_COUNT(battleStatus->enemyActors); i++) {
                enemy = battleStatus->enemyActors[i];
                if (enemy != NULL && enemy->handleEventSource != NULL) {
                    Evt* script = start_script(enemy->handleEventSource, EVT_PRIORITY_A, 0);

                    enemy->handleEventScript = script;
                    script->owner1.actorID = i | ACTOR_ENEMY0;
                    enemy->handleEventScriptID = script->id;
                    enemy->lastEventType = EVENT_DEATH;
                }
            }
            gBattleSubState = BTL_SUBSTATE_BEGIN_TURN_AWAIT_ENEMY_DEATH;
        } else {
            for (i = 0; i < ARRAY_COUNT(battleStatus->enemyActors); i++) {
                enemy = battleStatus->enemyActors[i];
                if (enemy != NULL && enemy->handlePhaseSource != NULL) {
                    battleStatus->battlePhase = PHASE_PLAYER_BEGIN;
                    script = start_script(enemy->handlePhaseSource, EVT_PRIORITY_A, 0);
                    enemy->handlePhaseScript = script;
                    enemy->handleBatttlePhaseScriptID = script->id;
                    script->owner1.actorID = i | ACTOR_ENEMY0;
                }
            }

            partner = battleStatus->partnerActor;
            if (partner != NULL) {
                if (partner->handlePhaseSource != NULL) {
                    battleStatus->battlePhase = PHASE_PLAYER_BEGIN;
                    script = start_script(partner->handlePhaseSource, EVT_PRIORITY_A, 0);
                    partner->handlePhaseScript = script;
                    partner->handleBatttlePhaseScriptID = script->id;
                    script->owner1.actorID = ACTOR_PARTNER;
                }
            }
            gBattleSubState = BTL_SUBSTATE_BEGIN_TURN_AWAIT_ENEMY_SCRIPTS;
        }
    }

    if (gBattleSubState == BTL_SUBSTATE_BEGIN_TURN_AWAIT_ENEMY_SCRIPTS) {
        cond = FALSE;
        for (i = 0; i < ARRAY_COUNT(battleStatus->enemyActors); i++) {
            enemy = battleStatus->enemyActors[i];
            if (enemy != NULL && enemy->handlePhaseSource != NULL && does_script_exist(enemy->handleBatttlePhaseScriptID)) {
                cond = TRUE;
            }
        }
        if (partner != NULL && partner->handlePhaseSource != NULL && does_script_exist(partner->handleBatttlePhaseScriptID)) {
            cond = TRUE;
        }

        if (!cond) {
            if (!btl_check_enemies_defeated()) {
                btl_set_state(BATTLE_STATE_BEGIN_PLAYER_TURN);
            }
            return;
        }
    }

    if (gBattleSubState == BTL_SUBSTATE_BEGIN_TURN_AWAIT_ENEMY_DEATH) {
        cond = FALSE;
        for (i = 0; i < ARRAY_COUNT(battleStatus->enemyActors); i++) {
            enemy = battleStatus->enemyActors[i];
            if (enemy != NULL && enemy->handleEventSource != NULL && does_script_exist(enemy->handleEventScriptID)) {
                cond = TRUE;
            }
        }

        if (!cond) {
            if (!btl_check_enemies_defeated()) {
                btl_set_state(BATTLE_STATE_BEGIN_PLAYER_TURN);
            }
        }
    }
}

void btl_state_draw_begin_turn(void) {
}

void btl_state_update_begin_player_turn(void) {
    BattleStatus* battleStatus = &gBattleStatus;
    PlayerData* playerData = &gPlayerData;
    Actor* player = battleStatus->playerActor;
    Actor* partner = battleStatus->partnerActor;
    ActorPart* part = &player->partsTable[0];
    Evt* script;
    s32 i;

    s8 debuffDuration;
    s32 koDuration;
    s32 temp;

    if (gBattleSubState == BTL_SUBSTATE_BEGIN_PLAYER_TURN_INIT) {
        btl_cam_use_preset(BTL_CAM_DEFAULT);
        btl_cam_move(5);
        gBattleSubState = BTL_SUBSTATE_BEGIN_PLAYER_TURN_RESET_STATE;
    }

    switch (gBattleSubState) {
        case BTL_SUBSTATE_BEGIN_PLAYER_TURN_RESET_STATE:
            if (btl_cam_is_moving_done()) {
                gBattleStatus.flags1 &= ~BS_FLAGS1_PARTNER_ACTING;
                reset_actor_turn_info();
                battleStatus->unk_86 = 127;
                battleStatus->blockResult = 127;
                battleStatus->selectedMoveID = 0;
                gBattleStatus.flags1 |= BS_FLAGS1_SHOW_PLAYER_DECORATIONS;
                gBattleStatus.flags2 &= ~BS_FLAGS2_1000000;
                player->disableDismissTimer = 0;
                player->flags |= ACTOR_FLAG_8000000 | ACTOR_FLAG_4000000;

                if (partner != NULL) {
                    player->flags |= ACTOR_FLAG_8000000 | ACTOR_FLAG_4000000;
                    partner->disableDismissTimer = 0;
                }

                battleStatus->stateFreezeCount = 0;
                D_8029F254 = 0;
                D_8029F258 = 0;

                if (battleStatus->outtaSightActive == 0) {
                    gBattleSubState = BTL_SUBSTATE_BEGIN_PLAYER_TURN_CHECK_WATER_BLOCK;
                } else {
                    battleStatus->battlePhase = PHASE_ENEMY_BEGIN;
                    script = start_script(partner->handlePhaseSource, EVT_PRIORITY_A, 0);
                    partner->handlePhaseScript = script;
                    gBattleSubState = BTL_SUBSTATE_BEGIN_PLAYER_TURN_AWAIT_OUTTA_SIGHT;
                    partner->handleBatttlePhaseScriptID = script->id;
                    script->owner1.actorID = ACTOR_PARTNER;
                }
            }
            break;
        case BTL_SUBSTATE_BEGIN_PLAYER_TURN_AWAIT_OUTTA_SIGHT:
            if (!does_script_exist(partner->handleBatttlePhaseScriptID)) {
                battleStatus->outtaSightActive = 0;
                gBattleSubState = BTL_SUBSTATE_BEGIN_PLAYER_TURN_CHECK_WATER_BLOCK;
                gBattleStatus.flags2 |= BS_FLAGS2_4;
            }
            break;
    }

    switch (gBattleSubState) {
        case BTL_SUBSTATE_BEGIN_PLAYER_TURN_CHECK_WATER_BLOCK:
            if (battleStatus->stateFreezeCount == 0) {
                if (battleStatus->waterBlockTurnsLeft != 0) {
                    battleStatus->waterBlockTurnsLeft--;
                    battleStatus->buffEffect->data.partnerBuff->unk_0C[FX_BUFF_DATA_WATER_BLOCK].turnsLeft = battleStatus->waterBlockTurnsLeft;
                    if (battleStatus->waterBlockTurnsLeft <= 0) {
                        battleStatus->waterBlockEffect->flags |= FX_INSTANCE_FLAG_DISMISS;
                        fx_water_block(1, player->curPos.x, player->curPos.y + 18.0f, player->curPos.z + 5.0f, 1.5f, 10);
                        fx_water_splash(0, player->curPos.x - 10.0f, player->curPos.y + 5.0f, player->curPos.z + 5.0f, 1.0f, 24);
                        fx_water_splash(0, player->curPos.x - 15.0f, player->curPos.y + 32.0f, player->curPos.z + 5.0f, 1.0f, 24);
                        fx_water_splash(1, player->curPos.x + 15.0f, player->curPos.y + 22.0f, player->curPos.z + 5.0f, 1.0f, 24);
                        battleStatus->waterBlockEffect = NULL;
                        sfx_play_sound(SOUND_299);
                        btl_show_battle_message(BTL_MSG_WATER_BLOCK_END, 60);
                        gBattleSubState = BTL_SUBSTATE_BEGIN_PLAYER_TURN_AWAIT_WATER_BLOCK;
                    } else {
                        gBattleSubState = BTL_SUBSTATE_BEGIN_PLAYER_TURN_CHECK_CLOUD_NINE;
                    }
                } else {
                    gBattleSubState = BTL_SUBSTATE_BEGIN_PLAYER_TURN_CHECK_CLOUD_NINE;
                }
            }
            break;
        case BTL_SUBSTATE_BEGIN_PLAYER_TURN_AWAIT_WATER_BLOCK:
            if (!btl_is_popup_displayed()) {
                gBattleSubState = BTL_SUBSTATE_BEGIN_PLAYER_TURN_CHECK_CLOUD_NINE;
            }
            break;
    }

    switch (gBattleSubState) {
        case BTL_SUBSTATE_BEGIN_PLAYER_TURN_CHECK_CLOUD_NINE:
            if (battleStatus->cloudNineTurnsLeft != 0) {
                battleStatus->cloudNineTurnsLeft--;
                battleStatus->buffEffect->data.partnerBuff->unk_0C[FX_BUFF_DATA_CLOUD_NINE].turnsLeft = battleStatus->cloudNineTurnsLeft;

                if (battleStatus->cloudNineTurnsLeft <= 0) {
                    remove_effect(battleStatus->cloudNineEffect);
                    battleStatus->cloudNineEffect = NULL;
                    btl_show_battle_message(BTL_MSG_CLOUD_NINE_END, 60);
                    gBattleSubState = BTL_SUBSTATE_BEGIN_PLAYER_TURN_AWAIT_CLOUD_NINE;
                } else {
                    gBattleSubState = BTL_SUBSTATE_BEGIN_PLAYER_TURN_CHECK_TURBO_CHARGE;
                }
            } else {
                gBattleSubState = BTL_SUBSTATE_BEGIN_PLAYER_TURN_CHECK_TURBO_CHARGE;
            }
            break;
        case BTL_SUBSTATE_BEGIN_PLAYER_TURN_AWAIT_CLOUD_NINE:
            if (!btl_is_popup_displayed()) {
                gBattleSubState = BTL_SUBSTATE_BEGIN_PLAYER_TURN_CHECK_TURBO_CHARGE;
            }
            break;
    }

    switch (gBattleSubState) {
        case BTL_SUBSTATE_BEGIN_PLAYER_TURN_CHECK_TURBO_CHARGE:
            if (battleStatus->turboChargeTurnsLeft != 0) {
                if (gBattleStatus.flags2 & BS_FLAGS2_100) {
                    gBattleStatus.flags2 &= ~BS_FLAGS2_100;
                    gBattleSubState = BTL_SUBSTATE_BEGIN_PLAYER_TURN_TRY_STATUS_DAMAGE;
                } else {
                    battleStatus->turboChargeTurnsLeft--;
                    battleStatus->buffEffect->data.partnerBuff->unk_0C[FX_BUFF_DATA_TURBO_CHARGE].turnsLeft = battleStatus->turboChargeTurnsLeft;
                    if (battleStatus->turboChargeTurnsLeft <= 0) {
                        btl_show_battle_message(BTL_MSG_TURBO_CHARGE_END, 60);
                        gBattleSubState = BTL_SUBSTATE_BEGIN_PLAYER_TURN_AWAIT_TURBO_CHARGE;
                    } else {
                        gBattleSubState = BTL_SUBSTATE_BEGIN_PLAYER_TURN_TRY_STATUS_DAMAGE;
                    }
                }
            } else {
                gBattleSubState = BTL_SUBSTATE_BEGIN_PLAYER_TURN_TRY_STATUS_DAMAGE;
            }
            break;
        case BTL_SUBSTATE_BEGIN_PLAYER_TURN_AWAIT_TURBO_CHARGE:
            if (0) { // TODO relocated block - required to match
back:
                player->koStatus = STATUS_KEY_DAZE;
                player->disableEffect->data.disableX->koDuration = player->koDuration;
                goto later;
            }
            if (!btl_is_popup_displayed()) {
                gBattleSubState = BTL_SUBSTATE_BEGIN_PLAYER_TURN_TRY_STATUS_DAMAGE;
            }
            break;
    }

    if (gBattleSubState == BTL_SUBSTATE_BEGIN_PLAYER_TURN_TRY_STATUS_DAMAGE) {
        if (player->debuff == STATUS_KEY_POISON && player->stoneStatus == 0) {
            gBattleStatus.flags1 |= BS_FLAGS1_SP_EVT_ACTIVE;
            dispatch_damage_event_player_0(1, EVENT_HIT);
        }

        // clear rush flags to initialize
        battleStatus->rushFlags = RUSH_FLAG_NONE;
        gBattleStatus.flags2 &= ~BS_FLAGS2_HAS_RUSH;

        // set rush flags based on danger/peril status
        if (!(gBattleStatus.flags2 & BS_FLAGS2_PEACH_BATTLE)) {
            if (playerData->curHP <= PERIL_THRESHOLD && is_ability_active(ABILITY_MEGA_RUSH)) {
                gBattleStatus.flags2 |= BS_FLAGS2_HAS_RUSH;
                battleStatus->rushFlags |= RUSH_FLAG_MEGA;
            }
            if (playerData->curHP <= DANGER_THRESHOLD && is_ability_active(ABILITY_POWER_RUSH)) {
                if (!(battleStatus->rushFlags & RUSH_FLAG_MEGA)) {
                    gBattleStatus.flags2 |= BS_FLAGS2_HAS_RUSH;
                    battleStatus->rushFlags |= RUSH_FLAG_POWER;
                }
            }
        }
        gBattleSubState = BTL_SUBSTATE_BEGIN_PLAYER_TURN_TRY_STATUS_RECOVER;
    }

    if (gBattleSubState == BTL_SUBSTATE_BEGIN_PLAYER_TURN_TRY_STATUS_RECOVER) {
        if (player->handleEventScript == NULL || !does_script_exist(player->handleEventScriptID)) {
            player->handleEventScript = NULL;
            if (btl_check_player_defeated()) {
                return;
            }

            D_8029F254 = 0;
            player->disableDismissTimer = 0;
            player->flags |= ACTOR_FLAG_8000000 | ACTOR_FLAG_4000000;

            if (is_ability_active(ABILITY_FEELING_FINE)) {
                if (player->debuff != 0) {
                    player->debuffDuration = 1;
                }
                if (player->staticStatus != 0) {
                    player->staticDuration = 1;
                }
                if (player->stoneStatus != 0) {
                    player->stoneDuration = 1;
                }
                if (player->koStatus != 0) {
                    player->koDuration = 1;
                }
                if (player->transparentStatus != 0) {
                    player->transparentDuration = 1;
                }
            }

            if (player->stoneStatus != 0) {
                player->stoneDuration--;
                if (player->stoneDuration <= 0) {
                    player->stoneStatus = 0;
                    dispatch_event_player(EVENT_RECOVER_STATUS);
                }
            } else {
                if (!is_ability_active(ABILITY_ZAP_TAP) && player->staticStatus != 0) {
                    player->staticDuration--;
                    if (player->staticDuration <= 0) {
                        player->staticStatus = 0;
                        remove_status_static(player->hudElementDataIndex);
                    }
                }
                if (player->transparentStatus != 0) {
                    player->transparentDuration--;
                    part->flags |= ACTOR_PART_FLAG_100;
                    do {
                        if (player->transparentDuration <= 0) {
                            player->transparentStatus = 0;
                            part->flags &= ~ACTOR_PART_FLAG_100;
                            remove_status_transparent(player->hudElementDataIndex);
                        }
                    } while (0); // TODO required to match
                }

                if (player->debuff != 0) {
                    if (player->debuff < 9) {
                        D_8029F254 = 1;
                    }
                    D_8029F258 = 20;
                    player->debuffDuration--;
                    if (player->debuffDuration <= 0) {
                        if (player->debuff == STATUS_KEY_FROZEN) {
                            sfx_play_sound(SOUND_FROZEN_SHATTER);
                            player->icePillarEffect->flags |= FX_INSTANCE_FLAG_DISMISS;
                            player->icePillarEffect = NULL;
                            dispatch_event_player(EVENT_32);
                        } else {
                            dispatch_event_player(EVENT_RECOVER_STATUS);
                        }
                        player->debuff = 0;
                        player->debuffDuration = 0;
                        remove_status_debuff(player->hudElementDataIndex);
                    }
                }

                debuffDuration = player->debuffDuration;
                temp = player->koDuration;
                player->koDuration = debuffDuration;
                if (debuffDuration > 0) {
                    goto back;
                } else if (temp != debuffDuration) {
                    player->koStatus = 0;
                    player->koDuration = 0;
                    player->disableEffect->data.disableX->koDuration = 0;
                }
            }
    later:

            for (i = 0; i < ARRAY_COUNT(battleStatus->enemyActors); i++) {
                Actor* enemy = battleStatus->enemyActors[i];

                if (enemy != NULL) {
                    enemy->flags |= ACTOR_FLAG_8000000 | ACTOR_FLAG_4000000;
                    if (enemy->chillOutTurns != 0) {
                        enemy->chillOutTurns--;
                        if (enemy->chillOutTurns == 0) {
                            enemy->chillOutAmount = 0;
                            remove_status_chill_out(enemy->hudElementDataIndex);
                            D_8029F258 = 20;
                        }
                    }
                }
            }
            gBattleSubState = BTL_SUBSTATE_BEGIN_PLAYER_TURN_TRY_COMMAND_RECOVER;
        }
    }

    if (gBattleSubState == BTL_SUBSTATE_BEGIN_PLAYER_TURN_TRY_COMMAND_RECOVER) {
        if (btl_check_enemies_defeated()) {
            return;
        }
        temp = 1;
        battleStatus->stateFreezeCount = 0;
        if (battleStatus->hammerLossTurns >= 0) {
            battleStatus->hammerLossTurns--;
            if (battleStatus->hammerLossTurns == -1) {
                script = start_script(&EVS_PlayerRegainAbility, EVT_PRIORITY_A, 0);
                player->takeTurnScript = script;
                player->takeTurnScriptID = script->id;
                script->owner1.actorID = ACTOR_PLAYER;
                script->varTable[0] = temp;
                temp += 8;
                script->varTable[10] = 1; // hammer
                battleStatus->stateFreezeCount = 1;
            }
        }

        if (battleStatus->jumpLossTurns >= 0) {
            battleStatus->jumpLossTurns--;
            if (battleStatus->jumpLossTurns == -1) {
                script = start_script(&EVS_PlayerRegainAbility, EVT_PRIORITY_A, 0);
                player->takeTurnScript = script;
                player->takeTurnScriptID = script->id;
                script->owner1.actorID = ACTOR_PLAYER;
                script->varTable[0] = temp;
                temp += 8;
                script->varTable[10] = 0; // jump
                battleStatus->stateFreezeCount = 1;
            }
        }

        if (battleStatus->itemLossTurns >= 0) {
            battleStatus->itemLossTurns--;
            if (battleStatus->itemLossTurns == -1) {
                script = start_script(&EVS_PlayerRegainAbility, EVT_PRIORITY_A, 0);
                player->takeTurnScript = script;
                player->takeTurnScriptID = script->id;
                script->owner1.actorID = ACTOR_PLAYER;
                script->varTable[0] = temp;
                temp += 8;
                script->varTable[10] = 2; // item
                battleStatus->stateFreezeCount = 1;
            }
        }
        gBattleSubState = BTL_SUBSTATE_BEGIN_PLAYER_TURN_END_DELAY;
    }

    if (gBattleSubState == BTL_SUBSTATE_BEGIN_PLAYER_TURN_END_DELAY) {
        if (player->handleEventScript == NULL || !does_script_exist(player->handleEventScriptID)) {
            player->handleEventScript = NULL;

            if (btl_check_player_defeated() || btl_check_enemies_defeated()) {
                return;
            }

            if (D_8029F258 != 0) {
                D_8029F258--;
                return;
            }

            if (D_8029F254 == 0) {
                btl_set_state(BATTLE_STATE_SWITCH_TO_PLAYER);
            } else{
                btl_set_state(BATTLE_STATE_BEGIN_PARTNER_TURN);
                gBattleStatus.flags2 |= BS_FLAGS2_2;
            }
        }
    }
}

void btl_state_draw_begin_player_turn(void) {
}

void btl_state_update_switch_to_player(void) {
    Actor* player = gBattleStatus.playerActor;
    Actor* partner = gBattleStatus.partnerActor;
    s32 i;

    if (gBattleSubState == BTL_SUBSTATE_INIT) {
        gBattleStatus.flags1 &= ~BS_FLAGS1_PARTNER_ACTING;
        reset_actor_turn_info();
        gBattleStatus.selectedMoveID = MOVE_NONE;
        gBattleStatus.unk_86 = 127;
        gBattleStatus.blockResult = 127;
        gBattleStatus.flags1 |= BS_FLAGS1_SHOW_PLAYER_DECORATIONS;
        player->flags |= ACTOR_FLAG_8000000;
        if (partner != NULL) {
            partner->flags |= (ACTOR_FLAG_8000000 | ACTOR_FLAG_4000000);
        }

        for (i = 0; i < ARRAY_COUNT(gBattleStatus.enemyActors); i++) {
            Actor* enemy = gBattleStatus.enemyActors[i];

            if (enemy != NULL) {
                enemy->flags |= ACTOR_FLAG_HEALTH_BAR_HIDDEN;
                enemy->flags |= ACTOR_FLAG_8000000;
            }
        }

        btl_set_state(BATTLE_STATE_PREPARE_MENU);
    }
}

void btl_state_draw_switch_to_player(void) {
}

void btl_state_update_begin_partner_turn(void) {
    BattleStatus* battleStatus = &gBattleStatus;
    Actor* partner = battleStatus->partnerActor;
    Actor* enemy;
    Evt* script;
    s32 i;

    if (gBattleSubState == BTL_SUBSTATE_BEGIN_PARTNER_TURN_INIT) {
        if (partner == NULL) {
            D_8029F254 = 1;
            gBattleSubState = BTL_SUBSTATE_BEGIN_PARTNER_TURN_END_DELAY;
        } else if ((battleStatus->flags2 & (BS_FLAGS2_4 | BS_FLAGS2_2)) != (BS_FLAGS2_4 | BS_FLAGS2_2)) {
            if (!(partner->flags & ACTOR_FLAG_NO_ATTACK)) {
                btl_cam_use_preset(BTL_CAM_DEFAULT);
                btl_cam_move(5);
                gBattleSubState = BTL_SUBSTATE_BEGIN_PARTNER_TURN_RESET_STATE;
            } else {
                btl_set_state(BATTLE_STATE_9);
                return;
            }
        } else {
            btl_set_state(BATTLE_STATE_9);
            return;
        }
    }

    if (gBattleSubState == BTL_SUBSTATE_BEGIN_PARTNER_TURN_RESET_STATE) {
        if (btl_cam_is_moving_done()) {
            D_8029F258 = 0;
            reset_actor_turn_info();
            partner = battleStatus->partnerActor;
            battleStatus->unk_86 = 127;
            battleStatus->blockResult = 127;
            D_8029F254 = 0;
            gBattleStatus.flags1 |= BS_FLAGS1_PARTNER_ACTING;
            gBattleStatus.flags2 |= BS_FLAGS1_PLAYER_IN_BACK;
            partner->flags |= ACTOR_FLAG_8000000;

            if (partner->koStatus != 0) {
                partner->koDuration--;
                D_8029F254 = 1;
                D_8029F258 = 20;
                if (partner->koDuration > 0) {
                    partner->disableEffect->data.disableX->koDuration = partner->koDuration;
                } else {
                    partner->koStatus = 0;
                    dispatch_event_partner(EVENT_RECOVER_FROM_KO);
                    partner->disableEffect->data.disableX->koDuration = 0;
                    gBattleStatus.flags2 |= BS_FLAGS2_8;
                }
            }

            for (i = 0; i < ARRAY_COUNT(battleStatus->enemyActors); i++) {
                enemy = battleStatus->enemyActors[i];
                if (enemy != NULL) {
                    enemy->flags |= ACTOR_FLAG_8000000 | ACTOR_FLAG_4000000;
                }
            }
            gBattleSubState = BTL_SUBSTATE_BEGIN_PARTNER_TURN_AWAIT_RECOVER_DONE;
        }
    }

    if (gBattleSubState == BTL_SUBSTATE_BEGIN_PARTNER_TURN_AWAIT_RECOVER_DONE) {
        if (partner != NULL) {
            if (partner->handleEventScript == NULL || !does_script_exist(partner->handleEventScriptID)) {
                partner->handleEventScript = NULL;
            } else {
                goto block_27; // TODO find a way to remove
            }
        }

        gBattleStatus.flags2 &= ~BS_FLAGS2_8;
        if (btl_check_player_defeated() || btl_check_enemies_defeated()) {
            return;
        }
        gBattleSubState = BTL_SUBSTATE_BEGIN_PARTNER_TURN_EXEC_TURN_SCRIPT;
    }

block_27:
    if (gBattleSubState == BTL_SUBSTATE_BEGIN_PARTNER_TURN_EXEC_TURN_SCRIPT) {
        if (partner->handlePhaseSource != NULL) {
            battleStatus->battlePhase = PHASE_ENEMY_BEGIN;
            script = start_script(partner->handlePhaseSource, EVT_PRIORITY_A, 0);
            partner->handlePhaseScript = script;
            partner->handleBatttlePhaseScriptID = script->id;
            script->owner1.actorID = ACTOR_PARTNER;
        }
        gBattleSubState = BTL_SUBSTATE_BEGIN_PARTNER_TURN_AWAIT_TURN_SCRIPT;
    }

    if (gBattleSubState == BTL_SUBSTATE_BEGIN_PARTNER_TURN_AWAIT_TURN_SCRIPT) {
        if (partner->handlePhaseSource == NULL || !does_script_exist(partner->handleBatttlePhaseScriptID)) {
            gBattleSubState = BTL_SUBSTATE_BEGIN_PARTNER_TURN_END_DELAY;
        }
    }

    if (gBattleSubState == BTL_SUBSTATE_BEGIN_PARTNER_TURN_END_DELAY) {
        if (D_8029F258 != 0) {
            D_8029F258--;
            return;
        }
        gBattleStatus.flags2 &= ~BS_FLAGS2_100000;
        if (D_8029F254 == 0) {
            btl_set_state(BATTLE_STATE_SWITCH_TO_PARTNER);
        } else {
            gBattleStatus.flags2 |= BS_FLAGS2_4;
            btl_set_state(BATTLE_STATE_9);
        }
    }
}

void btl_state_draw_begin_partner_turn(void) {
}

void btl_state_update_switch_to_partner(void) {
    Actor* player = gBattleStatus.playerActor;
    Actor* partner = gBattleStatus.partnerActor;
    s32 i;

    if (gBattleSubState == BTL_SUBSTATE_INIT) {
        reset_actor_turn_info();
        gBattleStatus.flags1 |= BS_FLAGS1_PARTNER_ACTING;
        gBattleStatus.selectedMoveID = MOVE_NONE;
        gBattleStatus.unk_86 = 127;
        gBattleStatus.blockResult = 127;
        gBattleStatus.flags1 |= BS_FLAGS1_SHOW_PLAYER_DECORATIONS;
        player->flags |= (ACTOR_FLAG_8000000 | ACTOR_FLAG_4000000);
        partner->flags |= ACTOR_FLAG_8000000;

        for (i = 0; i < ARRAY_COUNT(gBattleStatus.enemyActors); i++) {
            Actor* enemy = gBattleStatus.enemyActors[i];
            if (enemy != NULL) {
                enemy->flags |= ACTOR_FLAG_HEALTH_BAR_HIDDEN;
                enemy->flags |= ACTOR_FLAG_8000000;
            }
        }

        btl_set_state(BATTLE_STATE_PREPARE_MENU);
    }
}

void btl_state_draw_switch_to_partner(void) {
}

void btl_state_update_9(void) {
    BattleStatus* battleStatus = &gBattleStatus;
    Actor* player = battleStatus->playerActor;
    Actor* partner = battleStatus->partnerActor;
    Actor* actor;
    ActorState* state;
    Evt* script;
    s32 cond;
    s32 i;

    s32 oldKoDuration;

    if (gBattleSubState == BTL_SUBSTATE_9_INIT) {
        if (gBattleStatus.flags2 & BS_FLAGS2_2) {
            if (partner != NULL) {
                if (!(gBattleStatus.flags2 & BS_FLAGS2_4) && !(partner->flags & ACTOR_FLAG_NO_ATTACK)) {
                    btl_set_state(BATTLE_STATE_SWITCH_TO_PARTNER);
                    return;
                }
            }

            player->flags &= ~ACTOR_FLAG_8000000;
            player->flags |= ACTOR_FLAG_4000000;
            if (partner != NULL) {
                partner->flags &= ~ACTOR_FLAG_8000000;
                partner->flags |= ACTOR_FLAG_4000000;
            }

            gBattleSubState = BTL_SUBSTATE_9_1;
            D_8029F258 = 0;
            gBattleStatus.flags2 &= ~BS_FLAGS2_2;
            gBattleStatus.flags2 &= ~BS_FLAGS2_4;
            gBattleStatus.flags2 &= ~BS_FLAGS2_8;
            gBattleStatus.flags2 &= ~BS_FLAGS2_10;
        } else {
            btl_set_state(BATTLE_STATE_SWITCH_TO_PLAYER);
            return;
        }
    }

    if (gBattleSubState == BTL_SUBSTATE_9_1) {
        cond = FALSE;
        for (i = 0; i < ARRAY_COUNT(battleStatus->enemyActors); i++) {
            actor = battleStatus->enemyActors[i];
            if (actor != NULL && actor->handleEventScript != NULL) {
                if (does_script_exist(actor->handleEventScriptID)) {
                    cond = TRUE;
                } else {
                    actor->handleEventScript = NULL;
                }
            }
        }

        if (!cond) {
            reset_actor_turn_info();

            for (i = 0; i < ARRAY_COUNT(battleStatus->enemyActors); i++) {
                actor = battleStatus->enemyActors[i];
                if (actor != NULL) {
                    actor->flags |= ACTOR_FLAG_4000000 | ACTOR_FLAG_8000000;
                    actor->flags &= ~ACTOR_FLAG_10000;

                    if (actor->debuff != 0) {
                        if (actor->debuff == STATUS_KEY_FEAR ||
                            actor->debuff == STATUS_KEY_DIZZY ||
                            actor->debuff == STATUS_KEY_PARALYZE ||
                            actor->debuff == STATUS_KEY_SLEEP ||
                            actor->debuff == STATUS_KEY_FROZEN ||
                            actor->debuff == STATUS_KEY_STOP)
                        {
                            actor->flags |= ACTOR_FLAG_10000;
                        }
                        actor->debuffDuration--;
                        if (actor->debuffDuration <= 0) {
                            actor->debuff = 0;
                            remove_status_debuff(actor->hudElementDataIndex);
                            dispatch_event_actor(actor, EVENT_RECOVER_STATUS);
                            D_8029F258 = 20;
                        }
                    }

                    if (actor->staticStatus != 0) {
                        actor->staticDuration--;
                        if (actor->staticDuration <= 0) {
                            actor->staticStatus = 0;
                            remove_status_static(actor->hudElementDataIndex);
                            D_8029F258 = 20;
                        }
                    }

                    if (actor->transparentStatus != 0) {
                        actor->transparentDuration--;
                        if (actor->transparentDuration <= 0) {
                            actor->transparentStatus = 0;
                            remove_status_transparent(actor->hudElementDataIndex);
                            D_8029F258 = 20;
                        }
                    }

                    if (actor->stoneStatus != 0) {
                        actor->stoneDuration--;
                        if (actor->stoneDuration <= 0) {
                            actor->stoneStatus = 0;
                            D_8029F258 = 20;
                        }
                    }

                    oldKoDuration = actor->koDuration;
                    actor->koDuration = actor->debuffDuration;
                    if (actor->koDuration > 0) {
                        actor->koStatus = STATUS_KEY_DAZE;
                        actor->disableEffect->data.disableX->koDuration = actor->koDuration;
                    } else if (oldKoDuration != actor->koDuration) {
                        actor->koStatus = 0;
                        actor->disableEffect->data.disableX->koDuration = 0;
                    }
                    if (actor->debuff == STATUS_KEY_POISON) {
                        gBattleStatus.flags1 |= BS_FLAGS1_SP_EVT_ACTIVE;
                        dispatch_damage_event_actor_0(actor, 1, EVENT_HIT);
                        D_8029F258 = 20;
                    }
                }
            }
            gBattleSubState = BTL_SUBSTATE_9_2;
        }
    }

    if (gBattleSubState == BTL_SUBSTATE_9_2) {
        if(player->handleEventScript == NULL || !does_script_exist(player->handleEventScriptID)) {
            player->handleEventScript = NULL;
            if (partner != NULL) {
                if (partner->handleEventScript == NULL || !does_script_exist(partner->handleEventScriptID)) {
                    partner->handleEventScript = NULL;
                    goto block_52; // TODO find a way to remove
                }
            } else {
    block_52:
                cond = FALSE;
                for (i = 0; i < ARRAY_COUNT(battleStatus->enemyActors); i++) {
                    actor = battleStatus->enemyActors[i];
                    if ((actor != NULL) && (actor->handleEventScript != NULL)) {
                        if (does_script_exist(actor->handleEventScriptID)) {
                            cond = TRUE;
                        } else {
                            actor->handleEventScript = NULL;
                        }
                    }
                }

                if (!cond) {
                    if (btl_check_player_defeated() || btl_check_enemies_defeated()) {
                        return;
                    }

                    btl_cam_use_preset(BTL_CAM_DEFAULT);
                    if (partner == NULL || !(gBattleStatus.flags1 & BS_FLAGS1_PLAYER_IN_BACK)) {
                        gBattleSubState = BTL_SUBSTATE_9_4;
                    } else if (gBattleStatus.flags2 & BS_FLAGS2_PEACH_BATTLE) {
                        gBattleSubState = BTL_SUBSTATE_9_4;
                    } else {
                        player->flags &= ~ACTOR_FLAG_8000000;
                        partner->flags &= ~ACTOR_FLAG_8000000;
                        player->flags |= ACTOR_FLAG_4000000;
                        partner->flags |= ACTOR_FLAG_4000000;
                        state = &partner->state;
                        if (!battleStatus->outtaSightActive) {
                            partner->state.curPos.x = partner->homePos.x;
                            partner->state.curPos.z = partner->homePos.z;
                            partner->state.goalPos.x = player->homePos.x;
                            partner->state.goalPos.z = player->homePos.z;
                        } else {
                            partner->state.curPos.x = partner->homePos.x;
                            partner->state.curPos.z = partner->homePos.z;
                            partner->state.goalPos.x = partner->homePos.x;
                            partner->state.goalPos.z = partner->homePos.z + 5.0f;
                            partner->homePos.x = player->homePos.x;
                            partner->homePos.z = player->homePos.z;
                        }
                        state->moveTime = 4;
                        state->angle = 0.0f;
                        gBattleSubState = BTL_SUBSTATE_9_3;
                    }
                }
            }
        }
    }

    if (gBattleSubState == BTL_SUBSTATE_9_3) {
        if (partner->state.moveTime != 0) {
            partner->curPos.x += (partner->state.goalPos.x - partner->curPos.x) / partner->state.moveTime;
            partner->curPos.z += (partner->state.goalPos.z - partner->curPos.z) / partner->state.moveTime;
            player->curPos.x += (partner->state.curPos.x - player->curPos.x) / partner->state.moveTime;
            player->curPos.z += (partner->state.curPos.z - player->curPos.z) / partner->state.moveTime;
        }
        partner->curPos.z -= sin_rad(DEG_TO_RAD(partner->state.angle)) * 16.0f;
        partner->yaw = clamp_angle(partner->state.angle);
        player->curPos.z += sin_rad(DEG_TO_RAD(partner->state.angle)) * 16.0f;
        player->yaw = clamp_angle(partner->state.angle);
        partner->state.angle += 90.0f;

        if (partner->state.moveTime != 0) {
            partner->state.moveTime--;
        } else {
            partner->curPos.x = partner->state.goalPos.x;
            partner->curPos.z = partner->state.goalPos.z;
            player->curPos.x = partner->state.curPos.x;
            player->curPos.z = partner->state.curPos.z;
            if (!battleStatus->outtaSightActive) {
                partner->homePos.x = partner->curPos.x;
                partner->homePos.z = partner->curPos.z;
                player->homePos.x = player->curPos.x;
                player->homePos.z = player->curPos.z;
            } else {
                player->homePos.x = player->curPos.x;
                player->homePos.z = player->curPos.z;
            }
            gBattleSubState = BTL_SUBSTATE_9_4;
            gBattleStatus.flags1 &= ~ACTOR_FLAG_100000;
        }
    }

    if (gBattleSubState == BTL_SUBSTATE_9_4) {
        if (D_8029F258 != 0) {
            D_8029F258--;
        } else {
            if (battleStatus->nextMerleeSpellType == MERLEE_SPELL_2) {
                battleStatus->merleeDefenseBoost = 3;
                battleStatus->nextMerleeSpellType = MERLEE_SPELL_0;
                battleStatus->battlePhase = PHASE_MERLEE_DEFENSE_BONUS;
                script = start_script(&EVS_Mario_HandlePhase, EVT_PRIORITY_A, 0);
                player->takeTurnScript = script;
                player->takeTurnScriptID = script->id;
                script->owner1.actorID = ACTOR_PLAYER;
            }
            gBattleStatus.flags1 &= ~BS_FLAGS1_MENU_OPEN;
            player->flags &= ~ACTOR_FLAG_8000000;
            player->flags |= ACTOR_FLAG_4000000;
            if (partner != NULL) {
                partner->flags &= ~ACTOR_FLAG_8000000;
                partner->flags |= ACTOR_FLAG_4000000;
            }
            gBattleSubState = BTL_SUBSTATE_9_5;
            gBattleStatus.flags2 &= ~BS_FLAGS2_2;
            gBattleStatus.flags2 &= ~BS_FLAGS2_4;
            gBattleStatus.flags2 &= ~BS_FLAGS2_8;
            gBattleStatus.flags2 &= ~BS_FLAGS2_10;
        }
    }

    if (gBattleSubState == BTL_SUBSTATE_9_5) {
        if (player->takeTurnScript == NULL || (does_script_exist(player->takeTurnScriptID) == 0)) {
            player->takeTurnScript = NULL;

            for (i = 0; i < ARRAY_COUNT(battleStatus->enemyActors); i++) {
                actor = battleStatus->enemyActors[i];
                if (actor != NULL && actor->handlePhaseSource != NULL) {
                    battleStatus->battlePhase = PHASE_PLAYER_END;
                    script = start_script(actor->handlePhaseSource, EVT_PRIORITY_A, 0);
                    actor->handlePhaseScript = script;
                    actor->handleBatttlePhaseScriptID = script->id;
                    script->owner1.enemyID = i | ACTOR_CLASS_ENEMY;
                }
            }
            gBattleSubState = BTL_SUBSTATE_9_6;
        }
    }

    cond = FALSE;
    if (gBattleSubState == BTL_SUBSTATE_9_6) {
        for (i = 0; i < ARRAY_COUNT(battleStatus->enemyActors); i++) {
            actor = battleStatus->enemyActors[i];
            if (actor != NULL && actor->handlePhaseSource != NULL && does_script_exist(actor->handleBatttlePhaseScriptID)) {
                cond = TRUE;
            }
        }
        if (!cond) {
            gBattleSubState = BTL_SUBSTATE_9_7;
        }
    }

    if (gBattleSubState == BTL_SUBSTATE_9_7) {
        btl_set_state(BATTLE_STATE_NEXT_ENEMY);
    }
}

void btl_state_draw_9(void) {
}

void btl_state_update_prepare_menu(void) {
    BattleStatus* battleStatus = &gBattleStatus;

    battleStatus->lastPlayerMenuSelection[BTL_MENU_IDX_JUMP] = -1;
    battleStatus->lastPlayerMenuSelection[BTL_MENU_IDX_SMASH] = -1;
    battleStatus->lastPlayerMenuSelection[BTL_MENU_IDX_ITEMS] = -1;
    battleStatus->lastPlayerMenuSelection[BTL_MENU_IDX_DIP] = -1;
    battleStatus->lastPlayerMenuSelection[BTL_MENU_IDX_PARTNER] = -1;
    battleStatus->lastPlayerMenuSelection[BTL_MENU_IDX_STAR_POWER] = -1;
    battleStatus->lastPlayerMenuSelection[BTL_MENU_IDX_STRATEGY] = -1;
    battleStatus->lastPartnerMenuSelection[BTL_MENU_IDX_ABILITY] = -1;
    battleStatus->lastPartnerMenuSelection[BTL_MENU_IDX_STAR_POWER] = -1;
    battleStatus->lastPartnerMenuSelection[BTL_MENU_IDX_STRATEGY] = -1;

    DMA_COPY_SEGMENT(_415D90);

    if (battleStatus->flags1 & BS_FLAGS1_PARTNER_ACTING) {
        btl_set_state(BATTLE_STATE_PARTNER_MENU);
    } else if (gBattleSubState == BATTLE_SUBSTATE_PREPARE_MENU_DIPPING) {
        btl_set_state(BATTLE_STATE_PLAYER_MENU);
        gBattleSubState = BTL_SUBSTATE_PLAYER_MENU_DIPPING_1;
    } else {
        btl_set_state(BATTLE_STATE_PLAYER_MENU);
    }
}

void btl_state_draw_prepare_menu(void) {
}

void btl_state_update_end_turn(void) {
    BattleStatus* battleStatus = &gBattleStatus;
    PlayerData* playerData = &gPlayerData;
    Actor* player = battleStatus->playerActor;
    Actor* partner = battleStatus->partnerActor;
    Actor* actor;
    Evt* script;
    s32 i;

    if (gBattleSubState == BTL_SUBSTATE_END_TURN_INIT) {
        s32 cond = FALSE;

        for (i = 0; i < ARRAY_COUNT(battleStatus->enemyActors); i++) {
            actor = battleStatus->enemyActors[i];
            if (actor != NULL && actor->handleEventScript != NULL) {
                if (does_script_exist(actor->handleEventScriptID)) {
                    do {
                        cond = TRUE;
                    } while (0); // TODO required to match
                } else {
                    actor->handleEventScript = NULL;
                }
            }
        }

        if (!cond) {
            for (i = 0; i < ARRAY_COUNT(battleStatus->enemyActors); i++) {
                actor = battleStatus->enemyActors[i];
                if (actor != NULL && actor->takeTurnScript != NULL) {
                    if (does_script_exist(actor->takeTurnScriptID)) {
                        cond = TRUE;
                    } else {
                        actor->takeTurnScript = NULL;
                    }
                }
            }

            if (!cond) {
                btl_cam_use_preset(BTL_CAM_DEFAULT);
                gBattleSubState = BTL_SUBSTATE_END_TURN_CHECK_FOR_SWAP;
            }
        }
    }

    if (gBattleSubState == BTL_SUBSTATE_END_TURN_CHECK_FOR_SWAP) {
        if (gBattleStatus.flags2 & BS_FLAGS2_PEACH_BATTLE) {
            gBattleSubState = BTL_SUBSTATE_END_TURN_START_SCRIPTS;
        } else if (!(gBattleStatus.flags1 & BS_FLAGS1_PLAYER_IN_BACK)) {
            gBattleSubState = BTL_SUBSTATE_END_TURN_START_SCRIPTS;
        } else {
            player->flags &= ~ACTOR_FLAG_8000000;
            partner->flags &= ~ACTOR_FLAG_8000000;
            player->flags |= ACTOR_FLAG_4000000;
            partner->flags |= ACTOR_FLAG_4000000;
            partner->state.curPos.x = partner->homePos.x;
            partner->state.curPos.z = partner->homePos.z;
            partner->state.goalPos.x = player->homePos.x;
            partner->state.goalPos.z = player->homePos.z;
            partner->state.moveTime = 4;
            partner->state.angle = 0.0f;
            gBattleSubState = BTL_SUBSTATE_END_TURN_PERFORM_SWAP;
        }
    }

    if (gBattleSubState == BTL_SUBSTATE_END_TURN_PERFORM_SWAP) {
        if (partner->state.moveTime != 0) {
            partner->curPos.x += (partner->state.goalPos.x - partner->curPos.x) / partner->state.moveTime;
            partner->curPos.z += (partner->state.goalPos.z - partner->curPos.z) / partner->state.moveTime;
            player->curPos.x += (partner->state.curPos.x - player->curPos.x) / partner->state.moveTime;
            player->curPos.z += (partner->state.curPos.z - player->curPos.z) / partner->state.moveTime;
        }
        partner->curPos.z -= sin_rad(DEG_TO_RAD(partner->state.angle)) * 16.0f;
        partner->yaw = clamp_angle(partner->state.angle);
        player->curPos.z += sin_rad(DEG_TO_RAD(partner->state.angle)) * 16.0f;
        player->yaw = clamp_angle(partner->state.angle);
        partner->state.angle += 90.0f;
        if (partner->state.moveTime != 0) {
            partner->state.moveTime--;
        } else {
            partner->curPos.x = partner->state.goalPos.x;
            partner->curPos.z = partner->state.goalPos.z;
            player->curPos.x = partner->state.curPos.x;
            player->curPos.z = partner->state.curPos.z;
            partner->homePos.x = partner->curPos.x;
            partner->homePos.z = partner->curPos.z;
            player->homePos.x = player->curPos.x;
            player->homePos.z = player->curPos.z;
            player->flags |= ACTOR_FLAG_8000000;
            partner->flags |= ACTOR_FLAG_8000000;
            if (gBattleStatus.flags2 & BS_FLAGS2_PEACH_BATTLE) {
                gBattleStatus.flags1 |= BS_FLAGS1_PLAYER_IN_BACK;
            } else {
                gBattleStatus.flags1 &= ~BS_FLAGS1_PLAYER_IN_BACK;
            }
            gBattleSubState = BTL_SUBSTATE_END_TURN_START_SCRIPTS;
        }
    }

    if (gBattleSubState == BTL_SUBSTATE_END_TURN_START_SCRIPTS) {
        gBattleStatus.flags2 &= ~BS_FLAGS2_10000;
        player->disableDismissTimer = 0;
        player->flags |= ACTOR_FLAG_8000000 | ACTOR_FLAG_4000000;
        if (partner != NULL) {
            player->flags |= ACTOR_FLAG_8000000 | ACTOR_FLAG_4000000;
            partner->disableDismissTimer = 0;
        }

        btl_set_player_idle_anims();
        gBattleStatus.flags1 &= ~BS_FLAGS1_PLAYER_DEFENDING;
        playerData->specialBarsFilled += 32;
        if (playerData->specialBarsFilled > playerData->maxStarPower * 256) {
            playerData->specialBarsFilled = playerData->maxStarPower * 256;
        }

        for (i = 0; i < ARRAY_COUNT(battleStatus->enemyActors); i++) {
            actor = battleStatus->enemyActors[i];
            if (actor != NULL && actor->handlePhaseSource != NULL) {
                battleStatus->battlePhase = PHASE_ENEMY_END;
                script = start_script(actor->handlePhaseSource, EVT_PRIORITY_A, 0);
                actor->handlePhaseScript = script;
                actor->handleBatttlePhaseScriptID = script->id;
                script->owner1.enemyID = i | ACTOR_ENEMY0;
            }
        }

        if (partner != NULL && partner->handlePhaseSource != NULL) {
            battleStatus->battlePhase = PHASE_ENEMY_END;
            script = start_script(partner->handlePhaseSource, EVT_PRIORITY_A, 0);
            partner->handlePhaseScript = script;
            partner->handleBatttlePhaseScriptID = script->id;
            script->owner1.actorID = ACTOR_PARTNER;
        }
        gBattleSubState = BTL_SUBSTATE_END_TURN_AWAIT_SCRIPTS;
    }

    // wait for all end turn scripts to finish executing
    if (gBattleSubState == BTL_SUBSTATE_END_TURN_AWAIT_SCRIPTS) {
        s32 cond = FALSE;

        for (i = 0; i < ARRAY_COUNT(battleStatus->enemyActors); i++) {
            actor = battleStatus->enemyActors[i];
            if (actor != NULL && actor->handlePhaseSource != NULL && does_script_exist(actor->handleBatttlePhaseScriptID)) {
                cond = TRUE;
            }
        }

        if (partner != NULL && partner->handlePhaseSource != NULL && does_script_exist(partner->handleBatttlePhaseScriptID)) {
            cond = TRUE;
        }

        if (!cond) {
            btl_cam_use_preset(BTL_CAM_DEFAULT);
            gBattleSubState = BTL_SUBSTATE_END_TURN_BEGIN_NEXT;
        }
    }

    // proceed to next turn
    switch (gBattleSubState) {
        case BTL_SUBSTATE_END_TURN_BEGIN_NEXT:
        case BTL_SUBSTATE_END_TURN_UNUSED_4:
            btl_set_state(BATTLE_STATE_BEGIN_TURN);
            break;
    }
}

void btl_state_draw_end_turn(void) {
}

void btl_state_update_1C(void) {
    btl_cam_use_preset(BTL_CAM_DEFAULT);
    btl_set_state(BATTLE_STATE_PREPARE_MENU);
}

void btl_state_draw_1C(void) {
}

void btl_state_update_victory(void) {
    BattleStatus* battleStatus = &gBattleStatus;
    EncounterStatus* currentEncounter = &gCurrentEncounter;
    PlayerData* playerData = &gPlayerData;
    Actor* player = battleStatus->playerActor;
    Actor* partner = battleStatus->partnerActor;
    Evt* script;

    switch (gBattleSubState) {
        case BTL_SUBSTATE_VICTORY_CHECK_OUTTA_SIGHT:
            player->flags &= ~(ACTOR_FLAG_8000000 | ACTOR_FLAG_4000000);
            if (partner != NULL) {
                partner->flags &= ~(ACTOR_FLAG_8000000 | ACTOR_FLAG_4000000);
            }

            battleStatus->stateFreezeCount = 0;
            if (battleStatus->outtaSightActive == 0) {
                gBattleSubState = BTL_SUBSTATE_VICTORY_RECOVER_STATUS;
            } else {
                if (battleStatus->outtaSightActive > 0) {
                    D_8029F254 = 1;
                }
                battleStatus->battlePhase = PHASE_ENEMY_BEGIN;
                script = start_script(partner->handlePhaseSource, EVT_PRIORITY_A, 0);
                partner->handlePhaseScript = script;
                partner->handleBatttlePhaseScriptID = script->id;
                script->owner1.actorID = ACTOR_PARTNER;
                gBattleSubState = BTL_SUBSTATE_VICTORY_AWAIT_OUTTA_SIGHT;
            }

            break;
        case BTL_SUBSTATE_VICTORY_AWAIT_OUTTA_SIGHT:
            if (!does_script_exist(partner->handleBatttlePhaseScriptID)) {
                battleStatus->outtaSightActive = 0;
                gBattleSubState = BTL_SUBSTATE_VICTORY_RECOVER_STATUS;
            }
            break;
    }

    switch (gBattleSubState) {
        case BTL_SUBSTATE_VICTORY_RECOVER_STATUS:
            player->flags &= ~(ACTOR_FLAG_8000000 | ACTOR_FLAG_4000000);
            if (partner != NULL) {
                partner->flags &= ~(ACTOR_FLAG_8000000 | ACTOR_FLAG_4000000);
            }
            gBattleSubState = BTL_SUBSTATE_VICTORY_CHECK_SWAP;
            gBattleStatus.flags2 &= ~BS_FLAGS2_2;
            gBattleStatus.flags2 &= ~BS_FLAGS2_4;
            gBattleStatus.flags2 &= ~BS_FLAGS2_8;
            gBattleStatus.flags2 &= ~BS_FLAGS2_10;

            gBattleStatus.flags1 &= ~BS_FLAGS1_SHOW_PLAYER_DECORATIONS;
            if (player->koStatus == STATUS_KEY_DAZE) {
                dispatch_event_player(EVENT_RECOVER_FROM_KO);
                gBattleSubState = BTL_SUBSTATE_VICTORY_AWAIT_RECOVER_KO;
            }
            player->debuff = 0;
            player->staticStatus = 0;
            player->stoneStatus = 0;
            player->transparentStatus = 0;
            player->koStatus = 0;
            player->koDuration = 0;
            player->disableEffect->data.disableX->koDuration = 0;

            if (partner != NULL) {
                if (partner->koStatus == STATUS_KEY_DAZE) {
                    dispatch_event_partner(EVENT_RECOVER_FROM_KO);
                    gBattleSubState = BTL_SUBSTATE_VICTORY_AWAIT_RECOVER_KO;
                }
                partner->debuff = 0;
                partner->staticStatus = 0;
                partner->stoneStatus = 0;
                partner->transparentStatus = 0;
                partner->koStatus = 0;
                partner->koDuration = 0;
                partner->disableEffect->data.disableX->koDuration = 0;
            }
            break;
        case BTL_SUBSTATE_VICTORY_AWAIT_RECOVER_KO:
            if (player->handleEventScript != NULL && does_script_exist(player->handleEventScriptID)) {
                break;
            }
            player->handleEventScript = NULL;

            if (partner != NULL) {
                if (partner->handleEventScript != NULL && does_script_exist(partner->handleEventScriptID)) {
                    break;
                }
                partner->handleEventScript = NULL;
            }
            gBattleSubState = BTL_SUBSTATE_VICTORY_CHECK_SWAP;
            break;
    }

    if (gBattleSubState == BTL_SUBSTATE_VICTORY_CHECK_SWAP) {
        if (partner == NULL || !(gBattleStatus.flags1 & BS_FLAGS1_PLAYER_IN_BACK)) {
            gBattleSubState = BTL_SUBSTATE_VICTORY_CHECK_MERLEE;
        } else {
            partner->state.curPos.x = partner->curPos.x;
            partner->state.curPos.z = partner->curPos.z;
            partner->state.goalPos.x = player->curPos.x;
            partner->state.goalPos.z = player->curPos.z;
            partner->state.moveTime = 4;
            partner->state.angle = 0.0f;
            gBattleSubState = BTL_SUBSTATE_VICTORY_AWAIT_SWAP;
        }
    }

    if (gBattleSubState == BTL_SUBSTATE_VICTORY_AWAIT_SWAP) {
        if (partner->state.moveTime != 0) {
            partner->curPos.x += (partner->state.goalPos.x - partner->curPos.x) / partner->state.moveTime;
            partner->curPos.z += (partner->state.goalPos.z - partner->curPos.z) / partner->state.moveTime;
            player->curPos.x += (partner->state.curPos.x - player->curPos.x) / partner->state.moveTime;
            player->curPos.z += (partner->state.curPos.z - player->curPos.z) / partner->state.moveTime;
        }
        partner->curPos.z += sin_rad(DEG_TO_RAD(partner->state.angle)) * 16.0f;
        partner->yaw = clamp_angle(-partner->state.angle);
        player->curPos.z -= sin_rad(DEG_TO_RAD(partner->state.angle)) * 16.0f;
        player->yaw = clamp_angle(-partner->state.angle);
        partner->state.angle += 90.0f;

        if (partner->state.moveTime != 0) {
            partner->state.moveTime--;
        } else {
            partner->curPos.x = partner->state.goalPos.x;
            partner->curPos.z = partner->state.goalPos.z;
            player->curPos.x = partner->state.curPos.x;
            player->curPos.z = partner->state.curPos.z;
            partner->homePos.x = partner->curPos.x;
            partner->homePos.z = partner->curPos.z;
            player->homePos.x = player->curPos.x;
            player->homePos.z = player->curPos.z;
            gBattleSubState = BTL_SUBSTATE_VICTORY_CHECK_MERLEE;
            gBattleStatus.flags1 &= ~BS_FLAGS1_PLAYER_IN_BACK;
        }
    }

    if (gBattleSubState == BTL_SUBSTATE_VICTORY_CHECK_MERLEE) {
        btl_cam_use_preset(BTL_CAM_DEFAULT);
        if (battleStatus->nextMerleeSpellType == MERLEE_SPELL_EXP_BOOST) {
            if (battleStatus->totalStarPoints == 0) {
                battleStatus->nextMerleeSpellType = MERLEE_SPELL_0;
                playerData->merleeTurnCount = 0;
                playerData->merleeCastsLeft++;
            } else {
                battleStatus->battlePhase = PHASE_MERLEE_EXP_BONUS;
                script = start_script(&EVS_Mario_HandlePhase, EVT_PRIORITY_A, 0);
                player->takeTurnScript = script;
                player->takeTurnScriptID = script->id;
                script->owner1.actorID = ACTOR_PLAYER;
            }
        }
        gBattleSubState = BTL_SUBSTATE_VICTORY_AWAIT_MERLEE;
        D_8029F248 = 0;
        gBattleStatus.flags1 &= ~BS_FLAGS1_MENU_OPEN;
    }

    if (gBattleSubState == BTL_SUBSTATE_VICTORY_AWAIT_MERLEE) {
        if (D_8029F248 != 0) {
            D_8029F248--;
        } else {
            if (player->takeTurnScript == NULL || !does_script_exist(player->takeTurnScriptID)) {
                player->takeTurnScript = NULL;
                if (battleStatus->nextMerleeSpellType != MERLEE_SPELL_EXP_BOOST) {
                    gBattleSubState = BTL_SUBSTATE_VICTORY_DONE;
                } else {
                    battleStatus->incrementStarPointDelay = 20;
                    battleStatus->nextMerleeSpellType = MERLEE_SPELL_0;
                    gBattleSubState = BTL_SUBSTATE_VICTORY_DONE;
                    battleStatus->pendingStarPoints = battleStatus->totalStarPoints
                                            + battleStatus->pendingStarPoints + battleStatus->pendingStarPoints;
                }
            }
        }
    }

    if (gBattleSubState == BTL_SUBSTATE_VICTORY_DONE) {
        if (battleStatus->pendingStarPoints <= 0) {
            if (gBattleStatus.flags1 & BS_FLAGS1_STAR_POINTS_DROPPED) {
                gBattleStatus.flags1 &= ~BS_FLAGS1_BATTLE_FLED;
            }
            if (playerData->battlesWon < 9999) {
                playerData->battlesWon++;
            }
            if (gBattleStatus.flags1 & BS_FLAGS1_BATTLE_FLED) {
                currentEncounter->battleOutcome = OUTCOME_ENEMY_FLED;
            } else {
                currentEncounter->battleOutcome = OUTCOME_PLAYER_WON;
            }
            if (gBattleStatus.flags1 & BS_FLAGS1_DISABLE_CELEBRATION) {
                if (!(gBattleStatus.flags2 & BS_FLAGS2_DONT_STOP_MUSIC)) {
                    bgm_set_song(0, -1, 0, 1500, 8);
                }
                btl_set_state(BATTLE_STATE_END_BATTLE);
            } else {
                btl_set_state(BATTLE_STATE_CELEBRATION);
            }
        }
    }
}

void btl_state_draw_victory(void) {
}

void btl_state_update_end_training_battle(void) {
    BattleStatus* battleStatus = &gBattleStatus;
    PlayerData* playerData = &gPlayerData;
    EncounterStatus* encounterStatus = &gCurrentEncounter;
    Actor* player = gBattleStatus.playerActor;
    Actor* partner = gBattleStatus.partnerActor;
    Evt* script;

    switch (gBattleSubState) {
        case BTL_SUBSTATE_END_TRAINING_INIT:
            player->flags &= ~(ACTOR_FLAG_8000000 | ACTOR_FLAG_4000000);
            if (partner != NULL) {
                partner->flags &= ~(ACTOR_FLAG_8000000 | ACTOR_FLAG_4000000);
            }
            gBattleSubState = BTL_SUBSTATE_END_TRAINING_CHECK_OUTTA_SIGHT;
            gBattleStatus.flags2 &= ~BS_FLAGS2_2;
            gBattleStatus.flags2 &= ~BS_FLAGS2_4;
            gBattleStatus.flags2 &= ~BS_FLAGS2_8;
            gBattleStatus.flags2 &= ~BS_FLAGS2_10;

            if (player->koStatus == STATUS_KEY_DAZE) {
                dispatch_event_player(EVENT_RECOVER_FROM_KO);
                gBattleSubState = BTL_SUBSTATE_END_TRAINING_AWAIT_RECOVERING;
            }
            player->debuff = 0;
            player->staticStatus = 0;
            player->stoneStatus = 0;
            player->transparentStatus = 0;
            player->koStatus = 0;
            player->koDuration = 0;
            player->disableEffect->data.disableX->koDuration = 0;
            if (partner != NULL) {
                if (partner->koStatus == STATUS_KEY_DAZE) {
                    dispatch_event_partner(EVENT_RECOVER_FROM_KO);
                    gBattleSubState = BTL_SUBSTATE_END_TRAINING_AWAIT_RECOVERING;
                }
                partner->debuff = 0;
                partner->staticStatus = 0;
                partner->stoneStatus = 0;
                partner->transparentStatus = 0;
                partner->koStatus = 0;
                partner->koDuration = 0;
                partner->disableEffect->data.disableX->koDuration = 0;
            }
            break;
        case BTL_SUBSTATE_END_TRAINING_AWAIT_RECOVERING:
            if (player->handleEventScript != NULL && does_script_exist(player->handleEventScriptID)) {
                break;
            }
            player->handleEventScript = NULL;

            if (partner != NULL) {
                if (partner->handleEventScript != NULL && does_script_exist(partner->handleEventScriptID)) {
                    break;
                }
                partner->handleEventScript = NULL;
            }

            gBattleSubState = BTL_SUBSTATE_END_TRAINING_CHECK_OUTTA_SIGHT;
            break;
    }

    switch (gBattleSubState) {
        case BTL_SUBSTATE_END_TRAINING_CHECK_OUTTA_SIGHT:
            battleStatus->stateFreezeCount = 0;
            gBattleStatus.flags2 &= ~BS_FLAGS2_2;
            gBattleStatus.flags2 &= ~BS_FLAGS2_4;
            gBattleStatus.flags2 &= ~BS_FLAGS2_8;
            gBattleStatus.flags2 &= ~BS_FLAGS2_10;

            if (!battleStatus->outtaSightActive) {
                gBattleSubState = BTL_SUBSTATE_END_TRAINING_RESET_CAM;
            } else {
                battleStatus->battlePhase = PHASE_ENEMY_BEGIN;
                script = start_script(partner->handlePhaseSource, EVT_PRIORITY_A, 0);
                partner->handlePhaseScript = script;
                partner->handleBatttlePhaseScriptID = script->id;
                script->owner1.actorID = ACTOR_PARTNER;
                gBattleSubState = BTL_SUBSTATE_END_TRAINING_AWAIT_OUTTA_SIGHT;
            }
            break;
        case BTL_SUBSTATE_END_TRAINING_RESET_CAM: //@bug should be BTL_SUBSTATE_END_TRAINING_AWAIT_OUTTA_SIGHT
            if (!does_script_exist(partner->handleBatttlePhaseScriptID)) {
                battleStatus->outtaSightActive = FALSE;
                gBattleSubState = BTL_SUBSTATE_END_TRAINING_RESET_CAM;
            }
            break;
    }

    switch (gBattleSubState) {
        case BTL_SUBSTATE_END_TRAINING_RESET_CAM:
            btl_cam_use_preset(BTL_CAM_DEFAULT);
            D_8029F248 = 30;
            gBattleSubState = BTL_SUBSTATE_END_TRAINING_DONE;
            break;
        case BTL_SUBSTATE_END_TRAINING_DONE:
            if (D_8029F248 != 0) {
                D_8029F248--;
                return;
            }
            if (playerData->trainingsDone < 9999) {
                playerData->trainingsDone++;
            }
            encounterStatus->battleOutcome = OUTCOME_ENEMY_FLED;
            if (!(gBattleStatus.flags2 & BS_FLAGS2_DONT_STOP_MUSIC)) {
                bgm_set_song(0, -1, 0, 1500, 8);
            }
            btl_set_state(BATTLE_STATE_END_BATTLE);
            break;
    }
}

void btl_state_draw_end_training_battle(void) {
}

void btl_state_update_end_battle(void) {
    EncounterStatus* encounterStatus = &gCurrentEncounter;
    BattleStatus* battleStatus = &gBattleStatus;
    Battle* battle = gCurrentBattlePtr;
    Stage* stage;
    Evt* script;
    s32 i;

    switch (gBattleSubState) {
        case BTL_SUBSTATE_END_BATTLE_INIT:
            BattleScreenFadeAmt = 0;
            if (gGameStatusPtr->debugEnemyContact == DEBUG_CONTACT_DIE_ON_TOUCH) {
                BattleScreenFadeAmt = 255;
            }
            if (encounterStatus->battleOutcome == OUTCOME_PLAYER_LOST && !(gBattleStatus.flags1 & BS_FLAGS1_NO_GAME_OVER)) {
                btl_cam_unfreeze();
                btl_cam_use_preset(BTL_CAM_PRESET_01);
                set_screen_overlay_color(SCREEN_LAYER_FRONT, 0, 0, 0);
                set_screen_overlay_center(SCREEN_LAYER_FRONT, 0, 160, 120);
            }
            gBattleSubState = BTL_SUBSTATE_END_BATTLE_FADE_OUT;
            break;
        case BTL_SUBSTATE_END_BATTLE_FADE_OUT:
            if (BattleScreenFadeAmt == 255) {
                gBattleSubState = BTL_SUBSTATE_END_BATTLE_EXEC_STAGE_SCRIPT;
                break;
            }
            BattleScreenFadeAmt += battleStatus->endBattleFadeOutRate;
            if (BattleScreenFadeAmt > 255) {
                BattleScreenFadeAmt = 255;
            }
            break;
        case BTL_SUBSTATE_END_BATTLE_EXEC_STAGE_SCRIPT:
            BattleScreenFadeAmt = 255;
            gBattleStatus.flags1 &= ~BS_FLAGS1_ACTORS_VISIBLE;
            if (gCurrentStagePtr == NULL) {
                stage = battle->stage;
            } else {
                stage = gCurrentStagePtr->stage;
            }
            if (stage->postBattle == NULL) {
                gBattleSubState = BTL_SUBSTATE_END_BATTLE_CLEANUP;
                return;
            }
            script = start_script(stage->postBattle, EVT_PRIORITY_A, 0);
            battleStatus->controlScript = script;
            battleStatus->controlScriptID = script->id;
            gBattleSubState = BTL_SUBSTATE_END_BATTLE_AWAIT_STAGE_SCRIPT;
            break;
        case BTL_SUBSTATE_END_BATTLE_AWAIT_STAGE_SCRIPT:
            if (does_script_exist(battleStatus->controlScriptID)) {
                break;
            }
            gBattleSubState = BTL_SUBSTATE_END_BATTLE_CLEANUP;
            // fallthrough
        case BTL_SUBSTATE_END_BATTLE_CLEANUP:
            kill_all_scripts();
            for (i = 0; i < ARRAY_COUNT(battleStatus->enemyActors); i++) {
                if (battleStatus->enemyActors[i] != NULL) {
                    btl_delete_actor(battleStatus->enemyActors[i]);
                }
            }
            if (battleStatus->partnerActor != NULL) {
                btl_delete_actor(battleStatus->partnerActor);
            }

            btl_delete_player_actor(battleStatus->playerActor);

            if (battleStatus->nextMerleeSpellType == MERLEE_SPELL_COIN_BOOST) {
                encounterStatus->hasMerleeCoinBonus = TRUE;
                battleStatus->nextMerleeSpellType = MERLEE_SPELL_0;
            }

            encounterStatus->damageTaken = battleStatus->damageTaken;

            if (gBattleStatus.flags2 & BS_FLAGS2_DROP_WHACKA_BUMP) {
                encounterStatus->dropWhackaBump = TRUE;
            }

            remove_all_effects();
            set_windows_visible(0);

            if (gBattleStatus.flags2 & BS_FLAGS2_PEACH_BATTLE) {
                decrement_status_bar_disabled();
            }

            if (encounterStatus->battleOutcome == OUTCOME_PLAYER_LOST &&
                !(gBattleStatus.flags1 & BS_FLAGS1_NO_GAME_OVER))
            {
                s16 areaID;
                s16 mapID;

                btl_set_state(BATTLE_STATE_0);
                gLastDrawBattleState = gBattleState;
                get_map_IDs_by_name("gv_01", &areaID, &mapID);
                gGameStatusPtr->areaID = areaID;
                gGameStatusPtr->mapID = mapID;
                gGameStatusPtr->entryID = gv_01_ENTRY_0;
                set_game_mode(GAME_MODE_ENTER_WORLD);
            } else {
                btl_set_state(BATTLE_STATE_0);
                gLastDrawBattleState = gBattleState;
                func_8003E514(1);
                set_game_mode(GAME_MODE_END_BATTLE);
            }
            break;
    }
}

void btl_state_draw_end_battle(void) {
    Camera* camera = &gCameras[gCurrentCameraID];

    if (gCurrentEncounter.battleOutcome == OUTCOME_PLAYER_LOST && !(gBattleStatus.flags1 & BS_FLAGS1_NO_GAME_OVER)) {
        camera->auxBoomZOffset += 256;
        set_screen_overlay_params_front(OVERLAY_SCREEN_MARIO, BattleScreenFadeAmt);
    } else {
        set_screen_overlay_params_front(OVERLAY_SCREEN_COLOR, BattleScreenFadeAmt);
    }
}

void btl_state_update_defend(void) {
    Actor* player = gBattleStatus.playerActor;
    Evt* script;

    switch (gBattleSubState) {
        case BTL_SUBSTATE_DEFEND_INIT:
            gBattleStatus.stateFreezeCount = 0;
            gBattleStatus.battlePhase = PHASE_USE_DEFEND;
            player->takeTurnScript = script = start_script(&EVS_Mario_HandlePhase, EVT_PRIORITY_A, 0);
            player->takeTurnScriptID = script->id;
            gBattleSubState = BTL_SUBSTATE_DEFEND_AWAIT_SCRIPT;
            script->owner1.actorID = ACTOR_PLAYER;
            break;
        case BTL_SUBSTATE_DEFEND_AWAIT_SCRIPT:
            if (!does_script_exist(player->takeTurnScriptID) && gBattleStatus.stateFreezeCount == 0) {
                btl_set_state(BATTLE_STATE_END_PLAYER_TURN);
            }
            break;
    }
}

void btl_state_draw_defend(void) {
}

void btl_state_update_run_away(void) {
    BattleStatus* battleStatus = &gBattleStatus;
    PlayerData* playerData = &gPlayerData;
    EncounterStatus* currentEncounter = &gCurrentEncounter;
    Actor* player = battleStatus->playerActor;
    Actor* partner = battleStatus->partnerActor;
    Actor* enemy;
    s32 enemyCount;
    f32 totalEscapeChance;
    Evt* script;
    s32 i;

    switch (gBattleSubState) {
        case BTL_SUBSTATE_RUN_AWAY_EXEC_SCRIPT:
            battleStatus->stateFreezeCount = 0;
            gBattleStatus.flags1 &= ~BS_FLAGS1_BATTLE_FLED;
            gBattleStatus.flags2 |= BS_FLAGS2_10 | BS_FLAGS2_8 | BS_FLAGS2_4 | BS_FLAGS2_2;
            playerData->unk_2A6++;
            btl_cam_use_preset(BTL_CAM_PRESET_25);
            btl_cam_target_actor(ACTOR_PLAYER);

            // calculate average escape chance
            enemyCount = 0;
            totalEscapeChance = 0.0f;

            for (i = 0; i < ARRAY_COUNT(battleStatus->enemyActors); i++) {
                enemy = battleStatus->enemyActors[i];
                if (enemy != NULL) {
                    if (!(enemy->flags & ACTOR_FLAG_TARGET_ONLY)) {
                        if (!(enemy->flags & ACTOR_FLAG_NO_DMG_APPLY)) {
                            f32 escapeChance = enemy->actorBlueprint->escapeChance;


                            if (enemy->debuff == STATUS_KEY_FEAR ||
                                enemy->debuff == STATUS_KEY_DIZZY ||
                                enemy->debuff == STATUS_KEY_PARALYZE ||
                                enemy->debuff == STATUS_KEY_SLEEP ||
                                enemy->debuff == STATUS_KEY_FROZEN ||
                                enemy->debuff == STATUS_KEY_STOP)
                            {
                                escapeChance = 100.0f;
                            }
                            totalEscapeChance += escapeChance;
                            enemyCount += 1;
                        }
                    }
                }
            }
            player->state.varTable[0] = totalEscapeChance / enemyCount;

            if (gGameStatusPtr->debugEnemyContact == DEBUG_CONTACT_AUTO_FLEE) {
                player->state.varTable[0] = 100;
            }

            battleStatus->battlePhase = PHASE_RUN_AWAY_START;
            script = start_script(&EVS_Mario_HandlePhase, EVT_PRIORITY_A, 0);
            player->takeTurnScript = script;
            player->takeTurnScriptID = script->id;
            script->owner1.actorID = ACTOR_PLAYER;
            if (partner != NULL && partner->koStatus == 0) {
                script = start_script(partner->takeTurnSource, EVT_PRIORITY_A, 0);
                partner->takeTurnScript = script;
                partner->takeTurnScriptID = script->id;
                script->owner1.actorID = ACTOR_PARTNER;
            }
            gBattleSubState = BTL_SUBSTATE_RUN_AWAY_AWAIT_SCRIPT;
            break;
        case BTL_SUBSTATE_RUN_AWAY_AWAIT_SCRIPT:
            if (does_script_exist(player->takeTurnScriptID) || battleStatus->stateFreezeCount != 0) {
                break;
            }
            if (!(gBattleStatus.flags1 & BS_FLAGS1_BATTLE_FLED)) {
                gBattleSubState = BTL_SUBSTATE_RUN_AWAY_EXEC_POST_FAILURE;
            } else {
                currentEncounter->battleOutcome = OUTCOME_PLAYER_FLED;
                if (is_ability_active(ABILITY_RUNAWAY_PAY) == 0) {
                    gBattleSubState = BTL_SUBSTATE_RUN_AWAY_DONE;
                } else {
                    status_bar_start_blinking_starpoints();
                    func_8023E104();
                    D_8029F264 = 0;
                    D_8029F24C = 0;
                    BattleScreenFadeAmt = 0;
                    // divide reward into 20 increments
                    RunAwayRewardTotal = battleStatus->totalStarPoints * 100;
                    RunAwayRewardStep = 20;
                    RunAwayRewardIncrement = RunAwayRewardTotal / RunAwayRewardStep;
                    gBattleSubState = BTL_SUBSTATE_RUN_AWAY_GIVE_STAR_POINTS;
                }
            }
            break;
    }

    if (gBattleSubState == BTL_SUBSTATE_RUN_AWAY_GIVE_STAR_POINTS) {
        if (battleStatus->totalStarPoints != 0) {
            s32 prevSP;

            //TODO shouldnt need to reuse enemyCount here, see BTL_SUBSTATE_CELEBRATE_TALLY_STAR_POINTS
            RunAwayRewardTotal -= RunAwayRewardIncrement;
            prevSP = battleStatus->totalStarPoints;
            battleStatus->totalStarPoints = (s8)(RunAwayRewardTotal / 100);
            enemyCount = prevSP - battleStatus->totalStarPoints;

            if (enemyCount > 0) {
                sfx_play_sound(SOUND_211);
            }
            playerData->starPoints += enemyCount;
            BattleScreenFadeAmt++;
            if (RunAwayRewardStep == 0 && battleStatus->totalStarPoints != 0) {
                playerData->starPoints++;
            }
        }
        if (playerData->starPoints >= 99) {
            playerData->starPoints = 99;
        }
        if (battleStatus->totalStarPoints == 0) {
            if (RunAwayRewardStep != 0) {
                RunAwayRewardStep--;
            } else {
                status_bar_stop_blinking_starpoints();
                func_8023E11C();
                gBattleSubState = BTL_SUBSTATE_RUN_AWAY_DONE;
            }
        }
    }

    if (gBattleSubState == BTL_SUBSTATE_RUN_AWAY_DONE) {
        playerData->battlesFled++;
        if (!(gBattleStatus.flags2 & BS_FLAGS2_DONT_STOP_MUSIC)) {
            bgm_set_song(0, -1, 0, 1500, 8);
        }
        btl_set_state(BATTLE_STATE_END_BATTLE);
    }

    switch (gBattleSubState) {
        case BTL_SUBSTATE_RUN_AWAY_EXEC_POST_FAILURE:
            battleStatus->battlePhase = PHASE_RUN_AWAY_FAIL;
            script = start_script(&EVS_Mario_HandlePhase, EVT_PRIORITY_A, 0);
            player->takeTurnScript = script;
            player->takeTurnScriptID = script->id;
            script->owner1.actorID = ACTOR_PLAYER;
            if (partner != NULL && partner->koStatus == 0) {
                script = start_script(partner->takeTurnSource, EVT_PRIORITY_A, 0);
                partner->takeTurnScript = script;
                partner->takeTurnScriptID = script->id;
                script->owner1.actorID = ACTOR_PARTNER;
            }
            gBattleSubState = BTL_SUBSTATE_RUN_AWAY_AWAIT_POST_FAILURE;
            break;
        case BTL_SUBSTATE_RUN_AWAY_AWAIT_POST_FAILURE:
            if (D_8029F248 != 0) {
                D_8029F248--;
                return;
            }
            if (!does_script_exist(player->takeTurnScriptID)
                && (partner == NULL || !does_script_exist(partner->takeTurnScriptID))
                && battleStatus->stateFreezeCount == 0
            ) {
                btl_set_state(BATTLE_STATE_9);
            }
            break;
    }
}

void btl_state_draw_run_away(void) {
}

void btl_state_update_defeat(void) {
    BattleStatus* battleStatus = &gBattleStatus;
    EncounterStatus* currentEncounter = &gCurrentEncounter;
    Actor* player = battleStatus->playerActor;
    Actor* partner = battleStatus->partnerActor;
    Evt* script;

    switch (gBattleSubState) {
        case BTL_SUBSTATE_DEFEAT_INIT:
            battleStatus->flags1 &= ~BS_FLAGS1_SHOW_PLAYER_DECORATIONS;
            gBattleStatus.flags2 &= ~BS_FLAGS2_2;
            gBattleStatus.flags2 &= ~BS_FLAGS2_4;
            gBattleStatus.flags2 &= ~BS_FLAGS2_8;
            gBattleStatus.flags2 &= ~BS_FLAGS2_10;
            battleStatus->stateFreezeCount = 0;

            if (player->debuff != 0) {
                if (player->debuff == STATUS_KEY_FROZEN) {
                    sfx_play_sound(SOUND_FROZEN_SHATTER);
                    player->icePillarEffect->flags |= FX_INSTANCE_FLAG_DISMISS;
                    player->icePillarEffect = NULL;
                }
                player->debuff = 0;
                player->debuffDuration = 0;
                remove_status_debuff(player->hudElementDataIndex);
                player->koStatus = 0;
                player->koDuration = 0;
                player->disableEffect->data.disableX->koDuration = 0;
            }

            btl_cam_use_preset(BTL_CAM_PRESET_25);
            btl_cam_target_actor(ACTOR_PLAYER);
            battleStatus->battlePhase = PHASE_DEATH;
            script = start_script(&EVS_Mario_HandlePhase, EVT_PRIORITY_A, 0);
            player->takeTurnScript = script;
            player->takeTurnScriptID = script->id;
            script->owner1.actorID = ACTOR_PLAYER;

            if (partner != NULL) {
                script = start_script(partner->takeTurnSource, EVT_PRIORITY_A, 0);
                partner->takeTurnScript = script;
                partner->takeTurnScriptID = script->id;
                script->owner1.actorID = ACTOR_PARTNER;
            }
            gBattleSubState = BTL_SUBSTATE_DEFEAT_CHECK_LIFE_SHROOM;
            break;
        case BTL_SUBSTATE_DEFEAT_CHECK_LIFE_SHROOM:
            if (does_script_exist(player->takeTurnScriptID) || battleStatus->stateFreezeCount != 0) {
                break;
            }
            if (find_item(ITEM_LIFE_SHROOM) >= 0) {
                battleStatus->battlePhase = PHASE_USE_LIFE_SHROOM;
                script = start_script(&EVS_Mario_HandlePhase, EVT_PRIORITY_A, 0);
                player->takeTurnScript = script;
                player->takeTurnScriptID = script->id;
                script->owner1.actorID = ACTOR_PLAYER;
                gBattleSubState = BTL_SUBSTATE_DEFEAT_AWAIT_LIFE_SHROOM;
            } else {
                gBattleSubState = BTL_SUBSTATE_DEFEAT_DONE;
            }
            break;
        case BTL_SUBSTATE_DEFEAT_AWAIT_LIFE_SHROOM:
            if (does_script_exist(player->takeTurnScriptID) || battleStatus->stateFreezeCount != 0) {
                break;
            }
            // never reached if life shroom is successful. its item script calls RestorePreDefeatState,
            // resetting the state to BATTLE_STATE_ENEMY_MOVE (based on the value of gDefeatedBattleState)
            gBattleSubState = BTL_SUBSTATE_DEFEAT_DONE;
            break;
    }

    if (gBattleSubState == BTL_SUBSTATE_DEFEAT_DONE) {
        currentEncounter->battleOutcome = OUTCOME_PLAYER_LOST;
        if (!(gBattleStatus.flags2 & BS_FLAGS2_DONT_STOP_MUSIC)) {
            bgm_set_song(0, -1, 0, 1500, 8);
        }
        btl_set_state(BATTLE_STATE_END_BATTLE);
    }
}

void btl_state_draw_defeat(void) {
}

ApiStatus EnablePartnerBlur(Evt* script, s32 isInitialCall) {
    enable_partner_blur();
    return ApiStatus_DONE2;
}

ApiStatus DisablePartnerBlur(Evt* script, s32 isInitialCall) {
    disable_partner_blur();
    return ApiStatus_DONE2;
}

void btl_state_update_change_partner(void) {
    BattleStatus* battleStatus = &gBattleStatus;
    Actor* player = battleStatus->playerActor;
    Actor* partner = battleStatus->partnerActor;
    ActorState* state = &player->state;
    PlayerData* playerData = &gPlayerData;
    Actor* enemyActor;
    Evt* script;
    s32 i;

    switch (gBattleSubState) {
        case BTL_SUBSTATE_CHANGE_PARTNER_INIT:
            player->flags &= ~ACTOR_FLAG_8000000;
            partner->flags &= ~ACTOR_FLAG_8000000;
            battleStatus->stateFreezeCount = 0;
            gBattleStatus.flags2 |= BS_FLAGS2_10;
            btl_cam_use_preset(BTL_CAM_PRESET_19);
            btl_cam_set_target_pos(-89.0, 40.0, -99.0);
            btl_cam_set_zoom(372);
            btl_cam_set_zoffset(0);
            gBattleStatus.flags1 &= ~BS_FLAGS1_MENU_OPEN;

            for (i = 0; i < ARRAY_COUNT(battleStatus->enemyActors); i++) {
                enemyActor = battleStatus->enemyActors[i];
                if (enemyActor != NULL) {
                    enemyActor->flags &= ~ACTOR_FLAG_HEALTH_BAR_HIDDEN;
                    enemyActor->flags &= ~ACTOR_FLAG_8000000;
                }
            }

            battleStatus->lastPartnerMenuSelection[BTL_MENU_IDX_MAIN] = -1;
            D_8029F248 = 10;
            gBattleSubState = BTL_SUBSTATE_CHANGE_PARTNER_EXEC_PUT_AWAY;

        case BTL_SUBSTATE_CHANGE_PARTNER_EXEC_PUT_AWAY:
            if (D_8029F248 != 0) {
                D_8029F248--;
                break;
            }
            deduct_current_move_fp();
            script = start_script(&BtlPutPartnerAway, EVT_PRIORITY_A, 0);
            battleStatus->controlScript = script;
            battleStatus->controlScriptID = script->id;
            script->owner1.actorID = ACTOR_PARTNER;
            state->unk_18.x = partner->curPos.x;
            state->unk_18.y = 0.0f;
            state->unk_18.z = partner->curPos.z;
            gBattleSubState = BTL_SUBSTATE_CHANGE_PARTNER_LOAD_NEW_PARTNER;
            break;
        case BTL_SUBSTATE_CHANGE_PARTNER_LOAD_NEW_PARTNER:
            if (does_script_exist(battleStatus->controlScriptID)) {
                break;
            }
            btl_delete_actor(partner);
            playerData->curPartner = battleStatus->unk_1AC;
            load_partner_actor();
            partner = battleStatus->partnerActor;
            partner->scale.x = 0.1f;
            partner->scale.y = 0.1f;
            partner->scale.z = 0.1f;
            partner->state.goalPos.x = state->unk_18.x;
            partner->state.goalPos.y = partner->curPos.y;
            partner->state.goalPos.z = state->unk_18.z;
            partner->curPos.x = player->curPos.x;
            partner->curPos.y = player->curPos.y + 25.0f;
            partner->curPos.z = player->curPos.z;
            gBattleSubState = BTL_SUBSTATE_CHANGE_PARTNER_EXEC_BRING_OUT;
            break;
        case BTL_SUBSTATE_CHANGE_PARTNER_EXEC_BRING_OUT:
            partner = battleStatus->partnerActor;
            if (partner != NULL) {
                if (does_script_exist(partner->takeTurnScriptID)) {
                    break;
                }
                partner->takeTurnScript = NULL;
            }

            script = start_script(&BtlBringPartnerOut, EVT_PRIORITY_A, 0);
            battleStatus->controlScript = script;
            battleStatus->controlScriptID = script->id;
            script->owner1.actorID = ACTOR_PARTNER;
            gBattleSubState = BTL_SUBSTATE_CHANGE_PARTNER_EXEC_PHASE;
            break;
        case BTL_SUBSTATE_CHANGE_PARTNER_EXEC_PHASE:
            if (does_script_exist(battleStatus->controlScriptID)) {
                break;
            }
            partner = battleStatus->partnerActor;
            if (partner != NULL) {
                if (partner->handlePhaseSource != NULL) {
                    battleStatus->battlePhase = PHASE_PLAYER_BEGIN;
                    script = start_script(partner->handlePhaseSource, EVT_PRIORITY_A, 0);
                    partner->handlePhaseScript = script;
                    partner->handleBatttlePhaseScriptID = script->id;
                    script->owner1.actorID = ACTOR_PARTNER;
                }
            }
            gBattleSubState = BTL_SUBSTATE_CHANGE_PARTNER_AWAIT_PHASE;
            break;
        case BTL_SUBSTATE_CHANGE_PARTNER_AWAIT_PHASE:
            partner = battleStatus->partnerActor;
            if (partner != NULL) {
                if (partner->handlePhaseSource != NULL && does_script_exist(partner->handleBatttlePhaseScriptID)) {
                    break;
                }
            }
            btl_cam_use_preset(BTL_CAM_DEFAULT);
            gBattleSubState = BTL_SUBSTATE_CHANGE_PARTNER_DONE;
            break;
        case BTL_SUBSTATE_CHANGE_PARTNER_DONE:
            if (battleStatus->stateFreezeCount != 0) {
                break;
            }
            gBattleStatus.flags2 &= ~BS_FLAGS2_10;
            if (!(gBattleStatus.flags1 & BS_FLAGS1_PARTNER_ACTING)) {
                if (player_team_is_ability_active(player, ABILITY_QUICK_CHANGE) != FALSE) {
                    btl_set_state(BATTLE_STATE_PREPARE_MENU);
                } else {
                    btl_set_state(BATTLE_STATE_END_PLAYER_TURN);
                }
            } else {
                if (player_team_is_ability_active(player, ABILITY_QUICK_CHANGE) == FALSE) {
                    btl_set_state(BATTLE_STATE_END_PARTNER_TURN);
                } else {
                    btl_set_state(BATTLE_STATE_PREPARE_MENU);
                }
            }
            break;
    }
}

void btl_state_draw_change_partner(void) {
}

void btl_state_update_player_move(void) {
    BattleStatus* battleStatus = &gBattleStatus;
    Actor* player = battleStatus->playerActor;
    Actor* partner = battleStatus->partnerActor;
    s32 messageIndex;
    Actor* actor;
    Evt* script;
    s32 enemyNotDone;
    s8 tipIndex;
    s32 i;

    if (gBattleSubState == BTL_SUBSTATE_PLAYER_MOVE_INIT) {
        battleStatus->stateFreezeCount = 0;
        battleStatus->unk_86 = 127;
        battleStatus->blockResult = 127;
        battleStatus->lastAttackDamage = 0;
        battleStatus->curDamageSource = DMG_SRC_DEFAULT;
        gBattleStatus.flags1 &= ~BS_FLAGS1_AUTO_SUCCEED_ACTION;
        gBattleStatus.flags1 &= ~BS_FLAGS1_MENU_OPEN;
        reset_actor_turn_info();
        player->flags &= ~ACTOR_FLAG_8000000;
        if (partner != NULL) {
            partner->flags &= ~ACTOR_FLAG_8000000;
        }
        btl_cam_target_actor(ACTOR_PLAYER);
        gBattleStatus.flags1 &= ~BS_FLAGS1_SHOW_PLAYER_DECORATIONS;
        player->statusAfflicted = 0;
        gBattleStatus.flags2 |= BS_FLAGS2_8;
        gBattleStatus.flags1 &= ~BS_FLAGS1_YIELD_TURN;

        for (i = 0; i < ARRAY_COUNT(battleStatus->enemyActors); i++) {
            actor = battleStatus->enemyActors[i];
            if (actor != NULL) {
                actor->statusAfflicted = 0;
            }
        }

        for (i = 0; i < ARRAY_COUNT(battleStatus->enemyActors); i++) {
            actor = battleStatus->enemyActors[i];
            if (actor != NULL) {
                actor->flags &= ~ACTOR_FLAG_HEALTH_BAR_HIDDEN;
                actor->flags &= ~ACTOR_FLAG_8000000;
            }
        }

        if (battleStatus->moveCategory == BTL_MENU_TYPE_JUMP || battleStatus->moveCategory == BTL_MENU_TYPE_SMASH) {
            if (battleStatus->nextMerleeSpellType == MERLEE_SPELL_1) {
                battleStatus->merleeAttackBoost = 3;
                battleStatus->nextMerleeSpellType = MERLEE_SPELL_0;
                battleStatus->battlePhase = PHASE_MERLEE_ATTACK_BONUS;
                script = start_script(&EVS_Mario_HandlePhase, EVT_PRIORITY_A, 0);
                player->takeTurnScript = script;
                player->takeTurnScriptID = script->id;
                script->owner1.actorID = ACTOR_PLAYER;
                gBattleStatus.flags1 |= BS_FLAGS1_10000;
                close_action_command_instruction_popup();
                gBattleSubState = BTL_SUBSTATE_PLAYER_MOVE_BEGIN_SHOW_TIP;
            } else {
                gBattleSubState = BTL_SUBSTATE_PLAYER_MOVE_EXECUTE_MOVE;
                gBattleStatus.flags1 &= ~BS_FLAGS1_MENU_OPEN;
            }
        } else {
            gBattleSubState = BTL_SUBSTATE_PLAYER_MOVE_EXECUTE_MOVE;
            gBattleStatus.flags1 &= ~BS_FLAGS1_MENU_OPEN;
        }
    }

    switch (gBattleSubState) {
        case BTL_SUBSTATE_PLAYER_MOVE_BEGIN_SHOW_TIP:
            if (player->takeTurnScript != NULL && does_script_exist(player->takeTurnScriptID)) {
                break;
            }
            player->takeTurnScript = NULL;
            if (!is_ability_active(ABILITY_BERSERKER)) {
                if (battleStatus->selectedMoveID != MOVE_NONE) {
                    tipIndex = gMoveTable[battleStatus->selectedMoveID].actionTip;
                    if (tipIndex >= 0) {
                        btl_show_battle_message(BTL_MSG_ACTION_TIP_00 + tipIndex, 60);
                    }
                }
            }
            D_8029F248 = 2;
            gBattleSubState = BTL_SUBSTATE_PLAYER_MOVE_SHOW_TIP_DELAY;
            break;
        case BTL_SUBSTATE_PLAYER_MOVE_SHOW_TIP_DELAY:
            if (D_8029F248 != 0) {
                D_8029F248--;
            } else {
                gBattleSubState = BTL_SUBSTATE_PLAYER_MOVE_EXECUTE_MOVE;
            }
            break;
    }

    switch (gBattleSubState) {
        case BTL_SUBSTATE_PLAYER_MOVE_EXECUTE_MOVE:
            gBattleStatus.flags1 &= ~BS_FLAGS1_4000;
            gBattleStatus.flags1 &= ~BS_FLAGS1_10000;
            increment_status_bar_disabled();
            gBattleStatus.flags1 |= BS_FLAGS1_100;
            reset_all_actor_sounds(player);
            battleStatus->battlePhase = PHASE_EXECUTE_ACTION;
            if (gBattleStatus.flags2 & BS_FLAGS2_PEACH_BATTLE) {
                script = start_script(&EVS_Peach_HandlePhase, EVT_PRIORITY_A, 0);
            } else {
                script = start_script(&EVS_Mario_HandlePhase, EVT_PRIORITY_A, 0);
            }
            player->takeTurnScript = script;
            gBattleSubState = BTL_SUBSTATE_PLAYER_MOVE_HANDLE_RESULTS;
            player->takeTurnScriptID = script->id;
            script->owner1.actorID = ACTOR_PLAYER;
            break;
        case BTL_SUBSTATE_PLAYER_MOVE_HANDLE_RESULTS:
            // wait for player battle phase script to finish
            if (!(gBattleStatus.flags1 & BS_FLAGS1_YIELD_TURN)) {
                if (player->takeTurnScript != NULL && does_script_exist(player->takeTurnScriptID)) {
                    break;
                }
                player->takeTurnScript = NULL;
            }

            gBattleStatus.flags1 &= ~BS_FLAGS1_100;

             // wait for player battle event script to finish
            if (player->handleEventScript != NULL && does_script_exist(player->handleEventScriptID)) {
                break;
            }
            player->handleEventScript = NULL;

            // wait for partner battle event script to finish
            if (partner != NULL) {
                if (partner->handleEventScript != NULL && does_script_exist(partner->handleEventScriptID)) {
                    break;
                }
                partner->handleEventScript = NULL;
            }

            // wait for all enemy battle phase scripts to finish
            enemyNotDone = FALSE;
            for (i = 0; i < ARRAY_COUNT(battleStatus->enemyActors); i++) {
                actor = battleStatus->enemyActors[i];
                if (actor != NULL && actor->takeTurnScript != NULL) {
                    if (does_script_exist(actor->takeTurnScriptID)) {
                        enemyNotDone = TRUE;
                    } else {
                        actor->takeTurnScript = NULL;
                    }
                }
            }
            if (enemyNotDone) {
                break;
            }

            // wait for all enemy battle event scripts to finish
            enemyNotDone = FALSE;
            for (i = 0; i < ARRAY_COUNT(battleStatus->enemyActors); i++) {
                actor = battleStatus->enemyActors[i];
                if (actor != NULL && actor->handleEventScript != NULL) {
                    if (does_script_exist(actor->handleEventScriptID)) {
                        enemyNotDone = TRUE;
                    } else {
                        actor->handleEventScript = NULL;
                    }
                }
            }
            if (enemyNotDone) {
                break;
            }

            for (i = 0; i < ARRAY_COUNT(battleStatus->enemyActors); i++) {
                actor = battleStatus->enemyActors[i];
                if (actor != NULL) {
                    actor->flags &= ~ACTOR_FLAG_HEALTH_BAR_HIDDEN;
                }
            }

            if (battleStatus->stateFreezeCount != 0) {
                break;
            }

            if (gGameStatusPtr->demoFlags & 1) {
                btl_set_state(BATTLE_STATE_END_DEMO_BATTLE);
                break;
            }

            decrement_status_bar_disabled();
            gBattleStatus.flags1 |= BS_FLAGS1_SHOW_PLAYER_DECORATIONS;
            gBattleStatus.flags2 &= ~BS_FLAGS2_8;
            if (btl_check_player_defeated()) {
                return;
            }

            if ((battleStatus->moveCategory == BTL_MENU_TYPE_SMASH)
                && (battleStatus->selectedMoveID != MOVE_SMASH_CHARGE0)
                && (battleStatus->selectedMoveID != MOVE_SMASH_CHARGE)
                && (battleStatus->selectedMoveID != MOVE_SUPER_SMASH_CHARGE)
            ) {
                gBattleStatus.flags1 &= ~BS_FLAGS1_HAMMER_CHARGED;
            }

            if ((battleStatus->moveCategory == BTL_MENU_TYPE_JUMP)
                && (battleStatus->selectedMoveID != MOVE_JUMP_CHARGE0)
                && (battleStatus->selectedMoveID != MOVE_JUMP_CHARGE)
                && (battleStatus->selectedMoveID != MOVE_SUPER_JUMP_CHARGE)
            ) {
                gBattleStatus.flags1 &= ~BS_FLAGS1_JUMP_CHARGED;
            }

            if (!(gBattleStatus.flags1 & BS_FLAGS1_JUMP_CHARGED)) {
                battleStatus->jumpCharge = 0;
            }
            if (!(gBattleStatus.flags1 & BS_FLAGS1_HAMMER_CHARGED)) {
                battleStatus->hammerCharge = 0;
            }

            for (i = 0; i < ARRAY_COUNT(battleStatus->enemyActors); i++) {
                actor = battleStatus->enemyActors[i];
                if (actor != NULL && !(actor->flags & ACTOR_FLAG_NO_DMG_APPLY)) {
                    actor->flags |= ACTOR_FLAG_8000000 | ACTOR_FLAG_4000000;
                }
            }

            btl_update_ko_status();

            enemyNotDone = FALSE;
            for (i = 0; i < ARRAY_COUNT(battleStatus->enemyActors); i++) {
                actor = battleStatus->enemyActors[i];
                if (actor != NULL) {
                    if (actor->statusAfflicted != 0) {
                        enemyNotDone = TRUE;
                        break;
                    }
                }
            }

            if (!enemyNotDone) {
                gBattleSubState = BTL_SUBSTATE_PLAYER_MOVE_CHECK_PLAYER_STATUS;
            } else {
                btl_cam_use_preset(BTL_CAM_PRESET_03);
                switch (actor->statusAfflicted) {
                    case 4:
                        messageIndex = BTL_MSG_ENEMY_DAZED;
                        break;
                    case 6:
                        messageIndex = BTL_MSG_ENEMY_ASLEEP;
                        break;
                    case 7:
                        messageIndex = BTL_MSG_ENEMY_FROZEN;
                        break;
                    case 9:
                        messageIndex = BTL_MSG_ENEMY_POISONED;
                        break;
                    case 10:
                        messageIndex = BTL_MSG_ENEMY_SHRUNK;
                        break;
                    case 5:
                        messageIndex = BTL_MSG_ENEMY_PARALYZED;
                        break;
                    case 11:
                        messageIndex = BTL_MSG_ENEMY_ELECTRIFIED;
                        break;
                    case 8:
                        messageIndex = BTL_MSG_ENEMY_CANT_MOVE;
                        break;
                    default:
                        messageIndex = 0;
                        gBattleSubState = BTL_SUBSTATE_PLAYER_MOVE_CHECK_PLAYER_STATUS;
                        break;
                }
                sfx_play_sound(SOUND_2107);
                btl_show_battle_message(messageIndex, 60);
                for (i = 0; i < ARRAY_COUNT(battleStatus->enemyActors); i++) {
                    actor = battleStatus->enemyActors[i];
                    if (actor != NULL) {
                        actor->statusAfflicted = 0;
                    }
                }
                gBattleSubState = BTL_SUBSTATE_PLAYER_MOVE_AWAIT_ENEMY_STATUS_POPUP;
            }
            break;
        case BTL_SUBSTATE_PLAYER_MOVE_AWAIT_ENEMY_STATUS_POPUP:
            if (!btl_is_popup_displayed()) {
                btl_cam_use_preset(BTL_CAM_DEFAULT);
                btl_cam_move(15);
                D_8029F248 = 10;
                gBattleSubState = BTL_SUBSTATE_PLAYER_MOVE_POST_ENEMY_STATUS_POPUP;
            }
            break;
        case BTL_SUBSTATE_PLAYER_MOVE_POST_ENEMY_STATUS_POPUP:
            if (D_8029F248 != 0) {
                D_8029F248--;
            } else {
                gBattleSubState = BTL_SUBSTATE_PLAYER_MOVE_CHECK_PLAYER_STATUS;
            }
            break;
    }

    switch (gBattleSubState) {
        case BTL_SUBSTATE_PLAYER_MOVE_CHECK_PLAYER_STATUS:
            if (player->statusAfflicted != 0) {
                btl_cam_use_preset(BTL_CAM_PLAYER_STATUS_AFFLICTED);
                switch (player->statusAfflicted) {
                    case 4:
                        messageIndex = BTL_MSG_PLAYER_DAZED;
                        break;
                    case 6:
                        messageIndex = BTL_MSG_PLAYER_ASLEEP;
                        break;
                    case 7:
                        messageIndex = BTL_MSG_PLAYER_FROZEN;
                        break;
                    case 9:
                        messageIndex = BTL_MSG_PLAYER_POISONED;
                        break;
                    case 10:
                        messageIndex = BTL_MSG_PLAYER_SHRUNK;
                        break;
                    case 5:
                        messageIndex = BTL_MSG_PLAYER_PARALYZED;
                        break;
                    case 11:
                        messageIndex = BTL_MSG_PLAYER_CHARGED;
                        break;
                    default:
                        messageIndex = 0;
                        gBattleSubState = BTL_SUBSTATE_PLAYER_MOVE_AWAIT_DONE;
                        break;
                }
                btl_show_battle_message(messageIndex, 60);
                player->statusAfflicted = 0;
                player->disableDismissTimer = 0;
                player->flags |= ACTOR_FLAG_8000000;
                gBattleSubState = BTL_SUBSTATE_PLAYER_MOVE_AWAIT_PLAYER_STATUS_POPUP;

            } else {
                gBattleSubState = BTL_SUBSTATE_PLAYER_MOVE_AWAIT_DONE;
            }
            break;
        case BTL_SUBSTATE_PLAYER_MOVE_AWAIT_PLAYER_STATUS_POPUP:
            if (!btl_is_popup_displayed()) {
                btl_cam_use_preset(BTL_CAM_DEFAULT);
                btl_cam_move(15);
                D_8029F248 = 10;
                gBattleSubState = BTL_SUBSTATE_PLAYER_MOVE_POST_PLAYER_STATUS_POPUP;
            }
            break;
        case BTL_SUBSTATE_PLAYER_MOVE_POST_PLAYER_STATUS_POPUP:
            if (D_8029F248 != 0) {
                D_8029F248--;
            } else {
                gBattleSubState = BTL_SUBSTATE_PLAYER_MOVE_AWAIT_DONE;
            }
            break;
    }

    if (gBattleSubState == BTL_SUBSTATE_PLAYER_MOVE_AWAIT_DONE) {
        if (player->takeTurnScript == NULL || !does_script_exist(player->takeTurnScriptID)) {
            player->takeTurnScript = NULL;
            btl_set_state(BATTLE_STATE_END_PLAYER_TURN);
        }
    }
}

void btl_state_draw_player_move(void) {
}

void btl_state_update_end_player_turn(void) {
    BattleStatus* battleStatus = &gBattleStatus;
    Actor* player = battleStatus->playerActor;
    Actor* partner = battleStatus->partnerActor;
    Evt* script;

    if (gBattleSubState == BTL_SUBSTATE_END_PLAYER_TURN_CHECK_HAPPY) {
        if (battleStatus->moveCategory == BTL_MENU_TYPE_ITEMS && battleStatus->itemUsesLeft >= 2) {
            gBattleSubState = BTL_SUBSTATE_END_PLAYER_TURN_AWAIT_HAPPY;
        } else if (
            !(gBattleStatus.flags2 & BS_FLAGS2_HAS_DRAINED_HP)
            && !is_ability_active(ABILITY_HAPPY_HEART)
            && !is_ability_active(ABILITY_CRAZY_HEART)
            && !is_ability_active(ABILITY_HAPPY_FLOWER)
        ) {
            gBattleSubState = BTL_SUBSTATE_END_PLAYER_TURN_AWAIT_HAPPY;
        } else if (player->stoneStatus == STATUS_KEY_STONE || battleStatus->outtaSightActive) {
            gBattleSubState = BTL_SUBSTATE_END_PLAYER_TURN_AWAIT_HAPPY;
        } else {
            s32 prevHPDrainCount = 0;
            s32 hpRecovery = 0;
            s32 fpRecovery = 0;

            if (gBattleStatus.flags2 & BS_FLAGS2_HAS_DRAINED_HP) {
                prevHPDrainCount = battleStatus->hpDrainCount;
                battleStatus->hpDrainCount = 0;
            }

            if (rand_int(100) < 50) {
                hpRecovery = is_ability_active(ABILITY_CRAZY_HEART) * 3;
            }
            if (rand_int(100) < 50) {
                hpRecovery += is_ability_active(ABILITY_HAPPY_HEART);
            }
            if (rand_int(100) < 50) {
                fpRecovery = is_ability_active(ABILITY_HAPPY_FLOWER);
            }

            if (prevHPDrainCount + hpRecovery + fpRecovery == 0) {
                gBattleSubState = BTL_SUBSTATE_END_PLAYER_TURN_AWAIT_HAPPY;
            } else {
                battleStatus->battlePhase = PHASE_PLAYER_HAPPY;
                script = start_script(&EVS_Mario_HandlePhase, EVT_PRIORITY_A, 0);
                player->takeTurnScript = script;
                player->takeTurnScriptID = script->id;
                script->owner1.actorID = ACTOR_PLAYER;
                if (gBattleStatus.flags2 & BS_FLAGS2_HAS_DRAINED_HP) {
                    script->varTable[10] += battleStatus->hpDrainCount;
                    battleStatus->hpDrainCount = 0;
                }
                script->varTable[10] = prevHPDrainCount;
                script->varTable[11] = hpRecovery;
                script->varTable[12] = fpRecovery;

                if (script->varTable[10] > 99) {
                    script->varTable[10] = 99;
                }
                if (script->varTable[11] > 99) {
                    script->varTable[11] = 99;
                }
                if (script->varTable[12] > 99) {
                    script->varTable[12] = 99;
                }

                gBattleStatus.flags2 &= ~BS_FLAGS2_HAS_DRAINED_HP;
                gBattleSubState = BTL_SUBSTATE_END_PLAYER_TURN_AWAIT_HAPPY;
            }
        }
    }

    switch (gBattleSubState) {
        case BTL_SUBSTATE_END_PLAYER_TURN_AWAIT_HAPPY:
            if (player->takeTurnScript != NULL && does_script_exist(player->takeTurnScriptID)) {
                break;
            }
            player->takeTurnScript = NULL;

            if (!(gBattleStatus.flags2 & BS_FLAGS2_PEACH_BATTLE) || (gBattleStatus.flags1 & BS_FLAGS1_PLAYER_IN_BACK)) {
                gBattleSubState = BTL_SUBSTATE_END_PLAYER_TURN_DONE;
            } else {
                player->state.curPos.x = player->homePos.x;
                player->state.curPos.z = player->homePos.z;
                player->state.goalPos.x = partner->homePos.x;
                player->state.goalPos.z = partner->homePos.z;
                player->state.moveTime = 4;
                player->state.angle = 0.0f;
                gBattleSubState = BTL_SUBSTATE_END_PLAYER_TURN_AWAIT_SWAP;
            }
            break;
    }

    if (gBattleSubState == BTL_SUBSTATE_END_PLAYER_TURN_AWAIT_SWAP) {
        if (player->state.moveTime != 0) {
            player->curPos.x += (player->state.goalPos.x - player->curPos.x) / player->state.moveTime;
            player->curPos.z += (player->state.goalPos.z - player->curPos.z) / player->state.moveTime;
            partner->curPos.x += (player->state.curPos.x - partner->curPos.x) / player->state.moveTime;
            partner->curPos.z += (player->state.curPos.z - partner->curPos.z) / player->state.moveTime;
        }
        player->curPos.z += sin_rad(DEG_TO_RAD(player->state.angle)) * 16.0f;
        player->yaw = clamp_angle(-player->state.angle);
        partner->curPos.z -= sin_rad(DEG_TO_RAD(player->state.angle)) * 16.0f;
        partner->yaw = clamp_angle(-player->state.angle);
        player->state.angle += 90.0f;

        if (player->state.moveTime != 0) {
            player->state.moveTime--;
        } else {
            player->curPos.x = player->state.goalPos.x;
            player->curPos.z = player->state.goalPos.z;
            partner->curPos.x = player->state.curPos.x;
            partner->curPos.z = player->state.curPos.z;
            player->homePos.x = player->curPos.x;
            player->homePos.z = player->curPos.z;
            partner->homePos.x = partner->curPos.x;
            partner->homePos.z = partner->curPos.z;
            gBattleStatus.flags1 |= BS_FLAGS1_PLAYER_IN_BACK;
            gBattleSubState = BTL_SUBSTATE_END_PLAYER_TURN_DONE;
        }
    }

    if (gBattleSubState == BTL_SUBSTATE_END_PLAYER_TURN_DONE) {
        if(!btl_check_enemies_defeated()) {
            if (battleStatus->moveCategory == BTL_MENU_TYPE_ITEMS && battleStatus->itemUsesLeft >= 2) {
                btl_cam_use_preset(BTL_CAM_DEFAULT);
                btl_cam_move(10);
                gBattleStatus.flags2 &= ~BS_FLAGS2_2;
            } else {
                gBattleStatus.flags2 |= BS_FLAGS2_2;
            }

            if (battleStatus->unk_94 < 0) {
                battleStatus->unk_94 = 0;
                battleStatus->itemUsesLeft = 0;
                btl_set_state(BATTLE_STATE_END_TURN);
                return;
            }

            if (battleStatus->itemUsesLeft != 0) {
                battleStatus->itemUsesLeft--;
                if (battleStatus->itemUsesLeft != 0) {
                    // double or triple dip has not run out yet, let the player choose another item
                    btl_set_state(BATTLE_STATE_PREPARE_MENU);
                    gBattleSubState = BATTLE_SUBSTATE_PREPARE_MENU_DIPPING;
                    return;
                }

                if (gBattleStatus.flags1 & BS_FLAGS1_HUSTLED) {
                    if (battleStatus->hustleTurns != 0) {
                        battleStatus->hustleTurns--;
                    }
                }

                if (battleStatus->hustleTurns != 0 && (gBattleStatus.flags1 & BS_FLAGS1_HUSTLED)) {
                    gBattleStatus.flags2 &= ~BS_FLAGS2_2;
                    btl_set_state(BATTLE_STATE_PREPARE_MENU);
                    return;
                } else {
                    gBattleStatus.flags1 &= ~BS_FLAGS1_HUSTLED;
                    btl_set_state(BATTLE_STATE_BEGIN_PARTNER_TURN);
                    return;
                }
            }

            if (gBattleStatus.flags1 & BS_FLAGS1_HUSTLED) {
                if (battleStatus->hustleTurns != 0) {
                    battleStatus->hustleTurns--;
                }
            }

            if (battleStatus->hustleTurns != 0 && (gBattleStatus.flags1 & BS_FLAGS1_HUSTLED)) {
                gBattleStatus.flags2 &= ~BS_FLAGS2_2;
                btl_set_state(BATTLE_STATE_PREPARE_MENU);
            } else {
                gBattleStatus.flags1 &= ~BS_FLAGS2_HAS_DRAINED_HP;
                if (!(gBattleStatus.flags2 & BS_FLAGS2_PEACH_BATTLE)) {
                    btl_set_state(BATTLE_STATE_BEGIN_PARTNER_TURN);
                } else {
                    btl_set_state(BATTLE_STATE_9);
                }
            }
        }
    }
}

void btl_state_draw_end_player_turn(void) {
}

void btl_state_update_partner_move(void) {
    BattleStatus* battleStatus = &gBattleStatus;
    PlayerData* playerData = &gPlayerData;
    Actor* player = battleStatus->playerActor;
    Actor* partner = battleStatus->partnerActor;
    Actor* enemyActor;
    Evt* script;
    s8 switchCondition;
    s32 enemyFound;
    s32 messageIndex;
    s32 i;

    switch (gBattleSubState) {
        case BTL_SUBSTATE_PARTNER_MOVE_INIT:
            if (partner == NULL) {
                btl_set_state(BATTLE_STATE_9);
                break;
            }
            battleStatus->stateFreezeCount = 0;
            battleStatus->unk_86 = 127;
            battleStatus->blockResult = 127;
            battleStatus->curDamageSource = DMG_SRC_DEFAULT;
            gBattleStatus.flags1 &= ~BS_FLAGS1_AUTO_SUCCEED_ACTION;
            gBattleStatus.flags1 &= ~BS_FLAGS1_MENU_OPEN;
            reset_actor_turn_info();
            partner->statusAfflicted = 0;
            partner->flags &= ~ACTOR_FLAG_8000000;
            player->flags &= ~ACTOR_FLAG_8000000;
            deduct_current_move_fp();
            btl_cam_target_actor(ACTOR_PARTNER);
            gBattleStatus.flags2 |= BS_FLAGS2_10;
            gBattleStatus.flags1 &= ~BS_FLAGS1_YIELD_TURN;

            for (i = 0; i < ARRAY_COUNT(battleStatus->enemyActors); i++) {
                enemyActor = battleStatus->enemyActors[i];
                if (enemyActor != NULL) {
                    enemyActor->statusAfflicted = 0;
                }
            }
            btl_cam_use_preset(BTL_CAM_DEFAULT);
            gBattleSubState = BTL_SUBSTATE_PARTNER_MOVE_EXECUTE_MOVE;
            break;
        case BTL_SUBSTATE_PARTNER_MOVE_EXECUTE_MOVE:
            for (i = 0; i < ARRAY_COUNT(battleStatus->enemyActors); i++) {
                enemyActor = battleStatus->enemyActors[i];
                if (enemyActor != NULL) {
                    enemyActor->flags &= ~ACTOR_FLAG_HEALTH_BAR_HIDDEN;
                    enemyActor->flags &= ~ACTOR_FLAG_8000000;
                }
            }

            increment_status_bar_disabled();
            gBattleStatus.flags1 |= BS_FLAGS1_100;
            reset_actor_turn_info();
            reset_all_actor_sounds(partner);
            battleStatus->battlePhase = PHASE_EXECUTE_ACTION;
            script = start_script(partner->takeTurnSource, EVT_PRIORITY_A, 0);
            partner->takeTurnScript = script;
            partner->takeTurnScriptID = script->id;
            script->owner1.actorID = ACTOR_PARTNER;
            gBattleSubState = BTL_SUBSTATE_PARTNER_MOVE_HANDLE_RESULTS;
            break;
        case BTL_SUBSTATE_PARTNER_MOVE_HANDLE_RESULTS:
            if (!(gBattleStatus.flags1 & BS_FLAGS1_YIELD_TURN)) {
                if (partner->takeTurnScript != NULL && does_script_exist(partner->takeTurnScriptID)) {
                    break;
                }
                partner->takeTurnScript = NULL;
            }
            gBattleStatus.flags1 &= ~BS_FLAGS1_100;

            if (partner->handleEventScript != NULL && does_script_exist(partner->handleEventScriptID)) {
                break;
            }
            partner->handleEventScript = NULL;

            if (player->handleEventScript != NULL && does_script_exist(player->handleEventScriptID)) {
                break;
            }
            player->handleEventScript = NULL;

            enemyFound = FALSE;
            for (i = 0; i < ARRAY_COUNT(battleStatus->enemyActors); i++) {
                enemyActor = battleStatus->enemyActors[i];
                if (enemyActor != NULL && enemyActor->takeTurnScript != NULL) {
                    if (does_script_exist(enemyActor->takeTurnScriptID)) {
                        enemyFound = TRUE;
                    } else {
                        enemyActor->takeTurnScript = NULL;
                    }
                }
            }
            if (enemyFound) {
                break;
            }

            enemyFound = FALSE;
            for (i = 0; i < ARRAY_COUNT(battleStatus->enemyActors); i++) {
                enemyActor = battleStatus->enemyActors[i];
                if (enemyActor != NULL && enemyActor->handleEventScript != NULL) {
                    if (does_script_exist(enemyActor->handleEventScriptID)) {
                        enemyFound = TRUE;
                    } else {
                        enemyActor->handleEventScript = NULL;
                    }
                }
            }
            if (enemyFound) {
                break;
            }

            for (i = 0; i < ARRAY_COUNT(battleStatus->enemyActors); i++) {
                enemyActor = battleStatus->enemyActors[i];
                if (enemyActor != NULL) {
                    enemyActor->flags &= ~ACTOR_FLAG_HEALTH_BAR_HIDDEN;
                }
            }

            if (battleStatus->stateFreezeCount != 0) {
                break;
            }

            if (gGameStatusPtr->demoFlags & 1) {
                btl_set_state(BATTLE_STATE_END_DEMO_BATTLE);
                break;
            }
            decrement_status_bar_disabled();
            if (playerData->curPartner == PARTNER_GOOMBARIO
                    && battleStatus->moveCategory == BTL_MENU_TYPE_CHANGE_PARTNER
                    && battleStatus->selectedMoveID != MOVE_CHARGE) {
                partner->isGlowing = 0;
                gBattleStatus.flags1 &= ~BS_FLAGS1_GOOMBARIO_CHARGED;
            }
            if (btl_check_player_defeated()) {
                return;
            }

            for (i = 0; i < ARRAY_COUNT(battleStatus->enemyActors); i++) {
                enemyActor = battleStatus->enemyActors[i];
                if (enemyActor != NULL) {
                    if (!(enemyActor->flags & ACTOR_FLAG_NO_DMG_APPLY)) {
                        enemyActor->flags |= (ACTOR_FLAG_8000000 | ACTOR_FLAG_4000000);
                    }
                }
            }

            btl_update_ko_status();

            if (partner->statusAfflicted == STATUS_KEY_DAZE && !btl_are_all_enemies_defeated()) {
                btl_cam_use_preset(BTL_CAM_PARTNER_INJURED);
                btl_show_battle_message(BTL_MSG_PARTNER_INJURED, 60);
                partner->statusAfflicted = 0;
                partner->disableDismissTimer = 0;
                gBattleSubState = BTL_SUBSTATE_PARTNER_MOVE_AWAIT_PARTNER_STATUS_POPUP;
                partner->flags |= ACTOR_FLAG_8000000;
            } else {
                gBattleSubState = BTL_SUBSTATE_PARTNER_MOVE_CHECK_ENEMY_STATUS;
            }
            break;
        case BTL_SUBSTATE_PARTNER_MOVE_AWAIT_PARTNER_STATUS_POPUP:
            if (btl_is_popup_displayed()) {
                break;
            }
            btl_cam_use_preset(BTL_CAM_DEFAULT);
            btl_cam_move(15);
            D_8029F248 = 10;
            gBattleSubState = BTL_SUBSTATE_PARTNER_MOVE_POST_PARTNER_STATUS_POPUP;
            break;
        case BTL_SUBSTATE_PARTNER_MOVE_POST_PARTNER_STATUS_POPUP:
            if (D_8029F248 != 0) {
                D_8029F248--;
            } else {
                gBattleSubState = BTL_SUBSTATE_PARTNER_MOVE_CHECK_ENEMY_STATUS;
            }
            break;
    }

    switch (gBattleSubState) {
        case BTL_SUBSTATE_PARTNER_MOVE_CHECK_ENEMY_STATUS:
            enemyFound = FALSE;
            for (i = 0; i < ARRAY_COUNT(battleStatus->enemyActors); i++) {
                enemyActor = battleStatus->enemyActors[i];
                if (enemyActor != NULL) {
                    if (enemyActor->statusAfflicted != 0) {
                        enemyFound = TRUE;
                        break;
                    }
                }
            }

            if (!enemyFound) {
                gBattleSubState = BTL_SUBSTATE_PARTNER_MOVE_DONE;
            } else {
                btl_cam_use_preset(BTL_CAM_PRESET_03);
                switchCondition = enemyActor->statusAfflicted - 4;
                switch (switchCondition) {
                    case 0:
                        messageIndex = BTL_MSG_ENEMY_DAZED;
                        break;
                    case 2:
                        messageIndex = BTL_MSG_ENEMY_ASLEEP;
                        break;
                    case 3:
                        messageIndex = BTL_MSG_ENEMY_FROZEN;
                        break;
                    case 5:
                        messageIndex = BTL_MSG_ENEMY_POISONED;
                        break;
                    case 6:
                        messageIndex = BTL_MSG_ENEMY_SHRUNK;
                        break;
                    case 1:
                        messageIndex = BTL_MSG_ENEMY_PARALYZED;
                        break;
                    case 7:
                        messageIndex = BTL_MSG_ENEMY_ELECTRIFIED;
                        break;
                    case 4:
                        messageIndex = BTL_MSG_ENEMY_CANT_MOVE;
                        break;
                    default:
                        messageIndex = 0;
                        gBattleSubState = BTL_SUBSTATE_PARTNER_MOVE_CHECK_ENEMY_STATUS;
                        break;
                }

                sfx_play_sound(SOUND_2107);
                btl_show_battle_message(messageIndex, 60);

                for (i = 0; i < ARRAY_COUNT(battleStatus->enemyActors); i++) {
                    enemyActor = battleStatus->enemyActors[i];
                    if (enemyActor != NULL) {
                        enemyActor->statusAfflicted = 0;
                    }
                }
                gBattleSubState = BTL_SUBSTATE_PARTNER_MOVE_AWAIT_ENEMY_STATUS_POPUP;
            }
            break;
        case BTL_SUBSTATE_PARTNER_MOVE_AWAIT_ENEMY_STATUS_POPUP:
            if (btl_is_popup_displayed() == FALSE) {
                btl_cam_use_preset(BTL_CAM_DEFAULT);
                btl_cam_move(15);
                D_8029F248 = 10;
                gBattleSubState = BTL_SUBSTATE_PARTNER_MOVE_POST_ENEMY_STATUS_POPUP;
            }
            break;
        case BTL_SUBSTATE_PARTNER_MOVE_POST_ENEMY_STATUS_POPUP:
            if (D_8029F248 != 0) {
                D_8029F248--;
            } else {
                gBattleSubState = BTL_SUBSTATE_PARTNER_MOVE_DONE;
            }
            break;
    }

    if (gBattleSubState == BTL_SUBSTATE_PARTNER_MOVE_DONE) {
        if (partner->takeTurnScript != NULL && does_script_exist(partner->takeTurnScriptID)) {
            return;
        }
        partner->takeTurnScript = NULL;
        btl_set_state(BATTLE_STATE_END_PARTNER_TURN);
    }
}

void btl_state_draw_partner_move(void) {
}

void btl_state_update_end_partner_turn(void) {
    BattleStatus* battleStatus = &gBattleStatus;

    if (gBattleSubState == BTL_SUBSTATE_INIT) {
        battleStatus->flags2 |= BS_FLAGS2_4;
        if (btl_check_enemies_defeated()) {
            return;
        }
        battleStatus->flags1 &= ~BS_FLAGS1_PARTNER_ACTING;
        battleStatus->flags2 &= ~BS_FLAGS2_10;

        if (battleStatus->unk_94 < 0) {
            battleStatus->unk_94 = 0;
            btl_set_state(BATTLE_STATE_END_TURN);
        } else {
            btl_set_state(BATTLE_STATE_9);
        }
    }
}

void btl_state_draw_end_partner_turn(void) {
}

void btl_state_update_next_enemy(void) {
    BattleStatus* battleStatus = &gBattleStatus;
    Actor* player = gBattleStatus.playerActor;
    Actor* partner = gBattleStatus.partnerActor;
    Actor* enemy;
    s32 skipEnemy;
    s32 i;

    switch (gBattleSubState) {
        case BTL_SUBSTATE_NEXT_ENEMY_INIT:
        case BTL_SUBSTATE_NEXT_ENEMY_UNUSED_1:
            i = battleStatus->nextEnemyIndex;
            if (i >= battleStatus->numEnemyActors) {
                // all enemies have been exhausted
                battleStatus->nextEnemyIndex = 0;
                btl_set_state(BATTLE_STATE_END_TURN);
                return;
            }

            // find the next eligible enemy
            while (TRUE) {
                if (battleStatus->enemyIDs[i] >= 0) {
                    u16 enemyID = battleStatus->enemyIDs[i];

                    enemy = battleStatus->enemyActors[enemyID & 0xFF];
                    if (enemy != NULL) {
                        if (!(enemy->flags & (ACTOR_FLAG_NO_ATTACK | ACTOR_FLAG_TARGET_ONLY))) {
                            break;
                        }
                    }
                }
                i++;
                if (i >= battleStatus->numEnemyActors) {
                    i = 0;
                }
                if (i == 0) {
                    battleStatus->nextEnemyIndex = 0;
                    btl_set_state(BATTLE_STATE_END_TURN);
                    return;
                }
            }

            battleStatus->activeEnemyActorID = battleStatus->enemyIDs[i++];
            battleStatus->curTurnEnemy = enemy;
            battleStatus->nextEnemyIndex = i;

            skipEnemy = FALSE;

            if (enemy->debuff == STATUS_KEY_SLEEP) {
                skipEnemy = TRUE;
            }
            if (enemy->debuff == STATUS_KEY_FEAR) {
                skipEnemy = TRUE;
            }
            if (enemy->debuff == STATUS_KEY_DIZZY) {
                skipEnemy = TRUE;
            }
            if (enemy->debuff == STATUS_KEY_PARALYZE) {
                skipEnemy = TRUE;
            }
            if (enemy->debuff == STATUS_KEY_FROZEN) {
                skipEnemy = TRUE;
            }
            if (enemy->debuff == STATUS_KEY_STOP) {
                skipEnemy = TRUE;
            }
            if (enemy->stoneStatus == STATUS_KEY_STONE) {
                skipEnemy = TRUE;
            }
            if (enemy->flags & ACTOR_FLAG_10000) {
                skipEnemy = TRUE;
            }

            if (skipEnemy) {
                // reset state to fetch next enemy
                gBattleSubState = BTL_SUBSTATE_NEXT_ENEMY_INIT;
                return;
            }

            battleStatus->stateFreezeCount = 0;
            gBattleStatus.flags1 &= ~BS_FLAGS1_MENU_OPEN;
            gBattleStatus.flags1 &= ~BS_FLAGS1_BATTLE_FLED;
            gBattleStatus.flags1 &= ~BS_FLAGS1_AUTO_SUCCEED_ACTION;
            gBattleStatus.flags1 &= ~BS_FLAGS1_PARTNER_ACTING;

            player->flags &= ~ACTOR_FLAG_8000000;
            player->flags |= ACTOR_FLAG_4000000;

            if (partner != NULL) {
                partner->flags &= ~ACTOR_FLAG_8000000;
                partner->flags |= ACTOR_FLAG_4000000;
            }

            gBattleStatus.flags2 &= ~BS_FLAGS2_2;
            gBattleStatus.flags2 &= ~BS_FLAGS2_4;
            gBattleStatus.flags2 |= BS_FLAGS2_10000;

            D_8029F244 = enemy->unk_134;
            if (enemy->handlePhaseSource != NULL) {
                Evt* onTurnChanceScript;

                battleStatus->battlePhase = PHASE_ENEMY_BEGIN;
                onTurnChanceScript = start_script(enemy->handlePhaseSource, EVT_PRIORITY_A, 0);
                enemy->handlePhaseScript = onTurnChanceScript;
                enemy->handleBatttlePhaseScriptID = onTurnChanceScript->id;
                onTurnChanceScript->owner1.actorID = battleStatus->activeEnemyActorID;
            }
            gBattleSubState = BTL_SUBSTATE_NEXT_ENEMY_DONE;
            break;
        case BTL_SUBSTATE_NEXT_ENEMY_DONE:
            if (battleStatus->stateFreezeCount == 0) {
                enemy = get_actor(battleStatus->activeEnemyActorID);

                if (enemy == NULL || enemy->unk_134 != D_8029F244) {
                    btl_set_state(BATTLE_STATE_NEXT_ENEMY);
                } else {
                    if (enemy->handlePhaseSource == NULL || !does_script_exist(enemy->handleBatttlePhaseScriptID)) {
                        if (battleStatus->unk_94 < 0) {
                            battleStatus->unk_94 = 0;
                            btl_set_state(BATTLE_STATE_END_TURN);
                        } else {
                            btl_set_state(BATTLE_STATE_ENEMY_MOVE);
                        }
                    }
                }
            }
            break;
    }
}

void btl_state_draw_next_enemy(void) {
}

void btl_state_update_enemy_move(void) {
    BattleStatus* battleStatus = &gBattleStatus;
    Actor* player = gBattleStatus.playerActor;
    Actor* partner = gBattleStatus.partnerActor;
    Actor* enemy;
    s32 i;

    Evt* script;
    s32 messageIndex;
    s32 waitingForEnemyScript;

    switch (gBattleSubState) {
        case BTL_SUBSTATE_ENEMY_MOVE_EXECUTE:
        case BTL_SUBSTATE_ENEMY_MOVE_UNUSED_1:
            gBattleStatus.flags1 &= ~BS_FLAGS1_MENU_OPEN;
            gBattleStatus.flags1 &= ~BS_FLAGS1_YIELD_TURN;
            player->flags &= ~ACTOR_FLAG_8000000;
            if (partner != NULL) {
                partner->flags &= ~ACTOR_FLAG_8000000;
            }
            battleStatus->stateFreezeCount = 0;
            battleStatus->lastAttackDamage = 0;
            battleStatus->actionSuccess = 0;
            battleStatus->unk_86 = 127;
            battleStatus->blockResult = 127;
            battleStatus->curDamageSource = DMG_SRC_DEFAULT;
            reset_actor_turn_info();
            gBattleStatus.flags1 |= BS_FLAGS1_100;
            player->statusAfflicted = 0;
            if (partner != NULL) {
                partner->statusAfflicted = 0;
            }

            gBattleStatus.flags2 |= BS_FLAGS2_4000;
            for (i = 0; i < ARRAY_COUNT(battleStatus->enemyActors); i++) {
                enemy = battleStatus->enemyActors[i];
                if (enemy != NULL) {
                    enemy->flags &= ~ACTOR_FLAG_HEALTH_BAR_HIDDEN;
                }
            }

            for (i = 0; i < ARRAY_COUNT(battleStatus->enemyActors); i++) {
                enemy = battleStatus->enemyActors[i];
                if (enemy != NULL) {
                    if (!(enemy->flags & ACTOR_FLAG_NO_DMG_APPLY)) {
                        enemy->flags &= ~ACTOR_FLAG_8000000;
                    }
                }
            }

            enemy = battleStatus->curTurnEnemy;
            if (!(enemy->flags & ACTOR_FLAG_NO_ATTACK)) {
                reset_all_actor_sounds(enemy);
                battleStatus->battlePhase = PHASE_EXECUTE_ACTION;
                script = start_script(enemy->takeTurnSource, EVT_PRIORITY_A, 0);
                enemy->takeTurnScript = script;
                enemy->takeTurnScriptID = script->id;
                script->owner1.actorID = battleStatus->activeEnemyActorID;
            }
            gBattleSubState = BTL_SUBSTATE_ENEMY_MOVE_AWAIT_SCRIPTS;
            break;
        case BTL_SUBSTATE_ENEMY_MOVE_AWAIT_SCRIPTS:
            if (player->takeTurnScript != NULL && does_script_exist(player->takeTurnScriptID)) {
                break;
            }
            player->takeTurnScript = NULL;

            if (player->handleEventScript != NULL && does_script_exist(player->handleEventScriptID)) {
                break;
            }
            player->handleEventScript = NULL;

            if (partner != NULL) {
                if (partner->handleEventScript != NULL && does_script_exist(partner->handleEventScriptID)) {
                    break;
                }
                partner->handleEventScript = NULL;
            }

            waitingForEnemyScript = FALSE;
            for (i = 0; i < ARRAY_COUNT(battleStatus->enemyActors); i++) {
                enemy = battleStatus->enemyActors[i];
                if (enemy != NULL && enemy->handleEventScript != NULL) {
                    if (does_script_exist(enemy->handleEventScriptID)) {
                        waitingForEnemyScript = TRUE;
                    } else {
                        enemy->handleEventScript = NULL;
                    }
                }
            }

            if (waitingForEnemyScript) {
                break;
            }

            if (btl_check_player_defeated()) {
                return;
            }

            for (i = 0; i < ARRAY_COUNT(battleStatus->enemyActors); i++) {
                enemy = battleStatus->enemyActors[i];
                if (enemy != NULL && enemy->takeTurnScript != NULL) {
                    if (does_script_exist(enemy->takeTurnScriptID)) {
                        waitingForEnemyScript = TRUE;
                    } else {
                        enemy->takeTurnScript = NULL;
                    }
                }
            }

            if (!waitingForEnemyScript || (gBattleStatus.flags1 & BS_FLAGS1_YIELD_TURN)) {
                gBattleStatus.flags1 &= ~BS_FLAGS1_100;
                gBattleStatus.flags2 &= ~BS_FLAGS2_4000;
                if (btl_check_enemies_defeated()) {
                    return;
                }

                if (battleStatus->stateFreezeCount == 0) {
                    if (gGameStatusPtr->demoFlags & 1) {
                        btl_set_state(BATTLE_STATE_END_DEMO_BATTLE);
                    } else {
                        btl_update_ko_status();
                        if (player->statusAfflicted != 0) {
                            player->flags |= ACTOR_FLAG_8000000 | ACTOR_FLAG_4000000;
                            if (partner != NULL) {
                                partner->flags |= ACTOR_FLAG_8000000 | ACTOR_FLAG_4000000;
                            }
                            btl_cam_use_preset(BTL_CAM_PLAYER_STATUS_AFFLICTED);

                            switch (player->statusAfflicted) {
                                case STATUS_KEY_DIZZY:
                                    messageIndex = BTL_MSG_PLAYER_DAZED;
                                    break;
                                case STATUS_KEY_SLEEP:
                                    messageIndex = BTL_MSG_PLAYER_ASLEEP;
                                    break;
                                case STATUS_KEY_FROZEN:
                                    messageIndex = BTL_MSG_PLAYER_FROZEN;
                                    break;
                                case STATUS_KEY_POISON:
                                    messageIndex = BTL_MSG_PLAYER_POISONED;
                                    break;
                                case STATUS_KEY_SHRINK:
                                    messageIndex = BTL_MSG_PLAYER_SHRUNK;
                                    break;
                                case STATUS_KEY_PARALYZE:
                                    messageIndex = BTL_MSG_PLAYER_PARALYZED;
                                    break;
                                default:
                                    messageIndex = 0;
                                    gBattleSubState = BTL_SUBSTATE_ENEMY_MOVE_CHECK_PARTNER;
                                    break;
                            }
                            btl_show_battle_message(messageIndex, 60);
                            player->statusAfflicted = 0;
                            gBattleSubState = BTL_SUBSTATE_ENEMY_MOVE_AWAIT_PLAYER_POPUP_DONE;
                            break;
                        } else {
                            gBattleSubState = BTL_SUBSTATE_ENEMY_MOVE_CHECK_PARTNER;
                            break;
                        }
                    }
                }
            }
            break;
        case BTL_SUBSTATE_ENEMY_MOVE_AWAIT_PLAYER_POPUP_DONE:
            if (!btl_is_popup_displayed()) {
                btl_cam_use_preset(BTL_CAM_DEFAULT);
                btl_cam_move(15);
                D_8029F248 = 10;
                gBattleSubState = BTL_SUBSTATE_ENEMY_MOVE_POST_PLAYER_POPUP_DELAY;
            }
            break;
        case BTL_SUBSTATE_ENEMY_MOVE_POST_PLAYER_POPUP_DELAY:
            if (D_8029F248 != 0) {
                D_8029F248--;
            } else {
                gBattleSubState = BTL_SUBSTATE_ENEMY_MOVE_CHECK_PARTNER;
                break;
            }
            break;
    }

    switch (gBattleSubState) {
        case BTL_SUBSTATE_ENEMY_MOVE_CHECK_PARTNER:
            if (partner != NULL) {
                if (partner->statusAfflicted == STATUS_KEY_DAZE) {
                    player->flags |= ACTOR_FLAG_8000000 | ACTOR_FLAG_4000000;
                    partner->flags |= ACTOR_FLAG_8000000 | ACTOR_FLAG_4000000;
                    btl_cam_use_preset(BTL_CAM_PARTNER_INJURED);
                    btl_show_battle_message(BTL_MSG_PARTNER_INJURED, 60);
                    partner->statusAfflicted = 0;
                    gBattleSubState = BTL_SUBSTATE_ENEMY_MOVE_AWAIT_PARTNER_POPUP_DONE;
                } else {
                    gBattleSubState = BTL_SUBSTATE_ENEMY_MOVE_DONE;
                }
            } else {
                gBattleSubState = BTL_SUBSTATE_ENEMY_MOVE_DONE;
            }
            break;
        case BTL_SUBSTATE_ENEMY_MOVE_AWAIT_PARTNER_POPUP_DONE:
            if (!btl_is_popup_displayed()) {
                btl_cam_use_preset(BTL_CAM_DEFAULT);
                btl_cam_move(15);
                D_8029F248 = 10;
                gBattleSubState = BTL_SUBSTATE_ENEMY_MOVE_POST_PARTNER_POPUP_DELAY;
            }
            break;
        case BTL_SUBSTATE_ENEMY_MOVE_POST_PARTNER_POPUP_DELAY:
            if (D_8029F248 != 0) {
                D_8029F248--;
            } else {
                gBattleSubState = BTL_SUBSTATE_ENEMY_MOVE_DONE;
            }
            break;
    }

    if (gBattleSubState == BTL_SUBSTATE_ENEMY_MOVE_DONE) {
        btl_set_state(BATTLE_STATE_NEXT_ENEMY);
    }
}

void btl_state_draw_enemy_move(void) {
}

void btl_state_update_first_strike(void) {
    PlayerData* playerData = &gPlayerData;
    BattleStatus* battleStatus = &gBattleStatus;
    EncounterStatus* encounterStatus = &gCurrentEncounter;
    Actor* player = gBattleStatus.playerActor;
    Actor* partner = gBattleStatus.partnerActor;
    Evt* script;
    Actor* enemy;
    s32 enemyNotDone;
    s32 i;

    switch (gBattleSubState) {
        case BTL_SUBSTATE_FIRST_STRIKE_INIT:
            D_8029F254 = 0;
            btl_merlee_on_first_strike();
            if (playerData->playerFirstStrikes < 9999) {
                playerData->playerFirstStrikes++;
            }

            // clear rush flags to initialize
            battleStatus->rushFlags = RUSH_FLAG_NONE;
            gBattleStatus.flags2 &= ~BS_FLAGS2_HAS_RUSH;

            // set rush flags based on danger/peril status
            if (!(gBattleStatus.flags2 & BS_FLAGS2_PEACH_BATTLE)) {
                if (playerData->curHP <= PERIL_THRESHOLD && is_ability_active(ABILITY_MEGA_RUSH)) {
                    gBattleStatus.flags2 |= BS_FLAGS2_HAS_RUSH;
                    battleStatus->rushFlags |= RUSH_FLAG_MEGA;
                }
                if (playerData->curHP <= DANGER_THRESHOLD && is_ability_active(ABILITY_POWER_RUSH)) {
                    if (!(battleStatus->rushFlags & RUSH_FLAG_MEGA)) {
                        gBattleStatus.flags2 |= BS_FLAGS2_HAS_RUSH;
                        battleStatus->rushFlags |= RUSH_FLAG_POWER;
                    }
                }
            }

            // setup dummy 'menu selection' for player move
            switch (encounterStatus->hitType) {
                case ENCOUNTER_TRIGGER_JUMP:
                    battleStatus->moveCategory = BTL_MENU_TYPE_JUMP;
                    battleStatus->selectedMoveID = MOVE_FIRST_STRIKE_JUMP;
                    battleStatus->moveArgument = encounterStatus->hitTier;
<<<<<<< HEAD
                    battleStatus->currentTargetListFlags = gMoveTable[MOVE_FIRST_STRIKE_JUMP].flags;
=======
                    battleStatus->curTargetListFlags = gMoveTable[MOVE_UNUSED_JUMP4].flags;
>>>>>>> a3f35fe2
                    break;
                case ENCOUNTER_TRIGGER_HAMMER:
                    battleStatus->moveCategory = BTL_MENU_TYPE_SMASH;
                    battleStatus->selectedMoveID = MOVE_FIRST_STRIKE_HAMMER;
                    battleStatus->moveArgument = encounterStatus->hitTier;
<<<<<<< HEAD
                    battleStatus->currentTargetListFlags = gMoveTable[MOVE_FIRST_STRIKE_HAMMER].flags;
=======
                    battleStatus->curTargetListFlags = gMoveTable[MOVE_UNUSED_HAMMER4].flags;
>>>>>>> a3f35fe2
                    break;
                case ENCOUNTER_TRIGGER_PARTNER:
                    btl_set_state(BATTLE_STATE_PARTNER_FIRST_STRIKE);
                    return;
            }
            // let the enemy know a first strike is coming
            enemy = get_actor(ACTOR_ENEMY0);
            if (enemy->handleEventSource != NULL) {
                enemy->lastEventType = EVENT_BEGIN_FIRST_STRIKE;
                script = start_script(enemy->handleEventSource, EVT_PRIORITY_A, EVT_FLAG_RUN_IMMEDIATELY);
                enemy->handleEventScript = script;
                enemy->handleEventScriptID = script->id;
                script->owner1.actorID = enemy->actorID;
            }
            gBattleSubState = BTL_SUBSTATE_FIRST_STRIKE_AWAIT_ENEMY_READY;
            break;
        case BTL_SUBSTATE_FIRST_STRIKE_AWAIT_ENEMY_READY:
            enemy = get_actor(ACTOR_ENEMY0);
            if (enemy->handleEventSource != NULL) {
                if (does_script_exist(enemy->handleEventScriptID)) {
                    break;
                } else {
                    enemy->handleEventScript = NULL;
                }
            }

            func_80263230(player, enemy);
            battleStatus->stateFreezeCount = 0;
            battleStatus->lastAttackDamage = 0;
            battleStatus->curDamageSource = DMG_SRC_DEFAULT;
            gBattleStatus.flags1 &= ~BS_FLAGS1_MENU_OPEN;
            gBattleStatus.flags2 |= BS_FLAGS2_1000000;
            gBattleStatus.flags1 &= ~BS_FLAGS1_PARTNER_ACTING;
            increment_status_bar_disabled();
            btl_cam_use_preset(BTL_CAM_PRESET_10);
            btl_cam_target_actor(ACTOR_PLAYER);
            reset_actor_turn_info();
            // begin the partner turn script
            battleStatus->battlePhase = PHASE_FIRST_STRIKE;
            script = start_script(&EVS_Mario_HandlePhase, EVT_PRIORITY_A, 0);
            player->takeTurnScript = script;
            player->takeTurnScriptID = script->id;
            script->owner1.actorID = ACTOR_PLAYER;
            D_8029F248 = 3;
            gBattleSubState = BTL_SUBSTATE_FIRST_STRIKE_AWAIT_SCRIPTS;
            break;
        case BTL_SUBSTATE_FIRST_STRIKE_AWAIT_SCRIPTS:
            if (D_8029F248 != 0) {
                D_8029F248--;
            } else {
                D_8029F254 = 1;
            }

            // wait for player move script
            if (!(gBattleStatus.flags1 & BS_FLAGS1_YIELD_TURN)) {
                if (player->takeTurnScript != NULL && does_script_exist(player->takeTurnScriptID)) {
                    break;
                }
                player->takeTurnScript = NULL;
            }

            gBattleStatus.flags1 &= ~BS_FLAGS1_100;

            // wait for player handle event script
            if (player->handleEventScript != NULL && does_script_exist(player->handleEventScriptID)) {
                break;
            }
            player->handleEventScript = NULL;

            // wait for partner handle event script
            if (partner != NULL) {
                if (partner->handleEventScript != NULL && does_script_exist(partner->handleEventScriptID)) {
                    break;
                }
                partner->handleEventScript = NULL;
            }

            // wait for all enemy turn scripts
            enemyNotDone = FALSE;
            for (i = 0; i < ARRAY_COUNT(battleStatus->enemyActors); i++) {
                enemy = battleStatus->enemyActors[i];
                if (enemy != NULL && enemy->takeTurnScript != NULL) {
                    if (does_script_exist(enemy->takeTurnScriptID)) {
                        enemyNotDone = TRUE;
                    } else {
                        enemy->takeTurnScript = NULL;
                    }
                }
            }
            if (enemyNotDone) {
                break;
            }

            // wait for all enemy handle event scripts
            enemyNotDone = FALSE;
            for (i = 0; i < ARRAY_COUNT(battleStatus->enemyActors); i++) {
                enemy = battleStatus->enemyActors[i];
                if (enemy != NULL && enemy->handleEventScript != NULL) {
                    if (does_script_exist(enemy->handleEventScriptID)) {
                        enemyNotDone = TRUE;
                    } else {
                        enemy->handleEventScript = NULL;
                    }
                }
            }
            if (enemyNotDone) {
                break;
            }

            for (i = 0; i < ARRAY_COUNT(battleStatus->enemyActors); i++) {
                enemy = battleStatus->enemyActors[i];
                if (enemy != NULL) {
                    enemy->flags &= ~ACTOR_FLAG_HEALTH_BAR_HIDDEN;
                }
            }

            if (battleStatus->stateFreezeCount == 0) {
                decrement_status_bar_disabled();
                if (!(gGameStatusPtr->demoFlags & 1)) {
                    Actor* target;

                    if (btl_check_player_defeated() || btl_check_enemies_defeated()) {
                        return;
                    }

                    target = get_actor(player->targetActorID);
                    if (target != NULL) {
                        if (target->handleEventSource != NULL) {
                            target->lastEventType = EVENT_END_FIRST_STRIKE;
                            script = start_script(target->handleEventSource, EVT_PRIORITY_A, EVT_FLAG_RUN_IMMEDIATELY);
                            target->handleEventScript = script;
                            target->handleEventScriptID = script->id;
                            script->owner1.actorID = target->actorID;
                        }
                    }
                    gBattleSubState = BTL_SUBSTATE_FIRST_STRIKE_AWAIT_ENEMY_DONE;
                } else {
                    btl_set_state(BATTLE_STATE_END_DEMO_BATTLE);
                }
            }
            break;
        case BTL_SUBSTATE_FIRST_STRIKE_AWAIT_ENEMY_DONE:
            enemyNotDone = FALSE;
            for (i = 0; i < ARRAY_COUNT(battleStatus->enemyActors); i++) {
                enemy = battleStatus->enemyActors[i];
                if (enemy != NULL && enemy->handleEventScript != NULL) {
                    if (does_script_exist(enemy->handleEventScriptID)) {
                        enemyNotDone = TRUE;
                    } else {
                        enemy->handleEventScript = NULL;
                    }
                }
            }
            if (enemyNotDone) {
                break;
            }
            if (player->takeTurnScript == NULL || !does_script_exist(player->takeTurnScriptID)) {
                player->takeTurnScript = NULL;
                btl_set_state(BATTLE_STATE_BEGIN_TURN);
            }
            break;
    }
}

void btl_state_draw_first_stike(void) {
    if (D_802809F6 == -1 && D_8029F254 != 0) {
        if (BattleScreenFadeAmt == 0) {
            set_screen_overlay_params_front(OVERLAY_NONE, -1.0f);
        } else {
            if (!(gGameStatusPtr->demoFlags & 1)) {
                BattleScreenFadeAmt -= 20;
            } else {
                BattleScreenFadeAmt -= 50;
            }

            if (BattleScreenFadeAmt < 0) {
                BattleScreenFadeAmt = 0;
            }
            set_screen_overlay_params_front(OVERLAY_SCREEN_COLOR, BattleScreenFadeAmt);
        }
    }
}

void btl_state_update_partner_striking_first(void) {
    PlayerData* playerData = &gPlayerData;
    BattleStatus* battleStatus = &gBattleStatus;
    Actor* player = battleStatus->playerActor;
    Actor* partner = battleStatus->partnerActor;
    Actor* actor;
    s32 enemyNotDone;
    SelectableTarget* target;
    Evt* script;
    s32 level;
    s32 i;

    switch (gBattleSubState) {
        case BTL_SUBSTATE_PARTNER_FIRST_STRIKE_INIT:
            D_8029F254 = 0;
            // setup dummy 'menu selection' for partner move
            level = partner->actorBlueprint->level;
            switch (playerData->curPartner) {
                case PARTNER_KOOPER:
                    battleStatus->moveCategory = BTL_MENU_TYPE_CHANGE_PARTNER;
                    battleStatus->moveArgument = 0;
                    battleStatus->selectedMoveID = level + MOVE_SHELL_TOSS1;
                    battleStatus->curTargetListFlags = gMoveTable[battleStatus->selectedMoveID].flags;
                    break;
                case PARTNER_BOMBETTE:
                    battleStatus->moveCategory = BTL_MENU_TYPE_CHANGE_PARTNER;
                    battleStatus->moveArgument = 0;
                    battleStatus->selectedMoveID = level + MOVE_BODY_SLAM1;
                    battleStatus->curTargetListFlags = gMoveTable[battleStatus->selectedMoveID].flags;
                    break;
            }
            // let the enemy know a first strike is coming
            actor = get_actor(ACTOR_ENEMY0);
            if (actor->handleEventSource != NULL) {
                actor->lastEventType = EVENT_BEGIN_FIRST_STRIKE;
                script = start_script(actor->handleEventSource, EVT_PRIORITY_A, EVT_FLAG_RUN_IMMEDIATELY);
                actor->handleEventScript = script;
                actor->handleEventScriptID = script->id;
                script->owner1.actorID = actor->actorID;
            }
            gBattleSubState = BTL_SUBSTATE_PARTNER_FIRST_STRIKE_AWAIT_ENEMY_READY;
            break;
        case BTL_SUBSTATE_PARTNER_FIRST_STRIKE_AWAIT_ENEMY_READY:
            player_create_target_list(partner);
            target = &partner->targetData[partner->targetIndexList[0]];
            partner->targetActorID = target->actorID;
            partner->targetPartIndex = target->partID;
            battleStatus->stateFreezeCount = 0;
            battleStatus->lastAttackDamage = 0;
            battleStatus->curDamageSource = DMG_SRC_DEFAULT;
            gBattleStatus.flags1 &= ~BS_FLAGS1_MENU_OPEN;
            gBattleStatus.flags2 |= BS_FLAGS2_1000000;
            gBattleStatus.flags1 |= BS_FLAGS1_PARTNER_ACTING;
            increment_status_bar_disabled();
            btl_cam_use_preset(BTL_CAM_PRESET_10);
            btl_cam_target_actor(ACTOR_PARTNER);
            reset_actor_turn_info();
            // begin the partner turn script
            battleStatus->battlePhase = PHASE_FIRST_STRIKE;
            script = start_script(partner->takeTurnSource, EVT_PRIORITY_A, 0);
            partner->takeTurnScript = script;
            partner->takeTurnScriptID = script->id;
            script->owner1.actorID = ACTOR_PARTNER;
            D_8029F248 = 3;
            gBattleSubState = BTL_SUBSTATE_PARTNER_FIRST_STRIKE_AWAIT_SCRIPTS;
            break;
        case BTL_SUBSTATE_PARTNER_FIRST_STRIKE_AWAIT_SCRIPTS:
            if (D_8029F248 != 0) {
                D_8029F248--;
            } else {
                D_8029F254 = 1;
            }
            // wait for partner move script
            if (partner->takeTurnScript != NULL && does_script_exist(partner->takeTurnScriptID)) {
                break;
            }
            partner->takeTurnScript = NULL;
            // wait for partner handle event script
            if (partner->handleEventScript != NULL && does_script_exist(partner->handleEventScriptID)) {
                break;
            }
            partner->handleEventScript = NULL;
            // wait for player handle event script
            if (player->handleEventScript != NULL && does_script_exist(player->handleEventScriptID)) {
                break;
            }
            player->handleEventScript = NULL;

            // wait for all enemy turn scripts
            enemyNotDone = FALSE;
            for (i = 0; i < ARRAY_COUNT(battleStatus->enemyActors); i++) {
                actor = battleStatus->enemyActors[i];
                if (actor != NULL && actor->takeTurnScript != NULL) {
                    if (does_script_exist(actor->takeTurnScriptID)) {
                        enemyNotDone = TRUE;
                    } else {
                        actor->takeTurnScript = NULL;
                    }
                }
            }
            if (enemyNotDone) {
                break;
            }

            // wait for all enemy handle event scripts
            enemyNotDone = FALSE;
            for (i = 0; i < ARRAY_COUNT(battleStatus->enemyActors); i++) {
                actor = battleStatus->enemyActors[i];
                if (actor != NULL && actor->handleEventScript != NULL) {
                    if (does_script_exist(actor->handleEventScriptID)) {
                        enemyNotDone = TRUE;
                    } else {
                        actor->handleEventScript = NULL;
                    }
                }
            }
            if (enemyNotDone) {
                break;
            }

            for (i = 0; i < ARRAY_COUNT(battleStatus->enemyActors); i++) {
                actor = battleStatus->enemyActors[i];
                if (actor != NULL) {
                    actor->flags &= ~ACTOR_FLAG_HEALTH_BAR_HIDDEN;
                }
            }

            if (battleStatus->stateFreezeCount == 0) {
                decrement_status_bar_disabled();
                if (btl_check_player_defeated() || btl_check_enemies_defeated()) {
                    return;
                }

                actor = get_actor(partner->targetActorID);
                if (actor != NULL) {
                    if (actor->handleEventSource != NULL) {
                        actor->lastEventType = EVENT_END_FIRST_STRIKE;
                        script = start_script(actor->handleEventSource, EVT_PRIORITY_A, EVT_FLAG_RUN_IMMEDIATELY);
                        actor->handleEventScript = script;
                        actor->handleEventScriptID = script->id;
                        script->owner1.actorID = actor->actorID;
                    }
                }
                gBattleSubState = BTL_SUBSTATE_PARTNER_FIRST_STRIKE_AWAIT_ENEMY_DONE;
            }
            break;
        case BTL_SUBSTATE_PARTNER_FIRST_STRIKE_AWAIT_ENEMY_DONE:
            enemyNotDone = FALSE;
            for (i = 0; i < ARRAY_COUNT(battleStatus->enemyActors); i++) {
                actor = battleStatus->enemyActors[i];
                if (actor != NULL && actor->handleEventScript != NULL) {
                    if (does_script_exist(actor->handleEventScriptID)) {
                        enemyNotDone = TRUE;
                    } else {
                        actor->handleEventScript = NULL;
                    }
                }
            }
            if (!enemyNotDone) {
                btl_set_state(BATTLE_STATE_BEGIN_TURN);
            }
            break;
    }
}

void btl_state_draw_partner_striking_first(void) {
    if (D_8029F254 != 0) {
        if (BattleScreenFadeAmt == 0) {
            set_screen_overlay_params_front(OVERLAY_NONE, -1.0f);
        } else {
            BattleScreenFadeAmt -= 20;
            if (BattleScreenFadeAmt < 0) {
                BattleScreenFadeAmt = 0;
            }

            set_screen_overlay_params_front(OVERLAY_SCREEN_COLOR, BattleScreenFadeAmt);
        }
    }
}

void btl_state_update_enemy_striking_first(void) {
    PlayerData* playerData = &gPlayerData;
    BattleStatus* battleStatus = &gBattleStatus;
    Actor* player = battleStatus->playerActor;
    Actor* partner = battleStatus->partnerActor;
    Evt* script;
    Actor* actor;
    u16* enemyIDs;
    s16 activeEnemyActorID;
    s32 nextEnemyIdx;
    s32 count;
    s32 flags;
    s32 cond;
    s32 i;
    s32 j;

    switch (gBattleSubState) {
        case BTL_SUBSTATE_ENEMY_FIRST_STRIKE_INIT:
            battleStatus->stateFreezeCount = 0;
            battleStatus->lastAttackDamage = 0;
            battleStatus->curDamageSource = DMG_SRC_DEFAULT;
            playerData->enemyFirstStrikes++;
            battleStatus->flags1 &= ~BS_FLAGS1_MENU_OPEN;
            D_8029F254 = 0;
            player->flags &= ~ACTOR_FLAG_8000000;
            if (partner != NULL) {
                partner->flags &= ~ACTOR_FLAG_8000000;
            }
            battleStatus->flags2 |= BS_FLAGS2_1000000;
            battleStatus->flags2 |= BS_FLAGS2_4000;
            count = 0;

            for (i = 0; i < ARRAY_COUNT(battleStatus->enemyActors); i++) {
                actor = battleStatus->enemyActors[i];
                if (actor != NULL) {
                    battleStatus->enemyIDs[count] = i | ACTOR_ENEMY0;
                    count++;
                }
            }

            battleStatus->numEnemyActors = count;

            enemyIDs = battleStatus->enemyIDs;
            for (i = 0; i < count - 1; i++) {
                for (j = i + 1; j < count; j++) {
                    s32 iVal = enemyIDs[i];
                    s32 jVal = enemyIDs[j];

                    if (battleStatus->enemyActors[iVal & 0xFF]->turnPriority <
                        battleStatus->enemyActors[jVal & 0xFF]->turnPriority)
                    {
                        enemyIDs[i] = jVal;
                        enemyIDs[j] = iVal;
                    }
                }
            }

            battleStatus->nextEnemyIndex = 0;
            nextEnemyIdx = 0;
            flags = ACTOR_FLAG_NO_ATTACK | ACTOR_FLAG_TARGET_ONLY;

            while (TRUE) {
                actor = battleStatus->enemyActors[battleStatus->enemyIDs[nextEnemyIdx] & 0xFF];
                if (actor == NULL || (actor->flags & flags)) {
                    nextEnemyIdx++;
                    if (nextEnemyIdx >= battleStatus->numEnemyActors) {
                        nextEnemyIdx = 0;
                    }
                } else {
                    break;
                }
            }

            activeEnemyActorID = battleStatus->enemyIDs[nextEnemyIdx];
            nextEnemyIdx++;
            battleStatus->curTurnEnemy = actor;
            battleStatus->activeEnemyActorID = activeEnemyActorID;
            if (nextEnemyIdx >= battleStatus->numEnemyActors) {
                nextEnemyIdx = 0;
            }
            battleStatus->nextEnemyIndex = nextEnemyIdx;
            btl_cam_target_actor(battleStatus->activeEnemyActorID);
            actor = battleStatus->curTurnEnemy;
            reset_actor_turn_info();
            battleStatus->battlePhase = PHASE_FIRST_STRIKE;
            script = start_script(actor->takeTurnSource, EVT_PRIORITY_A, 0);
            actor->takeTurnScript = script;
            D_8029F248 = 3;
            actor->takeTurnScriptID = script->id;
            gBattleSubState = BTL_SUBSTATE_ENEMY_FIRST_STRIKE_AWAIT_SCRIPTS;
            script->owner1.actorID = battleStatus->activeEnemyActorID;
            break;
        case BTL_SUBSTATE_ENEMY_FIRST_STRIKE_AWAIT_SCRIPTS:
            if (D_8029F248 != 0) {
                D_8029F248--;
            } else {
                D_8029F254 = 1;
            }

            actor = battleStatus->curTurnEnemy;
            if (actor->takeTurnScript == NULL || !does_script_exist(actor->takeTurnScriptID)) {
                actor->takeTurnScript = NULL;

                if (player->handleEventScript == NULL || !does_script_exist(player->handleEventScriptID)) {
                    player->handleEventScript = NULL;

                    if (partner != NULL) {
                        if (partner->handleEventScript == NULL || !does_script_exist(partner->handleEventScriptID)) {
                            partner->handleEventScript = NULL;
                        } else {
                            return;
                        }
                    }

                    cond = FALSE;

                    for (i = 0; i < ARRAY_COUNT(battleStatus->enemyActors); i++) {
                        actor = battleStatus->enemyActors[i];
                        if (actor != NULL && actor->takeTurnScript != NULL) {
                            if (does_script_exist(actor->takeTurnScriptID)) {
                                cond = TRUE;
                            } else {
                                actor->takeTurnScript = NULL;
                            }
                        }
                    }

                    if (!cond) {
                        for (i = 0; i < ARRAY_COUNT(battleStatus->enemyActors); i++) {
                            actor = battleStatus->enemyActors[i];
                            if (actor != NULL && actor->handleEventScript != NULL) {
                                if (does_script_exist(actor->handleEventScriptID)) {
                                    cond = TRUE;
                                } else {
                                    actor->handleEventScript = NULL;
                                }
                            }
                        }

                        if (!cond) {
                            gBattleStatus.flags2 &= ~BS_FLAGS2_4000;
                            for (i = 0; i < ARRAY_COUNT(battleStatus->enemyActors); i++) {
                                actor = battleStatus->enemyActors[i];
                                if (actor != NULL) {
                                    actor->flags &= ~ACTOR_FLAG_HEALTH_BAR_HIDDEN;
                                }
                            }

                            if (battleStatus->stateFreezeCount == 0) {
                                if (btl_check_player_defeated() || btl_check_enemies_defeated()) {
                                    return;
                                }
                                btl_set_state(BATTLE_STATE_BEGIN_TURN);
                            }
                        }
                    }
                }
            }
            break;
    }
}

void btl_state_draw_enemy_striking_first(void) {
    if (D_8029F254 != 0) {
        if (BattleScreenFadeAmt == 0) {
            set_screen_overlay_params_front(OVERLAY_NONE, -1.0f);
        } else {
            BattleScreenFadeAmt -= 20;
            if (BattleScreenFadeAmt < 0) {
                BattleScreenFadeAmt = 0;
            }

            set_screen_overlay_params_front(OVERLAY_SCREEN_COLOR, BattleScreenFadeAmt);
        }
    }
}

void btl_state_update_end_demo_battle(void) {
    BattleStatus* battleStatus = &gBattleStatus;
    Battle* battle = gCurrentBattlePtr;
    Stage* stage;
    s32 i;

    switch (gBattleSubState) {
        case BTL_SUBSTATE_END_DEMO_BATTLE_INIT:
            BattleScreenFadeAmt = 0;
            if (D_802809F6 == -1) {
                if (DemoBattleBeginDelay != 0) {
                    DemoBattleBeginDelay--;
                    break;
                }
            }
            gBattleSubState = BTL_SUBSTATE_END_DEMO_BATTLE_FADE_OUT;
            break;
        case BTL_SUBSTATE_END_DEMO_BATTLE_FADE_OUT:
            switch (D_802809F6) {
                case 255:
                    gBattleSubState = BTL_SUBSTATE_END_DEMO_BATTLE_EXEC_STAGE_SCRIPT;
                    return;
                case -1:
                    if (BattleScreenFadeAmt == 255) {
                        gBattleSubState = BTL_SUBSTATE_END_DEMO_BATTLE_EXEC_STAGE_SCRIPT;
                        return;
                    }
                    BattleScreenFadeAmt += 50;
                    if (BattleScreenFadeAmt > 255) {
                        BattleScreenFadeAmt = 255;
                    }
                    return;
            }
            break;
        case BTL_SUBSTATE_END_DEMO_BATTLE_EXEC_STAGE_SCRIPT:
            BattleScreenFadeAmt = 255;
            gBattleStatus.flags1 &= ~BS_FLAGS1_ACTORS_VISIBLE;
            if (gCurrentStagePtr == NULL) {
                stage = battle->stage;
            } else {
                stage = gCurrentStagePtr->stage;
            }

            if (stage->postBattle == NULL) {
                gBattleSubState = BTL_SUBSTATE_END_DEMO_BATTLE_CLEANUP;
            } else {
                battleStatus->controlScript = start_script(stage->postBattle, EVT_PRIORITY_A, 0);
                battleStatus->controlScriptID = battleStatus->controlScript->id;
                gBattleSubState = BTL_SUBSTATE_END_DEMO_BATTLE_AWAIT_STAGE_SCRIPT;
            }
            break;
        case BTL_SUBSTATE_END_DEMO_BATTLE_AWAIT_STAGE_SCRIPT:
            if (does_script_exist(battleStatus->controlScriptID)) {
                break;
            }
            gBattleSubState = BTL_SUBSTATE_END_DEMO_BATTLE_CLEANUP;
            //fallthrough
        case BTL_SUBSTATE_END_DEMO_BATTLE_CLEANUP:
            kill_all_scripts();

            for (i = 0; i < ARRAY_COUNT(battleStatus->enemyActors); i++) {
                Actor* enemy = battleStatus->enemyActors[i];

                if (enemy != NULL) {
                    btl_delete_actor(enemy);
                }
            }

            if (battleStatus->partnerActor != NULL) {
                btl_delete_actor(battleStatus->partnerActor);
            }

            btl_delete_player_actor(battleStatus->playerActor);
            remove_all_effects();
            set_windows_visible(WINDOW_GROUP_ALL);

            if (gBattleStatus.flags2 & BS_FLAGS2_PEACH_BATTLE) {
                decrement_status_bar_disabled();
            }

            if (D_802809F6 != -1) {
                gGameStatusPtr->nextDemoScene = LAST_DEMO_SCENE_IDX;
            }

            btl_set_state(BATTLE_STATE_0);
            gLastDrawBattleState = gBattleState;
            set_game_mode(GAME_MODE_END_BATTLE);
            break;
    }
}

const static f32 padding[] = { 0.0f, 0.0f, 0.0f };

void btl_state_draw_end_demo_battle(void) {
    if (D_802809F6 == -1) {
        set_screen_overlay_color(SCREEN_LAYER_FRONT, 0, 0, 0);
        set_screen_overlay_params_front(OVERLAY_SCREEN_COLOR, BattleScreenFadeAmt);
    }
}<|MERGE_RESOLUTION|>--- conflicted
+++ resolved
@@ -3827,21 +3827,13 @@
                     battleStatus->moveCategory = BTL_MENU_TYPE_JUMP;
                     battleStatus->selectedMoveID = MOVE_FIRST_STRIKE_JUMP;
                     battleStatus->moveArgument = encounterStatus->hitTier;
-<<<<<<< HEAD
-                    battleStatus->currentTargetListFlags = gMoveTable[MOVE_FIRST_STRIKE_JUMP].flags;
-=======
-                    battleStatus->curTargetListFlags = gMoveTable[MOVE_UNUSED_JUMP4].flags;
->>>>>>> a3f35fe2
+                    battleStatus->curTargetListFlags = gMoveTable[MOVE_FIRST_STRIKE_JUMP].flags;
                     break;
                 case ENCOUNTER_TRIGGER_HAMMER:
                     battleStatus->moveCategory = BTL_MENU_TYPE_SMASH;
                     battleStatus->selectedMoveID = MOVE_FIRST_STRIKE_HAMMER;
                     battleStatus->moveArgument = encounterStatus->hitTier;
-<<<<<<< HEAD
-                    battleStatus->currentTargetListFlags = gMoveTable[MOVE_FIRST_STRIKE_HAMMER].flags;
-=======
-                    battleStatus->curTargetListFlags = gMoveTable[MOVE_UNUSED_HAMMER4].flags;
->>>>>>> a3f35fe2
+                    battleStatus->curTargetListFlags = gMoveTable[MOVE_FIRST_STRIKE_HAMMER].flags;
                     break;
                 case ENCOUNTER_TRIGGER_PARTNER:
                     btl_set_state(BATTLE_STATE_PARTNER_FIRST_STRIKE);
