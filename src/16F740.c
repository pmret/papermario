#include "common.h"
#include "script_api/battle.h"
#include "ld_addrs.h"
#include "effects.h"
#include "hud_element.h"
#include "battle/battle.h"

extern s16 D_802809F6;
extern s32 D_80280A30;
extern s32 D_8029F254;
extern s32 D_8029F248;

// Almost good but some reorderings at the beginning
#ifdef NON_EQUIVALENT
void btl_merlee_on_start_turn(void) {
    PlayerData* playerData = &gPlayerData;
    BattleStatus* battleStatus = &gBattleStatus;
    EncounterStatus* currentEncounter = &gCurrentEncounter;

    if (!(battleStatus->flags2 & 0x40) && battleStatus->unk_8A != 3 && battleStatus->unk_8A != 4 && playerData->merleeCastsLeft > 0) {
        if (playerData->merleeTurnCount <= 0) {
            s32 d100 = rand_int(100);

            if (currentEncounter->currentEnemy != NULL) {
                if (currentEncounter->currentEnemy->flags & 0x40000) {
                    if (d100 <= 45) {
                        playerData->merleeSpellType = 1;
                    } else if (d100 <= 90) {
                        playerData->merleeSpellType = 2;
                    } else {
                        playerData->merleeSpellType = 3;
                    }
                } else if (d100 <= 30) {
                    playerData->merleeSpellType = 1;
                } else if (d100 <= 60) {
                    playerData->merleeSpellType = 2;
                } else if (d100 <= 80) {
                    playerData->merleeSpellType = 3;
                } else {
                    playerData->merleeSpellType = 4;
                }
            } else if (d100 <= 30) {
                playerData->merleeSpellType = 1;
            } else if (d100 <= 60) {
                playerData->merleeSpellType = 2;
            } else if (d100 <= 80) {
                playerData->merleeSpellType = 3;
            } else {
                playerData->merleeSpellType = 4;
            }
            playerData->merleeTurnCount = rand_int(10) + 6;
        }

        if (playerData->merleeTurnCount >= 2) {
            playerData->merleeTurnCount--;
        } else {
            playerData->merleeTurnCount = 0;
            battleStatus->unk_8A = playerData->merleeSpellType;
            playerData->merleeCastsLeft--;
        }
    }
}
#else
INCLUDE_ASM(s32, "16F740", btl_merlee_on_start_turn);
#endif

INCLUDE_ASM(s32, "16F740", btl_merlee_on_first_strike);

void btl_set_state(s32 battleState) {
    s32 flags = gBattleStatus.flags2;
    gBattleState = battleState;
    D_800DC4E0 = 1;
    gBattleState2 = BATTLE_STATE2_UNK_0;

    flags &= BS_FLAGS2_40;
    if (flags) {
        switch (battleState) {
            case 14:
                battleState = 16;
                break;
            case 13:
                battleState = 15;
                break;
            case 7:
                battleState = 8;
                break;
            case 8:
                battleState = 7;
                break;
        }
        gBattleState = battleState;
    }
}

INCLUDE_ASM(s32, "16F740", btl_state_update_normal_start);

void btl_state_draw_normal_start(void) {
    set_screen_overlay_color(0, 0, 0, 0);

    if (D_80280A30 > 255) {
        set_screen_overlay_params_front(0, 255.0f);
    } else {
        set_screen_overlay_params_front(0, D_80280A30);
    }
}

INCLUDE_ASM(s32, "16F740", btl_state_update_begin_turn);

void btl_state_draw_begin_turn(void) {
}

INCLUDE_ASM(s32, "16F740", btl_state_update_begin_player_turn);

void btl_state_draw_begin_player_turn(void) {
}

void btl_state_update_switch_to_player(void) {
    Actor* player = gBattleStatus.playerActor;
    Actor* partner = gBattleStatus.partnerActor;
    s32 i;

    if (gBattleState2 == BATTLE_STATE2_UNK_0) {
        gBattleStatus.flags1 &= ~BS_FLAGS1_80000;
        reset_actor_turn_info();
        gBattleStatus.selectedMoveID = MOVE_NONE;
        gBattleStatus.unk_86 = 0x7F;
        gBattleStatus.blockResult = 0x7F;
        gBattleStatus.flags1 |= BS_FLAGS1_8;
        player->flags |= ACTOR_FLAG_8000000;
        if (partner != NULL) {
            partner->flags |= (ACTOR_FLAG_8000000 | ACTOR_FLAG_4000000);
        }

        for (i = 0; i < ARRAY_COUNT(gBattleStatus.enemyActors); i++) {
            Actor* enemy = gBattleStatus.enemyActors[i];
            if (enemy != NULL) {
                enemy->flags |= ENEMY_FLAGS_80000;
                enemy->flags |= ENEMY_FLAGS_8000000;
            }
        }

        btl_set_state(0xC);
    }
}

void btl_state_draw_switch_to_player(void) {
}

INCLUDE_ASM(s32, "16F740", btl_state_update_begin_partner_turn);

void btl_state_draw_begin_partner_turn(void) {
}

void btl_state_update_switch_to_partner(void) {
    Actor* player = gBattleStatus.playerActor;
    Actor* partner = gBattleStatus.partnerActor;
    s32 i;

    if (gBattleState2 == BATTLE_STATE2_UNK_0) {
        reset_actor_turn_info();
        gBattleStatus.flags1 |= BS_FLAGS1_80000;
        gBattleStatus.selectedMoveID = MOVE_NONE;
        gBattleStatus.unk_86 = 0x7F;
        gBattleStatus.blockResult = 0x7F;
        gBattleStatus.flags1 |= BS_FLAGS1_8;
        player->flags |= (ACTOR_FLAG_8000000 | ACTOR_FLAG_4000000);
        partner->flags |= ACTOR_FLAG_8000000;

        for (i = 0; i < ARRAY_COUNT(gBattleStatus.enemyActors); i++) {
            Actor* enemy = gBattleStatus.enemyActors[i];
            if (enemy != NULL) {
                enemy->flags |= ENEMY_FLAGS_80000;
                enemy->flags |= ENEMY_FLAGS_8000000;
            }
        }

        btl_set_state(0xC);
    }
}

void btl_state_draw_switch_to_partner(void) {
}

INCLUDE_ASM(s32, "16F740", func_80242FE0);

void func_80243910(void) {
}

void btl_state_update_prepare_menu(void) {
    BattleStatus* battleStatus = &gBattleStatus;

    battleStatus->unk_4C[1] = -1;
    battleStatus->unk_4C[2] = -1;
    battleStatus->unk_4C[3] = -1;
    battleStatus->unk_4C[4] = -1;
    battleStatus->unk_4C[5] = -1;
    battleStatus->unk_4C[5] = -1;
    battleStatus->unk_4C[6] = -1;
    battleStatus->unk_4C[7] = -1;
    battleStatus->unk_5C[1] = -1;
    battleStatus->unk_5C[6] = -1;
    battleStatus->unk_5C[7] = -1;

    dma_copy(_415D90_ROM_START, _415D90_ROM_END, _415D90_VRAM);

    if (battleStatus->flags1 & BS_FLAGS1_80000) {
        btl_set_state(14);
    } else if (gBattleState2 == BATTLE_STATE2_UNK_46) {
        btl_set_state(13);
        gBattleState2 = BATTLE_STATE2_UNK_46;
    } else {
        btl_set_state(13);
    }
}

void btl_state_draw_prepare_menu(void) {
}

INCLUDE_ASM(s32, "16F740", btl_state_update_end_turn);

void btl_state_draw_end_turn(void) {
}

void btl_state_update_1C(void) {
    func_8024E40C(2);
    btl_set_state(12);
}

void btl_state_draw_1C(void) {
}

void btl_state_update_victory(void) {
    BattleStatus* battleStatus = &gBattleStatus;
    EncounterStatus* currentEncounter = &gCurrentEncounter;
    PlayerData* playerData = &gPlayerData;
    Actor* player = battleStatus->playerActor;
    Actor* partner = battleStatus->partnerActor;
    Evt* script;

    switch (gBattleState2) {
        case BATTLE_STATE2_UNK_0:
            player->flags &= ~(ACTOR_FLAG_8000000 | ACTOR_FLAG_4000000);
            if (partner != NULL) {
                partner->flags &= ~(ACTOR_FLAG_8000000 | ACTOR_FLAG_4000000);
            }

            battleStatus->unk_8C = 0;
            if (battleStatus->outtaSightActive == 0) {
                gBattleState2 = BATTLE_STATE2_UNK_5;
            } else {
                if (battleStatus->outtaSightActive > 0) {
                    D_8029F254 = 1;
                }
                battleStatus->battlePhase = PHASE_ENEMY_BEGIN;
                script = start_script(partner->onTurnChanceScriptSource, 0xA, 0);
                partner->onTurnChangeScript = script;
                partner->onTurnChangeID = script->id;
                script->owner1.enemyID = 0x100;
                gBattleState2 = BATTLE_STATE2_UNK_1;
            }

            break;
        case BATTLE_STATE2_UNK_1:
            if (!does_script_exist(partner->onTurnChangeID)) {
                battleStatus->outtaSightActive = 0;
                gBattleState2 = BATTLE_STATE2_UNK_5;
            }
            break;
    }

    switch (gBattleState2) {
        case BATTLE_STATE2_UNK_5:
            player->flags &= ~(ACTOR_FLAG_8000000 | ACTOR_FLAG_4000000);
            if (partner != NULL) {
                partner->flags &= ~(ACTOR_FLAG_8000000 | ACTOR_FLAG_4000000);
            }
            gBattleState2 = BATTLE_STATE2_UNK_B;
            gBattleStatus.flags2 &= ~BS_FLAGS2_2;
            gBattleStatus.flags2 &= ~BS_FLAGS2_4;
            gBattleStatus.flags2 &= ~BS_FLAGS2_8;
            gBattleStatus.flags2 &= ~BS_FLAGS2_10;

            gBattleStatus.flags1 &= ~BS_FLAGS1_8;
            if (player->koStatus == 0xD) {
                dispatch_event_player(EVENT_34);
                gBattleState2 = BATTLE_STATE2_PLAYER_DEFEATED;
            }
            player->debuff = 0;
            player->staticStatus = 0;
            player->stoneStatus = 0;
            player->transStatus = 0;
            player->koStatus = 0;
            player->koDuration = 0;
<<<<<<< HEAD
            ((s32*)player->ptrDefuffIcon->data)[15] = 0;
=======
            player->debuffIcon->ptrPropertyList[15] = 0;
>>>>>>> 55a849a5

            if (partner != NULL) {
                if (partner->koStatus == 0xD) {
                    dispatch_event_partner(EVENT_34);
                    gBattleState2 = BATTLE_STATE2_PLAYER_DEFEATED;
                }
                partner->debuff = 0;
                partner->staticStatus = 0;
                partner->stoneStatus = 0;
                partner->transStatus = 0;
                partner->koStatus = 0;
                partner->koDuration = 0;
<<<<<<< HEAD
                ((s32*)partner->ptrDefuffIcon->data)[15] = 0;
=======
                partner->debuffIcon->ptrPropertyList[15] = 0;
>>>>>>> 55a849a5
            }
            break;
        case BATTLE_STATE2_PLAYER_DEFEATED:
            if (player->onHitScript == NULL || !does_script_exist(player->onHitID)) {
                player->onHitScript = NULL;
                if (partner != NULL) {
                    if (partner->onHitScript == NULL || !does_script_exist(partner->onHitID)) {
                        partner->onHitScript = NULL;
                    } else {
                        break;
                    }
                }
                gBattleState2 = BATTLE_STATE2_UNK_B;
            }
            break;
    }

    if (gBattleState2 == BATTLE_STATE2_UNK_B) {
        if (partner == NULL || !(gBattleStatus.flags1 & BS_FLAGS1_100000)) {
            gBattleState2 = BATTLE_STATE2_UNK_2;
        } else {
            partner->state.currentPos.x = partner->currentPos.x;
            partner->state.currentPos.z = partner->currentPos.z;
            partner->state.goalPos.x = player->currentPos.x;
            partner->state.goalPos.z = player->currentPos.z;
            partner->state.moveTime = 4;
            partner->state.angle = 0.0f;
            gBattleState2 = BATTLE_STATE2_UNK_C;
        }
    }

    if (gBattleState2 == BATTLE_STATE2_UNK_C) {
        if (partner->state.moveTime != 0) {
            partner->currentPos.x += (partner->state.goalPos.x - partner->currentPos.x)
                                                            / partner->state.moveTime;
            partner->currentPos.z += (partner->state.goalPos.z - partner->currentPos.z)
                                                            / partner->state.moveTime;
            player->currentPos.x += (partner->state.currentPos.x - player->currentPos.x)
                                                            / partner->state.moveTime;
            player->currentPos.z += (partner->state.currentPos.z - player->currentPos.z)
                                                            / partner->state.moveTime;
        }
        partner->currentPos.z += sin_rad((partner->state.angle * TAU) / 360.0f) * 16.0f;
        partner->yaw = clamp_angle(-partner->state.angle);
        player->currentPos.z -= sin_rad((partner->state.angle * TAU) / 360.0f) * 16.0f;
        player->yaw = clamp_angle(-partner->state.angle);
        partner->state.angle += 90.0f;

        if (partner->state.moveTime != 0) {
            partner->state.moveTime--;
        } else {
            partner->currentPos.x = partner->state.goalPos.x;
            partner->currentPos.z = partner->state.goalPos.z;
            player->currentPos.x = partner->state.currentPos.x;
            player->currentPos.z = partner->state.currentPos.z;
            partner->homePos.x = partner->currentPos.x;
            partner->homePos.z = partner->currentPos.z;
            player->homePos.x = player->currentPos.x;
            player->homePos.z = player->currentPos.z;
            gBattleState2 = BATTLE_STATE2_UNK_2;
            gBattleStatus.flags1 &= ~BS_FLAGS1_100000;
        }
    }

    if (gBattleState2 == BATTLE_STATE2_UNK_2) {
        func_8024E40C(2);
        if (battleStatus->nextMerleeSpellType == 3) {
            if ((s8) battleStatus->totalStarPoints == 0) {
                battleStatus->nextMerleeSpellType = 0;
                playerData->merleeTurnCount = 0;
                playerData->merleeCastsLeft++;
            } else {
                battleStatus->battlePhase = PHASE_MERLEE_EXP_BONUS;
                script = start_script(PlayerScriptDispatcher, 0xA, 0);
                player->takeTurnScript = script;
                player->takeTurnID = script->id;
                script->owner1.enemyID = 0;
            }
        }
        gBattleState2 = BATTLE_STATE2_UNK_3;
        D_8029F248 = 0;
        gBattleStatus.flags1 &= ~BS_FLAGS1_2;
    }

    if (gBattleState2 == BATTLE_STATE2_UNK_3) {
        if (D_8029F248 != 0) {
            D_8029F248--;
        } else if (player->takeTurnScript == NULL || !does_script_exist(player->takeTurnID)) {
            player->takeTurnScript = NULL;
            if (battleStatus->nextMerleeSpellType != 3) {
                gBattleState2 = BATTLE_STATE2_UNK_4;
            } else {
                battleStatus->incrementStarPointDelay = 0x14;
                battleStatus->nextMerleeSpellType = 0;
                gBattleState2 = BATTLE_STATE2_UNK_4;
                battleStatus->pendingStarPoints = battleStatus->totalStarPoints
                                        + battleStatus->pendingStarPoints + battleStatus->pendingStarPoints;
            }
        }
    }

    if (gBattleState2 == BATTLE_STATE2_UNK_4 && (s8) battleStatus->pendingStarPoints <= 0) {
        if (gBattleStatus.flags1 & BS_FLAGS1_1000000) {
            gBattleStatus.flags1 &= ~BS_FLAGS1_40000;
        }
        if ((u16) playerData->unk_2A4[0] < 0x270F) {
            playerData->unk_2A4[0]++;
        }
        if (gBattleStatus.flags1 & BS_FLAGS1_40000) {
            currentEncounter->battleOutcome = OUTCOME_ENEMY_FLED;
        } else {
            currentEncounter->battleOutcome = OUTCOME_PLAYER_WON;
        }
        if (gBattleStatus.flags1 & BS_FLAGS1_20000) {
            if (!(gBattleStatus.flags2 & BS_FLAGS2_2000000)) {
                bgm_set_song(0, -1, 0, 0x5DC, 8);
            }
            btl_set_state(0x20);
        } else {
            btl_set_state(0x21);
        }
    }
}

void btl_state_draw_victory(void) {
}

INCLUDE_ASM(s32, "16F740", btl_state_update_end_training_battle);

void btl_state_draw_end_training_battle(void) {
}

INCLUDE_ASM(s32, "16F740", btl_state_update_end_battle);

INCLUDE_ASM(s32, "16F740", btl_state_draw_end_battle);

void btl_state_update_defend(void) {
    Actor* player = gBattleStatus.playerActor;
    Evt* script;

    switch (gBattleState2) {
        case BATTLE_STATE2_UNK_0:
            gBattleStatus.unk_8C = 0;
            gBattleStatus.battlePhase = PHASE_USE_DEFEND;
            player->takeTurnScript = script = start_script(PlayerScriptDispatcher, 10, 0);
            player->takeTurnID = script->id;
            gBattleState2 = BATTLE_STATE2_UNK_1;
            script->owner1.enemyID = 0;
            break;
        case BATTLE_STATE2_UNK_1:
            if (!does_script_exist(player->takeTurnID) && gBattleStatus.unk_8C == 0) {
                btl_set_state(0x16);
            }
            break;
    }
}

void btl_state_draw_defend(void) {
}

INCLUDE_ASM(s32, "16F740", btl_state_update_run_away);

void btl_state_draw_run_away(void) {
}

void btl_state_update_defeat(void) {
    BattleStatus* battleStatus = &gBattleStatus;
    EncounterStatus* currentEncounter = &gCurrentEncounter;
    Actor* player = battleStatus->playerActor;
    Actor* partner = battleStatus->partnerActor;
    Evt* script;

    switch (gBattleState2) {
        case BATTLE_STATE2_UNK_0:
            battleStatus->flags1 &= ~BS_FLAGS1_8;
            battleStatus->unk_8C = 0;
            battleStatus->flags2 &= ~BS_FLAGS2_2;
            battleStatus->flags2 &= ~BS_FLAGS2_4;
            battleStatus->flags2 &= ~BS_FLAGS2_8;
            battleStatus->flags2 &= ~BS_FLAGS2_10;

            if (player->debuff != 0) {
                if (player->debuff == 7) {
                    sfx_play_sound(SOUND_FROZEN_SHATTER);
                    player->unk_228->flags |= EFFECT_INSTANCE_FLAGS_10;
                    player->unk_228 = NULL;
                }
                player->debuff = 0;
                player->debuffDuration = 0;
                remove_status_debuff(player->hudElementDataIndex);
                player->koStatus = 0;
                player->koDuration = 0;
<<<<<<< HEAD
                ((s32*)player->ptrDefuffIcon->data)[15] = 0;
=======
                player->debuffIcon->ptrPropertyList[15] = 0;
>>>>>>> 55a849a5
            }

            func_8024E40C(0x19);
            btl_cam_target_actor(0);
            battleStatus->battlePhase = PHASE_RUN_AWAY_RESET;
            script = start_script(PlayerScriptDispatcher, 0xA, 0);
            player->takeTurnScript = script;
            player->takeTurnID = script->id;
            script->owner1.enemyID = 0;

            if (partner != NULL) {
                script = start_script(partner->takeTurnScriptSource, 0xA, 0);
                partner->takeTurnScript = script;
                partner->takeTurnID = script->id;
                script->owner1.enemyID = 0x100;
            }
            gBattleState2 = BATTLE_STATE2_UNK_1;
            break;
        case BATTLE_STATE2_UNK_1:
            if (!does_script_exist(player->takeTurnID) && battleStatus->unk_8C == 0) {
                if (find_item(ITEM_LIFE_SHROOM) >= 0) {
                    battleStatus->battlePhase = PHASE_USE_LIFE_SHROOM;
                    script = start_script(PlayerScriptDispatcher, 0xA, 0);
                    player->takeTurnScript = script;
                    player->takeTurnID = script->id;
                    script->owner1.enemyID = 0;
                    gBattleState2 = BATTLE_STATE2_UNK_2;
                } else {
                    gBattleState2 = BATTLE_STATE2_PLAYER_DEFEATED;
                }
            }
            break;
        case BATTLE_STATE2_UNK_2:
            if (!does_script_exist(player->takeTurnID) && battleStatus->unk_8C == 0) {
                gBattleState2 = BATTLE_STATE2_PLAYER_DEFEATED;
            }
            break;
    }

    if (gBattleState2 == BATTLE_STATE2_PLAYER_DEFEATED) {
        currentEncounter->battleOutcome = OUTCOME_PLAYER_LOST;
        if (!(gBattleStatus.flags2 & BS_FLAGS2_2000000)) {
            bgm_set_song(0, -1, 0, 0x5DC, 8);
        }
        btl_set_state(0x20);
    }
}

void btl_state_draw_defeat(void) {
}

ApiStatus EnablePartnerBlur(Evt* script, s32 isInitialCall) {
    enable_partner_blur();
    return ApiStatus_DONE2;
}

ApiStatus DisablePartnerBlur(Evt* script, s32 isInitialCall) {
    disable_partner_blur();
    return ApiStatus_DONE2;
}

void btl_state_update_change_partner(void) {
    BattleStatus* battleStatus = &gBattleStatus;
    Actor* player = battleStatus->playerActor;
    Actor* partner = battleStatus->partnerActor;
    ActorState* state = &player->state;
    PlayerData* playerData = &gPlayerData;
    Actor* enemyActor;
    Evt* script;
    s32 i;

    switch (gBattleState2) {
        case BATTLE_STATE2_UNK_0:
            player->flags &= ~ACTOR_FLAG_8000000;
            partner->flags &= ~ACTOR_FLAG_8000000;
            battleStatus->unk_8C = 0;
            gBattleStatus.flags2 |= BS_FLAGS2_10;
            func_8024E40C(0x13);
            btl_cam_set_target_pos(-89.0, 40.0, -99.0);
            btl_cam_set_zoom(0x174);
            btl_cam_set_zoffset(0);
            gBattleStatus.flags1 &= ~BS_FLAGS1_2;

            for (i = 0; i < ARRAY_COUNT(battleStatus->enemyActors); i++) {
                enemyActor = battleStatus->enemyActors[i];
                if (enemyActor != NULL) {
                    enemyActor->flags &= ~ACTOR_FLAG_80000;
                    enemyActor->flags &= ~ACTOR_FLAG_8000000;
                }
            }

            battleStatus->unk_5C[0] = -1;
            D_8029F248 = 0xA;
            gBattleState2 = BATTLE_STATE2_UNK_2;

        case BATTLE_STATE2_UNK_2:
            if (D_8029F248 != 0) {
                D_8029F248--;
                break;
            }
            deduct_current_move_fp();
            script = start_script(BtlPutPartnerAway, 0xA, 0);
            battleStatus->controlScript = script;
            battleStatus->controlScriptID = script->id;
            script->owner1.enemyID = 0x100;
            state->unk_18.x = partner->currentPos.x;
            state->unk_18.y = 0.0f;
            state->unk_18.z = partner->currentPos.z;
            gBattleState2 = BATTLE_STATE2_UNK_3;
            break;
        case BATTLE_STATE2_UNK_3:
            if (!does_script_exist(battleStatus->controlScriptID)) {
                btl_delete_actor(partner);
                playerData->currentPartner = battleStatus->unk_1AA[2];
                load_partner_actor();
                partner = battleStatus->partnerActor;
                partner->scale.x = 0.1f;
                partner->scale.y = 0.1f;
                partner->scale.z = 0.1f;
                partner->state.goalPos.x = state->unk_18.x;
                partner->state.goalPos.y = partner->currentPos.y;
                partner->state.goalPos.z = state->unk_18.z;
                partner->currentPos.x = player->currentPos.x;
                partner->currentPos.y = player->currentPos.y + 25.0f;
                partner->currentPos.z = player->currentPos.z;
                gBattleState2 = BATTLE_STATE2_UNK_4;
            }
            break;
        case BATTLE_STATE2_UNK_4:
            partner = battleStatus->partnerActor;
            if (partner != NULL) {
                if (!does_script_exist(partner->takeTurnID)) {
                    partner->takeTurnScript = NULL;
                } else {
                    break;
                }
            }

            script = start_script(BtlBringPartnerOut, 0xA, 0);
            battleStatus->controlScript = script;
            battleStatus->controlScriptID = script->id;
            script->owner1.enemyID = 0x100;
            gBattleState2 = BATTLE_STATE2_UNK_5;
            break;
        case BATTLE_STATE2_UNK_5:
            if (!does_script_exist(battleStatus->controlScriptID)) {
                partner = battleStatus->partnerActor;
                if (partner != NULL) {
                    if (partner->onTurnChanceScriptSource != NULL) {
                        battleStatus->battlePhase = PHASE_PLAYER_BEGIN;
                        script = start_script(partner->onTurnChanceScriptSource, 0xA, 0);
                        partner->onTurnChangeScript = script;
                        partner->onTurnChangeID = script->id;
                        script->owner1.enemyID = 0x100;
                    }
                }
                gBattleState2 = BATTLE_STATE2_UNK_6;
            }
            break;
        case BATTLE_STATE2_UNK_6:
            partner = battleStatus->partnerActor;
            if (partner == NULL || partner->onTurnChanceScriptSource == NULL
                                || !does_script_exist(partner->onTurnChangeID)) {
                func_8024E40C(2);
                gBattleState2 = BATTLE_STATE2_UNK_7;
            }
            break;
        case BATTLE_STATE2_UNK_7:
            if (battleStatus->unk_8C == 0) {
                gBattleStatus.flags2 &= ~BS_FLAGS2_10;
                if (!(gBattleStatus.flags1 & BS_FLAGS1_80000)) {
                    if (player_team_is_ability_active(player, ABILITY_QUICK_CHANGE) != FALSE) {
                        btl_set_state(0xC);
                    } else {
                        btl_set_state(0x16);
                    }
                } else {
                    if (player_team_is_ability_active(player, ABILITY_QUICK_CHANGE) == FALSE) {
                        btl_set_state(0x17);
                    } else {
                        btl_set_state(0xC);
                    }
                }
            }
            break;
    }
}

void btl_state_draw_change_partner(void) {
}

INCLUDE_ASM(s32, "16F740", btl_state_update_player_move);

void btl_state_draw_player_move(void) {
}

INCLUDE_ASM(s32, "16F740", btl_state_update_end_player_turn);

void btl_state_draw_end_player_turn(void) {
}


void btl_state_update_partner_move(void) {
    BattleStatus* battleStatus = &gBattleStatus;
    PlayerData* playerData = &gPlayerData;
    Actor* enemyActor;
    Actor* player = battleStatus->playerActor;
    Actor* partner = battleStatus->partnerActor;
    Evt* script;
    s8 switchCondition;
    s32 phi_s3;
    s32 phi_s0;
    s32 i;

    switch (gBattleState2) {
        case BATTLE_STATE2_UNK_0:
            if (partner == NULL) {
                btl_set_state(9);
            } else {
                battleStatus->unk_8C = 0;
                battleStatus->unk_86 = 0x7F;
                battleStatus->blockResult = 0x7F;
                battleStatus->unk_19A = 0;
                gBattleStatus.flags1 &= ~BS_FLAGS1_1000;
                gBattleStatus.flags1 &= ~BS_FLAGS1_2;
                reset_actor_turn_info();
                partner->status = 0;
                partner->flags &= ~ACTOR_FLAG_8000000;
                player->flags &= ~ACTOR_FLAG_8000000;
                deduct_current_move_fp();
                btl_cam_target_actor(0x100);
                gBattleStatus.flags2 |= BS_FLAGS2_10;
                gBattleStatus.flags1 &= ~BS_FLAGS1_200000;

                for (i = 0; i < ARRAY_COUNT(battleStatus->enemyActors); i++) {
                    enemyActor = battleStatus->enemyActors[i];
                    if (enemyActor != NULL) {
                        enemyActor->status = 0;
                    }
                }
                func_8024E40C(2);
                gBattleState2 = BATTLE_STATE2_UNK_2;
            }
            break;
        case BATTLE_STATE2_UNK_2:
            for (i = 0; i < ARRAY_COUNT(battleStatus->enemyActors); i++) {
                enemyActor = battleStatus->enemyActors[i];
                if (enemyActor != NULL) {
                    enemyActor->flags &= ~ACTOR_FLAG_80000;
                    enemyActor->flags &= ~ACTOR_FLAG_8000000;
                }
            }

            increment_status_menu_disabled();
            gBattleStatus.flags1 |= BS_FLAGS1_100;
            reset_actor_turn_info();
            reset_all_actor_sounds(partner);
            battleStatus->battlePhase = PHASE_EXECUTE_ACTION;
            script = start_script(partner->takeTurnScriptSource, 0xA, 0);
            partner->takeTurnScript = script;
            partner->takeTurnID = script->id;
            script->owner1.enemyID = 0x100;
            gBattleState2 = BATTLE_STATE2_UNK_3;
            break;
        case BATTLE_STATE2_UNK_3:
            if (!(gBattleStatus.flags1 & BS_FLAGS1_200000)) {
                if (partner->takeTurnScript == NULL || !does_script_exist(partner->takeTurnID)) {
                    partner->takeTurnScript = NULL;
                } else {
                    break;
                }
            }
            gBattleStatus.flags1 &= ~BS_FLAGS1_100;

            if ((partner->onHitScript == NULL || !does_script_exist(partner->onHitID))
                && ((partner->onHitScript = NULL, player->onHitScript == NULL)
                    || !does_script_exist(player->onHitID))) {

                player->onHitScript = NULL;
                for (phi_s3 = FALSE, i = 0; i < ARRAY_COUNT(battleStatus->enemyActors); i++) {
                    enemyActor = battleStatus->enemyActors[i];
                    if (enemyActor != NULL && enemyActor->takeTurnScript != NULL) {
                        if (does_script_exist(enemyActor->takeTurnID)) {
                            phi_s3 = TRUE;
                        } else {
                            enemyActor->takeTurnScript = NULL;
                        }
                    }
                }

                if (phi_s3 == FALSE) {
                    for (i = 0; i < ARRAY_COUNT(battleStatus->enemyActors); i++) {
                        enemyActor = battleStatus->enemyActors[i];
                        if (enemyActor != NULL && enemyActor->onHitScript != NULL) {
                            if (does_script_exist(enemyActor->onHitID)) {
                                phi_s3 = TRUE;
                            } else {
                                enemyActor->onHitScript = NULL;
                            }
                        }
                    }

                    if (phi_s3 == FALSE) {
                        for (i = 0; i < ARRAY_COUNT(battleStatus->enemyActors); i++) {
                            enemyActor = battleStatus->enemyActors[i];
                            if (enemyActor != NULL) {
                                enemyActor->flags &= ~ACTOR_FLAG_80000;
                            }
                        }
                        if (battleStatus->unk_8C == 0) {
                            if (gGameStatusPtr->demoFlags & 1) {
                                btl_set_state(0x23);
                                break;
                            }
                            decrement_status_menu_disabled();
                            if (playerData->currentPartner == 1 && battleStatus->moveCategory == 5
                                                                && battleStatus->selectedMoveID != MOVE_CHARGE) {
                                partner->isGlowing = 0;
                                gBattleStatus.flags1 &= ~BS_FLAGS1_40000000;
                            }
                            if (btl_check_player_defeated() == FALSE) {
                                for (i = 0; i < ARRAY_COUNT(battleStatus->enemyActors); i++) {
                                    enemyActor = battleStatus->enemyActors[i];
                                    if (enemyActor != NULL) {
                                        if (!(enemyActor->flags & ACTOR_FLAG_NO_DMG_APPLY)) {
                                            enemyActor->flags |= (ACTOR_FLAG_8000000 | ACTOR_FLAG_4000000);
                                        }
                                    }
                                }

                                btl_update_ko_status();

                                if ((s8) partner->status == 0xD && btl_are_all_enemies_defeated() == FALSE) {
                                    func_8024E40C(0x36);
                                    btl_show_battle_message(0x23, 0x3C);
                                    partner->status = 0;
                                    partner->unk_21D = 0;
                                    gBattleState2 = BATTLE_STATE2_UNK_B;
                                    partner->flags |= ACTOR_FLAG_8000000;
                                } else {
                                    gBattleState2 = BATTLE_STATE2_UNK_14;
                                }
                            } else {
                                return;
                            }
                        }
                    }
                }
            }
            break;
        case BATTLE_STATE2_UNK_B:
            if (btl_is_popup_displayed() == FALSE) {
                func_8024E40C(2);
                btl_cam_move(0xF);
                D_8029F248 = 0xA;
                gBattleState2 = BATTLE_STATE2_UNK_C;
            }
            break;
        case BATTLE_STATE2_UNK_C:
            if (D_8029F248 != 0) {
                D_8029F248--;
            } else {
                gBattleState2 = BATTLE_STATE2_UNK_14;
            }
            break;
    }

    switch (gBattleState2) {
        case BATTLE_STATE2_UNK_14:
            for (phi_s3 = FALSE, i = 0; i < ARRAY_COUNT(battleStatus->enemyActors); i++) {
                enemyActor = battleStatus->enemyActors[i];
                if (enemyActor != NULL) {
                    if ((s8)enemyActor->status != 0) {
                        phi_s3 = TRUE;
                        break;
                    }
                }
            }

            if (phi_s3 == FALSE) {
                gBattleState2 = BATTLE_STATE2_UNK_1E;
            } else {
                func_8024E40C(3);
                switchCondition = enemyActor->status - 4;
                switch (switchCondition) {
                    case 0:
                        phi_s0 = 0x12;
                        break;
                    case 2:
                        phi_s0 = 0x13;
                        break;
                    case 3:
                        phi_s0 = 0x14;
                        break;
                    case 5:
                        phi_s0 = 0x15;
                        break;
                    case 6:
                        phi_s0 = 0x16;
                        break;
                    case 1:
                        phi_s0 = 0x17;
                        break;
                    case 7:
                        phi_s0 = 0x18;
                        break;
                    case 4:
                        phi_s0 = 0x19;
                        break;
                    default:
                        phi_s0 = 0;
                        gBattleState2 = BATTLE_STATE2_UNK_14;
                        break;
                }

                sfx_play_sound(SOUND_2107);
                btl_show_battle_message(phi_s0, 0x3C);

                for (i = 0; i < ARRAY_COUNT(battleStatus->enemyActors); i++) {
                    enemyActor = battleStatus->enemyActors[i];
                    if (enemyActor != NULL) {
                        enemyActor->status = 0;
                    }
                }
                gBattleState2 = BATTLE_STATE2_UNK_15;
            }
            break;
        case BATTLE_STATE2_UNK_15:
            if (btl_is_popup_displayed() == FALSE) {
                func_8024E40C(2);
                btl_cam_move(0xF);
                D_8029F248 = 0xA;
                gBattleState2 = BATTLE_STATE2_UNK_16;
            }
            break;
        case BATTLE_STATE2_UNK_16:
            if (D_8029F248 != 0) {
                D_8029F248--;
            } else {
                gBattleState2 = BATTLE_STATE2_UNK_1E;
            }
            break;
    }

    if (gBattleState2 == BATTLE_STATE2_UNK_1E && (partner->takeTurnScript == NULL ||
                                  !does_script_exist(partner->takeTurnID))) {
        partner->takeTurnScript = NULL;
        btl_set_state(0x17);
    }
}

void btl_state_draw_partner_move(void) {
}

void btl_state_update_end_partner_turn(void) {
    BattleStatus* battleStatus = &gBattleStatus;

    if (gBattleState2 == BATTLE_STATE2_UNK_0) {
        battleStatus->flags2 |= BS_FLAGS2_4;
        if (!btl_check_enemies_defeated()) {
            battleStatus->flags1 &= ~BS_FLAGS1_80000;
            battleStatus->flags2 &= ~BS_FLAGS2_10;

            if (battleStatus->unk_94 < 0) {
                battleStatus->unk_94 = 0;
                btl_set_state(6);
            } else {
                btl_set_state(9);
            }
        }
    }
}

void btl_state_draw_end_partner_turn(void) {
}

INCLUDE_ASM(s32, "16F740", btl_state_update_next_enemy);

void btl_state_draw_next_enemy(void) {
}

INCLUDE_ASM(s32, "16F740", btl_state_update_enemy_move);

void btl_state_draw_enemy_move(void) {
}

INCLUDE_ASM(s32, "16F740", btl_state_update_first_strike);

void btl_state_draw_first_stike(void) {
    if (D_802809F6 == -1 && D_8029F254 != 0) {
        if (D_80280A30 == 0) {
            set_screen_overlay_params_front(255, -1.0f);
        } else {
            if (!(gGameStatusPtr->demoFlags & 1)) {
                D_80280A30 -= 20;
            } else {
                D_80280A30 -= 50;
            }

            if (D_80280A30 < 0) {
                D_80280A30 = 0;
            }
            set_screen_overlay_params_front(0, D_80280A30);
        }
    }
}

INCLUDE_ASM(s32, "16F740", btl_state_update_partner_striking_first);

void btl_state_draw_partner_striking_first(void) {
    if (D_8029F254 != 0) {
        if (D_80280A30 == 0) {
            set_screen_overlay_params_front(255, -1.0f);
        } else {
            D_80280A30 -= 20;
            if (D_80280A30 < 0) {
                D_80280A30 = 0;
            }

            set_screen_overlay_params_front(0, D_80280A30);
        }
    }
}

INCLUDE_ASM(s32, "16F740", btl_state_update_enemy_striking_first);

void btl_state_draw_enemy_striking_first(void) {
    if (D_8029F254 != 0) {
        if (D_80280A30 == 0) {
            set_screen_overlay_params_front(255, -1.0f);
        } else {
            D_80280A30 -= 20;
            if (D_80280A30 < 0) {
                D_80280A30 = 0;
            }

            set_screen_overlay_params_front(0, D_80280A30);
        }
    }
}

INCLUDE_ASM(s32, "16F740", btl_state_update_end_demo_battle);

void btl_state_draw_end_demo_battle(void) {
    if (D_802809F6 == -1) {
        set_screen_overlay_color(0, 0, 0, 0);
        set_screen_overlay_params_front(0, D_80280A30);
    }
}<|MERGE_RESOLUTION|>--- conflicted
+++ resolved
@@ -291,11 +291,7 @@
             player->transStatus = 0;
             player->koStatus = 0;
             player->koDuration = 0;
-<<<<<<< HEAD
-            ((s32*)player->ptrDefuffIcon->data)[15] = 0;
-=======
-            player->debuffIcon->ptrPropertyList[15] = 0;
->>>>>>> 55a849a5
+            ((s32*)player->debuffIcon->data)[15] = 0;
 
             if (partner != NULL) {
                 if (partner->koStatus == 0xD) {
@@ -308,11 +304,7 @@
                 partner->transStatus = 0;
                 partner->koStatus = 0;
                 partner->koDuration = 0;
-<<<<<<< HEAD
-                ((s32*)partner->ptrDefuffIcon->data)[15] = 0;
-=======
-                partner->debuffIcon->ptrPropertyList[15] = 0;
->>>>>>> 55a849a5
+                ((s32*)partner->debuffIcon->data)[15] = 0;
             }
             break;
         case BATTLE_STATE2_PLAYER_DEFEATED:
@@ -505,11 +497,7 @@
                 remove_status_debuff(player->hudElementDataIndex);
                 player->koStatus = 0;
                 player->koDuration = 0;
-<<<<<<< HEAD
-                ((s32*)player->ptrDefuffIcon->data)[15] = 0;
-=======
-                player->debuffIcon->ptrPropertyList[15] = 0;
->>>>>>> 55a849a5
+                ((s32*)player->debuffIcon->data)[15] = 0;
             }
 
             func_8024E40C(0x19);
