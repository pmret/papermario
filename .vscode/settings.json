--- conflicted
+++ resolved
@@ -20,11 +20,7 @@
         "**/build/src": true,
         "docs/doxygen": true,
         "ctx.c": true,
-<<<<<<< HEAD
-        "ver/current": true
-=======
         "ver/current": true,
->>>>>>> 698cf994
     },
     "python.autoComplete.extraPaths": [
         "./tools"
