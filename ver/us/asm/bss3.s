--- conflicted
+++ resolved
@@ -76,11 +76,7 @@
 dlabel D_80151304
 .space 4
 
-<<<<<<< HEAD
-dlabel gCurrentAdvancedDoorSoundsSet
-=======
 dlabel gCurrentRoomDoorSounds
->>>>>>> 713883c7
 .space 4
 
 dlabel gMsgBGScrollAmtY
