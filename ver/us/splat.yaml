name: Paper Mario (North America)
basename: papermario
sha1: 3837f44cda784b466c9a2d99df70d77c322b97a0
options:
  find_file_boundaries: True
  compiler: GCC
  mnemonic_ljust: 10
  platform: n64
  subalign: 8
  auto_all_sections: True

  base_path: ../..
  target_path: ver/us/baserom.z64
  extensions_path: tools/splat_ext
  symbol_addrs_path: ver/us/symbol_addrs.txt
  ld_script_path: ver/us/papermario.ld
  linker_symbol_header_path: ver/us/build/include/ld_addrs.h
  src_path: src
  asm_path: ver/us/asm
  asset_path: assets/us
  build_path: ver/us/build
  cache_path: ver/us/.splat_cache
  undefined_funcs_auto_path: ver/us/undefined_funcs_auto.txt
  undefined_syms_auto_path: ver/us/undefined_syms_auto.txt
asset_stack:
  - us
segments:
  - name: header
    type: header
    start: 0x0
  - name: boot
    type: code
    start: 0x0040
    vram: 0xA4000040
    subsegments:
    - [0x0040, asm, boot]
    - [0x0B70, bin, bootcode_font]
  - type: code
    start: 0x1000
    vram: 0x80025C00
    subsegments:
    - [0x1000, hasm, entry_point]
    - [0x1060, c, 1060_len_310]
    - [0x1370, c, 1370_len_7d0]
    - [0x1b40, c, main_loop]
    - [0x3bf0, c, input]
    - [0x42e0, c, rumble]
    - [0x43F0, c]
    - [0x6000, c, heap]
    - [0x6240, c, fio]
    - [0x6e40, c, curtains]
    - [0x7340, c, crash]
    - [0x7e40, c, os/nusys/7e40_len_3f0]
    - [0x8230, c, os/nusys/nuSiMgr]
    - [0x8560, c]
    - [0x8800, c]
    - [0x9d10, c, 9d10_len_1080]
    - [0xad90, c, ad90_len_2880]
    - [0xB0E0, c]
    - [0xd610, c, camera]
    - [0xe8f0, c, game_modes]
    - [0xe940, c, state_startup]
    - [0xebd0, c, intro_logos]
    - [0xecd0, c, state_battle]
    - [0xf270, c, state_logos]
    - [0xfd40, c, state_pause]
    - [0x10400, c, state_file_select]
    - [0x11130, c, state_world]
    - [0x111f0, c, 111f0_len_860] # possibly still state_world
    - [0x11a50, c, state_intro]
    - [0x121f0, c, state_title_screen]
    - [0x13480, c, state_demo]
    - [0x13870, c, npc]
    - [0x1a1f0, c, 1a1f0_len_5390]
    - [0x1f580, c, 1f580_len_1940]
    - [0x20ec0, c, 20ec0_len_5040]
    - [0x23680, c]
    - [0x25AF0, c]
    - [0x25f00, c, 25f00_len_940]
    - [0x26840, c, 26840_len_20d0]
    - [0x28910, c, 28910_len_5090]
    - [0x2BF90, c]
    - [0x2d9a0, c, 2d9a0_len_890]
    - [0x2e230, c, 2e230_len_2190]
    - [0x303c0, c, 303c0_len_3e10]
    - [0x30450, c]
    - [0x31650, c, 31650]
    - [0x33450, c]
    - [0x341d0, c, 341d0]
    - [0x35ac0, c, world/world]
    - [0x362a0, c, 362a0_len_2f70]
    - [0x39210, c, 39210_len_aa0]
    - [0x39cb0, c, os/39cb0_len_100]
    - [0x39db0, c, os/nusys/nuSched]
    - [0x3a650, c, os/nusys/nuGfxFuncSet]
    - [0x3a690, c, os/nusys/nuGfxPreNMIFuncSet]
    - [0x3a6d0, c, os/nusys/nuGfxTaskAllEndWait]
    - [0x3a6f0, c, os/nusys/nuGfxSetCfb]
    - [0x3a800, c, os/nusys/nuGfxDisplayOff]
    - [0x3a830, c, os/nusys/nuGfxDisplayOn]
    - [0x3a850, c, os/nusys/nuPiInit]
    - [0x3a890, c, os/nusys/nuPiReadRom]
    - [0x3a960, c, os/nusys/nuGfxInit]
    - [0x3aa10, c, os/nusys/nuContInit]
    - [0x3aa50, c, os/nusys/nuContDataGet]
    - [0x3aab0, c, os/nusys/nuContPakMgr]
    - [0x3AD20, c, os/nusys/nuContRmbMgr]
    - [0x3b290, c, os/nusys/nuContRmbStart]
    - [0x3b2f0, c, os/nusys/nuContRmbCheck]
    - [0x3b390, c, os/nusys/nuContRmbModeSet]
    - [0x3b4a0, c, os/nusys/3B4A0]
    - [0x3B5F0, c, os/nusys/nuGfxThread]
    - [0x3b710, c, os/3b710_len_40]
    - [0x3b750, c, os/3b750_len_20]
    - [0x3b770, c, os/3b770_len_80]
    - [0x3b7f0, c, os/3b7f0_len_120]
    - [0x3b910, c, os/nuContMgr]
    - [0x3bd20, c, os/3bd20_len_c0]
    - [0x3BD40, hasm, os/osSetIntMask]
    - [0x3bde0, c, os/osCreatePiManager]
    - [0x3C160, c, os/osEPiWriteIo] # MOVE_ADDU
    - [0x3c1c0, c, os/osEPiReadIo] # MOVE_ADDU
    - [0x3c220, c, os/osEPiStartDma] # MOVE_ADDU
    - [0x3c2c0, c, os/osEPiLinkHandle]
    - [0x3c310, c, os/osCartRomInit]
    - [0x3c490, c, os/3c490_len_3c0]
    - [0x3c850, c, os/3c850_len_f0]
    - [0x3c940, c, os/3c940_len_140]
    - [0x3ca80, c, os/3ca80_len_a0]
    - [0x3CB20, hasm, os/osInvalDCache]
    - [0x3CBD0, hasm, os/osInvalICache]
    - [0x3cc50, hasm, os/osWritebackDCache]
    - [0x3ccd0, hasm, os/osWritebackDCacheAll]
    - [0x3cd00, c, os/3cd00_len_5f0] # MOVE_ADDU
    - [0x3CF80, c, os/controller]
    - [0x3D290, c, os/osVirtualToPhysical]
    - [0x3d2f0, c, os/3d2f0_len_10]
    - [0x3d300, c, os/3d300_len_30]
    - [0x3d330, c, os/guFrustum]
    - [0x3D5B0, c, os/guLookAt]
    - [0x3dcc0, c, os/3dcc0_len_a60]
    - [0x3e720, c, os/3e720_len_5f0]
    - [0x3ed10, c, os/guOrtho]
    - [0x3ef90, c, os/3ef90_len_600]
    - [0x3f310, c, os/3f310_len_3c0]
    - [0x3f6d0, c, os/3f6d0_len_320]
    - [0x3f9f0, c, os/sins]
    - [0x3fa50, c, os/3fa50_len_f60]
    - [0x3FEA0, c, os/3FEA0] # MOVE_ADDU
    - [0x40980, c, os/osCreateMesgQueue]
    - [0x409b0, c, os/osJamMesg]
    - [0x40af0, c, os/osRecvMesg]
    - [0x40c20, c, os/40c20_len_1f0]
    - [0x40E00, hasm, os/osGetCount]
    - [0x40E10, c, os/40E10]
    - [0x41050, c, os/osSpTaskYield]
    - [0x41070, c, os/osSpTaskYielded]
    - [0x410C0, c, os/osSiRawStartDma]
    - [0x41170, c, os/41170_len_f0]
    - [0x41260, c, os/osCreateThread]
    - [0x41330, c, os/osGetThreadPri]
    - [0x41350, c, os/osSetThreadPri] # MOVE_ADDU
    - [0x41420, c, os/41420_len_120]
    - [0x41540, c, os/41540_len_c0]
    - [0x41600, c, os/41600_len_40]
    - [0x41640, c, os/41640_len_50]
    - [0x41690, c, os/41690_len_10]
    - [0x416a0, c, os/416a0_len_90]
    - [0x41730, c, os/41730_len_20]
    - [0x41750, c, os/41750_len_450]
    - [0x41880, c, os/41880]
    - [0x41ba0, c, os/41ba0_len_c0]
    - [0x41c60, c, os/41c60_len_c0]
    - [0x41d20, c, os/41d20_len_40]
    - [0x41d60, c, os/41d60_len_50]
    - [0x41db0, c, os/41db0_len_40]
    - [0x41df0, c, os/41df0_len_40]
    - [0x41e30, c, os/41e30_len_40]
    - [0x41e70, c, os/41e70_len_340]
    - [0x421b0, c, os/421b0_len_60]
    - [0x42210, c, os/42210_len_50]
    - [0x42260, c, os/42260_len_170]
    - [0x423d0, c, os/423d0_len_50]
    - [0x42420, c, os/42420_len_50]
    - [0x42470, c, os/42470_len_310]
    - [0x42780, c, os/42780_len_120]
    - [0x427E0, c, os/osViRepeatLine]
    - [0x42840, c, os/guMtxIdent]
    - [0x428a0, c, os/guMtxIdentF]
    - [0x42900, c, os/42900_len_80]
    - [0x42980, c, os/42980_len_80]
    - [0x42a00, c, os/42a00_len_100]
    - [0x42b00, c, os/42b00_len_c0]
    - [0x42bc0, c, os/42bc0_len_60]
    - [0x42c20, c, os/42c20_len_e0]
    - [0x42d00, c, os/42d00_len_60]
    - [0x42d60, c, os/42d60_len_80]
    - [0x42de0, c, os/42de0_len_90]
    - [0x42e70, c, os/42e70_len_390]
    - [0x42F20, c, os/guRotate]
    - [0x43200, c, os/43200_len_7c0]
    - [0x43590, c, os/43590]
    - [0x439c0, c, os/439c0_len_220]
    - [0x43be0, c, os/43be0_len_5e0]
    - [0x441c0, c, os/441c0_len_1c0]
    - [0x44380, c, os/44380_len_4e0]
    - [0x44490, c, os/44490]
    - [0x44860, c, os/44860_len_60]
    - [0x448c0, c, os/448c0_len_210]
    - [0x44ad0, c, os/44ad0_len_70]
    - [0x44b40, c, os/44b40_len_a90]
    - [0x455d0, c, os/455d0_len_1f0]
    - [0x457c0, c, os/457c0_len_270]
    - [0x45a30, c, os/45a30_len_20]
    - [0x45a50, c, os/45a50_len_3a0]
    - [0x45df0, hasm, os/exceptasm]
    - [0x46760, hasm, os/osDisableInt]
    - [0x467D0, hasm, os/osRestoreInt]
    - [0x467f0, c, os/467f0_len_90]
    - [0x46880, c, os/46880_len_260]
    - [0x46ae0, c, os/46ae0_len_170]
    - [0x46c50, c, os/46c50_len_20]
    - [0x46c70, c, os/46c70_len_e00]
    - [0x47A60, hasm, os/osGetCause]
    - [0x47a70, c, os/47a70_len_10]
    - [0x47a80, c, os/47a80_len_10]
    - [0x47a90, c, os/47a90_len_50]
    - [0x47ae0, c, os/47ae0_len_e0]
    - [0x47bc0, c, os/47bc0_len_50]
    - [0x47c10, c, os/47c10_len_50]
    - [0x47c60, c, os/47c60_len_f0] # MOVE_ADDU
    - [0x47d50, c, os/47d50_len_e0]
    - [0x47e30, c, os/47e30_len_60]
    - [0x47e90, c, os/47e90_len_110]
    - [0x47fa0, c, os/47fa0_len_20]
    - [0x47fc0, c, os/47fc0_len_60]
    - [0x48020, c, os/48020_len_a00]
    - [0x48a20, c, os/ldiv]
    - [0x48be0, c, os/osSiDeviceBusy]
    - [0x48c00, c, os/48c00_len_5c0]
    - [0x491c0, c, os/491c0_len_f80]
    - [0x49C70, c, os/49C70]
    - [0x4a140, c, os/4a140_len_70]
    - [0x4a1b0, c, os/4a1b0_len_40]
    - [0x4a1f0, c, os/4a1f0_len_170] # yay0 decompression - some or all is hand-written
    - [0x4a360, c, os/4a360_len_930] # osFlash* - IDO O2 -g
    - [0x4ac90, c, 4ac90_len_3910]
    - [0x4DF30, c, battle/battle] # DUMMY ROM location - not sure where it should go
    - [0x4DF30, c, 4DF30]
    - [0x4E5A0, data, 1000_len_60]
    - [0x4F410, .data, 1370_len_7d0]
    - [0x4F420, .data, main_loop]
    - [0x4F660, .data, rumble]
    - [0x4F670, .data, 43F0]
    - [0x4F9D0, .data, fio]
    - [0x4F9E0, data, 6e40_beginning_data]
    - [0x51540, ia8, no_controller, 128, 32]
    - [0x52540, .data, curtains]
    - [0x52610, .data, crash]
    - [0x527F0, .data, os/nusys/7e40_len_3f0]
    - [0x52800, .data, os/nusys/nuSiMgr]
    - [0x52810, .data, camera]
    - [0x52820, .data, game_modes]
    - [0x52CA0, .data, state_battle]
    - [0x52D50, .data, state_pause]
    - [0x52D80, .data, state_file_select]
    - [0x52DC0, .data, state_title_screen]
    - [0x52EE0, data] # Start of 13480_len_3f0's data
    - [0x53570, .data, 25f00_len_940]
    - [0x53590, data, 26840_len_20d0]
    - [0x541B0, .data, 30450]
    - [0x54250, .data, 31650]
    - [0x542E0, data]
    - [0x6B360, .data, world/world]
    - [0x6EAC0, data] # has scripts
    - [0x6F0E0, .data, os/nusys/nuContRmbMgr]
    - [0x6F110, .data, os/nusys/nuGfxFuncSet]
    - [0x6F120, .data, os/nuContMgr]
    - [0x6F120, .data, os/osCreatePiManager]
    - [0x6F180, .data, os/osCartRomInit]
    - [0x6F190, .data, os/3c850_len_f0]
    - [0x6F1A0, .data, os/3ca80_len_a0]
    - [0x6F1B0, .data, os/controller]
    - [0x6F1C0, .data, os/3f310_len_3c0]
    - [0x6F1D0, .data, os/3f6d0_len_320]
    - [0x6F1E0, .data, os/sins]
    - [0x6F9E0, .data, os/3FEA0]
    - [0x6FA30, .data, os/40c20_len_1f0]
    - [0x6FA40, .data, os/41170_len_f0]
    - [0x6FA50, .data, os/osSetThreadPri]
    - [0x6FA70, data] # has scripts?
    - [0x70E30, .data, battle/battle]
    - [0x71430, data]
    - [0x73130, .rodata, 1060_len_310]
    - [0x73148, .rodata, main_loop]
    - [0x73160, .rodata, 43F0]
    - [0x73200, .rodata, curtains]
    - [0x73230, .rodata, crash]
    - [0x735E0, .rodata, 8800]
    - [0x73610, .rodata, B0E0]
    - [0x73680, .rodata, camera]
    - [0x73690, .rodata, state_logos]
    - [0x736E8, .rodata, state_file_select]
    - [0x73720, .rodata, 111f0_len_860]
    - [0x73738, .rodata, state_intro]
    - [0x73790, .rodata, state_title_screen]
    - [0x73860, .rodata, state_demo]
    - [0x73880, .rodata, npc]
    - [0x739F0, .rodata, 1a1f0_len_5390]
    - [0x73AB0, .rodata, 20ec0_len_5040]
    - [0x73B10, .rodata, 23680]
    - [0x73CC0, .rodata, 28910_len_5090]
    - [0x73CF0, .rodata, 2e230_len_2190]
    - [0x73D08, .rodata, 30450]
    - [0x73D30, .rodata, 33450]
    - [0x73D40, .rodata, 341d0]
    - [0x73DA0, .rodata, world/world]
    - [0x74EA0, .rodata, os/osSetIntMask]
    - [0x74F20, .rodata, os/3c490_len_3c0]
    - [0x74F40, .rodata, os/3c940_len_140]
    - [0x74F50, .rodata, os/guLookAt]
    - [0x74F70, .rodata, os/3dcc0_len_a60]
    - [0x74FA0, .rodata, os/3e720_len_5f0]
    - [0x74FB0, .rodata, os/3ef90_len_600]
    - [0x74FF0, .rodata, os/3FEA0]
    - [0x75170, .rodata, os/42470_len_310]
    - [0x75180, .rodata, os/exceptasm]
    - [0x751D0, .rodata, os/46c70_len_e00]
    - [0x75240, .rodata, os/48c00_len_5c0]
    - [0x75340, .rodata, os/491c0_len_f80]
    - [0x75540, .rodata, os/49C70]
    - [0x75640, .rodata, battle/battle]
    - [0x75978, .rodata, 4DF30]
    # bss starts at 0x8009A5B0
    # 0x800 of bss until...
    # - [0x75240, .bss, main_loop]
    # - [0x75240, .bss, os/39cb0_len_100, 0x0] # size unknown
  - type: code
    start: 0x759B0
    vram: 0x800DC500
    subsegments:
    - [0x759b0, c, 759b0_len_61b0]
    - [0x77480, c, 77480]
    - [0x7B440, c, 7B440]
    - [0x7bb60, c, 7bb60_len_41b0]
    - [0x7fd10, c, 7fd10_len_b40]
    - [0x80850, c, 80850_len_3060]
    - [0x838B0, c, world/actions] # DUMMY ROM
    - [0x838B0, c, world/partners]
    - [0x891b0, c, 891b0_len_fb0]
    - [0x8a160, c, 8a160_len_700]
    - [0x8a860, c, 8a860_len_3f30]
    - [0x8e790, c, 8e790_len_2850]
    - [0x90FE0, .data, 759b0_len_61b0]
    - [0x913B0, .data, world/actions]
    - [0x914E0, .data, world/partners]
    - [0x917F8, data]
    - [0x93CD0, ci4,     ui/hammer, 32, 32]
    - [0x93ED0, palette, ui/hammer]
    - [0x93EF0, palette, ui/hammer.disabled]
    - [0x93FF0, data]
    - [0x9D658, rgba32,  ui/stat_heart, 16, 16]
    - [0x9DA58, data]
    - [0x9DA60, rgba32,  ui/stat_flower, 16, 16]
    - [0x9DE60, data]
    - [0xA5100] # bss at 8010C920
  - type: code
    start: 0xA5DD0
    vram: 0x8010F6D0
    subsegments:
    - [0xa5dd0, c, a5dd0_len_114e0]
    - [0xB4580, c, B4580]
    - [0xb72b0, c, entity]
    - [0xB9D60, c, B9D60]
    - [0xC50A0, c, C50A0]
    - [0xcd180, c, cd180_len_38f0]
    - [0xCEE40, c, CEE40]
    - [0xd0a70, c, d0a70_len_4fe0]
    - [0xd5a50, c, d5a50_len_5fd0]
    - [0xdba20, c, dba20_len_350]
    - [0xdbd70, c, dbd70_len_700]
    - [0xdc470, c, dc470_len_14c0]
    - [0xdd930, c, dd930_len_1c0]
    - [0xddaf0, c, ddaf0_len_c50]
    - [0xde740, c, de740_len_23f0]
    - [0xDF950, c, DF950]
    - [0xe0b30, c, e0b30_len_b80]
    - [0xE16B0, .data, a5dd0_len_114e0]
    - [0xE2950, data]
    - [0xE5510, .data, d0a70_len_4fe0]
    - [0xE56C0, .data, d5a50_len_5fd0]
    - [0xE5820, .data, dc470_len_14c0]
    - [0xE5840, .data, dd930_len_1c0]
    - [0xE5850, .data, ddaf0_len_c50]
    - [0xE59D0, .data, DF950]
    - [0xE5DF0, .data, e0b30_len_b80]
    - [0xE5E40]
  - type: code
    dir: evt
    start: 0xE79B0
    vram: 0x802C3000
    subsegments:
    - [0xe79b0, c, script_list]
    - [0xe92d0, c, si]
    - [0xED510, c, map_api]
    - [0xef070, c, cam_api]
    - [0xf2470, c, npc_api]
    - [0xf4c60, c, msg_api]
    - [0xf5750, c, player_api]
    - [0xf8f60, c, f8f60_len_1560]
    - [0xfa4c0, c, fa4c0_len_3bf0]
    - [0xFBE10, c, fx_api]
    - [0xfe0b0, c, demo_api]
    - [0xFE650, .data, script_list]
    - [0xFE660, .data, cam_api]
    - [0xFE6D0, .data, player_api]
    - [0xFE6E0, .data, fa4c0_len_3bf0]
    - [0xFE700, .data, fx_api]
    - [0xFE720, data, si]
    - [0xFE730, .rodata, script_list]
    - [0xFE748, .rodata, si]
    - [0xFEB80, .rodata, cam_api]
    - [0xFEB90, .rodata, npc_api]
    - [0xFEBA0, .rodata, msg_api]
    - [0xFEBB8, .rodata, player_api]
    - [0xFEC08, .rodata, fx_api]
  - type: code
    start: 0xFEE30
    vram: 0x802DBD40
    subsegments:
    - [0x0fee30, c, sprite]
    - [0x101b90, c, 101b90_len_8f0]
    # - [0x102480, .data, sprite]
  - type: code
    start: 0x102610
    vram: 0x802E0D90
    subsegments:
    - [0x102610, c, 102610_len_2330]
    - [0x102C80, c, 102C80]
    - [0x104730, c, 104730]
    - [0x104940, c, 104940_len_dc0]
    - [0x105700, c, 105700_len_2130]
    - [0x105F90, c, 105F90]
    - [0x106EF0, c]
    - [0x107830, c, 107830_len_e70]
    - [0x1086a0, c, 1086a0_len_fc0]
    - [0x109660, c, 109660_len_1270]
    - [0x10A230, c, 10A230]
    - [0x10A8D0, c, 10A8D0]
    - [0x10A9F0, data]
    #- [0x10A9F0, i4,      shadow/square, 16, 16]
    #- [0x10AA70, i4,      shadow/circle, 16, 16]
    - [0x10AAF0, data]
    #- [0x10AB70, i4,      shadow/10AB70, 32, 32]
    #- [0x10AD70, i4,      shadow/10AD70, 32, 32]
    - [0x10AF70, .data, 104730]
    - [0x10B610, data]
    - [0x10C880]
  - type: code
    start: 0x10CC10
    vram: 0x802EB3D0
    subsegments:
    - [0x10CC10, data]
  - [0x10F1B0, bin]
  - [0x1164B8, ci8,     peach_letter, 150, 105]
  - [0x11A240, palette, peach_letter]
  - [0x11A440, bin]
  - [0x131340, bin]
  - type: code
    dir: pause
    start: 0x135EE0
    vram: 0x80242BA0
    subsegments:
    - [0x135EE0, c]
    - [0x137ED0, c]
    - [0x138CC0, c]
    - [0x13CAF0, c, pause_items]
    - [0x13E120, c]
    - [0x13FD40, c]
    - [0x140C70, c]
    - [0x1421C0, c]
    - [0x1422A0, data]
    - [0x1443F0, ci8,        world_map, 320, 320]
    - [0x15D3F0, palette,    world_map]
    - [0x15D5F0, ci4,        spirits_bg, 128, 110]
    - [0x15F170, palette,    spirits_bg]
    - [0x15F370, rgba16,     filled_pip, 8, 8]
    - [0x15F3F0, rgba16,     empty_pip, 8, 8]
    - [0x15F470, rgba16,     red_pip, 8, 8]
    - [0x15F4F0, bin]
    - [0x15F570, ia8,        image_15F570, 16, 16]
    - [0x15F670, ia8,        image_15F670, 16, 16]
    - [0x15F770, ia8,        arrows, 16, 32]
    - [0x15F970, ci4,        banner_hp, 64, 16]
    - [0x15FB70, palette,    banner_hp]
    - [0x15FD70, ci4,        banner_fp, 64, 16]
    - [0x15FF70, palette,    banner_fp]
    - [0x160170, ci4,        banner_bp, 64, 16]
    - [0x160370, palette,    banner_bp]
    - [0x160570, ci4,        banner_boots, 48, 16]
    - [0x1606F0, palette,    banner_boots]
    - [0x1608F0, ci4,        banner_hammer, 48, 16]
    - [0x160A70, palette,    banner_hammer]
    - [0x160C70, ci4,        banner_star_energy, 48, 16]
    - [0x160DF0, palette,    banner_star_energy]
    - [0x160FF0, ci4,        available, 64, 16]
    - [0x1611F0, palette,    available]
    - [0x1613F0, ci4,        prompt_check_abilities, 128, 16]
    - [0x1617F0, palette,    prompt_check_abilities]
    - [0x1619F0, ci4,        stats_bar, 160, 8]
    - [0x161C70, palette,    stats_bar]
    - [0x161E70, bin]
  - type: code
    start: 0x163400
    vram: 0x80242BA0
    subsegments:
    - [0x163400, c]
    - [0x165490, c, 165490]
    - [0x167570, c, 167570]
    - [0x168590, c, 168590]
    - [0x169BE0, c]
    - [0x16A3E0, data]
    - [0x16C7D0, .rodata, 165490]
    - [0x16C848, .rodata, 167570]
    - [0x16C8C0, .rodata, 168590]
  - type: code
    start: 0x16C8E0
    vram: 0x8023E000
    subsegments:
    - [0x16C8E0, c, 16c8e0]
    - [0x16F740, c, 16F740]
    - [0x1776B0, c, 1776B0]
    - [0x17D6A0, c, 17D6A0]
    - [0x17FEB0, c]
    - [0x181810, c]
    - [0x182B30, c, 182B30]
    - [0x18C790, c, 18C790]
    - [0x18F340, c, 18F340]
    - [0x190A10, c]
    - [0x190B20, c, 190B20]
    - [0x1967B0, c]
    - [0x196AA0, c, 196AA0]
    - [0x197F40, c, 197F40]
    - [0x19FAF0, c, 19FAF0]
    - [0x1A5830, c, 1A5830]
    - [0x1AC760, c]
    - [0x1AF120, c]
    - [0x1AF230, c]
    - [0x1AF2D0, .data, 16c8e0]
    - [0x1AF8A0, .data, 190B20]
    - [0x1B21E0, data, 1AF2D0] # begins with image?
    - [0x1CB240, .rodata, 16c8e0]
    - [0x1CB368, .rodata, 16F740]
    - [0x1CB4E0, .rodata, 1776B0]
    - [0x1CB670, .rodata, 17D6A0]
    - [0x1CBC30, .rodata, 182B30]
    - [0x1CBDD0, .rodata, 18C790]
    - [0x1CBE70, .rodata, 18F340]
    - [0x1CBE80, .rodata, 190B20]
    - [0x1CBF80, .rodata, 196AA0]
    - [0x1CC0A0, .rodata, 197F40]
    - [0x1CC160, .rodata, 19FAF0]
    - [0x1CC270, .rodata, 1A5830]
  - [0x1CC310, ci4,     icon/present, 32, 32]
  - [0x1CC510, palette, icon/present]
  - [0x1CC530, ci4,     icon/cake/finished_cake, 32, 32]
  - [0x1CC730, palette, icon/cake/finished_cake]
  - [0x1CC750, ci4,     icon/cake/cake_base, 32, 32]
  - [0x1CC950, palette, icon/cake/cake_base]
  - [0x1CC970, ci4,     icon/cake/cake_tin, 32, 32]
  - [0x1CCB70, palette, icon/cake/cake_tin]
  - [0x1CCB90, ci4,     icon/cake/baked_cake, 32, 32]
  - [0x1CCD90, palette, icon/cake/baked_cake]
  - [0x1CCDB0, ci4,     icon/cake/mixing_bowl, 32, 32]
  - [0x1CCFB0, palette, icon/cake/mixing_bowl]
  - [0x1CCFD0, ci4,     icon/cake/cake_batter, 32, 32]
  - [0x1CD1D0, palette, icon/cake/cake_batter]
  - [0x1CD1F0, ci4,     icon/cake/iced_cake, 32, 32]
  - [0x1CD3F0, palette, icon/cake/iced_cake]
  - [0x1CD410, ci4,     icon/cake/uniced_cake, 32, 32]
  - [0x1CD610, palette, icon/cake/uniced_cake]
  - [0x1CD630, ci4,     icon/upgrade/boots, 32, 32]
  - [0x1CD830, palette, icon/upgrade/boots]
  - [0x1CD850, ci4,     icon/upgrade/super_boots, 32, 32]
  - [0x1CDA50, palette, icon/upgrade/super_boots]
  - [0x1CDA70, ci4,     icon/upgrade/ultra_boots, 32, 32]
  - [0x1CDC70, palette, icon/upgrade/ultra_boots]
  - [0x1CDC90, ci4,     icon/upgrade/hammer, 32, 32]
  - [0x1CDE90, palette, icon/upgrade/hammer]
  - [0x1CDEB0, ci4,     icon/upgrade/super_hammer, 32, 32]
  - [0x1CE0B0, palette, icon/upgrade/super_hammer]
  - [0x1CE0D0, ci4,     icon/upgrade/ultra_hammer, 32, 32]
  - [0x1CE2D0, palette, icon/upgrade/ultra_hammer]
  - [0x1CE2F0, ci4,     icon/upgrade/lucky_star, 32, 32]
  - [0x1CE4F0, palette, icon/upgrade/lucky_star]
  - [0x1CE510, ci4,     icon/upgrade/unk_item_1CE510, 32, 32]
  - [0x1CE710, palette, icon/upgrade/unk_item_1CE510]
  - [0x1CE730, ci4,     icon/recipe/spicy_soup, 32, 32]
  - [0x1CE930, palette, icon/recipe/spicy_soup]
  - [0x1CE950, palette, icon/recipe/spicy_soup.disabled]
  - [0x1CE970, ci4,     icon/recipe/apple_pie, 32, 32]
  - [0x1CEB70, palette, icon/recipe/apple_pie]
  - [0x1CEB90, palette, icon/recipe/apple_pie.disabled]
  - [0x1CEBB0, ci4,     icon/recipe/honey_ultra, 32, 32]
  - [0x1CEDB0, palette, icon/recipe/honey_ultra]
  - [0x1CEDD0, palette, icon/recipe/honey_ultra.disabled]
  - [0x1CEDF0, ci4,     icon/recipe/maple_ultra, 32, 32]
  - [0x1CEFF0, palette, icon/recipe/maple_ultra]
  - [0x1CF010, palette, icon/recipe/maple_ultra.disabled]
  - [0x1CF030, ci4,     icon/recipe/jelly_ultra, 32, 32]
  - [0x1CF230, palette, icon/recipe/jelly_ultra]
  - [0x1CF250, palette, icon/recipe/jelly_ultra.disabled]
  - [0x1CF270, ci4,     icon/recipe/koopasta, 32, 32]
  - [0x1CF470, palette, icon/recipe/koopasta]
  - [0x1CF490, palette, icon/recipe/koopasta.disabled]
  - [0x1CF4B0, ci4,     icon/recipe/fried_shroom, 32, 32]
  - [0x1CF6B0, palette, icon/recipe/fried_shroom]
  - [0x1CF6D0, palette, icon/recipe/fried_shroom.disabled]
  - [0x1CF6F0, ci4,     icon/recipe/shroom_cake, 32, 32]
  - [0x1CF8F0, palette, icon/recipe/shroom_cake]
  - [0x1CF910, palette, icon/recipe/shroom_cake.disabled]
  - [0x1CF930, ci4,     icon/recipe/shroom_steak, 32, 32]
  - [0x1CFB30, palette, icon/recipe/shroom_steak]
  - [0x1CFB50, palette, icon/recipe/shroom_steak.disabled]
  - [0x1CFB70, ci4,     icon/recipe/hot_shroom, 32, 32]
  - [0x1CFD70, palette, icon/recipe/hot_shroom]
  - [0x1CFD90, palette, icon/recipe/hot_shroom.disabled]
  - [0x1CFDB0, ci4,     icon/recipe/sweet_shroom, 32, 32]
  - [0x1CFFB0, palette, icon/recipe/sweet_shroom]
  - [0x1CFFD0, palette, icon/recipe/sweet_shroom.disabled]
  - [0x1CFFF0, ci4,     icon/recipe/healthy_juice, 32, 32]
  - [0x1D01F0, palette, icon/recipe/healthy_juice]
  - [0x1D0210, palette, icon/recipe/healthy_juice.disabled]
  - [0x1D0230, ci4,     icon/recipe/bland_meal, 32, 32]
  - [0x1D0430, palette, icon/recipe/bland_meal]
  - [0x1D0450, palette, icon/recipe/bland_meal.disabled]
  - [0x1D0470, ci4,     icon/recipe/yummy_meal, 32, 32]
  - [0x1D0670, palette, icon/recipe/yummy_meal]
  - [0x1D0690, palette, icon/recipe/yummy_meal.disabled]
  - [0x1D06B0, ci4,     icon/recipe/deluxe_meal, 32, 32]
  - [0x1D08B0, palette, icon/recipe/deluxe_meal]
  - [0x1D08D0, palette, icon/recipe/deluxe_meal.disabled]
  - [0x1D08F0, ci4,     icon/recipe/special_shake, 32, 32]
  - [0x1D0AF0, palette, icon/recipe/special_shake]
  - [0x1D0B10, palette, icon/recipe/special_shake.disabled]
  - [0x1D0B30, ci4,     icon/recipe/big_cookie, 32, 32]
  - [0x1D0D30, palette, icon/recipe/big_cookie]
  - [0x1D0D50, palette, icon/recipe/big_cookie.disabled]
  - [0x1D0D70, ci4,     icon/recipe/cake, 32, 32]
  - [0x1D0F70, palette, icon/recipe/cake]
  - [0x1D0F90, palette, icon/recipe/cake.disabled]
  - [0x1D0FB0, ci4,     icon/recipe/mistake, 32, 32]
  - [0x1D11B0, palette, icon/recipe/mistake]
  - [0x1D11D0, palette, icon/recipe/mistake.disabled]
  - [0x1D11F0, ci4,     icon/recipe/koopa_tea, 32, 32]
  - [0x1D13F0, palette, icon/recipe/koopa_tea]
  - [0x1D1410, palette, icon/recipe/koopa_tea.disabled]
  - [0x1D1430, ci4,     icon/recipe/honey_super, 32, 32]
  - [0x1D1630, palette, icon/recipe/honey_super]
  - [0x1D1650, palette, icon/recipe/honey_super.disabled]
  - [0x1D1670, ci4,     icon/recipe/maple_super, 32, 32]
  - [0x1D1870, palette, icon/recipe/maple_super]
  - [0x1D1890, palette, icon/recipe/maple_super.disabled]
  - [0x1D18B0, ci4,     icon/recipe/jelly_super, 32, 32]
  - [0x1D1AB0, palette, icon/recipe/jelly_super]
  - [0x1D1AD0, palette, icon/recipe/jelly_super.disabled]
  - [0x1D1AF0, ci4,     icon/recipe/spaghetti, 32, 32]
  - [0x1D1CF0, palette, icon/recipe/spaghetti]
  - [0x1D1D10, palette, icon/recipe/spaghetti.disabled]
  - [0x1D1D30, ci4,     icon/recipe/egg_missile, 32, 32]
  - [0x1D1F30, palette, icon/recipe/egg_missile]
  - [0x1D1F50, palette, icon/recipe/egg_missile.disabled]
  - [0x1D1F70, ci4,     icon/recipe/fried_egg, 32, 32]
  - [0x1D2170, palette, icon/recipe/fried_egg]
  - [0x1D2190, palette, icon/recipe/fried_egg.disabled]
  - [0x1D21B0, ci4,     icon/recipe/honey_shroom, 32, 32]
  - [0x1D23B0, palette, icon/recipe/honey_shroom]
  - [0x1D23D0, palette, icon/recipe/honey_shroom.disabled]
  - [0x1D23F0, ci4,     icon/recipe/honey_candy, 32, 32]
  - [0x1D25F0, palette, icon/recipe/honey_candy]
  - [0x1D2610, palette, icon/recipe/honey_candy.disabled]
  - [0x1D2630, ci4,     icon/recipe/electro_pop, 32, 32]
  - [0x1D2830, palette, icon/recipe/electro_pop]
  - [0x1D2850, palette, icon/recipe/electro_pop.disabled]
  - [0x1D2870, ci4,     icon/recipe/fire_pop, 32, 32]
  - [0x1D2A70, palette, icon/recipe/fire_pop]
  - [0x1D2A90, palette, icon/recipe/fire_pop.disabled]
  - [0x1D2AB0, ci4,     icon/recipe/lime_candy, 32, 32]
  - [0x1D2CB0, palette, icon/recipe/lime_candy]
  - [0x1D2CD0, palette, icon/recipe/lime_candy.disabled]
  - [0x1D2CF0, ci4,     icon/recipe/coco_pop, 32, 32]
  - [0x1D2EF0, palette, icon/recipe/coco_pop]
  - [0x1D2F10, palette, icon/recipe/coco_pop.disabled]
  - [0x1D2F30, ci4,     icon/recipe/lemon_candy, 32, 32]
  - [0x1D3130, palette, icon/recipe/lemon_candy]
  - [0x1D3150, palette, icon/recipe/lemon_candy.disabled]
  - [0x1D3170, ci4,     icon/recipe/jelly_pop, 32, 32]
  - [0x1D3370, palette, icon/recipe/jelly_pop]
  - [0x1D3390, palette, icon/recipe/jelly_pop.disabled]
  - [0x1D33B0, ci4,     icon/recipe/strange_cake, 32, 32]
  - [0x1D35B0, palette, icon/recipe/strange_cake]
  - [0x1D35D0, palette, icon/recipe/strange_cake.disabled]
  - [0x1D35F0, ci4,     icon/recipe/kooky_cookie, 32, 32]
  - [0x1D37F0, palette, icon/recipe/kooky_cookie]
  - [0x1D3810, palette, icon/recipe/kooky_cookie.disabled]
  - [0x1D3830, ci4,     icon/recipe/frozen_fries, 32, 32]
  - [0x1D3A30, palette, icon/recipe/frozen_fries]
  - [0x1D3A50, palette, icon/recipe/frozen_fries.disabled]
  - [0x1D3A70, ci4,     icon/recipe/potato_salad, 32, 32]
  - [0x1D3C70, palette, icon/recipe/potato_salad]
  - [0x1D3C90, palette, icon/recipe/potato_salad.disabled]
  - [0x1D3CB0, ci4,     icon/recipe/nutty_cake, 32, 32]
  - [0x1D3EB0, palette, icon/recipe/nutty_cake]
  - [0x1D3ED0, palette, icon/recipe/nutty_cake.disabled]
  - [0x1D3EF0, ci4,     icon/recipe/maple_shroom, 32, 32]
  - [0x1D40F0, palette, icon/recipe/maple_shroom]
  - [0x1D4110, palette, icon/recipe/maple_shroom.disabled]
  - [0x1D4130, ci4,     icon/recipe/boiled_egg, 32, 32]
  - [0x1D4330, palette, icon/recipe/boiled_egg]
  - [0x1D4350, palette, icon/recipe/boiled_egg.disabled]
  - [0x1D4370, ci4,     icon/recipe/yoshi_cookie, 32, 32]
  - [0x1D4570, palette, icon/recipe/yoshi_cookie]
  - [0x1D4590, palette, icon/recipe/yoshi_cookie.disabled]
  - [0x1D45B0, ci4,     icon/recipe/jelly_shroom, 32, 32]
  - [0x1D47B0, palette, icon/recipe/jelly_shroom]
  - [0x1D47D0, palette, icon/recipe/jelly_shroom.disabled]
  - [0x1D47F0, ci4,     icon/recipe/unk_item_1D47F0, 32, 32]
  - [0x1D49F0, palette, icon/recipe/unk_item_1D47F0]
  - [0x1D4A10, palette, icon/recipe/unk_item_1D47F0.disabled]
  - [0x1D4A30, ci4,     icon/recipe/unk_item_1D4A30, 32, 32]
  - [0x1D4C30, palette, icon/recipe/unk_item_1D4A30]
  - [0x1D4C50, palette, icon/recipe/unk_item_1D4A30.disabled]
  - [0x1D4C70, ci4,     icon/recipe/unk_item_1D4C70, 32, 32]
  - [0x1D4E70, palette, icon/recipe/unk_item_1D4C70]
  - [0x1D4E90, palette, icon/recipe/unk_item_1D4C70.disabled]
  - [0x1D4EB0, ci4,     icon/recipe/unk_item_1D4EB0, 32, 32]
  - [0x1D50B0, palette, icon/recipe/unk_item_1D4EB0]
  - [0x1D50D0, palette, icon/recipe/unk_item_1D4EB0.disabled]
  - [0x1D50F0, ci4,     icon/recipe/unk_item_1D50F0, 32, 32]
  - [0x1D52F0, palette, icon/recipe/unk_item_1D50F0]
  - [0x1D5310, palette, icon/recipe/unk_item_1D50F0.disabled]
  - [0x1D5330, ci4,     icon/key_item/key, 32, 32]
  - [0x1D5530, palette, icon/key_item/key]
  - [0x1D5550, ci4,     icon/key_item/ruins_key, 32, 32]
  - [0x1D5750, palette, icon/key_item/ruins_key]
  - [0x1D5770, ci4,     icon/key_item/tubbas_castle_key, 32, 32]
  - [0x1D5970, palette, icon/key_item/tubbas_castle_key]
  - [0x1D5990, ci4,     icon/key_item/palace_key, 32, 32]
  - [0x1D5B90, palette, icon/key_item/palace_key]
  - [0x1D5BB0, ci4,     icon/key_item/bowsers_castle_key, 32, 32]
  - [0x1D5DB0, palette, icon/key_item/bowsers_castle_key]
  - [0x1D5DD0, ci4,     icon/key_item/dolly, 32, 32]
  - [0x1D5FD0, palette, icon/key_item/dolly]
  - [0x1D5FF0, ci4,     icon/key_item/koopers_shell, 32, 32]
  - [0x1D61F0, palette, icon/key_item/koopers_shell]
  - [0x1D6210, ci4,     icon/key_item/pulse_stone, 32, 32]
  - [0x1D6410, palette, icon/key_item/pulse_stone]
  - [0x1D6430, ci4,     icon/key_item/artifact, 32, 32]
  - [0x1D6630, palette, icon/key_item/artifact]
  - [0x1D6650, ci4,     icon/key_item/volcano_vase, 32, 32]
  - [0x1D6850, palette, icon/key_item/volcano_vase]
  - [0x1D6870, ci4,     icon/key_item/pyramid_stone, 32, 32]
  - [0x1D6A70, palette, icon/key_item/pyramid_stone]
  - [0x1D6A90, ci4,     icon/key_item/diamond_stone, 32, 32]
  - [0x1D6C90, palette, icon/key_item/diamond_stone]
  - [0x1D6CB0, ci4,     icon/key_item/lunar_stone, 32, 32]
  - [0x1D6EB0, palette, icon/key_item/lunar_stone]
  - [0x1D6ED0, ci4,     icon/key_item/forest_pass, 32, 32]
  - [0x1D70D0, palette, icon/key_item/forest_pass]
  - [0x1D70F0, ci4,     icon/key_item/broken_record, 32, 32]
  - [0x1D72F0, palette, icon/key_item/broken_record]
  - [0x1D7310, ci4,     icon/key_item/record, 32, 32]
  - [0x1D7510, palette, icon/key_item/record]
  - [0x1D7530, ci4,     icon/key_item/weight, 32, 32]
  - [0x1D7730, palette, icon/key_item/weight]
  - [0x1D7750, ci4,     icon/key_item/boos_portrait, 32, 32]
  - [0x1D7950, palette, icon/key_item/boos_portrait]
  - [0x1D7970, ci4,     icon/key_item/mystical_key, 32, 32]
  - [0x1D7B70, palette, icon/key_item/mystical_key]
  - [0x1D7B90, ci4,     icon/key_item/storeroom_key, 32, 32]
  - [0x1D7D90, palette, icon/key_item/storeroom_key]
  - [0x1D7DB0, ci4,     icon/key_item/toy_train, 32, 32]
  - [0x1D7FB0, palette, icon/key_item/toy_train]
  - [0x1D7FD0, ci4,     icon/key_item/frying_pan, 32, 32]
  - [0x1D81D0, palette, icon/key_item/frying_pan]
  - [0x1D81F0, ci4,     icon/key_item/dictionary, 32, 32]
  - [0x1D83F0, palette, icon/key_item/dictionary]
  - [0x1D8410, ci4,     icon/key_item/mysterious_note, 32, 32]
  - [0x1D8610, palette, icon/key_item/mysterious_note]
  - [0x1D8630, ci4,     icon/key_item/suspicious_note, 32, 32]
  - [0x1D8830, palette, icon/key_item/suspicious_note]
  - [0x1D8850, ci4,     icon/key_item/magical_seed_pink, 32, 32]
  - [0x1D8A50, palette, icon/key_item/magical_seed_pink]
  - [0x1D8A70, ci4,     icon/key_item/magical_seed_purple, 32, 32]
  - [0x1D8C70, palette, icon/key_item/magical_seed_purple]
  - [0x1D8C90, ci4,     icon/key_item/magical_seed_blue, 32, 32]
  - [0x1D8E90, palette, icon/key_item/magical_seed_blue]
  - [0x1D8EB0, ci4,     icon/key_item/magical_seed_yellow, 32, 32]
  - [0x1D90B0, palette, icon/key_item/magical_seed_yellow]
  - [0x1D90D0, ci4,     icon/key_item/crystal_berry, 32, 32]
  - [0x1D92D0, palette, icon/key_item/crystal_berry]
  - [0x1D92F0, ci4,     icon/key_item/water_stone, 32, 32]
  - [0x1D94F0, palette, icon/key_item/water_stone]
  - [0x1D9510, ci4,     icon/key_item/magical_bean, 32, 32]
  - [0x1D9710, palette, icon/key_item/magical_bean]
  - [0x1D9730, ci4,     icon/key_item/fertile_soil, 32, 32]
  - [0x1D9930, palette, icon/key_item/fertile_soil]
  - [0x1D9950, ci4,     icon/key_item/miracle_water, 32, 32]
  - [0x1D9B50, palette, icon/key_item/miracle_water]
  - [0x1D9B70, ci4,     icon/key_item/ultra_stone, 32, 32]
  - [0x1D9D70, palette, icon/key_item/ultra_stone]
  - [0x1D9D90, palette, icon/key_item/ultra_stone.copy]
  - [0x1D9DB0, ci4,     icon/key_item/toad_doll, 32, 32]
  - [0x1D9FB0, palette, icon/key_item/toad_doll]
  - [0x1D9FD0, ci4,     icon/key_item/calculator, 32, 32]
  - [0x1DA1D0, palette, icon/key_item/calculator]
  - [0x1DA1F0, ci4,     icon/key_item/screwdriver, 32, 32]
  - [0x1DA3F0, palette, icon/key_item/screwdriver]
  - [0x1DA410, ci4,     icon/key_item/cookbook, 32, 32]
  - [0x1DA610, palette, icon/key_item/cookbook]
  - [0x1DA630, ci4,     icon/key_item/jade_raven, 32, 32]
  - [0x1DA830, palette, icon/key_item/jade_raven]
  - [0x1DA850, ci4,     icon/key_item/bucket, 32, 32]
  - [0x1DAA50, palette, icon/key_item/bucket]
  - [0x1DAA70, ci4,     icon/key_item/scarf, 32, 32]
  - [0x1DAC70, palette, icon/key_item/scarf]
  - [0x1DAC90, ci4,     icon/key_item/red_key, 32, 32]
  - [0x1DAE90, palette, icon/key_item/red_key]
  - [0x1DAEB0, palette, icon/key_item/red_key.copy]
  - [0x1DAED0, ci4,     icon/key_item/blue_key, 32, 32]
  - [0x1DB0D0, palette, icon/key_item/blue_key]
  - [0x1DB0F0, ci4,     icon/key_item/package, 32, 32]
  - [0x1DB2F0, palette, icon/key_item/package]
  - [0x1DB310, ci4,     icon/key_item/red_jar, 32, 32]
  - [0x1DB510, palette, icon/key_item/red_jar]
  - [0x1DB530, ci4,     icon/key_item/melody, 32, 32]
  - [0x1DB730, palette, icon/key_item/melody]
  - [0x1DB750, ci4,     icon/key_item/lyrics, 32, 32]
  - [0x1DB950, palette, icon/key_item/lyrics]
  - [0x1DB970, ci4,     icon/key_item/mailbag, 32, 32]
  - [0x1DBB70, palette, icon/key_item/mailbag]
  - [0x1DBB90, ci4,     icon/key_item/star_stone, 32, 32]
  - [0x1DBD90, palette, icon/key_item/star_stone]
  - [0x1DBDB0, ci4,     icon/key_item/sneaky_parasol, 32, 32]
  - [0x1DBFB0, palette, icon/key_item/sneaky_parasol]
  - [0x1DBFD0, palette, icon/key_item/sneaky_parasol.copy]
  - [0x1DBFF0, ci4,     icon/key_item/peach_castle_key, 32, 32]
  - [0x1DC1F0, palette, icon/key_item/peach_castle_key]
  - [0x1DC210, ci4,     icon/key_item/unk_item_1DC210, 32, 32]
  - [0x1DC410, palette, icon/key_item/unk_item_1DC210]
  - [0x1DC430, ci4,     icon/key_item/unk_item_1DC430, 32, 32]
  - [0x1DC630, palette, icon/key_item/unk_item_1DC430]
  - [0x1DC650, ci4,     icon/key_item/unk_item_1DC650, 32, 32]
  - [0x1DC850, palette, icon/key_item/unk_item_1DC650]
  - [0x1DC870, ci4,     icon/key_item/unk_item_1DC870, 32, 32]
  - [0x1DCA70, palette, icon/key_item/unk_item_1DC870]
  - [0x1DCA90, ci4,     icon/key_item/first_degree_card, 32, 32]
  - [0x1DCC90, palette, icon/key_item/first_degree_card]
  - [0x1DCCB0, ci4,     icon/key_item/second_degree_card, 32, 32]
  - [0x1DCEB0, palette, icon/key_item/second_degree_card]
  - [0x1DCED0, ci4,     icon/key_item/third_degree_card, 32, 32]
  - [0x1DD0D0, palette, icon/key_item/third_degree_card]
  - [0x1DD0F0, palette, icon/key_item/third_degree_card.copy]
  - [0x1DD110, ci4,     icon/key_item/fourth_degree_card, 32, 32]
  - [0x1DD310, palette, icon/key_item/fourth_degree_card]
  - [0x1DD330, ci4,     icon/key_item/diploma, 32, 32]
  - [0x1DD530, palette, icon/key_item/diploma]
  - [0x1DD550, ci4,     icon/key_item/crystal_ball, 32, 32]
  - [0x1DD750, palette, icon/key_item/crystal_ball]
  - [0x1DD770, ci4,     icon/key_item/gold_credit, 32, 32]
  - [0x1DD970, palette, icon/key_item/gold_credit]
  - [0x1DD990, ci4,     icon/key_item/silver_credit, 32, 32]
  - [0x1DDB90, palette, icon/key_item/silver_credit]
  - [0x1DDBB0, ci4,     icon/key_item/koopa_legends, 32, 32]
  - [0x1DDDB0, palette, icon/key_item/koopa_legends]
  - [0x1DDDD0, ci4,     icon/key_item/tape, 32, 32]
  - [0x1DDFD0, palette, icon/key_item/tape]
  - [0x1DDFF0, ci4,     icon/key_item/luigi_autograph, 32, 32]
  - [0x1DE1F0, palette, icon/key_item/luigi_autograph]
  - [0x1DE210, palette, icon/key_item/luigi_autograph.copy]
  - [0x1DE230, ci4,     icon/key_item/empty_wallet, 32, 32]
  - [0x1DE430, palette, icon/key_item/empty_wallet]
  - [0x1DE450, ci4,     icon/key_item/merluvlee_autograph, 32, 32]
  - [0x1DE650, palette, icon/key_item/merluvlee_autograph]
  - [0x1DE670, ci4,     icon/key_item/koopa_koots_shell, 32, 32]
  - [0x1DE870, palette, icon/key_item/koopa_koots_shell]
  - [0x1DE890, ci4,     icon/key_item/old_photo, 32, 32]
  - [0x1DEA90, palette, icon/key_item/old_photo]
  - [0x1DEAB0, ci4,     icon/key_item/glasses, 32, 32]
  - [0x1DECB0, palette, icon/key_item/glasses]
  - [0x1DECD0, ci4,     icon/key_item/letter, 32, 32]
  - [0x1DEED0, palette, icon/key_item/letter]
  - [0x1DEEF0, palette, icon/key_item/letter.disabled]
  - [0x1DEF10, ci4,     icon/key_item/japanese_letter, 32, 32]
  - [0x1DF110, palette, icon/key_item/japanese_letter]
  - [0x1DF130, palette, icon/key_item/japanese_letter.disabled]
  - [0x1DF150, ci4,     icon/key_item/green_letter, 32, 32]
  - [0x1DF350, palette, icon/key_item/green_letter]
  - [0x1DF370, palette, icon/key_item/green_letter.disabled]
  - [0x1DF390, ci4,     icon/key_item/post_card, 32, 32]
  - [0x1DF590, palette, icon/key_item/post_card]
  - [0x1DF5B0, palette, icon/key_item/post_card.disabled]
  - [0x1DF5D0, ci4,     icon/key_item/green_book, 32, 32]
  - [0x1DF7D0, palette, icon/key_item/green_book]
  - [0x1DF7F0, palette, icon/key_item/green_book.disabled]
  - [0x1DF810, ci4,     icon/key_item/letter_silhouette, 32, 32]
  - [0x1DFA10, palette, icon/key_item/letter_silhouette]
  - [0x1DFA30, palette, icon/key_item/letter_silhouette.disabled]
  - [0x1DFA50, ci4,     icon/key_item/letter_border, 32, 32]
  - [0x1DFC50, palette, icon/key_item/letter_border]
  - [0x1DFC70, palette, icon/key_item/letter_border.disabled]
  - [0x1DFC90, ci4,     icon/key_item/unk_item_1DFC90, 32, 32]
  - [0x1DFE90, palette, icon/key_item/unk_item_1DFC90]
  - [0x1DFEB0, palette, icon/key_item/unk_item_1DFC90.disabled]
  - [0x1DFED0, ci4,     icon/usable_item/please_come_back, 32, 32]
  - [0x1E00D0, palette, icon/usable_item/please_come_back]
  - [0x1E00F0, palette, icon/usable_item/please_come_back.disabled]
  - [0x1E0110, ci4,     icon/usable_item/lotion, 32, 32]
  - [0x1E0310, palette, icon/usable_item/lotion]
  - [0x1E0330, palette, icon/usable_item/lotion.disabled]
  - [0x1E0350, ci4,     icon/usable_item/fright_jar, 32, 32]
  - [0x1E0550, palette, icon/usable_item/fright_jar]
  - [0x1E0570, palette, icon/usable_item/fright_jar.disabled]
  - [0x1E0590, ci4,     icon/usable_item/mystery, 32, 32]
  - [0x1E0790, palette, icon/usable_item/mystery]
  - [0x1E07B0, palette, icon/usable_item/mystery.disabled]
  - [0x1E07D0, ci4,     icon/usable_item/repel_gel, 32, 32]
  - [0x1E09D0, palette, icon/usable_item/repel_gel]
  - [0x1E09F0, palette, icon/usable_item/repel_gel.disabled]
  - [0x1E0A10, ci4,     icon/usable_item/insecticide_grass, 32, 32]
  - [0x1E0C10, palette, icon/usable_item/insecticide_grass]
  - [0x1E0C30, palette, icon/usable_item/insecticide_grass.disabled]
  - [0x1E0C50, ci4,     icon/usable_item/candy_cane, 32, 32]
  - [0x1E0E50, palette, icon/usable_item/candy_cane]
  - [0x1E0E70, palette, icon/usable_item/candy_cane.disabled]
  - [0x1E0E90, ci4,     icon/usable_item/unk_item_1E0E90, 32, 32]
  - [0x1E1090, palette, icon/usable_item/unk_item_1E0E90]
  - [0x1E10B0, palette, icon/usable_item/unk_item_1E0E90.disabled]
  - [0x1E10D0, ci4,     icon/badge/spin_smash, 32, 32]
  - [0x1E12D0, palette, icon/badge/spin_smash]
  - [0x1E12F0, palette, icon/badge/spin_smash.disabled]
  - [0x1E1310, ci4,     icon/badge/multibounce, 32, 32]
  - [0x1E1510, palette, icon/badge/multibounce]
  - [0x1E1530, palette, icon/badge/multibounce.disabled]
  - [0x1E1550, ci4,     icon/badge/power_plus, 32, 32]
  - [0x1E1750, palette, icon/badge/power_plus]
  - [0x1E1770, palette, icon/badge/power_plus.disabled]
  - [0x1E1790, ci4,     icon/badge/dodge_master, 32, 32]
  - [0x1E1990, palette, icon/badge/dodge_master]
  - [0x1E19B0, palette, icon/badge/dodge_master.disabled]
  - [0x1E19D0, ci4,     icon/badge/power_bounce, 32, 32]
  - [0x1E1BD0, palette, icon/badge/power_bounce]
  - [0x1E1BF0, palette, icon/badge/power_bounce.disabled]
  - [0x1E1C10, ci4,     icon/badge/spike_shield, 32, 32]
  - [0x1E1E10, palette, icon/badge/spike_shield]
  - [0x1E1E30, palette, icon/badge/spike_shield.disabled]
  - [0x1E1E50, ci4,     icon/badge/first_attack, 32, 32]
  - [0x1E2050, palette, icon/badge/first_attack]
  - [0x1E2070, palette, icon/badge/first_attack.disabled]
  - [0x1E2090, ci4,     icon/badge/hp_plus, 32, 32]
  - [0x1E2290, palette, icon/badge/hp_plus]
  - [0x1E22B0, palette, icon/badge/hp_plus.disabled]
  - [0x1E22D0, ci4,     icon/badge/quake_hammer, 32, 32]
  - [0x1E24D0, palette, icon/badge/quake_hammer]
  - [0x1E24F0, palette, icon/badge/quake_hammer.disabled]
  - [0x1E2510, ci4,     icon/badge/double_dip, 32, 32]
  - [0x1E2710, palette, icon/badge/double_dip]
  - [0x1E2730, palette, icon/badge/double_dip.disabled]
  - [0x1E2750, ci4,     icon/badge/power_quake, 32, 32]
  - [0x1E2950, palette, icon/badge/power_quake]
  - [0x1E2970, palette, icon/badge/power_quake.disabled]
  - [0x1E2990, ci4,     icon/badge/mega_quake, 32, 32]
  - [0x1E2B90, palette, icon/badge/mega_quake]
  - [0x1E2BB0, palette, icon/badge/mega_quake.disabled]
  - [0x1E2BD0, ci4,     icon/badge/sleep_stomp, 32, 32]
  - [0x1E2DD0, palette, icon/badge/sleep_stomp]
  - [0x1E2DF0, palette, icon/badge/sleep_stomp.disabled]
  - [0x1E2E10, ci4,     icon/badge/smash_charge, 32, 32]
  - [0x1E3010, palette, icon/badge/smash_charge]
  - [0x1E3030, palette, icon/badge/smash_charge.disabled]
  - [0x1E3050, ci4,     icon/badge/s_smash_chg, 32, 32]
  - [0x1E3250, palette, icon/badge/s_smash_chg]
  - [0x1E3270, palette, icon/badge/s_smash_chg.disabled]
  - [0x1E3290, ci4,     icon/badge/one_shot_smash, 32, 32]
  - [0x1E3490, palette, icon/badge/one_shot_smash]
  - [0x1E34B0, palette, icon/badge/one_shot_smash.disabled]
  - [0x1E34D0, ci4,     icon/badge/fire_shield, 32, 32]
  - [0x1E36D0, palette, icon/badge/fire_shield]
  - [0x1E36F0, palette, icon/badge/fire_shield.disabled]
  - [0x1E3710, ci4,     icon/badge/jump_charge, 32, 32]
  - [0x1E3910, palette, icon/badge/jump_charge]
  - [0x1E3930, palette, icon/badge/jump_charge.disabled]
  - [0x1E3950, ci4,     icon/badge/s_jump_chg, 32, 32]
  - [0x1E3B50, palette, icon/badge/s_jump_chg]
  - [0x1E3B70, palette, icon/badge/s_jump_chg.disabled]
  - [0x1E3B90, ci4,     icon/badge/one_shot_jump, 32, 32]
  - [0x1E3D90, palette, icon/badge/one_shot_jump]
  - [0x1E3DB0, palette, icon/badge/one_shot_jump.disabled]
  - [0x1E3DD0, ci4,     icon/badge/d_down_pound, 32, 32]
  - [0x1E3FD0, palette, icon/badge/d_down_pound]
  - [0x1E3FF0, palette, icon/badge/d_down_pound.disabled]
  - [0x1E4010, ci4,     icon/badge/auto_multibounce, 32, 32]
  - [0x1E4210, palette, icon/badge/auto_multibounce]
  - [0x1E4230, palette, icon/badge/auto_multibounce.disabled]
  - [0x1E4250, ci4,     icon/badge/dizzy_stomp, 32, 32]
  - [0x1E4450, palette, icon/badge/dizzy_stomp]
  - [0x1E4470, palette, icon/badge/dizzy_stomp.disabled]
  - [0x1E4490, ci4,     icon/badge/hammer_throw, 32, 32]
  - [0x1E4690, palette, icon/badge/hammer_throw]
  - [0x1E46B0, palette, icon/badge/hammer_throw.disabled]
  - [0x1E46D0, ci4,     icon/badge/smash_charge_0, 32, 32]
  - [0x1E48D0, palette, icon/badge/smash_charge_0]
  - [0x1E48F0, palette, icon/badge/smash_charge_0.disabled]
  - [0x1E4910, ci4,     icon/badge/pretty_lucky, 32, 32]
  - [0x1E4B10, palette, icon/badge/pretty_lucky]
  - [0x1E4B30, palette, icon/badge/pretty_lucky.disabled]
  - [0x1E4B50, ci4,     icon/badge/feeling_fine, 32, 32]
  - [0x1E4D50, palette, icon/badge/feeling_fine]
  - [0x1E4D70, palette, icon/badge/feeling_fine.disabled]
  - [0x1E4D90, ci4,     icon/badge/attack_fx_a, 32, 32]
  - [0x1E4F90, palette, icon/badge/attack_fx_a]
  - [0x1E4FB0, palette, icon/badge/attack_fx_a.disabled]
  - [0x1E4FD0, ci4,     icon/badge/all_or_nothing, 32, 32]
  - [0x1E51D0, palette, icon/badge/all_or_nothing]
  - [0x1E51F0, palette, icon/badge/all_or_nothing.disabled]
  - [0x1E5210, ci4,     icon/badge/hp_drain, 32, 32]
  - [0x1E5410, palette, icon/badge/hp_drain]
  - [0x1E5430, palette, icon/badge/hp_drain.disabled]
  - [0x1E5450, ci4,     icon/badge/jump_charge_0, 32, 32]
  - [0x1E5650, palette, icon/badge/jump_charge_0]
  - [0x1E5670, palette, icon/badge/jump_charge_0.disabled]
  - [0x1E5690, ci4,     icon/badge/slow_go, 32, 32]
  - [0x1E5890, palette, icon/badge/slow_go]
  - [0x1E58B0, palette, icon/badge/slow_go.disabled]
  - [0x1E58D0, ci4,     icon/badge/fp_plus, 32, 32]
  - [0x1E5AD0, palette, icon/badge/fp_plus]
  - [0x1E5AF0, palette, icon/badge/fp_plus.disabled]
  - [0x1E5B10, ci4,     icon/badge/mega_rush, 32, 32]
  - [0x1E5D10, palette, icon/badge/mega_rush]
  - [0x1E5D30, palette, icon/badge/mega_rush.disabled]
  - [0x1E5D50, ci4,     icon/badge/ice_power, 32, 32]
  - [0x1E5F50, palette, icon/badge/ice_power]
  - [0x1E5F70, palette, icon/badge/ice_power.disabled]
  - [0x1E5F90, ci4,     icon/badge/defend_plus, 32, 32]
  - [0x1E6190, palette, icon/badge/defend_plus]
  - [0x1E61B0, palette, icon/badge/defend_plus.disabled]
  - [0x1E61D0, ci4,     icon/badge/pay_off, 32, 32]
  - [0x1E63D0, palette, icon/badge/pay_off]
  - [0x1E63F0, palette, icon/badge/pay_off.disabled]
  - [0x1E6410, ci4,     icon/badge/money_money, 32, 32]
  - [0x1E6610, palette, icon/badge/money_money]
  - [0x1E6630, palette, icon/badge/money_money.disabled]
  - [0x1E6650, ci4,     icon/badge/chill_out, 32, 32]
  - [0x1E6850, palette, icon/badge/chill_out]
  - [0x1E6870, palette, icon/badge/chill_out.disabled]
  - [0x1E6890, ci4,     icon/badge/happy_heart, 32, 32]
  - [0x1E6A90, palette, icon/badge/happy_heart]
  - [0x1E6AB0, palette, icon/badge/happy_heart.disabled]
  - [0x1E6AD0, ci4,     icon/badge/zap_tap, 32, 32]
  - [0x1E6CD0, palette, icon/badge/zap_tap]
  - [0x1E6CF0, palette, icon/badge/zap_tap.disabled]
  - [0x1E6D10, ci4,     icon/badge/power_of_rage, 32, 32]
  - [0x1E6F10, palette, icon/badge/power_of_rage]
  - [0x1E6F30, palette, icon/badge/power_of_rage.disabled]
  - [0x1E6F50, ci4,     icon/badge/right_on, 32, 32]
  - [0x1E7150, palette, icon/badge/right_on]
  - [0x1E7170, palette, icon/badge/right_on.disabled]
  - [0x1E7190, ci4,     icon/badge/runaway_pay, 32, 32]
  - [0x1E7390, palette, icon/badge/runaway_pay]
  - [0x1E73B0, palette, icon/badge/runaway_pay.disabled]
  - [0x1E73D0, ci4,     icon/badge/refund, 32, 32]
  - [0x1E75D0, palette, icon/badge/refund]
  - [0x1E75F0, palette, icon/badge/refund.disabled]
  - [0x1E7610, ci4,     icon/badge/flower_saver, 32, 32]
  - [0x1E7810, palette, icon/badge/flower_saver]
  - [0x1E7830, palette, icon/badge/flower_saver.disabled]
  - [0x1E7850, ci4,     icon/badge/triple_dip, 32, 32]
  - [0x1E7A50, palette, icon/badge/triple_dip]
  - [0x1E7A70, palette, icon/badge/triple_dip.disabled]
  - [0x1E7A90, ci4,     icon/badge/total_saver, 32, 32]
  - [0x1E7C90, palette, icon/badge/total_saver]
  - [0x1E7CB0, palette, icon/badge/total_saver.disabled]
  - [0x1E7CD0, ci4,     icon/badge/power_jump, 32, 32]
  - [0x1E7ED0, palette, icon/badge/power_jump]
  - [0x1E7EF0, palette, icon/badge/power_jump.disabled]
  - [0x1E7F10, ci4,     icon/badge/bagon_jump, 32, 32]
  - [0x1E8110, palette, icon/badge/bagon_jump]
  - [0x1E8130, palette, icon/badge/bagon_jump.disabled]
  - [0x1E8150, ci4,     icon/badge/mega_jump, 32, 32]
  - [0x1E8350, palette, icon/badge/mega_jump]
  - [0x1E8370, palette, icon/badge/mega_jump.disabled]
  - [0x1E8390, ci4,     icon/badge/power_smash, 32, 32]
  - [0x1E8590, palette, icon/badge/power_smash]
  - [0x1E85B0, palette, icon/badge/power_smash.disabled]
  - [0x1E85D0, ci4,     icon/badge/bagon_smash, 32, 32]
  - [0x1E87D0, palette, icon/badge/bagon_smash]
  - [0x1E87F0, palette, icon/badge/bagon_smash.disabled]
  - [0x1E8810, ci4,     icon/badge/mega_smash, 32, 32]
  - [0x1E8A10, palette, icon/badge/mega_smash]
  - [0x1E8A30, palette, icon/badge/mega_smash.disabled]
  - [0x1E8A50, ci4,     icon/badge/lucky_day, 32, 32]
  - [0x1E8C50, palette, icon/badge/lucky_day]
  - [0x1E8C70, palette, icon/badge/lucky_day.disabled]
  - [0x1E8C90, ci4,     icon/badge/super_get, 32, 32]
  - [0x1E8E90, palette, icon/badge/super_get]
  - [0x1E8EB0, palette, icon/badge/super_get.disabled]
  - [0x1E8ED0, ci4,     icon/badge/bump_attack, 32, 32]
  - [0x1E90D0, palette, icon/badge/bump_attack]
  - [0x1E90F0, palette, icon/badge/bump_attack.disabled]
  - [0x1E9110, ci4,     icon/badge/p_up_d_down, 32, 32]
  - [0x1E9310, palette, icon/badge/p_up_d_down]
  - [0x1E9330, palette, icon/badge/p_up_d_down.disabled]
  - [0x1E9350, ci4,     icon/badge/p_down_d_up, 32, 32]
  - [0x1E9550, palette, icon/badge/p_down_d_up]
  - [0x1E9570, palette, icon/badge/p_down_d_up.disabled]
  - [0x1E9590, ci4,     icon/badge/heart_finder, 32, 32]
  - [0x1E9790, palette, icon/badge/heart_finder]
  - [0x1E97B0, palette, icon/badge/heart_finder.disabled]
  - [0x1E97D0, ci4,     icon/badge/flower_finder, 32, 32]
  - [0x1E99D0, palette, icon/badge/flower_finder]
  - [0x1E99F0, palette, icon/badge/flower_finder.disabled]
  - [0x1E9A10, ci4,     icon/badge/dizzy_attack, 32, 32]
  - [0x1E9C10, palette, icon/badge/dizzy_attack]
  - [0x1E9C30, palette, icon/badge/dizzy_attack.disabled]
  - [0x1E9C50, ci4,     icon/badge/speedy_spin, 32, 32]
  - [0x1E9E50, palette, icon/badge/speedy_spin]
  - [0x1E9E70, palette, icon/badge/speedy_spin.disabled]
  - [0x1E9E90, ci4,     icon/badge/spin_attack, 32, 32]
  - [0x1EA090, palette, icon/badge/spin_attack]
  - [0x1EA0B0, palette, icon/badge/spin_attack.disabled]
  - [0x1EA0D0, ci4,     icon/badge/i_spy, 32, 32]
  - [0x1EA2D0, palette, icon/badge/i_spy]
  - [0x1EA2F0, palette, icon/badge/i_spy.disabled]
  - [0x1EA310, ci4,     icon/badge/power_rush, 32, 32]
  - [0x1EA510, palette, icon/badge/power_rush]
  - [0x1EA530, palette, icon/badge/power_rush.disabled]
  - [0x1EA550, ci4,     icon/badge/last_stand, 32, 32]
  - [0x1EA750, palette, icon/badge/last_stand]
  - [0x1EA770, palette, icon/badge/last_stand.disabled]
  - [0x1EA790, ci4,     icon/badge/close_call, 32, 32]
  - [0x1EA990, palette, icon/badge/close_call]
  - [0x1EA9B0, palette, icon/badge/close_call.disabled]
  - [0x1EA9D0, ci4,     icon/badge/happy_happy_heart, 32, 32]
  - [0x1EABD0, palette, icon/badge/happy_happy_heart]
  - [0x1EABF0, palette, icon/badge/happy_happy_heart.disabled]
  - [0x1EAC10, ci4,     icon/badge/gray_boot, 32, 32]
  - [0x1EAE10, palette, icon/badge/gray_boot]
  - [0x1EAE30, palette, icon/badge/gray_boot.disabled]
  - [0x1EAE50, ci4,     icon/badge/black_speedy_spin, 32, 32]
  - [0x1EB050, palette, icon/badge/black_speedy_spin]
  - [0x1EB070, palette, icon/badge/black_speedy_spin.disabled]
  - [0x1EB090, ci4,     icon/badge/black_spin_attack, 32, 32]
  - [0x1EB290, palette, icon/badge/black_spin_attack]
  - [0x1EB2B0, palette, icon/badge/black_spin_attack.disabled]
  - [0x1EB2D0, ci4,     icon/badge/shrink_smash, 32, 32]
  - [0x1EB4D0, palette, icon/badge/shrink_smash]
  - [0x1EB4F0, palette, icon/badge/shrink_smash.disabled]
  - [0x1EB510, ci4,     icon/badge/shrink_stomp, 32, 32]
  - [0x1EB710, palette, icon/badge/shrink_stomp]
  - [0x1EB730, palette, icon/badge/shrink_stomp.disabled]
  - [0x1EB750, ci4,     icon/badge/d_down_jump, 32, 32]
  - [0x1EB950, palette, icon/badge/d_down_jump]
  - [0x1EB970, palette, icon/badge/d_down_jump.disabled]
  - [0x1EB990, ci4,     icon/badge/damage_dodge, 32, 32]
  - [0x1EBB90, palette, icon/badge/damage_dodge]
  - [0x1EBBB0, palette, icon/badge/damage_dodge.disabled]
  - [0x1EBBD0, ci4,     icon/badge/quake_jump, 32, 32]
  - [0x1EBDD0, palette, icon/badge/quake_jump]
  - [0x1EBDF0, palette, icon/badge/quake_jump.disabled]
  - [0x1EBE10, ci4,     icon/badge/happy_flower, 32, 32]
  - [0x1EC010, palette, icon/badge/happy_flower]
  - [0x1EC030, palette, icon/badge/happy_flower.disabled]
  - [0x1EC050, ci4,     icon/badge/happy_day, 32, 32]
  - [0x1EC250, palette, icon/badge/happy_day]
  - [0x1EC270, palette, icon/badge/happy_day.disabled]
  - [0x1EC290, ci4,     icon/badge/unk_item_1EC290, 32, 32]
  - [0x1EC490, palette, icon/badge/unk_item_1EC290]
  - [0x1EC4B0, palette, icon/badge/unk_item_1EC290.disabled]
  - [0x1EC4D0, ci4,     icon/badge/deep_focus, 32, 32]
  - [0x1EC6D0, palette, icon/badge/deep_focus]
  - [0x1EC6F0, palette, icon/badge/deep_focus.disabled]
  - [0x1EC710, ci4,     icon/badge/super_focus, 32, 32]
  - [0x1EC910, palette, icon/badge/super_focus]
  - [0x1EC930, palette, icon/badge/super_focus.disabled]
  - [0x1EC950, ci4,     icon/badge/initiation, 32, 32]
  - [0x1ECB50, palette, icon/badge/initiation]
  - [0x1ECB70, palette, icon/badge/initiation.disabled]
  - [0x1ECB90, ci4,     icon/badge/quick_change, 32, 32]
  - [0x1ECD90, palette, icon/badge/quick_change]
  - [0x1ECDB0, palette, icon/badge/quick_change.disabled]
  - [0x1ECDD0, ci4,     icon/badge/unk_item_1ECDD0, 32, 32]
  - [0x1ECFD0, palette, icon/badge/unk_item_1ECDD0]
  - [0x1ECFF0, palette, icon/badge/unk_item_1ECDD0.disabled]
  - [0x1ED010, ci4,     icon/badge/unk_item_1ED010, 32, 32]
  - [0x1ED210, palette, icon/badge/unk_item_1ED010]
  - [0x1ED230, palette, icon/badge/unk_item_1ED010.disabled]
  - [0x1ED250, ci4,     icon/badge/unk_item_1ED250, 32, 32]
  - [0x1ED450, palette, icon/badge/unk_item_1ED250]
  - [0x1ED470, palette, icon/badge/unk_item_1ED250.disabled]
  - [0x1ED490, ci4,     icon/badge/unk_item_1ED490, 32, 32]
  - [0x1ED690, palette, icon/badge/unk_item_1ED490]
  - [0x1ED6B0, palette, icon/badge/unk_item_1ED490.disabled]
  - [0x1ED6D0, ci4,     icon/badge/peekaboo, 32, 32]
  - [0x1ED8D0, palette, icon/badge/peekaboo]
  - [0x1ED8F0, palette, icon/badge/peekaboo.disabled]
  - [0x1ED910, ci4,     icon/badge/group_focus, 32, 32]
  - [0x1EDB10, palette, icon/badge/group_focus]
  - [0x1EDB30, palette, icon/badge/group_focus.disabled]
  - [0x1EDB50, ci4,     icon/badge/attack_fx_d, 32, 32]
  - [0x1EDD50, palette, icon/badge/attack_fx_d]
  - [0x1EDD70, palette, icon/badge/attack_fx_d.disabled]
  - [0x1EDD90, ci4,     icon/badge/attack_fx_b, 32, 32]
  - [0x1EDF90, palette, icon/badge/attack_fx_b]
  - [0x1EDFB0, palette, icon/badge/attack_fx_b.disabled]
  - [0x1EDFD0, ci4,     icon/badge/attack_fx_e, 32, 32]
  - [0x1EE1D0, palette, icon/badge/attack_fx_e]
  - [0x1EE1F0, palette, icon/badge/attack_fx_e.disabled]
  - [0x1EE210, ci4,     icon/badge/attack_fx_c, 32, 32]
  - [0x1EE410, palette, icon/badge/attack_fx_c]
  - [0x1EE430, palette, icon/badge/attack_fx_c.disabled]
  - [0x1EE450, ci4,     icon/badge/attack_fx_f, 32, 32]
  - [0x1EE650, palette, icon/badge/attack_fx_f]
  - [0x1EE670, palette, icon/badge/attack_fx_f.disabled]
  - [0x1EE690, ci4,     icon/badge/unk_item_1EE690, 32, 32]
  - [0x1EE890, palette, icon/badge/unk_item_1EE690]
  - [0x1EE8B0, palette, icon/badge/unk_item_1EE690.disabled]
  - [0x1EE8D0, ci4,     icon/badge/healthy_healthy, 32, 32]
  - [0x1EEAD0, palette, icon/badge/healthy_healthy]
  - [0x1EEAF0, palette, icon/badge/healthy_healthy.disabled]
  - [0x1EEB10, ci4,     icon/badge/unk_item_1EEB10, 32, 32]
  - [0x1EED10, palette, icon/badge/unk_item_1EEB10]
  - [0x1EED30, palette, icon/badge/unk_item_1EEB10.disabled]
  - [0x1EED50, ci4,     icon/badge/unk_item_1EED50, 32, 32]
  - [0x1EEF50, palette, icon/badge/unk_item_1EED50]
  - [0x1EEF70, palette, icon/badge/unk_item_1EED50.disabled]
  - [0x1EEF90, ci4,     icon/badge/unk_item_1EEF90, 32, 32]
  - [0x1EF190, palette, icon/badge/unk_item_1EEF90]
  - [0x1EF1B0, palette, icon/badge/unk_item_1EEF90.disabled]
  - [0x1EF1D0, ci4,     icon/badge/unk_item_1EF1D0, 32, 32]
  - [0x1EF3D0, palette, icon/badge/unk_item_1EF1D0]
  - [0x1EF3F0, palette, icon/badge/unk_item_1EF1D0.disabled]
  - [0x1EF410, ci4,     icon/badge/unk_item_1EF410, 32, 32]
  - [0x1EF610, palette, icon/badge/unk_item_1EF410]
  - [0x1EF630, palette, icon/badge/unk_item_1EF410.disabled]
  - [0x1EF650, ci4,     icon/badge/unk_item_1EF650, 32, 32]
  - [0x1EF850, palette, icon/badge/unk_item_1EF650]
  - [0x1EF870, palette, icon/badge/unk_item_1EF650.disabled]
  - [0x1EF890, ci4,     icon/badge/unk_item_1EF890, 32, 32]
  - [0x1EFA90, palette, icon/badge/unk_item_1EF890]
  - [0x1EFAB0, palette, icon/badge/unk_item_1EF890.disabled]
  - [0x1EFAD0, ci4,     icon/usable_item/mushroom, 32, 32]
  - [0x1EFCD0, palette, icon/usable_item/mushroom]
  - [0x1EFCF0, palette, icon/usable_item/mushroom.disabled]
  - [0x1EFD10, ci4,     icon/usable_item/super_shroom, 32, 32]
  - [0x1EFF10, palette, icon/usable_item/super_shroom]
  - [0x1EFF30, palette, icon/usable_item/super_shroom.disabled]
  - [0x1EFF50, ci4,     icon/usable_item/ultra_shroom, 32, 32]
  - [0x1F0150, palette, icon/usable_item/ultra_shroom]
  - [0x1F0170, palette, icon/usable_item/ultra_shroom.disabled]
  - [0x1F0190, ci4,     icon/usable_item/life_shroom, 32, 32]
  - [0x1F0390, palette, icon/usable_item/life_shroom]
  - [0x1F03B0, palette, icon/usable_item/life_shroom.disabled]
  - [0x1F03D0, ci4,     icon/usable_item/dried_shroom, 32, 32]
  - [0x1F05D0, palette, icon/usable_item/dried_shroom]
  - [0x1F05F0, palette, icon/usable_item/dried_shroom.disabled]
  - [0x1F0610, ci4,     icon/usable_item/tasty_tonic, 32, 32]
  - [0x1F0810, palette, icon/usable_item/tasty_tonic]
  - [0x1F0830, palette, icon/usable_item/tasty_tonic.disabled]
  - [0x1F0850, ci4,     icon/usable_item/super_soda, 32, 32]
  - [0x1F0A50, palette, icon/usable_item/super_soda]
  - [0x1F0A70, palette, icon/usable_item/super_soda.disabled]
  - [0x1F0A90, ci4,     icon/usable_item/blue_berry, 32, 32]
  - [0x1F0C90, palette, icon/usable_item/blue_berry]
  - [0x1F0CB0, palette, icon/usable_item/blue_berry.disabled]
  - [0x1F0CD0, ci4,     icon/usable_item/red_berry, 32, 32]
  - [0x1F0ED0, palette, icon/usable_item/red_berry]
  - [0x1F0EF0, palette, icon/usable_item/red_berry.disabled]
  - [0x1F0F10, ci4,     icon/usable_item/yellow_berry, 32, 32]
  - [0x1F1110, palette, icon/usable_item/yellow_berry]
  - [0x1F1130, palette, icon/usable_item/yellow_berry.disabled]
  - [0x1F1150, ci4,     icon/usable_item/bubble_berry, 32, 32]
  - [0x1F1350, palette, icon/usable_item/bubble_berry]
  - [0x1F1370, palette, icon/usable_item/bubble_berry.disabled]
  - [0x1F1390, ci4,     icon/usable_item/goomnut, 32, 32]
  - [0x1F1590, palette, icon/usable_item/goomnut]
  - [0x1F15B0, palette, icon/usable_item/goomnut.disabled]
  - [0x1F15D0, ci4,     icon/usable_item/koopa_leaf, 32, 32]
  - [0x1F17D0, palette, icon/usable_item/koopa_leaf]
  - [0x1F17F0, palette, icon/usable_item/koopa_leaf.disabled]
  - [0x1F1810, ci4,     icon/usable_item/dried_pasta, 32, 32]
  - [0x1F1A10, palette, icon/usable_item/dried_pasta]
  - [0x1F1A30, palette, icon/usable_item/dried_pasta.disabled]
  - [0x1F1A50, ci4,     icon/usable_item/lime, 32, 32]
  - [0x1F1C50, palette, icon/usable_item/lime]
  - [0x1F1C70, palette, icon/usable_item/lime.disabled]
  - [0x1F1C90, ci4,     icon/usable_item/lemon, 32, 32]
  - [0x1F1E90, palette, icon/usable_item/lemon]
  - [0x1F1EB0, palette, icon/usable_item/lemon.disabled]
  - [0x1F1ED0, ci4,     icon/usable_item/dried_fruit, 32, 32]
  - [0x1F20D0, palette, icon/usable_item/dried_fruit]
  - [0x1F20F0, palette, icon/usable_item/dried_fruit.disabled]
  - [0x1F2110, ci4,     icon/usable_item/strange_leaf, 32, 32]
  - [0x1F2310, palette, icon/usable_item/strange_leaf]
  - [0x1F2330, palette, icon/usable_item/strange_leaf.disabled]
  - [0x1F2350, ci4,     icon/usable_item/cake_mix, 32, 32]
  - [0x1F2550, palette, icon/usable_item/cake_mix]
  - [0x1F2570, palette, icon/usable_item/cake_mix.disabled]
  - [0x1F2590, ci4,     icon/usable_item/egg, 32, 32]
  - [0x1F2790, palette, icon/usable_item/egg]
  - [0x1F27B0, palette, icon/usable_item/egg.disabled]
  - [0x1F27D0, ci4,     icon/usable_item/coconut, 32, 32]
  - [0x1F29D0, palette, icon/usable_item/coconut]
  - [0x1F29F0, palette, icon/usable_item/coconut.disabled]
  - [0x1F2A10, ci4,     icon/usable_item/melon, 32, 32]
  - [0x1F2C10, palette, icon/usable_item/melon]
  - [0x1F2C30, palette, icon/usable_item/melon.disabled]
  - [0x1F2C50, ci4,     icon/usable_item/stinky_herb, 32, 32]
  - [0x1F2E50, palette, icon/usable_item/stinky_herb]
  - [0x1F2E70, palette, icon/usable_item/stinky_herb.disabled]
  - [0x1F2E90, ci4,     icon/usable_item/iced_potato, 32, 32]
  - [0x1F3090, palette, icon/usable_item/iced_potato]
  - [0x1F30B0, palette, icon/usable_item/iced_potato.disabled]
  - [0x1F30D0, ci4,     icon/usable_item/honey_syrup, 32, 32]
  - [0x1F32D0, palette, icon/usable_item/honey_syrup]
  - [0x1F32F0, palette, icon/usable_item/honey_syrup.disabled]
  - [0x1F3310, ci4,     icon/usable_item/maple_syrup, 32, 32]
  - [0x1F3510, palette, icon/usable_item/maple_syrup]
  - [0x1F3530, palette, icon/usable_item/maple_syrup.disabled]
  - [0x1F3550, ci4,     icon/usable_item/jammin_jelly, 32, 32]
  - [0x1F3750, palette, icon/usable_item/jammin_jelly]
  - [0x1F3770, palette, icon/usable_item/jammin_jelly.disabled]
  - [0x1F3790, ci4,     icon/usable_item/whackas_bump, 32, 32]
  - [0x1F3990, palette, icon/usable_item/whackas_bump]
  - [0x1F39B0, palette, icon/usable_item/whackas_bump.disabled]
  - [0x1F39D0, ci4,     icon/usable_item/apple, 32, 32]
  - [0x1F3BD0, palette, icon/usable_item/apple]
  - [0x1F3BF0, palette, icon/usable_item/apple.disabled]
  - [0x1F3C10, ci4,     icon/peach/salt, 32, 32]
  - [0x1F3E10, palette, icon/peach/salt]
  - [0x1F3E30, palette, icon/peach/salt.disabled]
  - [0x1F3E50, ci4,     icon/peach/sugar, 32, 32]
  - [0x1F4050, palette, icon/peach/sugar]
  - [0x1F4070, palette, icon/peach/sugar.disabled]
  - [0x1F4090, ci4,     icon/peach/egg, 32, 32]
  - [0x1F4290, palette, icon/peach/egg]
  - [0x1F42B0, palette, icon/peach/egg.disabled]
  - [0x1F42D0, ci4,     icon/peach/cream, 32, 32]
  - [0x1F44D0, palette, icon/peach/cream]
  - [0x1F44F0, palette, icon/peach/cream.disabled]
  - [0x1F4510, ci4,     icon/peach/strawberry, 32, 32]
  - [0x1F4710, palette, icon/peach/strawberry]
  - [0x1F4730, palette, icon/peach/strawberry.disabled]
  - [0x1F4750, ci4,     icon/peach/butter, 32, 32]
  - [0x1F4950, palette, icon/peach/butter]
  - [0x1F4970, palette, icon/peach/butter.disabled]
  - [0x1F4990, ci4,     icon/peach/cleanser, 32, 32]
  - [0x1F4B90, palette, icon/peach/cleanser]
  - [0x1F4BB0, palette, icon/peach/cleanser.disabled]
  - [0x1F4BD0, ci4,     icon/peach/water, 32, 32]
  - [0x1F4DD0, palette, icon/peach/water]
  - [0x1F4DF0, palette, icon/peach/water.disabled]
  - [0x1F4E10, ci4,     icon/peach/flour, 32, 32]
  - [0x1F5010, palette, icon/peach/flour]
  - [0x1F5030, palette, icon/peach/flour.disabled]
  - [0x1F5050, ci4,     icon/peach/milk, 32, 32]
  - [0x1F5250, palette, icon/peach/milk]
  - [0x1F5270, palette, icon/peach/milk.disabled]
  - [0x1F5290, ci4,     icon/peach/unk_item_1F5290, 32, 32]
  - [0x1F5490, palette, icon/peach/unk_item_1F5290]
  - [0x1F54B0, palette, icon/peach/unk_item_1F5290.disabled]
  - [0x1F54D0, ci4,     icon/usable_item/sleepy_sheep, 32, 32]
  - [0x1F56D0, palette, icon/usable_item/sleepy_sheep]
  - [0x1F56F0, palette, icon/usable_item/sleepy_sheep.disabled]
  - [0x1F5710, ci4,     icon/usable_item/x, 32, 32]
  - [0x1F5910, palette, icon/usable_item/x]
  - [0x1F5930, palette, icon/usable_item/x.disabled]
  - [0x1F5950, ci4,     icon/usable_item/pow_block, 32, 32]
  - [0x1F5B50, palette, icon/usable_item/pow_block]
  - [0x1F5B70, palette, icon/usable_item/pow_block.disabled]
  - [0x1F5B90, ci4,     icon/usable_item/hustle_drink, 32, 32]
  - [0x1F5D90, palette, icon/usable_item/hustle_drink]
  - [0x1F5DB0, palette, icon/usable_item/hustle_drink.disabled]
  - [0x1F5DD0, ci4,     icon/usable_item/stop_watch, 32, 32]
  - [0x1F5FD0, palette, icon/usable_item/stop_watch]
  - [0x1F5FF0, palette, icon/usable_item/stop_watch.disabled]
  - [0x1F6010, ci4,     icon/usable_item/dizzy_dial, 32, 32]
  - [0x1F6210, palette, icon/usable_item/dizzy_dial]
  - [0x1F6230, palette, icon/usable_item/dizzy_dial.disabled]
  - [0x1F6250, ci4,     icon/usable_item/unk_item_1F6250, 32, 32]
  - [0x1F6450, palette, icon/usable_item/unk_item_1F6250]
  - [0x1F6470, palette, icon/usable_item/unk_item_1F6250.disabled]
  - [0x1F6490, ci4,     icon/usable_item/unk_item_1F6490, 32, 32]
  - [0x1F6690, palette, icon/usable_item/unk_item_1F6490]
  - [0x1F66B0, palette, icon/usable_item/unk_item_1F6490.disabled]
  - [0x1F66D0, ci4,     icon/usable_item/fire_flower, 32, 32]
  - [0x1F68D0, palette, icon/usable_item/fire_flower]
  - [0x1F68F0, palette, icon/usable_item/fire_flower.disabled]
  - [0x1F6910, ci4,     icon/usable_item/snowman_doll, 32, 32]
  - [0x1F6B10, palette, icon/usable_item/snowman_doll]
  - [0x1F6B30, palette, icon/usable_item/snowman_doll.disabled]
  - [0x1F6B50, ci4,     icon/usable_item/thunder_rage, 32, 32]
  - [0x1F6D50, palette, icon/usable_item/thunder_rage]
  - [0x1F6D70, palette, icon/usable_item/thunder_rage.disabled]
  - [0x1F6D90, ci4,     icon/usable_item/thunder_bolt, 32, 32]
  - [0x1F6F90, palette, icon/usable_item/thunder_bolt]
  - [0x1F6FB0, palette, icon/usable_item/thunder_bolt.disabled]
  - [0x1F6FD0, ci4,     icon/usable_item/shooting_star, 32, 32]
  - [0x1F71D0, palette, icon/usable_item/shooting_star]
  - [0x1F71F0, palette, icon/usable_item/shooting_star.disabled]
  - [0x1F7210, ci4,     icon/usable_item/dusty_hammer, 32, 32]
  - [0x1F7410, palette, icon/usable_item/dusty_hammer]
  - [0x1F7430, palette, icon/usable_item/dusty_hammer.disabled]
  - [0x1F7450, ci4,     icon/usable_item/pebble, 32, 32]
  - [0x1F7650, palette, icon/usable_item/pebble]
  - [0x1F7670, palette, icon/usable_item/pebble.disabled]
  - [0x1F7690, ci4,     icon/usable_item/unk_item_1F7690, 32, 32]
  - [0x1F7890, palette, icon/usable_item/unk_item_1F7690]
  - [0x1F78B0, palette, icon/usable_item/unk_item_1F7690.disabled]
  - [0x1F78D0, ci4,     icon/usable_item/stone_cap, 32, 32]
  - [0x1F7AD0, palette, icon/usable_item/stone_cap]
  - [0x1F7AF0, palette, icon/usable_item/stone_cap.disabled]
  - [0x1F7B10, ci4,     icon/usable_item/volt_shroom, 32, 32]
  - [0x1F7D10, palette, icon/usable_item/volt_shroom]
  - [0x1F7D30, palette, icon/usable_item/volt_shroom.disabled]
  - [0x1F7D50, ci4,     icon/usable_item/star, 32, 32]
  - [0x1F7F50, palette, icon/usable_item/star]
  - [0x1F7F70, palette, icon/usable_item/star.disabled]
  - [0x1F7F90, ci4,     icon/usable_item/umbrella, 32, 32]
  - [0x1F8190, palette, icon/usable_item/umbrella]
  - [0x1F81B0, palette, icon/usable_item/umbrella.disabled]
  - [0x1F81D0, ci4,     icon/usable_item/mirror, 32, 32]
  - [0x1F83D0, palette, icon/usable_item/mirror]
  - [0x1F83F0, palette, icon/usable_item/mirror.disabled]
  - [0x1F8410, ci4,     icon/usable_item/unk_item_1F8410, 32, 32]
  - [0x1F8610, palette, icon/usable_item/unk_item_1F8410]
  - [0x1F8630, palette, icon/usable_item/unk_item_1F8410.disabled]
  - [0x1F8650, ci4,     icon/usable_item/unk_item_1F8650, 32, 32]
  - [0x1F8850, palette, icon/usable_item/unk_item_1F8650]
  - [0x1F8870, palette, icon/usable_item/unk_item_1F8650.disabled]
  - [0x1F8890, ci4,     icon/usable_item/unk_item_1F8890, 32, 32]
  - [0x1F8A90, palette, icon/usable_item/unk_item_1F8890]
  - [0x1F8AB0, palette, icon/usable_item/unk_item_1F8890.disabled]
  - [0x1F8AD0, ci4,     icon/hand/hand_1, 24, 24]
  - [0x1F8BF0, palette, icon/hand/hand_1]
  - [0x1F8C10, ci4,     icon/hand/hand_2, 24, 24]
  - [0x1F8D30, palette, icon/hand/hand_2]
  - [0x1F8D50, ci4,     icon/hand/hand_3, 24, 24]
  - [0x1F8E70, palette, icon/hand/hand_3]
  - [0x1F8E90, ci4,     icon/hand/hand_4, 24, 24]
  - [0x1F8FB0, palette, icon/hand/hand_4]
  - [0x1F8FD0, ci4,     icon/hand/hand_5, 24, 24]
  - [0x1F90F0, palette, icon/hand/hand_5]
  - [0x1F9110, ci4,     icon/hand/hand_6, 24, 24]
  - [0x1F9230, palette, icon/hand/hand_6]
  - [0x1F9250, ci4,     icon/hand/hand_7, 24, 24]
  - [0x1F9370, palette, icon/hand/hand_7]
  - [0x1F9390, ci4,     icon/hand/hand_8, 24, 24]
  - [0x1F94B0, palette, icon/hand/hand_8]
  - [0x1F94D0, ci4,     icon/hand/hand_9, 24, 24]
  - [0x1F95F0, palette, icon/hand/hand_9]
  - [0x1F9610, ci4,     icon/hand/hand_10, 24, 24]
  - [0x1F9730, palette, icon/hand/hand_10]
  - [0x1F9750, ci4,     icon/hud/heart, 24, 24]
  - [0x1F9870, palette, icon/hud/heart]
  - [0x1F9890, ci4,     icon/hud/coin, 24, 24]
  - [0x1F99B0, palette, icon/hud/coin]
  - [0x1F99D0, ci4,     icon/hud/heart_container, 24, 24]
  - [0x1F9AF0, palette, icon/hud/heart_container]
  - [0x1F9B10, ci4,     icon/hud/star_point, 24, 24]
  - [0x1F9C30, palette, icon/hud/star_point]
  - [0x1F9C50, ci4,     icon/battle/hammer, 32, 32]
  - [0x1F9E50, palette, icon/battle/hammer]
  - [0x1F9E70, palette, icon/battle/hammer.disabled]
  - [0x1F9E90, ci4,     icon/battle/super_hammer, 32, 32]
  - [0x1FA090, palette, icon/battle/super_hammer]
  - [0x1FA0B0, palette, icon/battle/super_hammer.disabled]
  - [0x1FA0D0, ci4,     icon/battle/ultra_hammer, 32, 32]
  - [0x1FA2D0, palette, icon/battle/ultra_hammer]
  - [0x1FA2F0, palette, icon/battle/ultra_hammer.disabled]
  - [0x1FA310, ci4,     icon/battle/boot, 32, 32]
  - [0x1FA510, palette, icon/battle/boot]
  - [0x1FA530, palette, icon/battle/boot.disabled]
  - [0x1FA550, ci4,     icon/battle/super_boot, 32, 32]
  - [0x1FA750, palette, icon/battle/super_boot]
  - [0x1FA770, palette, icon/battle/super_boot.disabled]
  - [0x1FA790, ci4,     icon/battle/ultra_boot, 32, 32]
  - [0x1FA990, palette, icon/battle/ultra_boot]
  - [0x1FA9B0, palette, icon/battle/ultra_boot.disabled]
  - [0x1FA9D0, ci4,     icon/battle/items, 32, 32]
  - [0x1FABD0, palette, icon/battle/items]
  - [0x1FABF0, palette, icon/battle/items.disabled]
  - [0x1FAC10, ci4,     icon/heart/heart_1, 32, 32]
  - [0x1FAE10, palette, icon/heart/heart_1]
  - [0x1FAE30, ci4,     icon/heart/heart_2, 32, 32]
  - [0x1FB030, palette, icon/heart/heart_2]
  - [0x1FB050, ci4,     icon/heart/heart_3, 32, 32]
  - [0x1FB250, palette, icon/heart/heart_3]
  - [0x1FB270, ci4,     icon/flower/flower_1, 32, 32]
  - [0x1FB470, palette, icon/flower/flower_1]
  - [0x1FB490, ci4,     icon/flower/flower_2, 32, 32]
  - [0x1FB690, palette, icon/flower/flower_2]
  - [0x1FB6B0, ci4,     icon/flower/flower_3, 32, 32]
  - [0x1FB8B0, palette, icon/flower/flower_3]
  - [0x1FB8D0, ci4,     icon/coin/coin_1, 24, 24]
  - [0x1FB9F0, palette, icon/coin/coin_1]
  - [0x1FBA10, ci4,     icon/coin/coin_2, 24, 24]
  - [0x1FBB30, palette, icon/coin/coin_2]
  - [0x1FBB50, ci4,     icon/coin/coin_3, 24, 24]
  - [0x1FBC70, palette, icon/coin/coin_3]
  - [0x1FBC90, ci4,     icon/coin/coin_4, 24, 24]
  - [0x1FBDB0, palette, icon/coin/coin_4]
  - [0x1FBDD0, ci4,     icon/coin/coin_5, 24, 24]
  - [0x1FBEF0, palette, icon/coin/coin_5]
  - [0x1FBF10, ci4,     icon/coin/coin_6, 24, 24]
  - [0x1FC030, palette, icon/coin/coin_6]
  - [0x1FC050, ci4,     icon/coin/coin_7, 24, 24]
  - [0x1FC170, palette, icon/coin/coin_7]
  - [0x1FC190, ci4,     icon/coin/coin_8, 24, 24]
  - [0x1FC2B0, palette, icon/coin/coin_8]
  - [0x1FC2D0, ci4,     icon/coin/coin_9, 24, 24]
  - [0x1FC3F0, palette, icon/coin/coin_9]
  - [0x1FC410, ci4,     icon/coin/coin_10, 24, 24]
  - [0x1FC530, palette, icon/coin/coin_10]
  - [0x1FC550, ci4,     icon/coin/unk_item_1FC550, 32, 26]
  - [0x1FC6F0, palette, icon/coin/unk_item_1FC550]
  - [0x1FC710, ci4,     icon/star_piece/star_piece_1, 32, 32]
  - [0x1FC910, palette, icon/star_piece/star_piece_1]
  - [0x1FC930, ci4,     icon/star_piece/star_piece_2, 32, 32]
  - [0x1FCB30, palette, icon/star_piece/star_piece_2]
  - [0x1FCB50, ci4,     icon/star_piece/star_piece_3, 32, 32]
  - [0x1FCD50, palette, icon/star_piece/star_piece_3]
  - [0x1FCD70, ci4,     icon/small_heart/small_heart_1, 24, 24]
  - [0x1FCE90, palette, icon/small_heart/small_heart_1]
  - [0x1FCEB0, ci4,     icon/small_heart/small_heart_2, 24, 24]
  - [0x1FCFD0, palette, icon/small_heart/small_heart_2]
  - [0x1FCFF0, ci4,     icon/heart_container/heart_container, 24, 24]
  - [0x1FD110, palette, icon/heart_container/heart_container]
  - [0x1FD130, ci4,     icon/star_point/star_point_1, 24, 24]
  - [0x1FD250, palette, icon/star_point/star_point_1]
  - [0x1FD270, ci4,     icon/star_point/star_point_2, 24, 24]
  - [0x1FD390, palette, icon/star_point/star_point_2]
  - [0x1FD3B0, ci4,     icon/star_point/star_point_3, 24, 24]
  - [0x1FD4D0, palette, icon/star_point/star_point_3]
  - [0x1FD4F0, ci4,     icon/star_point/star_point_4, 24, 24]
  - [0x1FD610, palette, icon/star_point/star_point_4]
  - [0x1FD630, ci4,     icon/star_point/star_point_5, 24, 24]
  - [0x1FD750, palette, icon/star_point/star_point_5]
  - [0x1FD770, ci4,     icon/star_point/star_point_6, 24, 24]
  - [0x1FD890, palette, icon/star_point/star_point_6]
  - [0x1FD8B0, ci4,     icon/star_point/star_point_7, 24, 24]
  - [0x1FD9D0, palette, icon/star_point/star_point_7]
  - [0x1FD9F0, ci4,     icon/star_point/star_point_8, 24, 24]
  - [0x1FDB10, palette, icon/star_point/star_point_8]
  - [0x1FDB30, rgba16,  icon/star_point/unk_item_1FC550, 24, 24]
  - [0x1FDFB0, ci4,     icon/small_star_point/small_star_point_1, 8, 8]
  - [0x1FDFD0, palette, icon/small_star_point/small_star_point_1]
  - [0x1FDFF0, ci4,     icon/small_star_point/small_star_point_2, 8, 8]
  - [0x1FE010, palette, icon/small_star_point/small_star_point_2]
  - [0x1FE030, ci4,     icon/small_star_point/small_star_point_3, 8, 8]
  - [0x1FE050, palette, icon/small_star_point/small_star_point_3]
  - [0x1FE070, ci4,     icon/small_star_point/small_star_point_4, 8, 8]
  - [0x1FE090, palette, icon/small_star_point/small_star_point_4]
  - [0x1FE0B0, ci4,     icon/small_star_point/small_star_point_5, 8, 8]
  - [0x1FE0D0, palette, icon/small_star_point/small_star_point_5]
  - [0x1FE0F0, ci4,     icon/small_star_point/small_star_point_6, 8, 8]
  - [0x1FE110, palette, icon/small_star_point/small_star_point_6]
  - [0x1FE130, ci4,     icon/small_star_point/small_star_point_7, 8, 8]
  - [0x1FE150, palette, icon/small_star_point/small_star_point_7]
  - [0x1FE170, ci4,     icon/small_star_point/small_star_point_8, 8, 8]
  - [0x1FE190, palette, icon/small_star_point/small_star_point_8]
  - dir: logos
    type: code
    start: 0x1FE1B0
    subsegments:
    - [0x1FE1B0, rgba16,  logo_n64, 128, 112]
    - [0x2051B0, rgba16,  logo_is, 256, 112]
    - [0x2131B0, rgba16,  logo_nintendo, 256, 48]
  - [0x2191B0, ci8,     title/bg_1, 264, 162]
  - [0x2238C0, palette, title/bg_1]
  - [0x223AC0, ci8,     title/bg_2, 264, 162]
  - [0x22E1D0, palette, title/bg_2]
  - [0x22E3D0, ci8,     title/bg_3, 264, 162]
  - [0x238AE0, palette, title/bg_3]
  - [0x238CE0, ci8,     title/bg_4, 264, 162]
  - [0x2433F0, palette, title/bg_4]
  - [0x2435F0, ia8,     title/tape, 128, 128]
  - [0x2475F0, ci8,     title/bowser_silhouette, 128, 128]
  - [0x24B5F0, palette, title/bowser_silhouette]
  - [0x24B7F0, bin]
  - type: code
    start: 0x3169F0
    vram: 0x80200000
    subsegments:
    - [0x3169f0, c, 3169f0]
  - type: code
    start: 0x316a70
    vram: 0x80200080
    subsegments:
    - [0x316a70, c, 316a70]
  - type: code
    start: 0x316C00
    vram: 0x802AE000
    overlay: True
    subsegments:
    - [0x316C00, c]
  - type: code
    start: 0x316D90
    vram: 0x802AE000
    overlay: True
    subsegments:
    - [0x316d90, c, 316d90]
  - type: code
    start: 0x316f30
    vram: 0x802B2000
    subsegments:
    - [0x316f30, c, 316f30]
  - type: code
    dir: world/partner
    name: world_partner_goombario
    start: 0x317020
    vram: 0x802BD100
    overlay: True
    subsegments:
    - [0x317020, c, goombario]
    - [0x317B60, .data, goombario]
    - [0x317DA0]
  - type: code
    dir: world/partner
    name: world_partner_bombette
    start: 0x317e50
    vram: 0x802BD100
    overlay: True
    subsegments:
    - [0x317e50, c, bombette]
    - [0x3195d0, data]
  - type: code
    dir: world/partner
    name: world_partner_parakarry
    start: 0x319670
    vram: 0x802BD100
    overlay: True
    subsegments:
    - [0x319670, c, parakarry]
    - [0x31b000, data]
    - [0x31B080]
  - type: code
    dir: world/partner
    name: world_partner_kooper
    start: 0x31b120
    vram: 0x802BD100
    overlay: True
    subsegments:
    - [0x31b120, c, kooper]
    - [0x31cb60, data]
    - [0x31CBE0]
  - type: code
    dir: world/partner
    name: world_partner_watt
    start: 0x31cc70
    vram: 0x802BD100
    overlay: True
    subsegments:
    - [0x31cc70, c, watt]
    - [0x31ddc0, data]
  - type: code
    dir: world/partner
    name: world_partner_sushie
    start: 0x31de70
    vram: 0x802BD100
    overlay: True
    subsegments:
    - [0x31de70, c, sushie]
    - [0x320b20, data]
    - [0x320BC0]
  - type: code
    dir: world/partner
    name: world_partner_lakilester
    start: 0x320c50
    vram: 0x802BD100
    overlay: True
    subsegments:
    - [0x320c50, c, lakilester]
    - [0x3239b0, data]
  - type: code
    dir: world/partner
    name: world_partner_bow
    start: 0x323A50
    vram: 0x802BD100
    overlay: True
    subsegments:
    - [0x323A50, c, bow]
    - [0x324930, data]
    - [0x3249B0]
  - type: code
    dir: world/partner
    name: world_partner_goompa
    start: 0x324a10
    vram: 0x802BD100
    overlay: True
    subsegments:
    - [0x324a10, c, goompa]
    - [0x324e80, .data, goompa]
    - [0x324F00]
  - type: code
    dir: world/partner
    name: world_partner_goombaria
    start: 0x324f10
    vram: 0x802BD100
    overlay: True
    subsegments:
    - [0x324f10, c, goombaria]
    - [0x325000, .data, goombaria]
  - type: code
    dir: world/partner
    name: world_partner_twink
    start: 0x325070
    vram: 0x802BD100
    overlay: True
    subsegments:
    - [0x325070, c, twink]
    - [0x325160, .data, twink]
  - type: code
    start: 0x3251d0
    vram: 0x802BD100
    overlay: True
    subsegments:
    - [0x3251d0, c]
    - [0x3255e0, data]
  - type: code
    start: 0x325ad0
    vram: 0xE0200000
    subsegments:
    - [0x325ad0, c]
    - [0x325ee0, c]
    - [0x326160, data]
  - [0x326410, bin]
  - type: code
    start: 0x3278f0
    vram: 0xE0002000
    subsegments:
    - [0x3278f0, c]
    - [0x328050, data]
  - type: code
    start: 0x328110
    vram: 0xE000C000
    subsegments:
    - [0x328110, c]
    - [0x328d20, data]
  - [0x328EA0, bin]
  - type: code
    start: 0x32C110
    vram: 0xE000E000
    subsegments:
    - [0x32C110, c]
    - [0x32c770, data]
  - type: code
    start: 0x32C7A0
    vram: 0xE0010000
    subsegments:
    - [0x32C7A0, c]
    - [0x32CEB0, data]
  - type: code
    start: 0x32DD10
    vram: 0xE0012000
    subsegments:
    - [0x32DD10, c]
  - type: code
    start: 0x32E490
    vram: 0xE0014000
    subsegments:
    - [0x32E490, c]
    - [0x32EC10, data]
  - type: code
    start: 0x32EE30
    vram: 0xE0016000
    subsegments:
    - [0x32EE30, c]
    - [0x32F550, data]
  - type: code
    start: 0x32F580
    vram: 0xE0018000
    subsegments:
    - [0x32F580, c]
  - [0x32fb50, bin] # data/rodata section for above.
  - type: code
    start: 0x32FE30
    vram: 0xE001A000
    subsegments:
    - [0x32FE30, c]
    - [0x330440, data]
  - type: code
    start: 0x330910
    vram: 0xE001C000
    subsegments:
    - [0x330910, c]
  - [0x330ef0, bin] # data/rodata section for above.
  - type: code
    start: 0x331940
    vram: 0xE001E000
    subsegments:
    - [0x331940, c]
    - [0x332690, data]
  - [0x3326A0, bin]
  - type: code
    start: 0x333ec0
    vram: 0xE0020000
    subsegments:
    - [0x333ec0, c]
    - [0x334b50, data]
  - [0x334C70, bin]
  - type: code
    start: 0x337240
    vram: 0xE0022000
    subsegments:
    - [0x337240, c]
    - [0x337f10, data]
  - [0x337FC0, bin]
  - type: code
    start: 0x339250
    vram: 0xE0024000
    subsegments:
    - [0x339250, c]
    - [0x339f10, data]
  - [0x339F60, bin]
  - type: code
    start: 0x33B180
    vram: 0xE0026000
    subsegments:
    - [0x33B180, c]
    - [0x33bb70, data]
  - [0x33BBD0, bin]
  - type: code
    start: 0x33CDF0
    vram: 0xE0028000
    subsegments:
    - [0x33CDF0, c]
    - [0x33d5d0, data]
  - [0x33D610, bin]
  - type: code
    start: 0x33E8C0
    vram: 0xE002A000
    subsegments:
    - [0x33E8C0, c]
    - [0x33efe0, data]
  - type: code
    start: 0x33FE80
    vram: 0xE002C000
    subsegments:
    - [0x33FE80, c]
    - [0x3407c0, data]
  - [0x340880, bin]
  - type: code
    start: 0x3419E0
    vram: 0xE002E000
    subsegments:
    - [0x3419E0, c]
    - [0x342120, data]
  - type: code
    start: 0x342140
    vram: 0xE0030000
    subsegments:
    - [0x342140, c]
    - [0x342fd0, data]
  - [0x343040, bin]
  - type: code
    start: 0x343680
    vram: 0xE0032000
    subsegments:
    - [0x343680, c]
    - [0x343f30, data]
  - [0x343F70, bin]
  - type: code
    start: 0x344a10
    vram: 0xE0034000
    subsegments:
    - [0x344a10, c]
    - [0x345190, data]
  - [0x3451E0, bin]
  - type: code
    start: 0x3454E0
    vram: 0xE0036000
    subsegments:
    - [0x3454E0, c]
    - [0x345b10, data]
  - [0x345B40, bin]
  - type: code
    start: 0x34DD20
    vram: 0xE0038000
    subsegments:
    - [0x34DD20, c]
    - [0x34E710, data]
  - type: code
    start: 0x34EC80
    vram: 0xE003A000
    subsegments:
    - [0x34EC80, c]
    - [0x34f480, data]
  - type: code
    start: 0x34F4C0
    vram: 0xE003C000
    subsegments:
    - [0x34F4C0, c]
    - [0x350160, data]
  - [0x350220, bin]
  - type: code
    start: 0x352440
    vram: 0xE003E000
    subsegments:
    - [0x352440, c]
    - [0x352cb0, data]
  - [0x352CE0, bin]
  - type: code
    start: 0x353300
    vram: 0xE0040000
    subsegments:
    - [0x353300, c]
    - [0x353B40, data]
  - type: code
    start: 0x3547A0
    vram: 0xE0042000
    subsegments:
    - [0x3547A0, c]
    - [0x354F20, data]
  - type: code
    start: 0x354F60
    vram: 0xE0044000
    subsegments:
    - [0x354F60, c]
    - [0x355d10, data]
  - type: code
    start: 0x355EE0
    vram: 0xE0046000
    subsegments:
    - [0x355EE0, c]
    - [0x3564e0, data]
  - [0x356530, bin]
  - type: code
    start: 0x356980
    vram: 0xE0048000
    subsegments:
    - [0x356980, c]
    - [0x357380, data]
  - [0x3573A0, bin]
  - type: code
    start: 0x3584C0
    vram: 0xE004A000
    subsegments:
    - [0x3584C0, c]
    - [0x359320, data]
  - [0x3593B0, bin]
  - type: code
    start: 0x359F20
    vram: 0xE004C000
    subsegments:
    - [0x359F20, c]
    - [0x35A580, data]
  - type: code
    start: 0x35B9D0
    vram: 0xE004E000
    subsegments:
    - [0x35B9D0, c]
    - [0x35bfb0, data]
  - type: code
    start: 0x35BFD0
    vram: 0xE0050000
    subsegments:
    - [0x35BFD0, c]
    - [0x35c530, data]
  - [0x35C550, bin]
  - type: code
    start: 0x35CA80
    vram: 0xE0052000
    subsegments:
    - [0x35CA80, c]
    - [0x35D460, data]
  - type: code
    start: 0x35DA00
    vram: 0xE0056000
    subsegments:
    - [0x35DA00, c]
    - [0x35E8A0, data]
  - type: code
    start: 0x35E920
    vram: 0xE0058000
    subsegments:
    - [0x35E920, c]
    - [0x35F0A0, data]
  - type: code
    start: 0x3602C0
    vram: 0xE005A000
    subsegments:
    - [0x3602C0, c]
    - [0x360a10, data]
  - [0x360A30, bin]
  - type: code
    start: 0x360F40
    vram: 0xE005C000
    subsegments:
    - [0x360F40, c]
    - [0x361640, data]
  - type: code
    start: 0x3625C0
    vram: 0xE005E000
    subsegments:
    - [0x3625C0, c]
    - [0x362C30, data]
  - type: code
    start: 0x363160
    vram: 0xE0060000
    subsegments:
    - [0x363160, c]
    - [0x363890, data]
  - type: code
    start: 0x364300
    vram: 0xE0062000
    subsegments:
    - [0x364300, c]
    - [0x364BC0, data]
  - type: code
    start: 0x364F10
    vram: 0xE0064000
    subsegments:
    - [0x364F10, c]
    - [0x365970, data]
  - type: code
    start: 0x366030
    vram: 0xE0066000
    subsegments:
    - [0x366030, c]
    - [0x366c80, data]
  - [0x366D60, bin]
  - type: code
    start: 0x36A8D0
    vram: 0xE0068000
    subsegments:
    - [0x36A8D0, c]
    - [0x36ae80, data]
  - [0x36AEE0, bin]
  - type: code
    start: 0x36D020
    vram: 0xE006A000
    subsegments:
    - [0x36D020, c]
    - [0x36de10, data]
  - [0x36DF90, bin]
  - type: code
    start: 0x36E1D0
    vram: 0xE006C000
    subsegments:
    - [0x36E1D0, c]
    - [0x36ed30, data]
  - [0x36ED60, bin]
  - type: code
    start: 0x372790
    vram: 0xE006E000
    subsegments:
    - [0x372790, c]
    - [0x373390, data]
  - [0x3733E0, bin]
  - type: code
    start: 0x3740B0
    vram: 0xE0070000
    subsegments:
    - [0x3740B0, c]
    - [0x374d80, data]
  - type: code
    start: 0x374E50
    vram: 0xE0072000
    subsegments:
    - [0x374E50, c]
    - [0x375500, data]
  - [0x375510, bin]
  - type: code
    start: 0x376460
    vram: 0xE0074000
    subsegments:
    - [0x376460, c]
    - [0x376fc0, data]
  - type: code
    start: 0x377070
    vram: 0xE0076000
    subsegments:
    - [0x377070, c]
    - [0x377f00, data]
  - [0x377F80, bin]
  - type: code
    start: 0x37A3F0
    vram: 0xE0078000
    subsegments:
    - [0x37A3F0, c]
    - [0x37acf0, data]
  - [0x37ADD0, bin]
  - type: code
    start: 0x37C540
    vram: 0xE007A000
    subsegments:
    - [0x37C540, c]
    - [0x37D140, data]
  - type: code
    start: 0x37D490
    vram: 0xE007C000
    subsegments:
    - [0x37D490, c]
    - [0x37D9A0, data]
  - [0x37D9D0, bin]
  - type: code
    start: 0x37F720
    vram: 0xE007E000
    subsegments:
    - [0x37F720, c]
    - [0x380350, data]
  - [0x3803A0, bin]
  - type: code
    start: 0x3812C0
    vram: 0xE0080000
    subsegments:
    - [0x3812C0, c]
    - [0x381d80, data]
  - [0x381E00, bin]
  - type: code
    start: 0x385640
    vram: 0xE0082000
    subsegments:
    - [0x385640, c]
    - [0x386340, data]
  - [0x3863B0, bin]
  - type: code
    start: 0x3889D0
    vram: 0xE0084000
    subsegments:
    - [0x3889D0, c]
    - [0x3897e0, data]
  - type: code
    start: 0x389850
    vram: 0xE0086000
    subsegments:
    - [0x389850, c]
    - [0x38a2f0, data]
  - [0x38A350, bin]
  - type: code
    start: 0x38ADF0
    vram: 0xE0088000
    subsegments:
    - [0x38ADF0, c]
    - [0x38bab0, data]
  - [0x38BBA0, bin]
  - type: code
    start: 0x38C5F0
    vram: 0xE008A000
    subsegments:
    - [0x38C5F0, c]
    - [0x38D040, data]
  - type: code
    start: 0x38DE00
    vram: 0xE008C000
    subsegments:
    - [0x38DE00, c]
    - [0x38E8F0, data]
  - type: code
    start: 0x38EE60
    vram: 0xE008E000
    subsegments:
    - [0x38EE60, c]
    - [0x38f6f0, data]
  - [0x38F710, bin]
  - type: code
    start: 0x38F900
    vram: 0xE0090000
    subsegments:
    - [0x38F900, c]
    - [0x390340, data]
  - [0x3903D0, ia4, battle/lucky, 64, 32]
  - [0x3907D0, ia4, battle/miss,  64, 32]
  - [0x390BD0, ia4, battle/good,  64, 32]
  - [0x390FD0, ia4, battle/nice,  64, 32]
  - [0x3913D0, ia4, battle/super, 64, 32]
  - [0x3917D0, bin]
  - type: code
    start: 0x391D30
    vram: 0xE0092000
    subsegments:
    - [0x391D30, c]
    - [0x3923c0, data]
  - [0x392440, bin]
  - type: code
    start: 0x3928D0
    vram: 0xE0094000
    subsegments:
    - [0x3928D0, c]
    - [0x393080, data]
  - [0x3930A0, bin]
  - type: code
    start: 0x394280
    vram: 0xE0096000
    subsegments:
    - [0x394280, c]
  - [0x394660, bin] # data/rodata for the above, and some extra unknown data.
  - type: code
    start: 0x395BB0
    vram: 0xE0098000
    subsegments:
    - [0x395BB0, c]
    - [0x3960C0, data]
  - type: code
    start: 0x3965B0
    vram: 0xE009A000
    subsegments:
    - [0x3965B0, c]
    - [0x397010, data]
  - type: code
    start: 0x3981F0
    vram: 0xE009C000
    subsegments:
    - [0x3981F0, c]
  - [0x398bc0, bin] # data/rodata for the above, and some extra unknown data.
  - type: code
    start: 0x39FF20
    vram: 0xE009E000
    subsegments:
    - [0x39FF20, c]
    - [0x3A0D10, data]
  - type: code
    start: 0x3A2290
    vram: 0xE00A0000
    subsegments:
    - [0x3A2290, c]
  - [0x3a2440, bin] # data/rodata for the above, and some extra unknown data.
  - type: code
    start: 0x3A2990
    vram: 0xE00A2000
    subsegments:
    - [0x3A2990, c]
    - [0x3A3360, data]
  - type: code
    start: 0x3A37E0
    vram: 0xE00A4000
    subsegments:
    - [0x3A37E0, c]
    - [0x3a42b0, data]
  - [0x3A4320, bin]
  - type: code
    start: 0x3A5550
    vram: 0xE00A6000
    subsegments:
    - [0x3A5550, c]
    - [0x3A5BE0, data]
  - type: code
    start: 0x3A70F0
    vram: 0xE00A8000
    subsegments:
    - [0x3A70F0, c]
    - [0x3A7710, data]
  - [0x3A77A0, bin] # split further
  - type: code
    start: 0x3AA920
    vram: 0xE00AA000
    subsegments:
    - [0x3AA920, c]
    - [0x3AAFE0, data]
  - [0x3AB030, bin] # todo split this further
  - type: code
    start: 0x3AEE20
    vram: 0xE00AC000
    subsegments:
    - [0x3AEE20, c]
    - [0x3AF5D0, data]
  - [0x3AF700, bin] # todo split this further
  - type: code
    start: 0x3B2350
    vram: 0xE00AE000
    subsegments:
    - [0x3B2350, c]
  - [0x3B2D90, bin] # todo split this further
  - type: code
    start: 0x3B3EB0
    vram: 0xE00B0000
    subsegments:
    - [0x3B3EB0, c]
    - [0x3B4690, data]
  - [0x3B46A0, bin] # todo split this further
  - type: code
    start: 0x3B4790
    vram: 0xE00B2000
    subsegments:
    - [0x3B4790, c]
    - [0x3B5330, data]
  - type: code
    start: 0x3B5CF0
    vram: 0xE00B4000
    subsegments:
    - [0x3B5CF0, c]
    - [0x3B69E0, data]
  - type: code
    start: 0x3B7160
    vram: 0xE00B6000
    subsegments:
    - [0x3B7160, c]
    - [0x3B78B0, data]
  - type: code
    start: 0x3B7B80
    vram: 0xE00B8000
    subsegments:
    - [0x3B7B80, c]
    - [0x3B8470, data]
  - [0x3B8860, bin] # todo split this further
  - type: code
    start: 0x3B8BD0
    vram: 0xE00BA000
    subsegments:
    - [0x3B8BD0, c]
    - [0x3B9A50, data]
  - type: code
    start: 0x3BA030
    vram: 0xE00BC000
    subsegments:
    - [0x3BA030, c]
    - [0x3BAC60, data]
  - [0x3BAEA0, bin] # todo split this further ADD STUFF AFTER HERE
  - type: code
    start: 0x3BBF60
    vram: 0xE00BE000
    subsegments:
    - [0x3BBF60, c]
    - [0x3BCA50, data]
  - type: code
    start: 0x3BCD60
    vram: 0xE00C0000
    subsegments:
    - [0x3BCD60, c]
    - [0x3BD770, data]
  - type: code
    start: 0x3C11D0
    vram: 0xE00C2000
    subsegments:
    - [0x3C11D0, c]
    - [0x3C1B60, data]
  - type: code
    start: 0x3CADF0
    vram: 0xE00C4000
    subsegments:
    - [0x3CADF0, c]
    - [0x3CB7C0, data]
  - type: code
    start: 0x3CC9E0
    vram: 0xE00C6000
    subsegments:
    - [0x3CC9E0, c]
    - [0x3CD670, data]
  - type: code
    start: 0x3CF3A0
    vram: 0xE00C8000
    subsegments:
    - [0x3CF3A0, c]
    - [0x3CFAB0, data]
  - type: code
    start: 0x3D0500
    vram: 0xE00CA000
    subsegments:
    - [0x3D0500, c]
    - [0x3D11B0, data]
  - type: code
    start: 0x3D1690
    vram: 0xE00CC000
    subsegments:
    - [0x3D1690, c]
    - [0x3D2460, data]
  - type: code
    start: 0x3D2AC0
    vram: 0xE00CE000
    subsegments:
    - [0x3D2AC0, c]
    - [0x3D3910, data]
  - type: code
    start: 0x3D3E20
    vram: 0xE00D0000
    subsegments:
    - [0x3D3E20, c]
    - [0x3D4930, data]
  - type: code
    start: 0x3D4970
    vram: 0xE00D2000
    subsegments:
    - [0x3D4970, c]
    - [0x3D4E70, data]
  - type: code
    start: 0x3D5020
    vram: 0xE00D6000
    subsegments:
    - [0x3D5020, c]
    - [0x3D5E60, data]
  - type: code
    start: 0x3D67C0
    vram: 0xE00D8000
    subsegments:
    - [0x3D67C0, c]
    - [0x3D6FA0, data]
  - type: code
    start: 0x3D7240
    vram: 0xE00DA000
    subsegments:
    - [0x3D7240, c]
    - [0x3D7740, data]
  - type: code
    start: 0x3D7A70
    vram: 0xE00DC000
    subsegments:
    - [0x3D7A70, c]
    - [0x3D80B0, data]
  - type: code
    start: 0x3D8720
    vram: 0xE00DE000
    subsegments:
    - [0x3D8720, c]
    - [0x3D8F30, data]
  - type: code
    start: 0x3DB460
    vram: 0xE00E0000
    subsegments:
    - [0x3DB460, c]
    - [0x3DBEA0, data]
  - type: code
    start: 0x3DC310
    vram: 0xE00E2000
    subsegments:
    - [0x3DC310, c]
    - [0x3DCD00, data]
  - type: code
    start: 0x3DE000
    vram: 0xE00E4000
    subsegments:
    - [0x3DE000, c]
    - [0x3DED90, data]
  - type: code
    start: 0x3E0930
    vram: 0xE00E6000
    subsegments:
    - [0x3E0930, c]
    - [0x3E11B0, data]
  - type: code
    start: 0x3E1690
    vram: 0xE00E8000
    subsegments:
    - [0x3E1690, c]
    - [0x3E1CC0, data]
  - type: code
    start: 0x3E1EE0
    vram: 0xE00EA000
    subsegments:
    - [0x3E1EE0, c]
    - [0x3E2930, data]
  - type: code
    start: 0x3E43A0
    vram: 0xE010A000
    subsegments:
    - [0x3E43A0, c]
    - [0x3E5060, data]
  - type: code
    start: 0x3E54C0
    vram: 0xE010C000
    subsegments:
    - [0x3E54C0, c]
    - [0x3E5ED0, data]
  - type: code
    start: 0x3EB4E0
    vram: 0xE010E000
    subsegments:
    - [0x3EB4E0, c]
    - [0x3EBC30, data]
  - [0x3EBE60, ia8,    world/ch0,               144, 40]
  - [0x3ED4E0, ia8,    world/text_chapter,      128, 40]
  - [0x3EE8E0, ia8,    world/text_end_of,       104, 40]
  - [0x3EF920, ia8,    world/exclamation_point, 16,  40]
  - [0x3EFBA0, ia8,    world/ch1,               64,  64]
  - [0x3F0BA0, ia8,    world/ch2,               64,  64]
  - [0x3F1BA0, ia8,    world/ch3,               64,  64]
  - [0x3F2BA0, ia8,    world/ch4,               64,  64]
  - [0x3F3BA0, ia8,    world/ch5,               64,  64]
  - [0x3F4BA0, ia8,    world/ch6,               64,  64]
  - [0x3F5BA0, ia8,    world/ch7,               64,  64]
  - [0x3F6BA0, ia8,    world/ch8,               64,  64]
  - [0x3F7BA0, rgba16, world/chapter_rainbow,   8,  16]
  - [0x3F7CA0, bin]
  - type: code
    start: 0x3F83F0
    vram: 0xE0110000
    subsegments:
    - [0x3F83F0, c]
    - [0x3F8CA0, data]
  - [0x3F8CC0, i4, ice_smash, 64, 128]
  - [0x3F9CC0, bin]
  - type: code
    start: 0x3F9E50
    vram: 0xE0112000
    subsegments:
    - [0x3F9E50, c]
    - [0x3FA480, data]
  - start: 0x3FA4B0
    type: ci4
    name: star_cards/card_front
    flip_y: true
    width: 32
    height: 32
  - [0x3FA6B0, palette, star_cards/card_front]
  - [0x3FA6D0, bin] # PAD
  - start: 0x3FA8B0
    type: ci4
    name: star_cards/card_back
    flip_y: true
    width: 32
    height: 64
  - [0x3FACB0, palette, star_cards/card_back]
  - [0x3FACD0, bin] # PAD
  - start: 0x3FAEB0
    type: ci4
    name: star_cards/wave
    flip_y: true
    width: 32
    height: 32
  - [0x3FB0B0, palette, star_cards/wave]
  - [0x3FB0D0, bin] # PAD
  - start: 0x3FB2B0
    type: ci4
    name: star_cards/squares
    flip_y: true
    width: 16
    height: 16
  - [0x3FB330, palette, star_cards/squares]
  - [0x3FB350, bin] # PAD
  - start: 0x3FB530
    type: ci4
    name: star_cards/eldstar
    flip_y: true
    width: 48
    height: 48
  - [0x3FB9B0, palette, star_cards/eldstar]
  - [0x3FB9D0, bin] # PAD
  - start: 0x3FBBB0
    type: ci4
    name: star_cards/mamar
    flip_y: true
    width: 48
    height: 48
  - [0x3FC030, palette, star_cards/mamar]
  - [0x3FC050, bin] # PAD
  - start: 0x3FC230
    type: ci4
    name: star_cards/skolar
    flip_y: true
    width: 48
    height: 48
  - [0x3FC6B0, palette, star_cards/skolar]
  - [0x3FC6D0, bin] # PAD
  - start: 0x3FC8B0
    type: ci4
    name: star_cards/muskular
    flip_y: true
    width: 48
    height: 48
  - [0x3FCD30, palette, star_cards/muskular]
  - [0x3FCD50, bin] # PAD
  - start: 0x3FCF30
    type: ci4
    name: star_cards/misstar
    flip_y: true
    width: 48
    height: 48
  - [0x3FD3B0, palette, star_cards/misstar]
  - [0x3FD3D0, bin] # PAD
  - start: 0x3FDC30
    type: ci4
    name: star_cards/klevar
    flip_y: true
    width: 48
    height: 48
  - [0x3FE0B0, palette, star_cards/klevar]
  - [0x3FE0D0, bin]
  - type: code
    start: 0x3FEAE0
    vram: 0xE0114000
    subsegments:
    - [0x3FEAE0, c]
    - [0x3FF180, data]
  - type: code
    start: 0x402640
    vram: 0xE0116000
    subsegments:
    - [0x402640, c]
    - [0x4032A0, data]
  - type: code
    start: 0x403400
    vram: 0xE0118000
    subsegments:
    - [0x403400, c]
    - [0x403BB0, data]
  - type: code
    start: 0x404220
    vram: 0xE011A000
    subsegments:
    - [0x404220, c]
    - [0x404E40, data]
  - start: 0x404F40
    type: ci4
    name: world/cloud
    flip_y: true
    width: 32
    height: 32
  - [0x405140, palette, world/cloud]
  - start: 0x405340
    type: ci4
    name: world/waterblock
    flip_y: true
    width: 32
    height: 32
  - [0x405540, palette, world/waterblock]
  - start: 0x405740
    type: ci4
    name: world/yellow_carpet
    flip_y: true
    width: 32
    height: 32
  - [0x405940, palette, world/yellow_carpet]
  - start: 0x405B40
    type: ci4
    name: world/numbers
    flip_y: true
    width: 32
    height: 160
  - [0x406540, palette, world/numbers]
  - [0x406740, bin]
  - type: code
    start: 0x406B40
    vram: 0xE011C000
    subsegments:
    - [0x406B40, c]
    - [0x407040, data]
  - type: code
    start: 0x409990
    vram: 0xE011E000
    subsegments:
    - [0x409990, c]
    - [0x40A180, data]
  - type: code
    start: 0x40B3F0
    vram: 0xE0120000
    subsegments:
    - [0x40B3F0, c]
    - [0x40BB70, data]
  - type: code
    start: 0x40C5A0
    vram: 0xE0122000
    subsegments:
    - [0x40C5A0, c]
    - [0x40D130, data]
  - type: code
    start: 0x412730
    vram: 0xE0124000
    subsegments:
    - [0x412730, c]
    - [0x412FD0, data]
  - type: code
    start: 0x413360
    vram: 0xE0126000
    subsegments:
    - [0x413360, c]
    - [0x413F20, data]
  - type: code
    start: 0x414BA0
    vram: 0xE0128000
    subsegments:
    - [0x414BA0, c]
    - [0x415020, data]
  - type: code
    start: 0x415D90
    vram: 0x802A1000
    subsegments:
    - [0x415D90, c, 415D90]
    - [0x4200D0, .data, 415D90]
    - [0x420500]
  - type: code
    start: 0x4219F0
    vram: 0x802A9000
    overlay: True
    subsegments:
    - [0x4219F0, c, 4219F0]
    - [0x421FC0]
  - type: code
    start: 0x422000
    vram: 0x802A9000
    overlay: True
    subsegments:
    - [0x422000, c]
    - [0x422A90, data]
  - type: code
    start: 0x422AD0
    vram: 0x802A9000
    overlay: True
    subsegments:
    - [0x422AD0, c]
    - [0x4233B0, data]
  - type: code
    start: 0x4233F0
    vram: 0x802A9000
    overlay: True
    subsegments:
    - [0x4233F0, c]
    - [0x423C30, data]
  - type: code
    start: 0x423C70
    vram: 0x802A9000
    overlay: True
    subsegments:
    - [0x423C70, c]
    - [0x424550, data]
  - type: code
    start: 0x425590
    vram: 0x802A9000
    overlay: True
    subsegments:
    - [0x425590, c]
    - [0x425B10, data]
  - type: code
    start: 0x425B50
    vram: 0x802A9000
    overlay: True
    subsegments:
    - [0x425B50, c]
    - [0x426130, data]
  - type: code
    start: 0x426170
    vram: 0x802A9000
    overlay: True
    subsegments:
    - [0x426170, c]
    - [0x426970, data]
  - type: code
    start: 0x4269D0
    vram: 0x802A9000
    overlay: True
    subsegments:
    - [0x4269D0, c]
    - [0x427320, data]
  - type: code
    start: 0x4273B0
    vram: 0x802A9000
    overlay: True
    subsegments:
    - [0x4273B0, c]
    - [0x427A30, data]
  - type: code
    start: 0x427A70
    vram: 0x802A9000
    overlay: True
    subsegments:
    - [0x427A70, c]
    - [0x428280, data]
  - type: code
    start: 0x4282E0
    vram: 0x802A9000
    overlay: True
    subsegments:
    - [0x4282E0, c]
    - [0x428A30, data]
  - type: code
    start: 0x428A70
    vram: 0x802A9000
    overlay: True
    subsegments:
    - [0x428A70, c]
    - [0x4292C0, data]
  - type: code
    start: 0x429320
    vram: 0x802A9000
    overlay: True
    subsegments:
    - [0x429320, c]
    - [0x429C90, data]
  - type: code
    start: 0x429D20
    vram: 0x802A9000
    overlay: True
    subsegments:
    - [0x429D20, c]
    - [0x42A480, data]
  - type: code
    start: 0x42A4F0
    vram: 0x802A9000
    overlay: True
    subsegments:
    - [0x42A4F0, c]
    - [0x42B650, data]
  - type: code
    start: 0x42C6F0
    vram: 0x802A9000
    overlay: True
    subsegments:
    - [0x42C6F0, c]
    - [0x42CEB0, data]
  - type: code
    start: 0x42CF10
    vram: 0x802A9000
    overlay: True
    subsegments:
    - [0x42CF10, c]
    - [0x42D9B0, data]
  - type: code
    start: 0x42DA10
    vram: 0x802A9000
    overlay: True
    subsegments:
    - [0x42DA10, c]
    - [0x42E330, data]
  - type: code
    start: 0x42E3A0
    vram: 0x802A9000
    overlay: True
    subsegments:
    - [0x42E3A0, c]
    - [0x42ED70, data]
  - type: code
    start: 0x42EE20
    vram: 0x802A9000
    overlay: True
    subsegments:
    - [0x42EE20, c]
    - [0x42F680, data]
  - type: code
    start: 0x42F6E0
    vram: 0x802A9000
    overlay: True
    subsegments:
    - [0x42F6E0, c]
    - [0x42FFC0, data]
  - type: code
    start: 0x430020
    vram: 0x802A9000
    overlay: True
    subsegments:
    - [0x430020, c]
    - [0x430940, data]
  - dir: battle/area_kmr_part_1
    type: code
    start: 0x4309A0
    vram: 0x80218000
    subalign: 4
    overlay: True
    subsegments:
    - [0x4309A0, c, area]
    - [0x4309A0, c, actor/goomba]
    - [0x430C20, c, actor/spiked_goomba]
    - [0x430EA0, c, actor/paragoomba]
    - [0x431180, c, stage/kmr_02]
    - [0x431180, c, stage/kmr_03]
    - [0x4313F0, c, stage/kmr_04]
    - [0x431660, c, stage/kmr_05]
    - [0x4318D0, c, stage/kmr_06]
    - [0x431B80, .data, area]
    - [0x431FB0, .data, actor/goomba]
    - [0x433970, .data, actor/spiked_goomba]
    - [0x4354A0, .data, actor/paragoomba]
    - [0x438740, .data, stage/kmr_02]
    - [0x4387A0, .data, stage/kmr_03]
    - [0x438BF0, .data, stage/kmr_04]
    - [0x439040, .data, stage/kmr_05]
    - [0x439440, .data, stage/kmr_06]
    - [0x4398A0, .rodata, area]
    - [0x4399AC, .rodata, stage/kmr_02] # FIXME: fucky rodata alignment
    - [0x4399CC, .rodata, stage/kmr_03]
    - [0x4399FC, .rodata, stage/kmr_04]
    - [0x439A2C, .rodata, stage/kmr_05]
    - [0x439A5C, .rodata, stage/kmr_06]
  - dir: battle/area_kmr_part_2
    type: code
    start: 0x439A90
    vram: 0x80218000
    overlay: True
    subsegments:
    - [0x439A90, c]
    - [0x43A5A0, c]
    - [0x43A7E0, c]
    - [0x43AA50, c]
    - [0x43ACC0, c]
    - [0x43AF30, c]
    - [0x43B1E0, data]
  - dir: battle/area_kmr_part_3
    type: code
    start: 0x447440
    vram: 0x80218000
    overlay: True
    subsegments:
    - [0x447440, c]
    - [0x4479A0, c]
    - [0x447C80, c]
    - [0x447D50, c]
    - [0x448420, c]
    - [0x448690, c]
    - [0x448900, c]
    - [0x448B70, c]
    - [0x448E20, c]
    - [0x448E80, c]
    - [0x4495F0, data]
  - dir: battle/area_mac
    type: code
    start: 0x464490
    vram: 0x80218000
    overlay: True
    subsegments:
    - [0x464490, c]
    - [0x464560, c]
    - [0x465D90, c]
    - [0x4661E0, data]
  - dir: battle/area_hos
    type: code
    start: 0x47F0B0
    vram: 0x80218000
    overlay: True
    subsegments:
    - [0x47F0B0, c]
    - [0x47F0D0, c]
    - [0x47F570, c]
    - [0x4800C0, data]
  - dir: battle/area_nok
    type: code
    start: 0x48D1A0
    vram: 0x80218000
    overlay: True
    subsegments:
    - [0x48D1A0, c]
    - [0x48D700, c]
    - [0x48DA50, c]
    - [0x48DBC0, c]
    - [0x48DCF0, c]
    - [0x48DFC0, data]
  - dir: battle/area_trd_part_1
    type: code
    start: 0x4A10A0
    vram: 0x80218000
    overlay: True
    subsegments:
    - [0x4A10A0, c]
    - [0x4A1190, c]
    - [0x4A12C0, c]
    - [0x4A1530, data]
  - dir: battle/area_trd_part_2
    type: code
    start: 0x4B11F0
    vram: 0x80218000
    overlay: True
    subsegments:
    - [0x4B11F0, c]
    - [0x4B15D0, c]
    - [0x4B1D90, c]
    - [0x4B2550, c]
    - [0x4B2D10, c]
    - [0x4B34D0, c]
    - [0x4B3740, data]
  - dir: battle/area_trd_part_3
    type: code
    start: 0x4CF1B0
    vram: 0x80218000
    overlay: True
    subsegments:
    - [0x4CF1B0, c]
    - [0x4CF3D0, data]
  - dir: battle/area_iwa
    type: code
    start: 0x4D01F0
    vram: 0x80218000
    overlay: True
    subsegments:
    - [0x4D01F0, c]
    - [0x4D02B0, c]
    - [0x4D0310, c]
    - [0x4D0360, c]
    - [0x4D03B0, c]
    - [0x4D0400, data]
  - dir: battle/area_sbk
    type: code
    start: 0x4DA5E0
    vram: 0x80218000
    overlay: True
    subsegments:
    - [0x4DA5E0, c]
    - [0x4DA6B0, c]
    - [0x4DA860, data]
  - dir: battle/area_isk_part_1
    type: code
    start: 0x4E2740
    vram: 0x80218000
    overlay: True
    subsegments:
    - [0x4E2740, c]
    - [0x4E2810, c]
    - [0x4E28E0, c]
    - [0x4E29B0, c]
    - [0x4E30C0, c]
    - [0x4E3190, c]
    - [0x4E3350, data]
  - dir: battle/area_isk_part_2
    type: code
    start: 0x4EF4A0
    vram: 0x80218000
    overlay: True
    subsegments:
    - [0x4EF4A0, c]
    - [0x4EFCF0, c]
    - [0x4EFDC0, c]
    - [0x4EFE90, c]
    - [0x4EFFE0, data]
  - dir: battle/area_mim
    type: code
    start: 0x4F7BE0
    vram: 0x80218000
    overlay: True
    subsegments:
    - [0x4F7BE0, c]
    - [0x4F7D50, c]
    - [0x4F7F40, c]
    - [0x4F7FA0, data]
  - dir: battle/area_arn
    type: code
    start: 0x4FEA50
    vram: 0x80218000
    overlay: True
    subsegments:
    - [0x4FEA50, c]
    - [0x4FED30, c]
    - [0x4FF010, c]
    - [0x4FF0D0, c]
    - [0x4FF1C0, data]
  - dir: battle/area_dgb
    type: code
    start: 0x50F020
    vram: 0x80218000
    overlay: True
    subsegments:
    - [0x50F020, data]
  - dir: battle/area_omo
    type: code
    start: 0x5125D0
    vram: 0x80218000
    overlay: True
    subsegments:
    - [0x5125D0, c]
    - [0x5126A0, c]
    - [0x512770, c]
    - [0x512840, c]
    - [0x512910, c]
    - [0x5129E0, c]
    - [0x512AB0, c]
    - [0x512C90, c]
    - [0x512E50, c]
    - [0x513380, c]
    - [0x5134B0, c]
    - [0x513580, c]
    - [0x513790, c]
    - [0x5137E0, data]
  - dir: battle/area_omo2
    type: code
    start: 0x52B6A0
    vram: 0x80218000
    overlay: True
    subsegments:
    - [0x52B6A0, c]
    - [0x52B7C0, c]
    - [0x52B9D0, data]
  - dir: battle/area_omo2_1
    type: code
    start: 0x543570
    vram: 0x80231000
    overlay: True
    subsegments:
    - [0x543570, c]
    - [0x543620, data]
  - dir: battle/area_omo2_2
    type: code
    start: 0x5483E0
    vram: 0x80231000
    overlay: True
    subsegments:
    - [0x5483E0, c]
    - [0x548500, data]
  - dir: battle/area_omo2_3
    type: code
    start: 0x54CC70
    vram: 0x80231000
    overlay: True
    subsegments:
    - [0x54CC70, c]
    - [0x54CCA0, data]
  - dir: battle/area_omo2_4
    type: code
    start: 0x552440
    vram: 0x80231000
    overlay: True
    subsegments:
    - [0x552440, data]
  - dir: battle/area_omo2_5
    type: code
    start: 0x552BB0
    vram: 0x80231000
    overlay: True
    subsegments:
    - [0x552BB0, data]
  - dir: battle/area_omo2_6
    type: code
    start: 0x556C90
    vram: 0x80231000
    overlay: True
    subsegments:
    - [0x556C90, data]
  - dir: battle/area_omo3
    type: code
    start: 0x5573E0
    vram: 0x80218000
    overlay: True
    subsegments:
    - [0x5573E0, c]
    - [0x557A80, c]
    - [0x557AD0, c]
    - [0x557EC0, c]
    - [0x557F90, c]
    - [0x5580C0, c]
    - [0x558190, data]
  - dir: battle/area_kgr
    type: code
    start: 0x56E2A0
    vram: 0x80218000
    overlay: True
    subsegments:
    - [0x56E2A0, c]
    - [0x56E800, c]
    - [0x56EC50, data]
  - dir: battle/area_jan
    type: code
    start: 0x573920
    vram: 0x80218000
    overlay: True
    subsegments:
    - [0x573920, c]
    - [0x5739F0, c]
    - [0x573AC0, c]
    - [0x573C30, c]
    - [0x573E10, c]
    - [0x573EE0, data]
  - dir: battle/area_jan2
    type: code
    start: 0x584940
    vram: 0x80218000
    overlay: True
    subsegments:
    - [0x584940, c]
    - [0x584B90, c]
    - [0x585000, data]
  - dir: battle/area_kzn
    type: code
    start: 0x58C2F0
    vram: 0x80218000
    overlay: True
    subsegments:
    - [0x58C2F0, c]
    - [0x58C670, c]
    - [0x58C740, c]
    - [0x58C920, c]
    - [0x58CC90, c]
    - [0x58D100, data]
  - dir: battle/area_kzn2
    type: code
    start: 0x59E6E0
    vram: 0x80218000
    overlay: True
    subsegments:
    - [0x59E6E0, c]
    - [0x59F420, c]
    - [0x59F4D0, c]
    - [0x59F530, data]
  - dir: battle/area_flo
    type: code
    start: 0x5B14B0
    vram: 0x80218000
    overlay: True
    subsegments:
    - [0x5B14B0, c]
    - [0x5B16A0, c]
    - [0x5B1A10, c]
    - [0x5B1D80, c]
    - [0x5B20F0, c]
    - [0x5B28D0, c]
    - [0x5B3370, data]
  - dir: battle/area_flo2
    type: code
    start: 0x5CE690
    vram: 0x80218000
    overlay: True
    subsegments:
    - [0x5CE690, c]
    - [0x5CF2D0, c]
    - [0x5CFF00, data]
  - dir: battle/area_tik
    type: code
    start: 0x5EC490
    vram: 0x80218000
    overlay: True
    subsegments:
    - [0x5EC490, c]
    - [0x5EC560, c]
    - [0x5EC690, c]
    - [0x5ECE70, c]
    - [0x5ECF40, c]
    - [0x5ED010, c]
    - [0x5ED4B0, c]
    - [0x5ED950, c]
    - [0x5EDDF0, c]
    - [0x5EE550, data]
  - dir: battle/area_tik2
    type: code
    start: 0x608AB0
    vram: 0x80218000
    overlay: True
    subsegments:
    - [0x608AB0, c]
    - [0x608CB0, c]
    - [0x609B30, c]
    - [0x609FD0, c]
    - [0x60A470, c]
    - [0x60ABD0, data]
  - dir: battle/area_tik3
    type: code
    start: 0x6186F0
    vram: 0x80218000
    overlay: True
    subsegments:
    - [0x6186F0, c]
    - [0x6187C0, c]
    - [0x618A00, c]
    - [0x618EA0, c]
    - [0x619340, c]
    - [0x6197E0, c]
    - [0x619F40, data]
  - dir: battle/area_sam
    type: code
    start: 0x623BA0
    vram: 0x80218000
    overlay: True
    subsegments:
    - [0x623BA0, c]
    - [0x6253E0, c]
    - [0x625750, c]
    - [0x626A30, data]
  - dir: battle/area_sam2
    type: code
    start: 0x63D1E0
    vram: 0x80218000
    overlay: True
    subsegments:
    - [0x63D1E0, c]
    - [0x63D710, c]
    - [0x63D9F0, c]
    - [0x63DD60, c]
    - [0x63F040, data]
  - dir: battle/area_pra
    type: code
    start: 0x648E10
    vram: 0x80218000
    overlay: True
    subsegments:
    - [0x648E10, c]
    - [0x649050, c]
    - [0x649480, c]
    - [0x6497F0, c]
    - [0x649B60, c]
    - [0x649ED0, c]
    - [0x64A340, data]
  - dir: battle/area_pra2
    type: code
    start: 0x660750
    vram: 0x80218000
    overlay: True
    subsegments:
    - [0x660750, c]
    - [0x660D20, c]
    - [0x660E10, c]
    - [0x661150, data]
  - dir: battle/area_pra3
    type: code
    start: 0x669D80
    vram: 0x80218000
    overlay: True
    subsegments:
    - [0x669D80, c]
    - [0x66B5B0, c]
    - [0x66B920, c]
    - [0x66BC90, data]
  - dir: battle/area_kpa
    type: code
    start: 0x684A30
    vram: 0x80218000
    overlay: True
    subsegments:
    - [0x684A30, c]
    - [0x684B00, c]
    - [0x684C30, c]
    - [0x685130, c]
    - [0x685260, data]
  - dir: battle/area_kpa2
    type: code
    start: 0x69F200
    vram: 0x80218000
    overlay: True
    subsegments:
    - [0x69F200, c]
    - [0x69F320, c]
    - [0x6A2B50, c]
    - [0x6A44E0, data]
  - dir: battle/area_kpa3
    type: code
    start: 0x6BBB90
    vram: 0x80218000
    overlay: True
    subsegments:
    - [0x6BBB90, c]
    - [0x6BBC60, c]
    - [0x6BD250, data]
  - dir: battle/area_kpa4
    type: code
    start: 0x6CC070
    vram: 0x80218000
    overlay: True
    subsegments:
    - [0x6CC070, c]
    - [0x6CC1C0, c]
    - [0x6CC6C0, data]
  - dir: battle/area_kkj
    type: code
    start: 0x6DBDA0
    vram: 0x80218000
    overlay: True
    subsegments:
    - [0x6DBDA0, c]
    - [0x6DC2F0, c]
    - [0x6DC340, data]
  - dir: battle/area_dig
    type: code
    start: 0x6DDDC0
    vram: 0x80218000
    overlay: True
    subsegments:
    - [0x6DDDC0, c]
    - [0x6DDE90, c]
    - [0x6DE000, c]
    - [0x6DE0D0, c]
    - [0x6DE1A0, c]
    - [0x6DE1F0, c]
    - [0x6DE3A0, c]
    - [0x6DE3F0, c]
    - [0x6DE4A0, c]
    - [0x6DE650, c]
    - [0x6DE670, data]
  - name: battle_partner_goompa
    dir: battle/partner
    type: code
    start: 0x6F0B30
    vram: 0x80238000
    overlay: True
    subsegments:
    - [0x6F0B30, data]
  - name: battle_partner_goombario
    dir: battle/partner
    type: code
    start: 0x6F10E0
    vram: 0x80238000
    overlay: True
    subsegments:
    - [0x6F10E0, c]
    - [0x6F2290, data]
  - name: battle_partner_kooper
    dir: battle/partner
    type: code
    start: 0x6F5E80
    vram: 0x80238000
    overlay: True
    subsegments:
    - [0x6F5E80, c]
    - [0x6F62B0, data]
  - name: battle_partner_bombette
    dir: battle/partner
    type: code
    start: 0x6FAD10
    vram: 0x80238000
    overlay: True
    subsegments:
    - [0x6FAD10, c]
    - [0x6FB350, data]
  - name: battle_partner_parakarry
    dir: battle/partner
    type: code
    start: 0x6FFD80
    vram: 0x80238000
    overlay: True
    subsegments:
    - [0x6FFD80, c]
    - [0x701590, data]
  - name: battle_partner_watt
    dir: battle/partner
    type: code
    start: 0x703AF0
    vram: 0x80238000
    overlay: True
    subsegments:
    - [0x703AF0, c]
    - [0x704A80, data]
  - name: battle_partner_sushie
    dir: battle/partner
    type: code
    start: 0x707CA0
    vram: 0x80238000
    overlay: True
    subsegments:
    - [0x707CA0, c]
    - [0x708B70, data]
  - name: battle_partner_lakilester
    dir: battle/partner
    type: code
    start: 0x70BD10
    vram: 0x80238000
    overlay: True
    subsegments:
    - [0x70BD10, c]
    - [0x70DED0, data]
  - name: battle_partner_bow
    dir: battle/partner
    type: code
    start: 0x710EF0
    vram: 0x80238000
    overlay: True
    subsegments:
    - [0x710EF0, c]
    - [0x7111F0, data]
  - name: battle_partner_twink
    dir: battle/partner
    type: code
    start: 0x714CF0
    vram: 0x80238000
    overlay: True
    subsegments:
    - [0x714CF0, c]
    - [0x714DC0, data]
  - name: mushroom
    dir: battle/item
    type: code
    start: 0x715850
    vram: 0x802A1000
    overlay: True
    subsegments:
    - [0x715850, c, mushroom] # TODO fix auto_all for .data
    - [0x715E50]
  - name: fire_flower
    dir: battle/item
    type: code
    start: 0x716C60
    vram: 0x802A1000
    overlay: True
    subsegments:
    - [0x716C60, c, fire_flower]
<<<<<<< HEAD
    - [0x717060, .data, fire_flower]
=======
    - [0x717060]
>>>>>>> 6db35030
  - name: dusty_hammer
    dir: battle/item
    type: code
    start: 0x7179D0
    vram: 0x802A1000
    overlay: True
    subsegments:
    - [0x7179D0, c, dusty_hammer]
    - start: 0x717C10
      type: .data
      name: dusty_hammer
      subsegments:
      - [0x7181D0, ci4, dusty_hammer, 32, 32]
      - [0x7183D0, palette, dusty_hammer]
      - [0x7183F0]
  - name: pow_block
    dir: battle/item
    type: code
    start: 0x718850
    vram: 0x802A1000
    overlay: True
    subsegments:
    - [0x718850, c, pow_block]
<<<<<<< HEAD
    - [0x718BF0, .data, pow_block]
=======
    - [0x718BF0]
>>>>>>> 6db35030
  - name: pebble
    dir: battle/item
    type: code
    start: 0x719970
    vram: 0x802A1000
    overlay: True
    subsegments:
    - [0x719970, c, pebble]
    - start: 0x719BB0
      type: .data
      name: pebble
      subsegments:
      - [0x71A170, ci4, pebble, 32, 32]
      - [0x71A370, palette, pebble]
      - [0x71A390]
  - name: volt_shroom
    dir: battle/item
    type: code
    start: 0x71A7F0
    vram: 0x802A1000
    overlay: True
    subsegments:
    - [0x71A7F0, c, volt_shroom]
    - [0x71AA70]
  - name: thunder_rage
    dir: battle/item
    type: code
    start: 0x71B1A0
    vram: 0x802A1000
    overlay: True
    subsegments:
    - [0x71B1A0, c, thunder_rage]
    - [0x71B640]
  - name: snowman_doll
    dir: battle/item
    type: code
    start: 0x71BE30
    vram: 0x802A1000
    overlay: True
    subsegments:
    - [0x71BE30, c, snowman_doll]
    - [0x71C270]
  - name: dried_shroom
    dir: battle/item
    type: code
    start: 0x71CCE0
    vram: 0x802A1000
    overlay: True
    subsegments:
    - [0x71CCE0, c, dried_shroom]
    - [0x71D010]
  - name: shooting_star
    dir: battle/item
    type: code
    start: 0x71D770
    vram: 0x802A1000
    overlay: True
    subsegments:
    - [0x71D770, c, shooting_star]
<<<<<<< HEAD
    - [0x71DCC0, .data, shooting_star]
=======
    - [0x71DCC0]
>>>>>>> 6db35030
  - name: sleepy_sheep
    dir: battle/item
    type: code
    start: 0x71E650
    vram: 0x802A1000
    overlay: True
    subsegments:
    - [0x71E650, c, sleepy_sheep]
    - start: 0x71EFC0
      type: .data
      name: sleepy_sheep
      subsegments:
      - [0x71EFC0, .data, sleepy_sheep]
      - [0x71F580, ci4, sleepy_sheep1, 56, 48]
      - [0x71FAC0, palette, sleepy_sheep1]
      - [0x71FAE0, ci4, sleepy_sheep2, 56, 48]
      - [0x720020, palette, sleepy_sheep2]
      - [0x720040, ci4, sleepy_sheep3, 56, 48]
      - [0x720580, palette, sleepy_sheep3]
      - [0x7205A0]
  - name: stone_cap
    dir: battle/item
    type: code
    start: 0x7215A0
    vram: 0x802A1000
    overlay: True
    subsegments:
    - [0x7215A0, c, stone_cap]
    - [0x721970]
  - name: tasty_tonic
    dir: battle/item
    type: code
    start: 0x722000
    vram: 0x802A1000
    overlay: True
    subsegments:
    - [0x722000, c, tasty_tonic]
    - [0x7222D0]
  - name: thunder_bolt
    dir: battle/item
    type: code
    start: 0x722B40
    vram: 0x802A1000
    overlay: True
    subsegments:
    - [0x722B40, c, thunder_bolt]
    - [0x722FE0]
  - name: ultra_shroom
    dir: battle/item
    type: code
    start: 0x723780
    vram: 0x802A1000
    overlay: True
    subsegments:
    - [0x723780, c, ultra_shroom]
    - [0x723AB0]
  - name: unknown_item
    dir: battle/item
    type: code
    start: 0x724240
    vram: 0x802A1000
    overlay: True
    subsegments:
    - [0x724240, c, unknown_item]
    - [0x724570]
  - name: super_soda
    dir: battle/item
    type: code
    start: 0x724CE0
    vram: 0x802A1000
    overlay: True
    subsegments:
    - [0x724CE0, c, super_soda]
    - [0x725210]
  - name: hustle_drink
    dir: battle/item
    type: code
    start: 0x725F60
    vram: 0x802A1000
    overlay: True
    subsegments:
    - [0x725F60, c, hustle_drink]
    - [0x726240]
  - name: stop_watch
    dir: battle/item
    type: code
    start: 0x726DD0
    vram: 0x802A1000
    overlay: True
    subsegments:
    - [0x726DD0, c, stop_watch]
    - [0x727120]
  - name: dizzy_dial
    dir: battle/item
    type: code
    start: 0x727910
    vram: 0x802A1000
    overlay: True
    subsegments:
    - [0x727910, c, dizzy_dial]
    - [0x727CE0]
  - name: please_come_back
    dir: battle/item
    type: code
    start: 0x7285E0
    vram: 0x802A1000
    overlay: True
    subsegments:
<<<<<<< HEAD
    - [0x7285E0,     c, please_come_back]
    - [0x728820, .data, please_come_back]
=======
    - [0x7285E0, c, please_come_back]
    - [0x728820]
>>>>>>> 6db35030
  - name: egg_missile
    dir: battle/item
    type: code
    start: 0x728EC0
    vram: 0x802A1000
    overlay: True
    subsegments:
    - [0x728EC0, c, egg_missile]
    - start: 0x7291D0
      type: .data
      name: egg_missile
      subsegments:
      - [0x7291D0, .data, egg_missile]
      - [0x729790, ci4, egg_missile1, 32, 32]
      - [0x729990, palette, egg_missile1]
      - [0x7299B0, ci4, egg_missile2, 32, 32]
      - [0x729BB0, palette, egg_missile2]
      - [0x729BD0, ci4, egg_missile3, 32, 32]
      - [0x729DD0, palette, egg_missile3]
      - [0x729DF0, ci4, egg_missile4, 32, 32]
      - [0x729FF0, palette, egg_missile4]
      - [0x72A010]
  - name: insecticide_herb
    dir: battle/item
    type: code
    start: 0x72A750
    vram: 0x802A1000
    overlay: True
    subsegments:
    - [0x72A750, c, insecticide_herb]
    - start: 0x72B130
      type: .data
      name: insecticide_herb
      subsegments:
      - [0x72B130, ci4, insecticide_herb, 32, 32]
      - [0x72B330, palette, insecticide_herb]
      - [0x72B350]
  - name: fright_jar
    dir: battle/item
    type: code
    start: 0x72B910
    vram: 0x802A1000
    overlay: True
    subsegments:
    - [0x72B910, c, fright_jar]
<<<<<<< HEAD
    - [0x72BC60, .data, fright_jar]
=======
    - [0x72BC60]
>>>>>>> 6db35030
  - name: mystery
    dir: battle/item
    type: code
    start: 0x72C5B0
    vram: 0x802A1000
    overlay: True
    subsegments:
    - [0x72C5B0, c, mystery]
    - start: 0x72CF00
      type: .data
      name: mystery
      subsegments:
      - [0x72CF00, .data, mystery]
      - [0x72D4C0, ci4, mystery, 32, 32]
      - [0x72D6C0, palette, mystery]
      - [0x72D6E0]
  - name: repel_gel
    dir: battle/item
    type: code
    start: 0x72DB70
    vram: 0x802A1000
    overlay: True
    subsegments:
    - [0x72DB70, c, repel_gel]
    - [0x72DE00]
  - name: life_shroom
    dir: battle/item
    type: code
    start: 0x72E530
    vram: 0x802A1000
    overlay: True
    subsegments:
    - [0x72E530, c, life_shroom]
<<<<<<< HEAD
    - [0x72EA20, .data, life_shroom]
=======
    - [0x72EA20]
>>>>>>> 6db35030
  - name: coconut
    dir: battle/item
    type: code
    start: 0x72F720
    vram: 0x802A1000
    overlay: True
    subsegments:
    - [0x72F720, c, coconut]
    - start: 0x72F960
      type: .data
      name: coconut
      subsegments:
      - [0x72F960, .data, coconut]
      - [0x72FF20, ci4, coconut, 32, 32]
      - [0x730120, palette, coconut]
      - [0x730140]
  - name: electro_pop
    dir: battle/item
    type: code
    start: 0x7305A0
    vram: 0x802A1000
    overlay: True
    subsegments:
    - [0x7305A0, c, electro_pop]
<<<<<<< HEAD
    - [0x730AE0, .data, electro_pop]
=======
    - [0x730AE0]
>>>>>>> 6db35030
  - name: strange_cake
    dir: battle/item
    type: code
    start: 0x731300
    vram: 0x802A1000
    overlay: True
    subsegments:
    - [0x731300, c, strange_cake]
    - start: 0x731EA0
      type: .data
      name: strange_cake
      subsegments:
      - [0x731EA0, .data, strange_cake]
      - [0x732470, ci4, strange_cake1, 32, 32]
      - [0x732670, palette, strange_cake1]
      - [0x732690, ci4, strange_cake2, 32, 32]
      - [0x732890, palette, strange_cake2]
      - [0x7328B0, ci4, strange_cake3, 32, 32]
      - [0x732AB0, palette, strange_cake3]
      - [0x732AD0]
  - name: food
    dir: battle/item
    type: code
    start: 0x7330D0
    vram: 0x802A1000
    overlay: True
    subsegments:
    - [0x7330D0, c, food]
    - [0x733700]
  - dir: battle/move/hammer
    type: code
    start: 0x7345A0
    vram: 0x802A1000
    overlay: True
    subsegments:
    - [0x7345A0, c]
    - [0x734650, data]
  - dir: battle/move/spin_smash
    type: code
    start: 0x737890
    vram: 0x802A1000
    overlay: True
    subsegments:
    - [0x737890, c]
    - [0x737A20, data]
  - dir: battle/move/quake_hammer
    type: code
    start: 0x73AED0
    vram: 0x802A1000
    overlay: True
    subsegments:
    - [0x73AED0, c]
    - [0x73AF80, data]
  - dir: battle/move/jump
    type: code
    start: 0x73D860
    vram: 0x802A1000
    overlay: True
    subsegments:
    - [0x73D860, c]
    - [0x73D9A0, data]
  - dir: battle/move/multibounce
    type: code
    start: 0x740CC0
    vram: 0x802A1000
    overlay: True
    subsegments:
    - [0x740CC0, c]
    - [0x740DB0, data]
  - dir: battle/move/power_bounce
    type: code
    start: 0x743DF0
    vram: 0x802A1000
    overlay: True
    subsegments:
    - [0x743DF0, c]
    - [0x743FE0, data]
  - dir: battle/move/sleep_stomp
    type: code
    start: 0x746E10
    vram: 0x802A1000
    overlay: True
    subsegments:
    - [0x746E10, c]
    - [0x746F00, data]
  - dir: battle/move/dizzy_stomp
    type: code
    start: 0x748DD0
    vram: 0x802A1000
    overlay: True
    subsegments:
    - [0x748DD0, c]
    - [0x748EC0, data]
  - dir: battle/move/d_down_pound
    type: code
    start: 0x74AD90
    vram: 0x802A1000
    overlay: True
    subsegments:
    - [0x74AD90, c]
    - [0x74AF40, data]
  - dir: battle/move/jump_charge_0
    type: code
    start: 0x74D570
    vram: 0x802A1000
    overlay: True
    subsegments:
    - [0x74D570, c]
    - [0x74D850, data]
  - dir: battle/move/hammer_charge_0
    type: code
    start: 0x74F130
    vram: 0x802A1000
    overlay: True
    subsegments:
    - [0x74F130, c]
    - [0x74F3D0, data]
  - dir: battle/move/hammer_throw
    type: code
    start: 0x752450
    vram: 0x802A1000
    overlay: True
    subsegments:
    - [0x752450, c]
    - [0x752500, data]
  - dir: battle/move/mega_quake
    type: code
    start: 0x756780
    vram: 0x802A1000
    overlay: True
    subsegments:
    - [0x756780, c]
    - [0x756900, data]
  - dir: battle/move/hammer_charge_1
    type: code
    start: 0x7595B0
    vram: 0x802A1000
    overlay: True
    subsegments:
    - [0x7595B0, c]
    - [0x7598D0, data]
  - dir: battle/move/jump_charge_1
    type: code
    start: 0x75C980
    vram: 0x802A1000
    overlay: True
    subsegments:
    - [0x75C980, c]
    - [0x75CCE0, data]
  - dir: battle/move/hammer_charge_2
    type: code
    start: 0x75E5D0
    vram: 0x802A1000
    overlay: True
    subsegments:
    - [0x75E5D0, c]
    - [0x75E8F0, data]
  - dir: battle/move/jump_charge_2
    type: code
    start: 0x761920
    vram: 0x802A1000
    overlay: True
    subsegments:
    - [0x761920, c]
    - [0x761C80, data]
  - dir: battle/move/auto_smash
    type: code
    start: 0x763540
    vram: 0x802A1000
    overlay: True
    subsegments:
    - [0x763540, c]
    - [0x7635F0, data]
  - dir: battle/move/auto_jump
    type: code
    start: 0x765C20
    vram: 0x802A1000
    overlay: True
    subsegments:
    - [0x765C20, c]
    - [0x765D10, data]
  - dir: battle/move/power_quake
    type: code
    start: 0x767C90
    vram: 0x802A1000
    overlay: True
    subsegments:
    - [0x767C90, c]
    - [0x767D40, data]
  - dir: battle/move/auto_multibounce
    type: code
    start: 0x76A830
    vram: 0x802A1000
    overlay: True
    subsegments:
    - [0x76A830, c]
    - [0x76A920, data]
  - dir: battle/move/power_jump
    type: code
    start: 0x76D760
    vram: 0x802A1000
    overlay: True
    subsegments:
    - [0x76D760, c]
    - [0x76D850, data]
  - dir: battle/move/super_jump
    type: code
    start: 0x76F330
    vram: 0x802A1000
    overlay: True
    subsegments:
    - [0x76F330, c]
    - [0x76F420, data]
  - dir: battle/move/mega_jump
    type: code
    start: 0x770F30
    vram: 0x802A1000
    overlay: True
    subsegments:
    - [0x770F30, c]
    - [0x771020, data]
  - dir: battle/move/power_smash
    type: code
    start: 0x772BA0
    vram: 0x802A1000
    overlay: True
    subsegments:
    - [0x772BA0, c]
    - [0x772C50, data]
  - dir: battle/move/super_smash
    type: code
    start: 0x775100
    vram: 0x802A1000
    overlay: True
    subsegments:
    - [0x775100, c]
    - [0x7751B0, data]
  - dir: battle/move/mega_smash
    type: code
    start: 0x777690
    vram: 0x802A1000
    overlay: True
    subsegments:
    - [0x777690, c]
    - [0x777740, data]
  - dir: battle/move/unknown_move
    type: code
    start: 0x779C90
    vram: 0x802A1000
    overlay: True
    subsegments:
    - [0x779C90, c]
    - [0x779E20, data]
  - dir: battle/move/shrink_smash
    type: code
    start: 0x77CB80
    vram: 0x802A1000
    overlay: True
    subsegments:
    - [0x77CB80, c]
    - [0x77CC30, data]
  - dir: battle/move/shell_crack
    type: code
    start: 0x77F240
    vram: 0x802A1000
    overlay: True
    subsegments:
    - [0x77F240, c]
    - [0x77F3D0, data]
  - dir: battle/move/d_down_jump
    type: code
    start: 0x781920
    vram: 0x802A1000
    overlay: True
    subsegments:
    - [0x781920, c]
    - [0x781AF0, data]
  - dir: battle/move/shrink_stomp
    type: code
    start: 0x783BA0
    vram: 0x802A1000
    overlay: True
    subsegments:
    - [0x783BA0, c]
    - [0x783C90, data]
  - dir: battle/move/earthquake_jump
    type: code
    start: 0x785B20
    vram: 0x802A1000
    overlay: True
    subsegments:
    - [0x785B20, c]
    - [0x785C20, data]
  - dir: battle/star/focus
    type: code
    start: 0x789E60
    vram: 0x802A1000
    overlay: True
    subsegments:
    - [0x789E60, c]
    - [0x78A490, data]
  - dir: battle/star/refresh
    type: code
    start: 0x78B600
    vram: 0x802A1000
    overlay: True
    subsegments:
    - [0x78B600, c]
    - [0x78C070, data]
  - dir: battle/star/lullaby
    type: code
    start: 0x78D150
    vram: 0x802A1000
    overlay: True
    subsegments:
    - [0x78D150, c]
    - [0x78D770, data]
  - dir: battle/star/star_storm
    type: code
    start: 0x78E7D0
    vram: 0x802A1000
    overlay: True
    subsegments:
    - [0x78E7D0, c]
    - [0x78EEC0, data]
  - dir: battle/star/chill_out
    type: code
    start: 0x7900D0
    vram: 0x802A1000
    overlay: True
    subsegments:
    - [0x7900D0, c]
    - [0x7909C0, data]
  - dir: battle/star/smooch
    type: code
    start: 0x791D90
    vram: 0x802A1000
    overlay: True
    subsegments:
    - [0x791D90, c]
    - [0x7923C0, data]
  - dir: battle/star/time_out
    type: code
    start: 0x793D20
    vram: 0x802A1000
    overlay: True
    subsegments:
    - [0x793D20, c]
    - [0x794240, data]
  - dir: battle/star/up_and_away
    type: code
    start: 0x7952E0
    vram: 0x802A1000
    overlay: True
    subsegments:
    - [0x7952E0, c]
    - [0x7959B0, data]
  - dir: battle/star/star_beam
    type: code
    start: 0x796FC0
    vram: 0x802A1000
    overlay: True
    subsegments:
    - [0x796FC0, c]
    - [0x7984B0, data]
  - dir: battle/star/peach_beam
    type: code
    start: 0x7997B0
    vram: 0x802A1000
    overlay: True
    subsegments:
    - [0x7997B0, c]
    - [0x79ACA0, data]
  - dir: battle/star/peach_focus
    type: code
    start: 0x79BFA0
    vram: 0x802A1000
    overlay: True
    subsegments:
    - [0x79BFA0, c]
    - [0x79C4D0, data]
  - dir: battle/star/peach_dash
    type: code
    start: 0x79D8A0
    vram: 0x802A1000
    overlay: True
    subsegments:
    - [0x79D8A0, c]
    - [0x79DE50, data]
  - [0x79EF40, bin] # todo identify
  - dir: world/script_api
    type: code
    start: 0x7E0E80
    vram: 0x80280000
    overlay: True
    subsegments:
    - [0x7E0E80, c]
    - [0x7E2AA0, c]
    - [0x7E3700, c]
    - [0x7E4690, c]
    - [0x7E4D00, .data, 7E0E80]
    - [0x7E4EF0, data]
    - [0x7E7380]
  - name: machi
    dir: world/area_mac/machi
    type: code
    overlay: True
    start: 0x7E73A0
    vram: 0x80240000
    subsegments:
    - [0x7E73A0, c]
    - [0x7E7550, c]
    - [0x7E7850, c]
    - [0x7E7A30, data]
    - [0x7E8470, data]
    - [0x7EA340, data]
    - [0x7EAA50, data]
    - [0x7EACD8, .rodata, 7E73A0]
    - [0x7EAD00, .rodata, 7E7850]
  - name: mac_00
    dir: world/area_mac/mac_00
    type: code
    overlay: True
    start: 0x7EAD10
    vram: 0x80240000
    subsegments:
    - [0x7EAD10, c]
    - [0x7EB340, c]
    - [0x7ECFD0, c]
    - [0x7ED280, c]
    - [0x7EE870, data]
    - [0x7F0A20, data]
    - [0x7F8F20, data]
    - [0x7F9100, data]
    - [0x7F91D0, data]
    - [0x7F9800, data]
    - [0x7F9850, data]
    - [0x7FD1A0, data]
    - [0x7FDF30, data]
    - [0x7FE550, data]
    - [0x8000B0, data]
    - [0x8006A0]
  - name: mac_01
    dir: world/area_mac/mac_01
    type: code
    overlay: True
    start: 0x800880
    vram: 0x80240000
    subsegments:
    - [0x800880, c]
    - [0x800C40, c]
    - [0x801700, c]
    - [0x8017D0, c]
    - [0x805DD0, c]
    - [0x806D10, c]
    - [0x806F50, data]
    - [0x807C00, data]
    - [0x808680, data]
    - [0x808D70, data]
    - [0x8091F0, data]
    - [0x8202D0, data]
    - [0x822100, data]
    - [0x822460, data]
    - [0x822F30]
  - name: mac_02
    dir: world/area_mac/mac_02
    type: code
    overlay: True
    start: 0x8232C0
    vram: 0x80240000
    subsegments:
    - [0x8232C0, c]
    - [0x8238B0, c]
    - [0x823970, c]
    - [0x823BB0, c]
    - [0x823BF0, c]
    - [0x8267E0, data]
    - [0x8268F0, data]
    - [0x827E70, data]
    - [0x8282E0, data]
    - [0x828F10, data]
    - [0x8313E0, data]
    - [0x831490]
  - name: mac_03
    dir: world/area_mac/mac_03
    type: code
    overlay: True
    start: 0x831800
    vram: 0x80240000
    subsegments:
    - [0x831800, c]
    - [0x831B20, c]
    - [0x833500, c]
    - [0x833740, c]
    - [0x834070, data]
    - [0x834170, data]
    - [0x835370, data]
    - [0x837CB0, data]
    - [0x83F500, data]
    - [0x83F6C0, data]
    - [0x8404A0, data]
    - [0x842BB0]
  - name: mac_04
    dir: world/area_mac/mac_04
    type: code
    overlay: True
    start: 0x842BD0
    vram: 0x80240000
    subsegments:
    - [0x842BD0, c]
    - [0x842C20, c]
    - [0x842D90, c]
    - [0x842DF0, c]
    - [0x843030, c]
    - [0x844860, c]
    - [0x844AC0, c]
    - [0x844BF0, data]
    - [0x844D50, data]
    - [0x845280, data]
    - [0x845CA0, data]
    - [0x8467E0, data]
    - [0x8469B0, data]
    - [0x8508F0, data]
    - [0x851410, data]
    - [0x8520A0, data]
    - [0x852120]
  - name: mac_05
    dir: world/area_mac/mac_05
    type: code
    overlay: True
    start: 0x852170
    vram: 0x80240000
    subsegments:
    - [0x852170, c]
    - [0x855560, c]
    - [0x855F20, c]
    - [0x8562D0, data]
    - [0x8564E0, data]
    - [0x856650, data]
    - [0x857070, data]
    - [0x862BC0, data]
    - [0x864450, data]
    - [0x864910]
  - name: mac_06
    dir: world/area_mac/mac_06
    type: code
    overlay: True
    start: 0x864B40
    vram: 0x80240000
    subsegments:
    - [0x864B40, c]
    - [0x865000, c]
    - [0x8659C0, c]
    - [0x8661D0, data]
    - [0x8666A0, data]
    - [0x867EF0, data]
    - [0x869450]
  - name: tik_01
    dir: world/area_tik/tik_01
    type: code
    overlay: True
    start: 0x8694B0
    vram: 0x80240000
    subsegments:
    - [0x8694B0, c]
    - [0x869AA0, c]
    - [0x869EE0, c]
    - [0x869F40, data]
    - [0x86A030, data]
    - [0x86B350, data]
    - [0x86BC00, data]
    - [0x86C710]
  - name: tik_02
    dir: world/area_tik/tik_02
    type: code
    overlay: True
    start: 0x86C740
    vram: 0x80240000
    subsegments:
    - [0x86C740, c]
    - [0x86CA50, c]
    - [0x86CD10, c]
    - [0x86D0E0, data]
    - [0x86D190, data]
    - [0x86D800, data]
    - [0x86E2C0, data]
    - [0x86EAF0]
  - name: tik_03
    dir: world/area_tik/tik_03
    type: code
    overlay: True
    start: 0x86EB00
    vram: 0x80240000
    subsegments:
    - [0x86EB00, c]
    - [0x86F0F0, c]
    - [0x86F5D0, data]
    - [0x86F670, data]
    - [0x870B60, data]
    - [0x871430, data]
    - [0x871730, data]
    - [0x8717F0, data]
    - [0x871A10]
  - name: tik_04
    dir: world/area_tik/tik_04
    type: code
    overlay: True
    start: 0x871A30
    vram: 0x80240000
    subsegments:
    - [0x871A30, c]
    - [0x872020, c]
    - [0x8726A0, data]
    - [0x872750, data]
    - [0x8739F0, data]
    - [0x8742C0, data]
    - [0x8746E0, data]
    - [0x874DA0]
  - name: tik_05
    dir: world/area_tik/tik_05
    type: code
    overlay: True
    start: 0x874DC0
    vram: 0x80240000
    subsegments:
    - [0x874DC0, c]
    - [0x8750D0, c]
    - [0x875810, data]
    - [0x8758C0, data]
    - [0x875D10, data]
    - [0x8765C0, data]
    - [0x876A50, data]
    - [0x876ED0]
  - name: tik_06
    dir: world/area_tik/tik_06
    type: code
    overlay: True
    start: 0x876EE0
    vram: 0x80240000
    subsegments:
    - [0x876EE0, c]
    - [0x8774D0, c]
    - [0x877840, data]
    - [0x8778F0, data]
    - [0x878F90, data]
    - [0x879860, data]
    - [0x879BB0]
  - name: tik_07
    dir: world/area_tik/tik_07
    type: code
    overlay: True
    start: 0x879BE0
    vram: 0x80240000
    subsegments:
    - [0x879BE0, c]
    - [0x87AC00, c]
    - [0x87C4D0, data]
    - [0x87C570, data]
    - [0x87D5D0, data]
    - [0x87E590, data]
    - [0x87E890, data]
    - [0x87ED80]
  - name: tik_08
    dir: world/area_tik/tik_08
    type: code
    overlay: True
    start: 0x87EDF0
    vram: 0x80240000
    subsegments:
    - [0x87EDF0, c]
    - [0x87F3E0, c]
    - [0x87F820, c]
    - [0x87F8B0, data]
    - [0x87F9A0, data]
    - [0x881770, data]
    - [0x8819D0, data]
    - [0x8821A0]
  - name: tik_09
    dir: world/area_tik/tik_09
    type: code
    overlay: True
    start: 0x8821C0
    vram: 0x80240000
    subsegments:
    - [0x8821C0, c]
    - [0x8827B0, c]
    - [0x882BF0, c]
    - [0x883460, data]
    - [0x883500, data]
    - [0x8856E0, data]
    - [0x885A80, data]
    - [0x886340]
  - name: tik_10
    dir: world/area_tik/tik_10
    type: code
    overlay: True
    start: 0x8863C0
    vram: 0x80240000
    subsegments:
    - [0x8863C0, c]
    - [0x8866D0, c]
    - [0x887780, data]
    - [0x887800, data]
    - [0x887B20, data]
    - [0x8883F0, data]
    - [0x888BC0]
  - name: tik_12
    dir: world/area_tik/tik_12
    type: code
    overlay: True
    start: 0x888BD0
    vram: 0x80240000
    subsegments:
    - [0x888BD0, c]
    - [0x8891C0, c]
    - [0x88A530, c]
    - [0x88AE20, data]
    - [0x88AEA0, data]
    - [0x88BF60, data]
    - [0x88C810, data]
    - [0x88D590]
  - name: tik_14
    dir: world/area_tik/tik_14
    type: code
    overlay: True
    start: 0x88D600
    vram: 0x80240000
    subsegments:
    - [0x88D600, c]
    - [0x88DBF0, c]
    - [0x88DF60, data]
    - [0x88DFF0, data]
    - [0x88F180, data]
    - [0x88FA30, data]
    - [0x88FB90]
  - name: tik_15
    dir: world/area_tik/tik_15
    type: code
    overlay: True
    start: 0x88FBA0
    vram: 0x80240000
    subsegments:
    - [0x88FBA0, c]
    - [0x890190, c]
    - [0x8906B0, data]
    - [0x890740, data]
    - [0x891890, data]
    - [0x8922A0, data]
    - [0x892A10]
  - name: tik_17
    dir: world/area_tik/tik_17
    type: code
    overlay: True
    start: 0x892A20
    vram: 0x80240000
    subsegments:
    - [0x892A20, c]
    - [0x892A50, c]
    - [0x893790, c]
    - [0x893D80, data]
    - [0x893E40, data]
    - [0x8944F0, data]
    - [0x8956C0]
  - name: tik_18
    dir: world/area_tik/tik_18
    type: code
    overlay: True
    start: 0x8956E0
    vram: 0x80240000
    subsegments:
    - [0x8956E0, c]
    - [0x8959F0, c]
    - [0x895D90, data]
    - [0x895E20, data]
    - [0x896CA0, data]
    - [0x897450, data]
    - [0x8975D0]
  - name: tik_19
    dir: world/area_tik/tik_19
    type: code
    overlay: True
    start: 0x8975E0
    vram: 0x80240000
    subsegments:
    - [0x8975E0, c]
    - [0x897BD0, c]
    - [0x898910, data]
    - [0x898990, data]
    - [0x899C90, data]
    - [0x89A340]
  - name: tik_20
    dir: world/area_tik/tik_20
    type: code
    overlay: True
    start: 0x89A350
    vram: 0x80240000
    subsegments:
    - [0x89A350, c]
    - [0x89ACB0, c]
    - [0x89B490, data]
    - [0x89B530, data]
    - [0x89D200, data]
    - [0x89D720]
  - name: tik_21
    dir: world/area_tik/tik_21
    type: code
    overlay: True
    start: 0x89D7A0
    vram: 0x80240000
    subsegments:
    - [0x89D7A0, c]
    - [0x89E100, data]
    - [0x89E1A0, data]
    - [0x89FD70, data]
    - [0x89FEA0]
  - name: tik_22
    dir: world/area_tik/tik_22
    type: code
    overlay: True
    start: 0x89FEC0
    vram: 0x80240000
    subsegments:
    - [0x89FEC0, c]
    - [0x89FEF0, c]
    - [0x8A0870, data]
    - [0x8A0930, data]
    - [0x8A23C0]
  - name: tik_23
    dir: world/area_tik/tik_23
    type: code
    overlay: True
    start: 0x8A23D0
    vram: 0x80240000
    subsegments:
    - [0x8A23D0, c]
    - [0x8A2D30, c]
    - [0x8A3510, data]
    - [0x8A35A0, data]
    - [0x8A5340, data]
    - [0x8A5A10]
  - name: tik_24
    dir: world/area_tik/tik_24
    type: code
    overlay: True
    start: 0x8A5A80
    vram: 0x80240000
    subsegments:
    - [0x8A5A80, c]
    - [0x8A5AD0, c]
    - [0x8A5DE0, c]
    - [0x8A6930, data]
    - [0x8A69C0, data]
    - [0x8A7810, data]
    - [0x8A7A20, data]
    - [0x8A7EF0]
  - name: tik_25
    dir: world/area_tik/tik_25
    type: code
    overlay: True
    start: 0x8A7F80
    vram: 0x80240000
    subsegments:
    - [0x8A7F80, c]
    - [0x8A8600, c]
    - [0x8A8740, data]
    - [0x8A8800, data]
    - [0x8A93D0, data]
    - [0x8A9A00]
  - name: kgr_01
    dir: world/area_kgr/kgr_01
    type: code
    overlay: True
    start: 0x8A9A10
    vram: 0x80240000
    subsegments:
    - [0x8A9A10, c]
    - [0x8A9B70, c]
    - [0x8A9F30, data]
    - [0x8AA1D0, data]
    - [0x8AA310, data]
    - [0x8AA430]
  - name: kgr_02
    dir: world/area_kgr/kgr_02
    type: code
    overlay: True
    start: 0x8AA450
    vram: 0x80240000
    subsegments:
    - [0x8AA450, c]
    - [0x8AA5B0, c]
    - [0x8AAB80, c]
    - [0x8AABD0, data]
    - [0x8AADC0, data]
    - [0x8ABE60, data]
    - [0x8ABF80]
  - name: kmr_00
    dir: world/area_kmr/kmr_00
    type: code
    overlay: True
    start: 0x8ABF90
    vram: 0x80240000
    subsegments:
    - [0x8ABF90, c]
    - [0x8ACD00, data]
    - [0x8ACDB0, data]
    - [0x8ACFE0, data]
    - [0x8AEC40, data]
    - [0x8B0010, data]
    - [0x8B0060]
  - name: kmr_02
    dir: world/area_kmr/kmr_02
    type: code
    overlay: True
    start: 0x8B0070
    vram: 0x80240000
    subsegments:
    - [0x8B0070, c]
    - [0x8B30E0, c]
    - [0x8B33E0, c]
    - [0x8B36B0, c]
    - [0x8B37D0, c]
    - [0x8B3A10, c]
    - [0x8B3AB0, data]
    - [0x8B3D10, data]
    - [0x8B5640, data]
    - [0x8C4A40, data]
    - [0x8C51D0, data]
    - [0x8C7010, data]
    - [0x8C7B70, data]
    - [0x8C7D90]
  - name: kmr_03
    dir: world/area_kmr/kmr_03
    type: code
    overlay: True
    start: 0x8C7F90
    vram: 0x80240000
    subsegments:
    - [0x8C7F90, c]
    - [0x8C8140, c]
    - [0x8C82B0, c]
    - [0x8C83A0, c]
    - [0x8C85E0, c]
    - [0x8C85E0, .data, 8C7F90]
    - [0x8C8680, .data, 8C8140]
    - [0x8C88E0, .data, 8C82B0]
    - [0x8C9780, .data, 8C83A0]
    - [0x8CA2D0, .data, 8C85E0]
    - [0x8CA8F0]
  - name: kmr_04
    dir: world/area_kmr/kmr_04
    type: code
    overlay: True
    start: 0x8CA900
    vram: 0x80240000
    subsegments:
    - [0x8CA900, c]
    - [0x8CA960, c]
    - [0x8CAD70, data]
    - [0x8CAF00, data]
    - [0x8CB160, data]
    - [0x8CC4F0, data]
    - [0x8CE060]
  - name: kmr_05
    dir: world/area_kmr/kmr_05
    type: code
    overlay: True
    start: 0x8CE070
    vram: 0x80240000
    subsegments:
    - [0x8CE070, c]
    - [0x8CF570, c]
    - [0x8CF7F0, data]
    - [0x8CF880, data]
    - [0x8D0900, data]
    - [0x8D0940, data]
    - [0x8D14A0]
  - name: kmr_06
    dir: world/area_kmr/kmr_06
    type: code
    overlay: True
    start: 0x8D1510
    vram: 0x80240000
    subsegments:
    - [0x8D1510, c]
    - [0x8D2A10, c]
    - [0x8D32B0, data]
    - [0x8D3340, data]
    - [0x8D3AC0, data]
    - [0x8D3B30, data]
    - [0x8D3D50]
  - name: kmr_07
    dir: world/area_kmr/kmr_07
    type: code
    overlay: True
    start: 0x8D3DC0
    vram: 0x80240000
    subsegments:
    - [0x8D3DC0, c]
    - [0x8D4880, data]
    - [0x8D49A0, data]
    - [0x8D5C40]
  - name: kmr_09
    dir: world/area_kmr/kmr_09
    type: code
    overlay: True
    start: 0x8D5E00
    vram: 0x80240000
    subsegments:
    - [0x8D5E00, c]
    - [0x8D7330, data]
    - [0x8D73C0, data]
    - [0x8D83B0, data]
    - [0x8D8460]
  - name: kmr_10
    dir: world/area_kmr/kmr_10
    type: code
    overlay: True
    start: 0x8D84D0
    vram: 0x80240000
    subsegments:
    - [0x8D84D0, c]
    - [0x8D88A0, c]
    - [0x8D8AE0, data]
    - [0x8D8B80, data]
    - [0x8D8E60, data]
    - [0x8D90F0, data]
    - [0x8DA0F0]
  - name: kmr_11
    dir: world/area_kmr/kmr_11
    type: code
    overlay: True
    start: 0x8DA100
    vram: 0x80240000
    subsegments:
    - [0x8DA100, c]
    - [0x8DA3A0, c]
    - [0x8DAFC0, c]
    - [0x8DB020, c]
    - [0x8DB260, data]
    - [0x8DB2F0, data]
    - [0x8DC270, data]
    - [0x8DE400, data]
    - [0x8DFBB0, data]
    - [0x8E0190, data]
    - [0x8EB190]
  - name: kmr_12
    dir: world/area_kmr/kmr_12
    type: code
    overlay: True
    start: 0x8EB360
    vram: 0x80240000
    subsegments:
    - [0x8EB360, c, header]
    - [0x8EB390, c, events]
    - [0x8EB390, .data, header]
    - [0x8EB420, .data, events]
    - [0x8EBE10]
  - name: kmr_20
    dir: world/area_kmr/kmr_20
    type: code
    overlay: True
    start: 0x8EBE20
    vram: 0x80240000
    subsegments:
    - [0x8EBE20, c]
    - [0x8EBE50, c]
    - [0x8ECBF0, c]
    - [0x8ECC40, c]
    - [0x8ECE80, c]
    - [0x8ED0C0, c]
    - [0x8ED440, c]
    - [0x8ED5A0, c]
    - [0x8EDB70, c]
    - [0x8EDFC0, c]
    - [0x8EE9D0, data]
    - [0x8EEBC0, data]
    - [0x8EFDA0, data]
    - [0x8F01E0, data]
    - [0x8F1500, data]
    - [0x8F1C00, data]
    - [0x8F2610, data]
    - [0x8F3130, data]
    - [0x8F61F0, data]
    - [0x8F66D0, data]
    - [0x8F9D30, data]
    - [0x8FEE20]
  - name: kmr_21
    dir: world/area_kmr/kmr_21
    type: code
    overlay: True
    start: 0x8FEE80
    vram: 0x80240000
    subsegments:
    - [0x8FEE80, c]
    - [0x8FEE90, c]
    - [0x8FF160, data]
    - [0x8FF650]
  - name: kmr_22
    dir: world/area_kmr/kmr_22
    type: code
    overlay: True
    start: 0x8FF670
    vram: 0x80240000
    subsegments:
    - [0x8FF670, c]
    - [0x8FF680, c]
    - [0x8FF8B0, c]
    - [0x900380, data]
    - [0x900A80, data]
    - [0x9079D0]
  - name: kmr_23
    dir: world/area_kmr/kmr_23
    type: code
    overlay: True
    start: 0x907A30
    vram: 0x80240000
    subsegments:
    - [0x907A30, c]
    - [0x907A40, c]
    - [0x908B00, data]
    - [0x90B210]
  - name: kmr_24
    dir: world/area_kmr/kmr_24
    type: code
    overlay: True
    start: 0x90B240
    vram: 0x80240000
    subsegments:
    - [0x90B240, c]
    - [0x90B250, c]
    - [0x90B350, data]
    - [0x90B6C0]
  - name: kmr_30
    dir: world/area_kmr/kmr_30
    type: code
    overlay: True
    start: 0x90B6D0
    vram: 0x80240000
    subsegments:
    - [0x90B6D0, c]
    - [0x90B9E0, c]
    - [0x90BBB0, data]
    - [0x90BDB0, data]
    - [0x90BFF0, data]
  - name: iwa_00
    dir: world/area_iwa/iwa_00
    type: code
    overlay: True
    start: 0x90CC40
    vram: 0x80240000
    subsegments:
    - [0x90CC40, c]
    - [0x90CEF0, c]
    - [0x90CF20, data]
    - [0x90F6A0]
  - name: iwa_01
    dir: world/area_iwa/iwa_01
    type: code
    overlay: True
    start: 0x90F6B0
    vram: 0x80240000
    subsegments:
    - [0x90F6B0, c]
    - [0x90FBD0, c]
    - [0x912960, c]
    - [0x912990, data]
    - [0x913070, data]
    - [0x9135D0, data]
    - [0x9154B0, data]
    - [0x915A00]
  - name: iwa_02
    dir: world/area_iwa/iwa_02
    type: code
    overlay: True
    start: 0x915D70
    vram: 0x80240000
    subsegments:
    - [0x915D70, c]
    - [0x916E70, data]
    - [0x917170, data]
    - [0x917220, data]
    - [0x918AA0]
  - name: iwa_03
    dir: world/area_iwa/iwa_03
    type: code
    overlay: True
    start: 0x918BB0
    vram: 0x80240000
    subsegments:
    - [0x918BB0, c]
    - [0x918EF0, c]
    - [0x919F00, data]
    - [0x91A6B0, data]
    - [0x91B510, data]
    - [0x91B7D0]
  - name: iwa_04
    dir: world/area_iwa/iwa_04
    type: code
    overlay: True
    start: 0x91B8E0
    vram: 0x80240000
    subsegments:
    - [0x91B8E0, c]
    - [0x91C9C0, data]
    - [0x91CA50, data]
    - [0x91CFA0, data]
    - [0x91E460]
  - name: iwa_10
    dir: world/area_iwa/iwa_10
    type: code
    overlay: True
    start: 0x91E570
    vram: 0x80240000
    subsegments:
    - [0x91E570, c]
    - [0x91E5B0, c]
    - [0x91E6D0, c]
    - [0x91F5A0, c]
    - [0x91FA80, c]
    - [0x91FB20, c]
    - [0x91FD60, data]
    - [0x91FE80, data]
    - [0x920280, data]
    - [0x921830, data]
    - [0x923FD0, data]
    - [0x9247B0, data]
    - [0x9269D0]
  - name: iwa_11
    dir: world/area_iwa/iwa_11
    type: code
    overlay: True
    start: 0x9269F0
    vram: 0x80240000
    subsegments:
    - [0x9269F0, c]
    - [0x926A10, c]
    - [0x926C70, c]
    - [0x926D00, data]
    - [0x926D90, data]
    - [0x927030, data]
    - [0x929240]
  - name: sbk_00
    dir: world/area_sbk/sbk_00
    type: code
    overlay: True
    start: 0x929270
    vram: 0x80240000
    subsegments:
    - [0x929270, c]
    - [0x9292B0, c]
    - [0x9292D0, .data, 929270]
    - [0x929A00, .data, 9292B0]
    - [0x929A80]
  - name: sbk_01
    dir: world/area_sbk/sbk_01
    type: code
    overlay: True
    start: 0x929A90
    vram: 0x80240000
    subsegments:
    - [0x929A90, c]
    - [0x929AD0, c]
    - [0x929AF0, .data, 929A90]
    - [0x929E00, .data, 929AD0]
    - [0x92A290]
  - name: sbk_02
    dir: world/area_sbk/sbk_02
    type: code
    overlay: True
    start: 0x92A2B0
    vram: 0x80240000
    subsegments:
    - [0x92A2B0, c]
    - [0x92A9A0, c]
    - [0x92AEB0, data]
    - [0x92AFF0, data]
    - [0x92B500, data]
    - [0x92E220, data]
    - [0x92F830, data]
    - [0x92F880]
  - name: sbk_03
    dir: world/area_sbk/sbk_03
    type: code
    overlay: True
    start: 0x92F8B0
    vram: 0x80240000
    subsegments:
    - [0x92F8B0, c]
    - [0x92F8F0, c]
    - [0x92F910, data]
    - [0x92FC20, data]
    - [0x9304B0]
  - name: sbk_04
    dir: world/area_sbk/sbk_04
    type: code
    overlay: True
    start: 0x9304D0
    vram: 0x80240000
    subsegments:
    - [0x9304D0, c]
    - [0x930510, c]
    - [0x930530, data]
    - [0x930840, data]
    - [0x930CD0]
  - name: sbk_05
    dir: world/area_sbk/sbk_05
    type: code
    overlay: True
    start: 0x930CF0
    vram: 0x80240000
    subsegments:
    - [0x930CF0, c]
    - [0x930D30, c]
    - [0x930D50, data]
    - [0x9310F0, data]
    - [0x931130, data]
    - [0x9325A0]
  - name: sbk_06
    dir: world/area_sbk/sbk_06
    type: code
    overlay: True
    start: 0x9325C0
    vram: 0x80240000
    subsegments:
    - [0x9325C0, c]
    - [0x932600, c]
    - [0x932940, data]
    - [0x932BF0, data]
    - [0x933160, data]
    - [0x933C70]
  - name: sbk_10
    dir: world/area_sbk/sbk_10
    type: code
    overlay: True
    start: 0x933C80
    vram: 0x80240000
    subsegments:
    - [0x933C80, c]
    - [0x933CC0, data]
    - [0x933FD0, data]
    - [0x934020]
  - name: sbk_11
    dir: world/area_sbk/sbk_11
    type: code
    overlay: True
    start: 0x934040
    vram: 0x80240000
    subsegments:
    - [0x934040, c]
    - [0x934080, c]
    - [0x9341A0, data]
    - [0x934530, data]
    - [0x934D20]
  - name: sbk_12
    dir: world/area_sbk/sbk_12
    type: code
    overlay: True
    start: 0x934D40
    vram: 0x80240000
    subsegments:
    - [0x934D40, c]
    - [0x934D80, c]
    - [0x934DA0, data]
    - [0x935130, data]
    - [0x9357C0]
  - name: sbk_13
    dir: world/area_sbk/sbk_13
    type: code
    overlay: True
    start: 0x9357E0
    vram: 0x80240000
    subsegments:
    - [0x9357E0, c]
    - [0x935820, c]
    - [0x935940, data]
    - [0x935CD0, data]
    - [0x9366C0]
  - name: sbk_14
    dir: world/area_sbk/sbk_14
    type: code
    overlay: True
    start: 0x9366E0
    vram: 0x80240000
    subsegments:
    - [0x9366E0, c]
    - [0x936720, data]
    - [0x936B20, data]
    - [0x936CA0]
  - name: sbk_15
    dir: world/area_sbk/sbk_15
    type: code
    overlay: True
    start: 0x936CD0
    vram: 0x80240000
    subsegments:
    - [0x936CD0, c]
    - [0x936D10, c]
    - [0x936D30, data]
    - [0x9370C0, data]
    - [0x937550]
  - name: sbk_16
    dir: world/area_sbk/sbk_16
    type: code
    overlay: True
    start: 0x937570
    vram: 0x80240000
    subsegments:
    - [0x937570, c]
    - [0x9375B0, c]
    - [0x9377F0, data]
    - [0x937B00, data]
    - [0x938570]
  - name: sbk_20
    dir: world/area_sbk/sbk_20
    type: code
    overlay: True
    start: 0x938590
    vram: 0x80240000
    subsegments:
    - [0x938590, c]
    - [0x9385D0, c]
    - [0x9386D0, data]
    - [0x9389F0, data]
    - [0x938DD0, data]
    - [0x939540]
  - name: sbk_21
    dir: world/area_sbk/sbk_21
    type: code
    overlay: True
    start: 0x939560
    vram: 0x80240000
    subsegments:
    - [0x939560, c]
    - [0x9395A0, data]
    - [0x939910]
  - name: sbk_22
    dir: world/area_sbk/sbk_22
    type: code
    overlay: True
    start: 0x939930
    vram: 0x80240000
    subsegments:
    - [0x939930, c]
    - [0x939970, c]
    - [0x939A90, data]
    - [0x93A610, data]
    - [0x93A740]
  - name: sbk_23
    dir: world/area_sbk/sbk_23
    type: code
    overlay: True
    start: 0x93A760
    vram: 0x80240000
    subsegments:
    - [0x93A760, c]
    - [0x93A7A0, data]
    - [0x93AB20, data]
    - [0x93AC00]
  - name: sbk_24
    dir: world/area_sbk/sbk_24
    type: code
    overlay: True
    start: 0x93AC30
    vram: 0x80240000
    subsegments:
    - [0x93AC30, c]
    - [0x93AC70, c]
    - [0x93AFB0, data]
    - [0x93B3C0, data]
    - [0x93B770, data]
    - [0x93C260]
  - name: sbk_25
    dir: world/area_sbk/sbk_25
    type: code
    overlay: True
    start: 0x93C280
    vram: 0x80240000
    subsegments:
    - [0x93C280, c]
    - [0x93C2C0, c]
    - [0x93C600, data]
    - [0x93C9A0, data]
    - [0x93D110, data]
    - [0x93DB80, data]
    - [0x93DCB0]
  - name: sbk_26
    dir: world/area_sbk/sbk_26
    type: code
    overlay: True
    start: 0x93DCD0
    vram: 0x80240000
    subsegments:
    - [0x93DCD0, c]
    - [0x93DD10, c]
    - [0x93DE30, c]
    - [0x93E070, data]
    - [0x93E390, data]
    - [0x93EB80, data]
    - [0x93F590]
  - name: sbk_30
    dir: world/area_sbk/sbk_30
    type: code
    overlay: True
    start: 0x93F5B0
    vram: 0x80240000
    subsegments:
    - [0x93F5B0, c]
    - [0x940DC0, data]
    - [0x943E20]
  - name: sbk_31
    dir: world/area_sbk/sbk_31
    type: code
    overlay: True
    start: 0x944000
    vram: 0x80240000
    subsegments:
    - [0x944000, c]
    - [0x944040, c]
    - [0x944140, data]
    - [0x9444D0, data]
    - [0x944A40]
  - name: sbk_32
    dir: world/area_sbk/sbk_32
    type: code
    overlay: True
    start: 0x944A60
    vram: 0x80240000
    subsegments:
    - [0x944A60, c]
    - [0x944AA0, c]
    - [0x944BC0, data]
    - [0x9459B0]
  - name: sbk_33
    dir: world/area_sbk/sbk_33
    type: code
    overlay: True
    start: 0x9459D0
    vram: 0x80240000
    subsegments:
    - [0x9459D0, c]
    - [0x945A10, data]
    - [0x945BA0, data]
    - [0x945EA0]
  - name: sbk_34
    dir: world/area_sbk/sbk_34
    type: code
    overlay: True
    start: 0x945ED0
    vram: 0x80240000
    subsegments:
    - [0x945ED0, c]
    - [0x945F10, c]
    - [0x946670, c]
    - [0x9468B0, data]
    - [0x947C80, data]
    - [0x948690]
  - name: sbk_35
    dir: world/area_sbk/sbk_35
    type: code
    overlay: True
    start: 0x9486B0
    vram: 0x80240000
    subsegments:
    - [0x9486B0, c]
    - [0x9486F0, c]
    - [0x948A30, data]
    - [0x949330, data]
    - [0x949E40]
  - name: sbk_36
    dir: world/area_sbk/sbk_36
    type: code
    overlay: True
    start: 0x949E60
    vram: 0x80240000
    subsegments:
    - [0x949E60, c]
    - [0x949EA0, c]
    - [0x94A0E0, data]
    - [0x94A470, data]
    - [0x94B380]
  - name: sbk_40
    dir: world/area_sbk/sbk_40
    type: code
    overlay: True
    start: 0x94B3A0
    vram: 0x80240000
    subsegments:
    - [0x94B3A0, c]
    - [0x94B3E0, c]
    - [0x94B4E0, data]
    - [0x94B800, data]
    - [0x94BF70, data]
    - [0x94C020]
  - name: sbk_41
    dir: world/area_sbk/sbk_41
    type: code
    overlay: True
    start: 0x94C040
    vram: 0x80240000
    subsegments:
    - [0x94C040, c]
    - [0x94C080, data]
    - [0x94C400, data]
    - [0x94C4E0]
  - name: sbk_42
    dir: world/area_sbk/sbk_42
    type: code
    overlay: True
    start: 0x94C510
    vram: 0x80240000
    subsegments:
    - [0x94C510, c]
    - [0x94C550, c]
    - [0x94C650, data]
    - [0x94C9E0, data]
    - [0x94D150]
  - name: sbk_43
    dir: world/area_sbk/sbk_43
    type: code
    overlay: True
    start: 0x94D170
    vram: 0x80240000
    subsegments:
    - [0x94D170, c]
    - [0x94D1B0, data]
    - [0x94D530, data]
    - [0x94D580]
  - name: sbk_44
    dir: world/area_sbk/sbk_44
    type: code
    overlay: True
    start: 0x94D5A0
    vram: 0x80240000
    subsegments:
    - [0x94D5A0, c]
    - [0x94D5E0, c]
    - [0x94D700, data]
    - [0x94DA90, data]
    - [0x94E480]
  - name: sbk_45
    dir: world/area_sbk/sbk_45
    type: code
    overlay: True
    start: 0x94E4A0
    vram: 0x80240000
    subsegments:
    - [0x94E4A0, c]
    - [0x94E4E0, data]
    - [0x94E8E0, data]
    - [0x94E980]
  - name: sbk_46
    dir: world/area_sbk/sbk_46
    type: code
    overlay: True
    start: 0x94E9A0
    vram: 0x80240000
    subsegments:
    - [0x94E9A0, c]
    - [0x94E9E0, c]
    - [0x94EB00, c]
    - [0x94ED40, data]
    - [0x94F070, data]
    - [0x94FA60, data]
    - [0x950570, data]
    - [0x9505F0]
  - name: sbk_50
    dir: world/area_sbk/sbk_50
    type: code
    overlay: True
    start: 0x950610
    vram: 0x80240000
    subsegments:
    - [0x950610, c]
    - [0x950650, data]
    - [0x950950]
  - name: sbk_51
    dir: world/area_sbk/sbk_51
    type: code
    overlay: True
    start: 0x950970
    vram: 0x80240000
    subsegments:
    - [0x950970, c]
    - [0x9509B0, c]
    - [0x950AD0, data]
    - [0x950E60, data]
    - [0x951650]
  - name: sbk_52
    dir: world/area_sbk/sbk_52
    type: code
    overlay: True
    start: 0x951670
    vram: 0x80240000
    subsegments:
    - [0x951670, c]
    - [0x9516B0, data]
    - [0x951A30, data]
    - [0x951AC0]
  - name: sbk_53
    dir: world/area_sbk/sbk_53
    type: code
    overlay: True
    start: 0x951AE0
    vram: 0x80240000
    subsegments:
    - [0x951AE0, c]
    - [0x951B20, c]
    - [0x951B40, data]
    - [0x951ED0, data]
    - [0x952560]
  - name: sbk_54
    dir: world/area_sbk/sbk_54
    type: code
    overlay: True
    start: 0x952580
    vram: 0x80240000
    subsegments:
    - [0x952580, c]
    - [0x9525C0, data]
    - [0x952940, data]
    - [0x952A20]
  - name: sbk_55
    dir: world/area_sbk/sbk_55
    type: code
    overlay: True
    start: 0x952A50
    vram: 0x80240000
    subsegments:
    - [0x952A50, c]
    - [0x952A90, c]
    - [0x952AB0, c]
    - [0x952CF0, data]
    - [0x953090, data]
    - [0x953520, data]
    - [0x953FA0]
  - name: sbk_56
    dir: world/area_sbk/sbk_56
    type: code
    overlay: True
    start: 0x953FC0
    vram: 0x80240000
    subsegments:
    - [0x953FC0, c]
    - [0x954D80, c]
    - [0x954FC0, data]
    - [0x9553F0, data]
    - [0x9569D0]
  - name: sbk_60
    dir: world/area_sbk/sbk_60
    type: code
    overlay: True
    start: 0x9569F0
    vram: 0x80240000
    subsegments:
    - [0x9569F0, c]
    - [0x956A30, c]
    - [0x956A50, data]
    - [0x956CF0, data]
    - [0x956F80]
  - name: sbk_61
    dir: world/area_sbk/sbk_61
    type: code
    overlay: True
    start: 0x956F90
    vram: 0x80240000
    subsegments:
    - [0x956F90, c]
    - [0x956FD0, data]
    - [0x9572E0, data]
    - [0x957330]
  - name: sbk_62
    dir: world/area_sbk/sbk_62
    type: code
    overlay: True
    start: 0x957350
    vram: 0x80240000
    subsegments:
    - [0x957350, c]
    - [0x957390, c]
    - [0x9573B0, data]
    - [0x9576C0, data]
    - [0x957D50]
  - name: sbk_63
    dir: world/area_sbk/sbk_63
    type: code
    overlay: True
    start: 0x957D70
    vram: 0x80240000
    subsegments:
    - [0x957D70, c]
    - [0x957DB0, c]
    - [0x957DD0, data]
    - [0x9580E0, data]
    - [0x958570]
  - name: sbk_64
    dir: world/area_sbk/sbk_64
    type: code
    overlay: True
    start: 0x958590
    vram: 0x80240000
    subsegments:
    - [0x958590, c]
    - [0x9585D0, data]
    - [0x9588E0, data]
    - [0x958930]
  - name: sbk_65
    dir: world/area_sbk/sbk_65
    type: code
    overlay: True
    start: 0x958950
    vram: 0x80240000
    subsegments:
    - [0x958950, c]
    - [0x958990, data]
    - [0x958C90]
  - name: sbk_66
    dir: world/area_sbk/sbk_66
    type: code
    overlay: True
    start: 0x958CB0
    vram: 0x80240000
    subsegments:
    - [0x958CB0, c]
    - [0x958CF0, c]
    - [0x959030, data]
    - [0x9592E0, data]
    - [0x95A240, data]
    - [0x95AD50, data]
    - [0x95AEA0]
  - name: sbk_99
    dir: world/area_sbk/sbk_99
    type: code
    overlay: True
    start: 0x95AEB0
    vram: 0x80240000
    subsegments:
    - [0x95AEB0, c]
    - [0x95AEB0, data]
    - [0x95B190, data]
    - [0x95B1F0]
  - name: dro_01
    dir: world/area_dro/dro_01
    type: code
    overlay: True
    start: 0x95B200
    vram: 0x80240000
    subsegments:
    - [0x95B200,       c, 95B200]
    - [0x95B7E0,       c, 95B7E0]
    - [0x95E660,       c, 95E660]
    - [0x95E7A0,       c, 95E7A0]
    - [0x95ECC0,   .data, 95B7E0]
    - [0x9685C0,   .data, 95E7A0]
    - [0x968FD0]
  - name: dro_02
    dir: world/area_dro/dro_02
    type: code
    overlay: True
    start: 0x9691C0
    vram: 0x80240000
    subsegments:
    - [0x9691C0,       c, 9691C0]
    - [0x9694C0,       c, 9694C0]
    - [0x96CC30,   .data, 9694C0]
    - [0x9780D0]
  - name: isk_01
    dir: world/area_isk/isk_01
    type: code
    overlay: True
    start: 0x978140
    vram: 0x80240000
    subsegments:
    - [0x978140, c]
    - [0x978140, data]
    - [0x978360, data]
    - [0x9785C0, data]
    - [0x978700]
  - name: isk_02
    dir: world/area_isk/isk_02
    type: code
    overlay: True
    start: 0x978710
    vram: 0x80240000
    subsegments:
    - [0x978710, c]
    - [0x978750, c]
    - [0x978800, c]
    - [0x978820, data]
    - [0x978B80, data]
    - [0x978DE0, data]
    - [0x979390, data]
    - [0x9793F0, data]
    - [0x979E40]
  - name: isk_03
    dir: world/area_isk/isk_03
    type: code
    overlay: True
    start: 0x979E50
    vram: 0x80240000
    subsegments:
    - [0x979E50, c]
    - [0x979E50, data]
    - [0x97A210, data]
    - [0x97B340, data]
    - [0x97B620]
  - name: isk_04
    dir: world/area_isk/isk_04
    type: code
    overlay: True
    start: 0x97B630
    vram: 0x80240000
    subsegments:
    - [0x97B630, c]
    - [0x97B670, c]
    - [0x97BF60, c]
    - [0x97C0A0, data]
    - [0x97C300, data]
    - [0x97CA70, data]
    - [0x97CB60, data]
    - [0x97D2F0, data]
    - [0x97DA40]
  - name: isk_05
    dir: world/area_isk/isk_05
    type: code
    overlay: True
    start: 0x97DAD0
    vram: 0x80240000
    subsegments:
    - [0x97DAD0, c]
    - [0x97F990, data]
    - [0x97FCE0, data]
    - [0x97FE50, data]
    - [0x980970]
  - name: isk_06
    dir: world/area_isk/isk_06
    type: code
    overlay: True
    start: 0x980A20
    vram: 0x80240000
    subsegments:
    - [0x980A20, c]
    - [0x980A20, data]
    - [0x980D40, data]
    - [0x982150, data]
    - [0x982430]
  - name: isk_07
    dir: world/area_isk/isk_07
    type: code
    overlay: True
    start: 0x982440
    vram: 0x80240000
    subsegments:
    - [0x982440, c]
    - [0x9824F0, c]
    - [0x982530, c]
    - [0x982550, data]
    - [0x982860, data]
    - [0x982CA0, data]
    - [0x983AD0, data]
    - [0x984390, data]
    - [0x9845D0, data]
    - [0x984E20]
  - name: isk_08
    dir: world/area_isk/isk_08
    type: code
    overlay: True
    start: 0x984E30
    vram: 0x80240000
    subsegments:
    - [0x984E30, c]
    - [0x985720, data]
    - [0x985B00, data]
    - [0x986090, data]
    - [0x986460]
  - name: isk_09
    dir: world/area_isk/isk_09
    type: code
    overlay: True
    start: 0x9864E0
    vram: 0x80240000
    subsegments:
    - [0x9864E0, c]
    - [0x9867D0, c]
    - [0x986810, data]
    - [0x986A60, data]
    - [0x986BD0, data]
    - [0x987560, data]
    - [0x988290, data]
    - [0x988B50]
  - name: isk_10
    dir: world/area_isk/isk_10
    type: code
    overlay: True
    start: 0x988B60
    vram: 0x80240000
    subsegments:
    - [0x988B60, c]
    - [0x989910, data]
    - [0x98A580, data]
    - [0x98A9E0]
  - name: isk_11
    dir: world/area_isk/isk_11
    type: code
    overlay: True
    start: 0x98AA10
    vram: 0x80240000
    subsegments:
    - [0x98AA10, c]
    - [0x98AAC0, c]
    - [0x98AB30, c]
    - [0x98AB70, data]
    - [0x98ADB0, data]
    - [0x98B330, data]
    - [0x98B620, data]
    - [0x98D3C0, data]
    - [0x98D620]
  - name: isk_12
    dir: world/area_isk/isk_12
    type: code
    overlay: True
    start: 0x98D640
    vram: 0x80240000
    subsegments:
    - [0x98D640, c]
    - [0x98D640, data]
    - [0x98DA70, data]
    - [0x98DCB0, data]
    - [0x98ED40, data]
    - [0x98F7C0]
  - name: isk_13
    dir: world/area_isk/isk_13
    type: code
    overlay: True
    start: 0x98F7E0
    vram: 0x80240000
    subsegments:
    - [0x98F7E0, c]
    - [0x991850, data]
    - [0x991A90, data]
    - [0x992680]
  - name: isk_14
    dir: world/area_isk/isk_14
    type: code
    overlay: True
    start: 0x992730
    vram: 0x80240000
    subsegments:
    - [0x992730, c]
    - [0x994490, data]
    - [0x9946D0, data]
    - [0x994860, data]
    - [0x995150]
  - name: isk_16
    dir: world/area_isk/isk_16
    type: code
    overlay: True
    start: 0x9951F0
    vram: 0x80240000
    subsegments:
    - [0x9951F0, c]
    - [0x9959F0, c]
    - [0x995CF0, data]
    - [0x996410, data]
    - [0x996C40, data]
    - [0x997E20, data]
    - [0x997F40]
  - name: isk_18
    dir: world/area_isk/isk_18
    type: code
    overlay: True
    start: 0x997F70
    vram: 0x80240000
    subsegments:
    - [0x997F70, c]
    - [0x998860, data]
    - [0x998B90, data]
    - [0x999520, data]
    - [0x9996D0]
  - name: isk_19
    dir: world/area_isk/isk_19
    type: code
    overlay: True
    start: 0x999740
    vram: 0x80240000
    subsegments:
    - [0x999740, c]
    - [0x999740, data]
    - [0x999960, data]
    - [0x999BA0, data]
    - [0x999C60]
  - name: trd_00
    dir: world/area_trd/trd_00
    type: code
    overlay: True
    start: 0x999C70
    vram: 0x80240000
    subsegments:
    - [0x999C70, c]
    - [0x999F80, c]
    - [0x99A240, c]
    - [0x99A2A0, data]
    - [0x99A410, data]
    - [0x99AFB0, data]
    - [0x99B280, data]
    - [0x99C970]
  - name: trd_01
    dir: world/area_trd/trd_01
    type: code
    overlay: True
    start: 0x99C990
    vram: 0x80240000
    subsegments:
    - [0x99C990, c]
    - [0x99CCA0, c]
    - [0x99CD80, c]
    - [0x99E050, data]
    - [0x99E110, data]
    - [0x99F960, data]
    - [0x99FD80, data]
    - [0x9A0DB0]
  - name: trd_02
    dir: world/area_trd/trd_02
    type: code
    overlay: True
    start: 0x9A0FE0
    vram: 0x80240000
    subsegments:
    - [0x9A0FE0, c]
    - [0x9A10C0, c]
    - [0x9A2A30, data]
    - [0x9A2B00, data]
    - [0x9A3870, data]
    - [0x9A3AB0, data]
    - [0x9A42B0]
  - name: trd_03
    dir: world/area_trd/trd_03
    type: code
    overlay: True
    start: 0x9A4650
    vram: 0x80240000
    subsegments:
    - [0x9A4650, c]
    - [0x9A46F0, c]
    - [0x9A4ED0, c]
    - [0x9A5040, data]
    - [0x9A51A0, data]
    - [0x9A5FF0, data]
    - [0x9A60F0, data]
    - [0x9A8380]
  - name: trd_04
    dir: world/area_trd/trd_04
    type: code
    overlay: True
    start: 0x9A83F0
    vram: 0x80240000
    subsegments:
    - [0x9A83F0, c]
    - [0x9A8700, c]
    - [0x9A88A0, c]
    - [0x9ABC90, data]
    - [0x9ABD70, data]
    - [0x9AD960, data]
    - [0x9AE2B0]
  - name: trd_05
    dir: world/area_trd/trd_05
    type: code
    overlay: True
    start: 0x9AE700
    vram: 0x80240000
    subsegments:
    - [0x9AE700, c]
    - [0x9AEE20, c]
    - [0x9AEE70, data]
    - [0x9AEFC0, data]
    - [0x9AF7C0, data]
    - [0x9AF820, data]
    - [0x9B1760]
  - name: trd_06
    dir: world/area_trd/trd_06
    type: code
    overlay: True
    start: 0x9B1790
    vram: 0x80240000
    subsegments:
    - [0x9B1790, c]
    - [0x9B1AA0, c]
    - [0x9B2280, c]
    - [0x9B2410, c]
    - [0x9B24B0, data]
    - [0x9B2610, data]
    - [0x9B5FC0, data]
    - [0x9B6940]
  - name: trd_07
    dir: world/area_trd/trd_07
    type: code
    overlay: True
    start: 0x9B6980
    vram: 0x80240000
    subsegments:
    - [0x9B6980, c]
    - [0x9B6C90, c]
    - [0x9B9270, data]
    - [0x9B9310, data]
    - [0x9B9760, data]
    - [0x9BA050, data]
    - [0x9BB190]
  - name: trd_08
    dir: world/area_trd/trd_08
    type: code
    overlay: True
    start: 0x9BB2A0
    vram: 0x80240000
    subsegments:
    - [0x9BB2A0, c]
    - [0x9BB5B0, c]
    - [0x9BBCC0, data]
    - [0x9BBD50, data]
    - [0x9BC1A0, data]
    - [0x9BD650]
  - name: trd_09
    dir: world/area_trd/trd_09
    type: code
    overlay: True
    start: 0x9BD660
    vram: 0x80240000
    subsegments:
    - [0x9BD660, c]
    - [0x9BD720, c]
    - [0x9BD830, data]
    - [0x9BD960, data]
    - [0x9BDD80, data]
    - [0x9BDE80, data]
    - [0x9C24C0, data]
    - [0x9C28F0]
  - name: trd_10
    dir: world/area_trd/trd_10
    type: code
    overlay: True
    start: 0x9C2910
    vram: 0x80240000
    subsegments:
    - [0x9C2910, c]
    - [0x9C3130, c]
    - [0x9C3160, data]
    - [0x9C3A30, data]
    - [0x9C4FC0, data]
    - [0x9C53B0]
  - name: nok_01
    dir: world/area_nok/nok_01
    type: code
    overlay: True
    start: 0x9C53E0
    vram: 0x80240000
    subsegments:
    - [0x9C53E0, c]
    - [0x9C7D10, c]
    - [0x9C7F50, data]
    - [0x9C8350, data]
    - [0x9C8920, data]
    - [0x9C89E0, data]
    - [0x9D4EF0, data]
    - [0x9D5110, data]
    - [0x9D5BF0, data]
    - [0x9D5F80, data]
    - [0x9D6E60]
  - name: nok_02
    dir: world/area_nok/nok_02
    type: code
    overlay: True
    start: 0x9D7020
    vram: 0x80240000
    subsegments:
    - [0x9D7020, c]
    - [0x9D7770, c]
    - [0x9D7990, c]
    - [0x9D7AA0, c]
    - [0x9DA8F0, c]
    - [0x9DB380, c]
    - [0x9DB5C0, data]
    - [0x9DB6C0, data]
    - [0x9DCD20, data]
    - [0x9DCF50, data]
    - [0x9DDE40, data]
    - [0x9DDE90, data]
    - [0x9E8B60, data]
    - [0x9E9420, data]
    - [0x9EA630, data]
    - [0x9EB3D0, data]
    - [0x9EB620]
  - name: nok_03
    dir: world/area_nok/nok_03
    type: code
    overlay: True
    start: 0x9EB7F0
    vram: 0x80240000
    subsegments:
    - [0x9EB7F0, c]
    - [0x9EC610, data]
    - [0x9EC700, data]
    - [0x9ECBD0, data]
    - [0x9EDB90]
  - name: nok_04
    dir: world/area_nok/nok_04
    type: code
    overlay: True
    start: 0x9EDBF0
    vram: 0x80240000
    subsegments:
    - [0x9EDBF0, c]
    - [0x9EEA80, c]
    - [0x9EEB20, data]
    - [0x9EEC40, data]
    - [0x9EEEB0, data]
    - [0x9F4A00]
  - name: nok_11
    dir: world/area_nok/nok_11
    type: code
    overlay: True
    start: 0x9F4A40
    vram: 0x80240000
    subsegments:
    - [0x9F4A40, c]
    - [0x9F6990, data]
    - [0x9F6A50, data]
    - [0x9F7180, data]
    - [0x9FA720]
  - name: nok_12
    dir: world/area_nok/nok_12
    type: code
    overlay: True
    start: 0x9FA7F0
    vram: 0x80240000
    subsegments:
    - [0x9FA7F0, c]
    - [0x9FA970, c]
    - [0x9FAAE0, c]
    - [0x9FAB20, c]
    - [0x9FAD60, c]
    - [0x9FC6D0, c]
    - [0x9FC8B0, data]
    - [0x9FC970, data]
    - [0x9FD410, data]
    - [0x9FE000, data]
    - [0x9FFB70, data]
    - [0xA00250]
  - name: nok_13
    dir: world/area_nok/nok_13
    type: code
    overlay: True
    start: 0xA00600
    vram: 0x80240000
    subsegments:
    - [0xA00600, c]
    - [0xA01420, c]
    - [0xA01A90, data]
    - [0xA01B40, data]
    - [0xA02040, data]
    - [0xA02420, data]
    - [0xA026C0, data]
    - [0xA027B0]
  - name: nok_14
    dir: world/area_nok/nok_14
    type: code
    overlay: True
    start: 0xA02840
    vram: 0x80240000
    subsegments:
    - [0xA02840, c]
    - [0xA029C0, c]
    - [0xA02A00, c]
    - [0xA04C60, data]
    - [0xA04D00, data]
    - [0xA052F0, data]
    - [0xA057B0, data]
    - [0xA06110, data]
    - [0xA06DF0]
  - name: nok_15
    dir: world/area_nok/nok_15
    type: code
    overlay: True
    start: 0xA06F00
    vram: 0x80240000
    subsegments:
    - [0xA06F00, c]
    - [0xA09440, c]
    - [0xA09680, data]
    - [0xA09750, data]
    - [0xA0AB50, data]
    - [0xA0AB90, data]
    - [0xA0BBD0]
  - name: hos_00
    dir: world/area_hos/hos_00
    type: code
    overlay: True
    start: 0xA0BCF0
    vram: 0x80240000
    subsegments:
    - [0xA0BCF0, c]
    - [0xA0BD40, c]
    - [0xA0C4B0, c]
    - [0xA0C4E0, c]
    - [0xA0C930, c]
    - [0xA0CA00, data]
    - [0xA0D720, data]
    - [0xA0D7A0, data]
    - [0xA0E520, data]
    - [0xA107E0, data]
    - [0xA10820]
  - name: hos_01
    dir: world/area_hos/hos_01
    type: code
    overlay: True
    start: 0xA10880
    vram: 0x80240000
    subsegments:
    - [0xA10880, c]
    - [0xA11020, c]
    - [0xA11650, c]
    - [0xA116A0, data]
    - [0xA11760, data]
    - [0xA12E00, data]
    - [0xA15860, data]
    - [0xA158D0, data]
    - [0xA161F0]
  - name: hos_02
    dir: world/area_hos/hos_02
    type: code
    overlay: True
    start: 0xA16220
    vram: 0x80240000
    subsegments:
    - [0xA16220, c]
    - [0xA171F0, c]
    - [0xA17210, c]
    - [0xA18D00, data]
    - [0xA18E50, data]
    - [0xA19530, data]
    - [0xA1A6A0, data]
    - [0xA1ADA0, data]
    - [0xA1AFF0]
  - name: hos_03
    dir: world/area_hos/hos_03
    type: code
    overlay: True
    start: 0xA1B100
    vram: 0x80240000
    subsegments:
    - [0xA1B100, c]
    - [0xA1B130, c]
    - [0xA1BB70, c]
    - [0xA1BDB0, c]
    - [0xA1E640, data]
    - [0xA1E790, data]
    - [0xA1EC30, data]
    - [0xA1F3C0, data]
    - [0xA23120, data]
    - [0xA26C00, data]
    - [0xA26E00, data]
    - [0xA26E50]
  - name: hos_04
    dir: world/area_hos/hos_04
    type: code
    overlay: True
    start: 0xA26ED0
    vram: 0x80240000
    subsegments:
    - [0xA26ED0, c]
    - [0xA27490, c]
    - [0xA274B0, c]
    - [0xA27A30, c]
    - [0xA27AA0, c]
    - [0xA27D60, data]
    - [0xA27F20, data]
    - [0xA285C0, data]
    - [0xA28920, data]
    - [0xA28990, data]
    - [0xA290B0, data]
    - [0xA2A120, data]
    - [0xA2A1C0]
  - name: hos_05
    dir: world/area_hos/hos_05
    type: code
    overlay: True
    start: 0xA2A240
    vram: 0x80240000
    subsegments:
    - [0xA2A240, c]
    - [0xA2AA70, c]
    - [0xA2AAC0, c]
    - [0xA2EC30, c]
    - [0xA2EF00, c]
    - [0xA2FAA0, data]
    - [0xA2FCD0, data]
    - [0xA30810, data]
    - [0xA37CD0, data]
    - [0xA37E70, data]
    - [0xA39400]
  - name: hos_06
    dir: world/area_hos/hos_06
    type: code
    overlay: True
    start: 0xA394E0
    vram: 0x80240000
    subsegments:
    - [0xA394E0, c]
    - [0xA397F0, c]
    - [0xA3A210, c]
    - [0xA3A230, c]
    - [0xA3B4B0, c]
    - [0xA3BA40, data]
    - [0xA3BAE0, data]
    - [0xA3C090, data]
    - [0xA3DAB0, data]
    - [0xA3F730]
  - name: hos_10
    dir: world/area_hos/hos_10
    type: code
    overlay: True
    start: 0xA3F740
    vram: 0x80240000
    subsegments:
    - [0xA3F740, c]
    - [0xA3F760, c]
    - [0xA3FBA0, c]
    - [0xA3FEB0, c]
    - [0xA403C0, data]
    - [0xA40540, data]
    - [0xA42DA0, data]
    - [0xA43920, data]
    - [0xA45910]
  - name: hos_20
    dir: world/area_hos/hos_20
    type: code
    overlay: True
    start: 0xA45930
    vram: 0x80240000
    subsegments:
    - [0xA45930, c]
    - [0xA45C40, c]
    - [0xA45C90, data]
    - [0xA46350, data]
    - [0xA46F40]
  - name: kpa_01
    dir: world/area_kpa/kpa_01
    type: code
    overlay: True
    start: 0xA46F60
    vram: 0x80240000
    subsegments:
    - [0xA46F60, c]
    - [0xA470C0, c]
    - [0xA479B0, data]
    - [0xA47A60, data]
    - [0xA47D70, data]
    - [0xA48500, data]
    - [0xA48550]
  - name: kpa_03
    dir: world/area_kpa/kpa_03
    type: code
    overlay: True
    start: 0xA485C0
    vram: 0x80240000
    subsegments:
    - [0xA485C0, c]
    - [0xA48720, c]
    - [0xA4A410, c]
    - [0xA4A480, data]
    - [0xA4A520, data]
    - [0xA4A750, data]
    - [0xA4BE30]
  - name: kpa_04
    dir: world/area_kpa/kpa_04
    type: code
    overlay: True
    start: 0xA4BF60
    vram: 0x80240000
    subsegments:
    - [0xA4BF60, c]
    - [0xA4C0D0, data]
    - [0xA4C1A0, data]
    - [0xA4CA10]
  - name: kpa_08
    dir: world/area_kpa/kpa_08
    type: code
    overlay: True
    start: 0xA4CA20
    vram: 0x80240000
    subsegments:
    - [0xA4CA20, c]
    - [0xA4CAC0, c]
    - [0xA4DEC0, data]
    - [0xA4DF90, data]
    - [0xA4E250, data]
    - [0xA4E710, data]
    - [0xA4EF30]
  - name: kpa_09
    dir: world/area_kpa/kpa_09
    type: code
    overlay: True
    start: 0xA4F000
    vram: 0x80240000
    subsegments:
    - [0xA4F000, c]
    - [0xA4F0A0, c]
    - [0xA502F0, data]
    - [0xA503C0, data]
    - [0xA506D0, data]
    - [0xA50B90, data]
    - [0xA517B0]
  - name: kpa_10
    dir: world/area_kpa/kpa_10
    type: code
    overlay: True
    start: 0xA51980
    vram: 0x80240000
    subsegments:
    - [0xA51980, c]
    - [0xA51C90, data]
    - [0xA51D90, data]
    - [0xA528A0]
  - name: kpa_11
    dir: world/area_kpa/kpa_11
    type: code
    overlay: True
    start: 0xA528C0
    vram: 0x80240000
    subsegments:
    - [0xA528C0, c]
    - [0xA52BD0, c]
    - [0xA533B0, data]
    - [0xA534C0, data]
    - [0xA53D80, data]
    - [0xA53E30, data]
    - [0xA548D0]
  - name: kpa_12
    dir: world/area_kpa/kpa_12
    type: code
    overlay: True
    start: 0xA54950
    vram: 0x80240000
    subsegments:
    - [0xA54950, c]
    - [0xA54990, c]
    - [0xA54CA0, c]
    - [0xA54DC0, data]
    - [0xA55620, data]
    - [0xA55F00]
  - name: kpa_13
    dir: world/area_kpa/kpa_13
    type: code
    overlay: True
    start: 0xA55F20
    vram: 0x80240000
    subsegments:
    - [0xA55F20, c]
    - [0xA55F60, c]
    - [0xA56270, c]
    - [0xA56390, data]
    - [0xA56BD0, data]
    - [0xA56CA0, data]
    - [0xA57490]
  - name: kpa_14
    dir: world/area_kpa/kpa_14
    type: code
    overlay: True
    start: 0xA574B0
    vram: 0x80240000
    subsegments:
    - [0xA574B0, c]
    - [0xA574F0, c]
    - [0xA57830, c]
    - [0xA57D20, data]
    - [0xA57E40, data]
    - [0xA58DB0, data]
    - [0xA59060, data]
    - [0xA59370]
  - name: kpa_15
    dir: world/area_kpa/kpa_15
    type: code
    overlay: True
    start: 0xA59390
    vram: 0x80240000
    subsegments:
    - [0xA59390, c]
    - [0xA596A0, c]
    - [0xA59960, data]
    - [0xA59E30, data]
    - [0xA5A020]
  - name: kpa_16
    dir: world/area_kpa/kpa_16
    type: code
    overlay: True
    start: 0xA5A030
    vram: 0x80240000
    subsegments:
    - [0xA5A030, c]
    - [0xA5A340, c]
    - [0xA5A3D0, data]
    - [0xA5B180, data]
    - [0xA5CA10]
  - name: kpa_17
    dir: world/area_kpa/kpa_17
    type: code
    overlay: True
    start: 0xA5CA20
    vram: 0x80240000
    subsegments:
    - [0xA5CA20, c]
    - [0xA5CA20, data]
    - [0xA5CB00, data]
    - [0xA5CBD0, data]
    - [0xA5CE90, data]
    - [0xA5E0B0]
  - name: kpa_32
    dir: world/area_kpa/kpa_32
    type: code
    overlay: True
    start: 0xA5E0C0
    vram: 0x80240000
    subsegments:
    - [0xA5E0C0, c]
    - [0xA5E3D0, data]
    - [0xA5E4C0, data]
    - [0xA5E500, data]
    - [0xA5F060]
  - name: kpa_33
    dir: world/area_kpa/kpa_33
    type: code
    overlay: True
    start: 0xA5F080
    vram: 0x80240000
    subsegments:
    - [0xA5F080, c]
    - [0xA5F390, data]
    - [0xA5F480, data]
    - [0xA5F4C0, data]
    - [0xA60020]
  - name: kpa_40
    dir: world/area_kpa/kpa_40
    type: code
    overlay: True
    start: 0xA60040
    vram: 0x80240000
    subsegments:
    - [0xA60040, c]
    - [0xA60040, data]
    - [0xA60130, data]
    - [0xA60450]
  - name: kpa_41
    dir: world/area_kpa/kpa_41
    type: code
    overlay: True
    start: 0xA60470
    vram: 0x80240000
    subsegments:
    - [0xA60470, c]
    - [0xA60470, data]
    - [0xA60560, data]
    - [0xA609B0]
  - name: kpa_50
    dir: world/area_kpa/kpa_50
    type: code
    overlay: True
    start: 0xA609D0
    vram: 0x80240000
    subsegments:
    - [0xA609D0, c]
    - [0xA623F0, data]
    - [0xA624D0, data]
    - [0xA63E60]
  - name: kpa_51
    dir: world/area_kpa/kpa_51
    type: code
    overlay: True
    start: 0xA64090
    vram: 0x80240000
    subsegments:
    - [0xA64090, c]
    - [0xA640E0, c]
    - [0xA65CB0, data]
    - [0xA65D80, data]
    - [0xA660E0, data]
    - [0xA66FB0]
  - name: kpa_52
    dir: world/area_kpa/kpa_52
    type: code
    overlay: True
    start: 0xA67100
    vram: 0x80240000
    subsegments:
    - [0xA67100, c]
    - [0xA671E0, c]
    - [0xA68430, data]
    - [0xA68510, data]
    - [0xA68710, data]
    - [0xA68B40, data]
    - [0xA6AAC0]
  - name: kpa_53
    dir: world/area_kpa/kpa_53
    type: code
    overlay: True
    start: 0xA6ACA0
    vram: 0x80240000
    subsegments:
    - [0xA6ACA0, c]
    - [0xA6AE10, data]
    - [0xA6AEE0, data]
    - [0xA6B270, data]
    - [0xA6CA80, data]
    - [0xA6CAC0]
  - name: kpa_60
    dir: world/area_kpa/kpa_60
    type: code
    overlay: True
    start: 0xA6CB00
    vram: 0x80240000
    subsegments:
    - [0xA6CB00, c]
    - [0xA6CBE0, c]
    - [0xA6CEF0, data]
    - [0xA6E3A0]
  - name: kpa_61
    dir: world/area_kpa/kpa_61
    type: code
    overlay: True
    start: 0xA6E3E0
    vram: 0x80240000
    subsegments:
    - [0xA6E3E0, c]
    - [0xA6E6F0, c]
    - [0xA70720, data]
    - [0xA707F0, data]
    - [0xA70FE0, data]
    - [0xA71FC0, data]
    - [0xA720A0]
  - name: kpa_62
    dir: world/area_kpa/kpa_62
    type: code
    overlay: True
    start: 0xA72220
    vram: 0x80240000
    subsegments:
    - [0xA72220, c]
    - [0xA72300, c]
    - [0xA72610, data]
    - [0xA72740, data]
    - [0xA73590]
  - name: kpa_63
    dir: world/area_kpa/kpa_63
    type: code
    overlay: True
    start: 0xA735B0
    vram: 0x80240000
    subsegments:
    - [0xA735B0, c]
    - [0xA73740, data]
    - [0xA738E0, data]
    - [0xA73920, data]
    - [0xA73D30, data]
    - [0xA74860]
  - name: kpa_70
    dir: world/area_kpa/kpa_70
    type: code
    overlay: True
    start: 0xA74870
    vram: 0x80240000
    subsegments:
    - [0xA74870, c]
    - [0xA74B80, c]
    - [0xA75360, data]
    - [0xA75440, data]
    - [0xA75B70, data]
    - [0xA78450]
  - name: kpa_81
    dir: world/area_kpa/kpa_81
    type: code
    overlay: True
    start: 0xA784C0
    vram: 0x80240000
    subsegments:
    - [0xA784C0, c]
    - [0xA78510, c]
    - [0xA78900, data]
    - [0xA789F0, data]
    - [0xA79200, data]
    - [0xA7A4C0]
  - name: kpa_82
    dir: world/area_kpa/kpa_82
    type: code
    overlay: True
    start: 0xA7A500
    vram: 0x80240000
    subsegments:
    - [0xA7A500, c]
    - [0xA7A550, c]
    - [0xA7A940, data]
    - [0xA7AA10, data]
    - [0xA7AF80, data]
    - [0xA83460]
  - name: kpa_83
    dir: world/area_kpa/kpa_83
    type: code
    overlay: True
    start: 0xA83490
    vram: 0x80240000
    subsegments:
    - [0xA83490, c]
    - [0xA834E0, c]
    - [0xA83500, data]
    - [0xA835D0, data]
    - [0xA83AC0, data]
    - [0xA86780]
  - name: kpa_90
    dir: world/area_kpa/kpa_90
    type: code
    overlay: True
    start: 0xA867B0
    vram: 0x80240000
    subsegments:
    - [0xA867B0, c]
    - [0xA867B0, data]
    - [0xA86880, data]
    - [0xA86A40]
  - name: kpa_91
    dir: world/area_kpa/kpa_91
    type: code
    overlay: True
    start: 0xA86A50
    vram: 0x80240000
    subsegments:
    - [0xA86A50, c]
    - [0xA88280, c]
    - [0xA88360, data]
    - [0xA88420, data]
    - [0xA88730, data]
    - [0xA8C230, data]
    - [0xA8C470]
  - name: kpa_94
    dir: world/area_kpa/kpa_94
    type: code
    overlay: True
    start: 0xA8C7C0
    vram: 0x80240000
    subsegments:
    - [0xA8C7C0, c]
    - [0xA8C7C0, data]
    - [0xA8C890, data]
    - [0xA8CA70]
  - name: kpa_95
    dir: world/area_kpa/kpa_95
    type: code
    overlay: True
    start: 0xA8CA80
    vram: 0x80240000
    subsegments:
    - [0xA8CA80, c]
    - [0xA8CB60, c]
    - [0xA8E390, data]
    - [0xA8E450, data]
    - [0xA8E690, data]
    - [0xA8E970, data]
    - [0xA92470]
  - name: kpa_96
    dir: world/area_kpa/kpa_96
    type: code
    overlay: True
    start: 0xA927C0
    vram: 0x80240000
    subsegments:
    - [0xA927C0, c]
    - [0xA927F0, data]
    - [0xA928B0, data]
    - [0xA93150]
  - name: kpa_100
    dir: world/area_kpa/kpa_100
    type: code
    overlay: True
    start: 0xA93160
    vram: 0x80240000
    subsegments:
    - [0xA93160, c]
    - [0xA931B0, data]
    - [0xA93270, data]
    - [0xA933D0, data]
    - [0xA93410]
  - name: kpa_101
    dir: world/area_kpa/kpa_101
    type: code
    overlay: True
    start: 0xA93440
    vram: 0x80240000
    subsegments:
    - [0xA93440, c]
    - [0xA93490, data]
    - [0xA93550, data]
    - [0xA936D0, data]
    - [0xA93710]
  - name: kpa_102
    dir: world/area_kpa/kpa_102
    type: code
    overlay: True
    start: 0xA93740
    vram: 0x80240000
    subsegments:
    - [0xA93740, c]
    - [0xA93A50, c]
    - [0xA96CD0, data]
    - [0xA96DA0, data]
    - [0xA97690, data]
    - [0xA99250]
  - name: kpa_111
    dir: world/area_kpa/kpa_111
    type: code
    overlay: True
    start: 0xA99590
    vram: 0x80240000
    subsegments:
    - [0xA99590, c]
    - [0xA9A950, data]
    - [0xA9AA20, data]
    - [0xA9ACF0, data]
    - [0xA9C740, data]
    - [0xA9C7C0]
  - name: kpa_112
    dir: world/area_kpa/kpa_112
    type: code
    overlay: True
    start: 0xA9C990
    vram: 0x80240000
    subsegments:
    - [0xA9C990, c]
    - [0xA9C990, data]
    - [0xA9CA60, data]
    - [0xA9CC20]
  - name: kpa_113
    dir: world/area_kpa/kpa_113
    type: code
    overlay: True
    start: 0xA9CC30
    vram: 0x80240000
    subsegments:
    - [0xA9CC30, c]
    - [0xA9CC70, c]
    - [0xA9D6D0, data]
    - [0xA9D7B0, data]
    - [0xA9DA60, data]
    - [0xA9DD00, data]
    - [0xA9E900]
  - name: kpa_114
    dir: world/area_kpa/kpa_114
    type: code
    overlay: True
    start: 0xA9E980
    vram: 0x80240000
    subsegments:
    - [0xA9E980, c]
    - [0xA9E9D0, data]
    - [0xA9EAA0, data]
    - [0xA9ED10]
  - name: kpa_115
    dir: world/area_kpa/kpa_115
    type: code
    overlay: True
    start: 0xA9ED40
    vram: 0x80240000
    subsegments:
    - [0xA9ED40, c]
    - [0xAA0100, data]
    - [0xAA01E0, data]
    - [0xAA0430, data]
    - [0xAA0B20, data]
    - [0xAA1D00]
  - name: kpa_116
    dir: world/area_kpa/kpa_116
    type: code
    overlay: True
    start: 0xAA1EE0
    vram: 0x80240000
    subsegments:
    - [0xAA1EE0, c]
    - [0xAA1EE0, data]
    - [0xAA1FB0, data]
    - [0xAA2170]
  - name: kpa_117
    dir: world/area_kpa/kpa_117
    type: code
    overlay: True
    start: 0xAA2180
    vram: 0x80240000
    subsegments:
    - [0xAA2180, c]
    - [0xAA2180, data]
    - [0xAA2240, data]
    - [0xAA23B0]
  - name: kpa_118
    dir: world/area_kpa/kpa_118
    type: code
    overlay: True
    start: 0xAA23C0
    vram: 0x80240000
    subsegments:
    - [0xAA23C0, c]
    - [0xAA23C0, data]
    - [0xAA2490, data]
    - [0xAA2650]
  - name: kpa_119
    dir: world/area_kpa/kpa_119
    type: code
    overlay: True
    start: 0xAA2660
    vram: 0x80240000
    subsegments:
    - [0xAA2660, c]
    - [0xAA2660, data]
    - [0xAA2720, data]
    - [0xAA2760, data]
    - [0xAA28E0]
  - name: kpa_121
    dir: world/area_kpa/kpa_121
    type: code
    overlay: True
    start: 0xAA28F0
    vram: 0x80240000
    subsegments:
    - [0xAA28F0, c]
    - [0xAA28F0, data]
    - [0xAA29C0, data]
    - [0xAA2D10]
  - name: kpa_130
    dir: world/area_kpa/kpa_130
    type: code
    overlay: True
    start: 0xAA2D20
    vram: 0x80240000
    subsegments:
    - [0xAA2D20, c]
    - [0xAA3460, data]
    - [0xAA3530, data]
    - [0xAA3870, data]
    - [0xAA7460]
  - name: kpa_133
    dir: world/area_kpa/kpa_133
    type: code
    overlay: True
    start: 0xAA7480
    vram: 0x80240000
    subsegments:
    - [0xAA7480, c]
    - [0xAA7790, c]
    - [0xAA78F0, data]
    - [0xAA79E0, data]
    - [0xAA8290, data]
    - [0xAA8C70, data]
    - [0xAA8F10, data]
    - [0xAA8F90]
  - name: kpa_134
    dir: world/area_kpa/kpa_134
    type: code
    overlay: True
    start: 0xAA8FA0
    vram: 0x80240000
    subsegments:
    - [0xAA8FA0, c]
    - [0xAA92B0, c]
    - [0xAA94B0, c]
    - [0xAA96A0, data]
    - [0xAA9790, data]
    - [0xAAA060, data]
    - [0xAABF00, data]
    - [0xAAC3B0, data]
    - [0xAAC820]
  - name: osr_00
    dir: world/area_osr/osr_00
    type: code
    overlay: True
    start: 0xAAC830
    vram: 0x80240000
    subsegments:
    - [0xAAC830, c]
    - [0xAACBB0, c]
    - [0xAACFC0, data]
    - [0xAAD790, data]
    - [0xAAFFD0]
  - name: osr_01
    dir: world/area_osr/osr_01
    type: code
    overlay: True
    start: 0xAAFFF0
    vram: 0x80240000
    subsegments:
    - [0xAAFFF0, c]
    - [0xAB0040, c]
    - [0xAB0350, c]
    - [0xAB0AB0, data]
    - [0xAB0C10, data]
    - [0xAB1150, data]
    - [0xAB2150]
  - name: osr_02
    dir: world/area_osr/osr_02
    type: code
    overlay: True
    start: 0xAB2170
    vram: 0x80240000
    subsegments:
    - [0xAB2170, c]
    - [0xAB2190, c]
    - [0xAB21D0, c]
    - [0xAB2290, c]
    - [0xAB22C0, data]
    - [0xAB2B00, data]
    - [0xAB2BB0, data]
    - [0xAB5D40, data]
    - [0xAB6270]
  - name: osr_03
    dir: world/area_osr/osr_03
    type: code
    overlay: True
    start: 0xAB6290
    vram: 0x80240000
    subsegments:
    - [0xAB6290, c]
    - [0xAB62B0, c]
    - [0xAB6610, data]
    - [0xAB6DB0, data]
    - [0xAB7E20, data]
    - [0xAB8350, data]
    - [0xAB8B10, data]
    - [0xAB9270]
  - name: osr_04
    dir: world/area_osr/osr_04
    type: code
    overlay: True
    start: 0xAB92B0
    vram: 0x80240000
    subsegments:
    - [0xAB92B0, c]
    - [0xAB9370, data]
    - [0xAB95D0, data]
    - [0xABB260]
  - name: kkj_00
    dir: world/area_kkj/kkj_00
    type: code
    overlay: True
    start: 0xABB290
    vram: 0x80240000
    subsegments:
    - [0xABB290, c]
    - [0xABB340, c]
    - [0xABC250, data]
    - [0xABC3D0, data]
    - [0xABEC70, data]
    - [0xABEF20, data]
    - [0xAC40D0, data]
    - [0xAC4FB0]
  - name: kkj_01
    dir: world/area_kkj/kkj_01
    type: code
    overlay: True
    start: 0xAC5170
    vram: 0x80240000
    subsegments:
    - [0xAC5170, c]
    - [0xAC6000, data]
    - [0xAC6140, data]
    - [0xAC67E0, data]
    - [0xAC8B60]
  - name: kkj_02
    dir: world/area_kkj/kkj_02
    type: code
    overlay: True
    start: 0xAC8D20
    vram: 0x80240000
    subsegments:
    - [0xAC8D20, c]
    - [0xAC8D20, data]
    - [0xAC8E40, data]
    - [0xAC9160, data]
    - [0xAC9700]
  - name: kkj_03
    dir: world/area_kkj/kkj_03
    type: code
    overlay: True
    start: 0xAC9710
    vram: 0x80240000
    subsegments:
    - [0xAC9710, c]
    - [0xAC9730, c]
    - [0xAC9A40, data]
    - [0xAC9C00, data]
    - [0xACA010, data]
    - [0xACA250, data]
    - [0xACAB00]
  - name: kkj_10
    dir: world/area_kkj/kkj_10
    type: code
    overlay: True
    start: 0xACAB20
    vram: 0x80240000
    subsegments:
    - [0xACAB20, c]
    - [0xACAB90, c]
    - [0xACABD0, c]
    - [0xACB3C0, c]
    - [0xACBBF0, data]
    - [0xACC510, data]
    - [0xACC700, data]
    - [0xACE0D0]
  - name: kkj_11
    dir: world/area_kkj/kkj_11
    type: code
    overlay: True
    start: 0xACE140
    vram: 0x80240000
    subsegments:
    - [0xACE140, c]
    - [0xACE1B0, c]
    - [0xACE1F0, c]
    - [0xACE9E0, c]
    - [0xACF210, data]
    - [0xACFD40, data]
    - [0xACFF30, data]
    - [0xAD02E0, data]
    - [0xAD27F0, data]
    - [0xAD4010]
  - name: kkj_12
    dir: world/area_kkj/kkj_12
    type: code
    overlay: True
    start: 0xAD4090
    vram: 0x80240000
    subsegments:
    - [0xAD4090, c]
    - [0xAD4100, c]
    - [0xAD4940, data]
    - [0xAD5EA0]
  - name: kkj_13
    dir: world/area_kkj/kkj_13
    type: code
    overlay: True
    start: 0xAD5ED0
    vram: 0x80240000
    subsegments:
    - [0xAD5ED0, c]
    - [0xAD5EF0, c]
    - [0xAD6200, c]
    - [0xAD6630, data]
    - [0xAD6780, data]
    - [0xAD6820, data]
    - [0xAD6E60, data]
    - [0xAD8650, data]
    - [0xAD9460, data]
    - [0xADAE60]
  - name: kkj_14
    dir: world/area_kkj/kkj_14
    type: code
    overlay: True
    start: 0xADAEA0
    vram: 0x80240000
    subsegments:
    - [0xADAEA0, c]
    - [0xADAEF0, c]
    - [0xADB360, data]
    - [0xADB5C0, data]
    - [0xADC0F0, data]
    - [0xADD870, data]
    - [0xADE870, data]
    - [0xADED00, data]
    - [0xADF190, data]
    - [0xADFA50, data]
    - [0xAE1B30, data]
    - [0xAE1E80, data]
    - [0xAE3160, data]
    - [0xAE32D0, data]
    - [0xAE3610, data]
    - [0xAE3850, data]
    - [0xAE5550]
  - name: kkj_15
    dir: world/area_kkj/kkj_15
    type: code
    overlay: True
    start: 0xAE5590
    vram: 0x80240000
    subsegments:
    - [0xAE5590, c]
    - [0xAE58D0, c]
    - [0xAE5A90, c]
    - [0xAE5B60, c]
    - [0xAE5BA0, data]
    - [0xAE5CE0, data]
    - [0xAE5D80, data]
    - [0xAE65A0, data]
    - [0xAE6BF0, data]
    - [0xAE8A50, data]
    - [0xAEA0D0, data]
    - [0xAEA230, data]
    - [0xAEB820, data]
    - [0xAECB30, data]
    - [0xAED3E0]
  - name: kkj_16
    dir: world/area_kkj/kkj_16
    type: code
    overlay: True
    start: 0xAED410
    vram: 0x80240000
    subsegments:
    - [0xAED410, c]
    - [0xAEDC60, c]
    - [0xAEE490, data]
    - [0xAEE7F0, data]
    - [0xAF09D0, data]
    - [0xAF1B10, data]
    - [0xAF1C10]
  - name: kkj_17
    dir: world/area_kkj/kkj_17
    type: code
    overlay: True
    start: 0xAF1C60
    vram: 0x80240000
    subsegments:
    - [0xAF1C60, c]
    - [0xAF2200, data]
    - [0xAF2440, data]
    - [0xAF2520, data]
    - [0xAF2C90]
  - name: kkj_18
    dir: world/area_kkj/kkj_18
    type: code
    overlay: True
    start: 0xAF2CA0
    vram: 0x80240000
    subsegments:
    - [0xAF2CA0, c]
    - [0xAF2FE0, c]
    - [0xAF34C0, data]
    - [0xAF3560, data]
    - [0xAF3600, data]
    - [0xAF3CB0, data]
    - [0xAF4BB0, data]
    - [0xAF7920]
  - name: kkj_19
    dir: world/area_kkj/kkj_19
    type: code
    overlay: True
    start: 0xAF7950
    vram: 0x80240000
    subsegments:
    - [0xAF7950, c]
    - [0xAF7C00, c]
    - [0xAF8660, data]
    - [0xAF8B40, data]
    - [0xAF9050, data]
    - [0xAF9460, data]
    - [0xAFDAF0]
  - name: kkj_20
    dir: world/area_kkj/kkj_20
    type: code
    overlay: True
    start: 0xAFDB40
    vram: 0x80240000
    subsegments:
    - [0xAFDB40, c]
    - [0xAFDE00, c]
    - [0xAFE130, data]
    - [0xAFE1E0, data]
    - [0xAFE3C0, data]
    - [0xAFE610, data]
    - [0xB02290]
  - name: kkj_21
    dir: world/area_kkj/kkj_21
    type: code
    overlay: True
    start: 0xB022A0
    vram: 0x80240000
    subsegments:
    - [0xB022A0, c]
    - [0xB022A0, data]
    - [0xB024E0]
  - name: kkj_22
    dir: world/area_kkj/kkj_22
    type: code
    overlay: True
    start: 0xB024F0
    vram: 0x80240000
    subsegments:
    - [0xB024F0, c]
    - [0xB024F0, data]
    - [0xB025A0, data]
    - [0xB02870]
  - name: kkj_23
    dir: world/area_kkj/kkj_23
    type: code
    overlay: True
    start: 0xB02880
    vram: 0x80240000
    subsegments:
    - [0xB02880, c]
    - [0xB028A0, c]
    - [0xB03190, c]
    - [0xB03250, data]
    - [0xB03300, data]
    - [0xB036B0, data]
    - [0xB04420, data]
    - [0xB04FB0, data]
    - [0xB06530]
  - name: kkj_24
    dir: world/area_kkj/kkj_24
    type: code
    overlay: True
    start: 0xB06570
    vram: 0x80240000
    subsegments:
    - [0xB06570, c]
    - [0xB06590, data]
    - [0xB06640, data]
    - [0xB069B0, data]
    - [0xB069F0]
  - name: kkj_25
    dir: world/area_kkj/kkj_25
    type: code
    overlay: True
    start: 0xB06A00
    vram: 0x80240000
    subsegments:
    - [0xB06A00, c]
    - [0xB06A20, c]
    - [0xB06A50, c]
    - [0xB06A80, c]
    - [0xB06D10, c]
    - [0xB07940, data]
    - [0xB081C0, data]
    - [0xB0B310, data]
    - [0xB0E3A0, data]
    - [0xB0F280, data]
    - [0xB13100]
  - name: kkj_26
    dir: world/area_kkj/kkj_26
    type: code
    overlay: True
    start: 0xB13120
    vram: 0x80240000
    subsegments:
    - [0xB13120, c]
    - [0xB13150, data]
    - [0xB13500, data]
    - [0xB13A40, data]
    - [0xB13D50]
  - name: kkj_27
    dir: world/area_kkj/kkj_27
    type: code
    overlay: True
    start: 0xB13D70
    vram: 0x80240000
    subsegments:
    - [0xB13D70, c]
    - [0xB14080, c]
    - [0xB14210, data]
    - [0xB14340, data]
    - [0xB143E0, data]
    - [0xB14E90]
  - name: kkj_28
    dir: world/area_kkj/kkj_28
    type: code
    overlay: True
    start: 0xB14EA0
    vram: 0x80240000
    subsegments:
    - [0xB14EA0, c]
    - [0xB14EA0, data]
    - [0xB150A0]
  - name: kkj_29
    dir: world/area_kkj/kkj_29
    type: code
    overlay: True
    start: 0xB150B0
    vram: 0x80240000
    subsegments:
    - [0xB150B0, c]
    - [0xB150E0, c]
    - [0xB15120, data]
    - [0xB15410, data]
    - [0xB15DA0, data]
    - [0xB1A8F0]
  - name: tst_01
    dir: world/area_tst/tst_01
    type: code
    overlay: True
    start: 0xB1A900
    vram: 0x80240000
    subsegments:
    - [0xB1A900, c]
    - [0xB1A900, data]
    - [0xB1AB20, data]
    - [0xB1AC20]
  - name: tst_02
    dir: world/area_tst/tst_02
    type: code
    overlay: True
    start: 0xB1AC30
    vram: 0x80240000
    subsegments:
    - [0xB1AC30, c]
    - [0xB1AC30, data]
    - [0xB1AE50, data]
    - [0xB1AF70]
  - name: tst_03
    dir: world/area_tst/tst_03
    type: code
    overlay: True
    start: 0xB1AF80
    vram: 0x80240000
    subsegments:
    - [0xB1AF80, c]
    - [0xB1AF80, data]
    - [0xB1B240, data]
    - [0xB1B560]
  - name: tst_04
    dir: world/area_tst/tst_04
    type: code
    overlay: True
    start: 0xB1B570
    vram: 0x80240000
    subsegments:
    - [0xB1B570, c]
    - [0xB1BBD0, c]
    - [0xB1BC00, data]
    - [0xB1C1E0, data]
    - [0xB1C220, data]
    - [0xB1C270, data]
    - [0xB1C510, data]
    - [0xB1C530]
  - name: tst_10
    dir: world/area_tst/tst_10
    type: code
    overlay: True
    start: 0xB1C540
    vram: 0x80240000
    subsegments:
    - [0xB1C540, c]
    - [0xB1C540, data]
    - [0xB1CA40]
  - name: tst_11
    dir: world/area_tst/tst_11
    type: code
    overlay: True
    start: 0xB1CA50
    vram: 0x80240000
    subsegments:
    - [0xB1CA50, c]
    - [0xB1D1C0, data]
    - [0xB1D2A0, data]
  - name: tst_12
    dir: world/area_tst/tst_12
    type: code
    overlay: True
    start: 0xB1D2F0
    vram: 0x80240000
    subsegments:
    - [0xB1D2F0, data]
  - name: tst_13
    dir: world/area_tst/tst_13
    type: code
    overlay: True
    start: 0xB1D760
    vram: 0x80240000
    subsegments:
    - [0xB1D760, c]
    - [0xB1DB20, data]
    - [0xB20460]
  - name: tst_20
    dir: world/area_tst/tst_20
    type: code
    overlay: True
    start: 0xB20470
    vram: 0x80240000
    subsegments:
    - [0xB20470, data]
  - name: jan_00
    dir: world/area_jan/jan_00
    type: code
    overlay: True
    start: 0xB20540
    vram: 0x80240000
    subsegments:
    - [0xB20540, c]
    - [0xB216E0, c]
    - [0xB21EA0, c]
    - [0xB220E0, data]
    - [0xB22190, data]
    - [0xB226D0, data]
    - [0xB25E90, data]
    - [0xB275B0, data]
    - [0xB27FE0]
  - name: jan_01
    dir: world/area_jan/jan_01
    type: code
    overlay: True
    start: 0xB28030
    vram: 0x80240000
    subsegments:
    - [0xB28030, c]
    - [0xB291C0, c]
    - [0xB29400, data]
    - [0xB294A0, data]
    - [0xB299B0, data]
    - [0xB2B430, data]
    - [0xB2B590, data]
    - [0xB2C410]
  - name: jan_02
    dir: world/area_jan/jan_02
    type: code
    overlay: True
    start: 0xB2C470
    vram: 0x80240000
    subsegments:
    - [0xB2C470, c]
    - [0xB2C4A0, c]
    - [0xB2C8A0, c]
    - [0xB2EB50, c]
    - [0xB2ED90, data]
    - [0xB2EEA0, data]
    - [0xB2F410, data]
    - [0xB33E00, data]
    - [0xB33E50, data]
    - [0xB34A20]
  - name: jan_03
    dir: world/area_jan/jan_03
    type: code
    overlay: True
    start: 0xB34BD0
    vram: 0x80240000
    subsegments:
    - [0xB34BD0, c]
    - [0xB37B70, c]
    - [0xB37C20, c]
    - [0xB37E60, data]
    - [0xB39530, data]
    - [0xB435D0, data]
    - [0xB438B0, data]
    - [0xB43B60, data]
    - [0xB445A0]
  - name: jan_04
    dir: world/area_jan/jan_04
    type: code
    overlay: True
    start: 0xB44770
    vram: 0x80240000
    subsegments:
    - [0xB44770, c]
    - [0xB447B0, c]
    - [0xB44AC0, c]
    - [0xB44D80, c]
    - [0xB44F10, c]
    - [0xB45150, c]
    - [0xB451F0, c]
    - [0xB45730, c]
    - [0xB45860, data]
    - [0xB45A20, data]
    - [0xB461B0, data]
    - [0xB47EC0, data]
    - [0xB47FE0, data]
    - [0xB48B70, data]
    - [0xB490C0, data]
    - [0xB497F0, data]
    - [0xB4A4B0, data]
    - [0xB4AA20]
  - name: jan_05
    dir: world/area_jan/jan_05
    type: code
    overlay: True
    start: 0xB4AA70
    vram: 0x80240000
    subsegments:
    - [0xB4AA70, c]
    - [0xB4AAB0, c]
    - [0xB4ADC0, c]
    - [0xB4AF10, c]
    - [0xB4B260, c]
    - [0xB4D140, data]
    - [0xB4D200, data]
    - [0xB4D7A0, data]
    - [0xB4E050, data]
    - [0xB4F170, data]
    - [0xB517F0, data]
    - [0xB523E0, data]
    - [0xB52470]
  - name: jan_06
    dir: world/area_jan/jan_06
    type: code
    overlay: True
    start: 0xB52830
    vram: 0x80240000
    subsegments:
    - [0xB52830, c]
    - [0xB52B40, c]
    - [0xB52BE0, c]
    - [0xB52D30, c]
    - [0xB52F70, c]
    - [0xB54E10, data]
    - [0xB55860, data]
    - [0xB55F40, data]
    - [0xB567F0, data]
    - [0xB572C0, data]
    - [0xB57320, data]
    - [0xB586B0, data]
    - [0xB594C0]
  - name: jan_07
    dir: world/area_jan/jan_07
    type: code
    overlay: True
    start: 0xB59870
    vram: 0x80240000
    subsegments:
    - [0xB59870, c]
    - [0xB5A610, c]
    - [0xB5A850, c]
    - [0xB5AA90, data]
    - [0xB5AB20, data]
    - [0xB5ACA0, data]
    - [0xB5CA50, data]
    - [0xB5D490, data]
    - [0xB5DF60]
  - name: jan_08
    dir: world/area_jan/jan_08
    type: code
    overlay: True
    start: 0xB5E2B0
    vram: 0x80240000
    subsegments:
    - [0xB5E2B0, c]
    - [0xB5E5C0, c]
    - [0xB5E910, c]
    - [0xB5F650, c]
    - [0xB604A0, c]
    - [0xB606E0, data]
    - [0xB60790, data]
    - [0xB620B0, data]
    - [0xB62850, data]
    - [0xB64B90, data]
    - [0xB65740]
  - name: jan_09
    dir: world/area_jan/jan_09
    type: code
    overlay: True
    start: 0xB65AB0
    vram: 0x80240000
    subsegments:
    - [0xB65AB0, c]
    - [0xB660A0, c]
    - [0xB663F0, c]
    - [0xB67190, c]
    - [0xB673D0, data]
    - [0xB687D0, data]
    - [0xB6B400, data]
    - [0xB6BFB0, data]
    - [0xB6C020]
  - name: jan_10
    dir: world/area_jan/jan_10
    type: code
    overlay: True
    start: 0xB6C390
    vram: 0x80240000
    subsegments:
    - [0xB6C390, c]
    - [0xB6C6A0, c]
    - [0xB6D4C0, c]
    - [0xB6D610, c]
    - [0xB6D890, c]
    - [0xB6DAD0, data]
    - [0xB6DB60, data]
    - [0xB6F1D0, data]
    - [0xB6FC50, data]
    - [0xB707C0, data]
    - [0xB70800]
  - name: jan_11
    dir: world/area_jan/jan_11
    type: code
    overlay: True
    start: 0xB70860
    vram: 0x80240000
    subsegments:
    - [0xB70860, c]
    - [0xB71010, c]
    - [0xB71060, data]
    - [0xB710F0, data]
    - [0xB728B0, data]
    - [0xB730A0]
  - name: jan_12
    dir: world/area_jan/jan_12
    type: code
    overlay: True
    start: 0xB730B0
    vram: 0x80240000
    subsegments:
    - [0xB730B0, c]
    - [0xB73570, c]
    - [0xB74310, data]
    - [0xB75250, data]
    - [0xB75D30, data]
    - [0xB76450]
  - name: jan_13
    dir: world/area_jan/jan_13
    type: code
    overlay: True
    start: 0xB767B0
    vram: 0x80240000
    subsegments:
    - [0xB767B0, c]
    - [0xB76D80, data]
    - [0xB77000, data]
    - [0xB794C0, data]
    - [0xB79FA0, data]
    - [0xB7A020]
  - name: jan_14
    dir: world/area_jan/jan_14
    type: code
    overlay: True
    start: 0xB7A050
    vram: 0x80240000
    subsegments:
    - [0xB7A050, c]
    - [0xB7A510, c]
    - [0xB7B330, data]
    - [0xB7B5C0, data]
    - [0xB7C630, data]
    - [0xB7D2C0, data]
    - [0xB7D8B0]
  - name: jan_15
    dir: world/area_jan/jan_15
    type: code
    overlay: True
    start: 0xB7D920
    vram: 0x80240000
    subsegments:
    - [0xB7D920, c]
    - [0xB7D9E0, c]
    - [0xB7DC20, data]
    - [0xB7DEE0, data]
    - [0xB7F4A0, data]
    - [0xB7FF80, data]
    - [0xB7FFF0]
  - name: jan_16
    dir: world/area_jan/jan_16
    type: code
    overlay: True
    start: 0xB80000
    vram: 0x80240000
    subsegments:
    - [0xB80000, c]
    - [0xB80300, c]
    - [0xB80540, data]
    - [0xB82C70, data]
    - [0xB82CD0, data]
    - [0xB837A0]
  - name: jan_17
    dir: world/area_jan/jan_17
    type: code
    overlay: True
    start: 0xB837C0
    vram: 0x80240000
    subsegments:
    - [0xB837C0, c]
    - [0xB837E0, data]
    - [0xB838C0, data]
    - [0xB83B20, data]
    - [0xB83B80]
  - name: jan_18
    dir: world/area_jan/jan_18
    type: code
    overlay: True
    start: 0xB83B90
    vram: 0x80240000
    subsegments:
    - [0xB83B90, c]
    - [0xB83B90, data]
    - [0xB83E10, data]
    - [0xB83E50]
  - name: jan_19
    dir: world/area_jan/jan_19
    type: code
    overlay: True
    start: 0xB83E60
    vram: 0x80240000
    subsegments:
    - [0xB83E60, c]
    - [0xB83E80, data]
    - [0xB84110, data]
    - [0xB84170]
  - name: jan_22
    dir: world/area_jan/jan_22
    type: code
    overlay: True
    start: 0xB84180
    vram: 0x80240000
    subsegments:
    - [0xB84180, c]
    - [0xB851A0, c]
    - [0xB858A0, c]
    - [0xB85AE0, data]
    - [0xB8D910, data]
    - [0xB8E200, data]
    - [0xB8FB00]
  - name: jan_23
    dir: world/area_jan/jan_23
    type: code
    overlay: True
    start: 0xB8FCD0
    vram: 0x80240000
    subsegments:
    - [0xB8FCD0, c]
    - [0xB8FCD0, data]
    - [0xB903A0, data]
    - [0xB93430]
  - name: mim_01
    dir: world/area_mim/mim_01
    type: code
    overlay: True
    start: 0xB93440
    vram: 0x80240000
    subsegments:
    - [0xB93440, c]
    - [0xB934B0, c]
    - [0xB93940, c]
    - [0xB952F0, data]
    - [0xB953B0, data]
    - [0xB957E0, data]
    - [0xB960E0, data]
    - [0xB97A10]
  - name: mim_02
    dir: world/area_mim/mim_02
    type: code
    overlay: True
    start: 0xB97C00
    vram: 0x80240000
    subsegments:
    - [0xB97C00, c]
    - [0xB97C70, c]
    - [0xB98DE0, data]
    - [0xB98EA0, data]
    - [0xB9A390, data]
    - [0xB9B250, data]
    - [0xB9B420]
  - name: mim_03
    dir: world/area_mim/mim_03
    type: code
    overlay: True
    start: 0xB9B480
    vram: 0x80240000
    subsegments:
    - [0xB9B480, c]
    - [0xB9B9B0, data]
    - [0xB9BA70, data]
    - [0xB9BE30, data]
    - [0xB9D500, data]
    - [0xB9D940]
  - name: mim_04
    dir: world/area_mim/mim_04
    type: code
    overlay: True
    start: 0xB9D960
    vram: 0x80240000
    subsegments:
    - [0xB9D960, c]
    - [0xB9D9D0, c]
    - [0xB9DB60, c]
    - [0xB9EA90, data]
    - [0xB9EB50, data]
    - [0xB9F020, data]
    - [0xB9FEA0, data]
    - [0xBA06C0]
  - name: mim_05
    dir: world/area_mim/mim_05
    type: code
    overlay: True
    start: 0xBA0730
    vram: 0x80240000
    subsegments:
    - [0xBA0730, c]
    - [0xBA07A0, c]
    - [0xBA2150, data]
    - [0xBA2210, data]
    - [0xBA3A80, data]
    - [0xBA4590]
  - name: mim_06
    dir: world/area_mim/mim_06
    type: code
    overlay: True
    start: 0xBA4780
    vram: 0x80240000
    subsegments:
    - [0xBA4780, c]
    - [0xBA47F0, c]
    - [0xBA4CF0, c]
    - [0xBA74B0, data]
    - [0xBA7570, data]
    - [0xBA82F0, data]
    - [0xBA9170, data]
    - [0xBA9F10]
  - name: mim_07
    dir: world/area_mim/mim_07
    type: code
    overlay: True
    start: 0xBAA140
    vram: 0x80240000
    subsegments:
    - [0xBAA140, c]
    - [0xBAA1B0, c]
    - [0xBAA3B0, c]
    - [0xBAB1D0, data]
    - [0xBAB2C0, data]
    - [0xBAB6D0, data]
    - [0xBAB7C0, data]
    - [0xBABAD0, data]
    - [0xBAC9C0, data]
    - [0xBAD8D0]
  - name: mim_08
    dir: world/area_mim/mim_08
    type: code
    overlay: True
    start: 0xBAD940
    vram: 0x80240000
    subsegments:
    - [0xBAD940, c]
    - [0xBB0880, data]
    - [0xBB0940, data]
    - [0xBB0E30, data]
    - [0xBB0E80, data]
    - [0xBB1D00, data]
    - [0xBB2BD0]
  - name: mim_09
    dir: world/area_mim/mim_09
    type: code
    overlay: True
    start: 0xBB2E00
    vram: 0x80240000
    subsegments:
    - [0xBB2E00, c]
    - [0xBB3CC0, data]
    - [0xBB3D80, data]
    - [0xBB4130, data]
    - [0xBB4180, data]
    - [0xBB4830, data]
    - [0xBB5980]
  - name: mim_10
    dir: world/area_mim/mim_10
    type: code
    overlay: True
    start: 0xBB59E0
    vram: 0x80240000
    subsegments:
    - [0xBB59E0, c]
    - [0xBB5B70, data]
    - [0xBB5EB0, data]
    - [0xBB5EF0, data]
    - [0xBB61D0, data]
    - [0xBB7050]
  - name: mim_11
    dir: world/area_mim/mim_11
    type: code
    overlay: True
    start: 0xBB7070
    vram: 0x80240000
    subsegments:
    - [0xBB7070, c]
    - [0xBB7940, c]
    - [0xBB79F0, c]
    - [0xBB7C30, data]
    - [0xBBA180, data]
    - [0xBBA2E0, data]
    - [0xBBB350]
  - name: mim_12
    dir: world/area_mim/mim_12
    type: code
    overlay: True
    start: 0xBBB380
    vram: 0x80240000
    subsegments:
    - [0xBBB380, c]
    - [0xBBB960, data]
    - [0xBBBB90, data]
    - [0xBBBE60, data]
    - [0xBBC2B0, data]
    - [0xBBD190]
  - name: obk_01
    dir: world/area_obk/obk_01
    type: code
    overlay: True
    start: 0xBBD1A0
    vram: 0x80240000
    subsegments:
    - [0xBBD1A0, c]
    - [0xBBD980, c]
    - [0xBBE2E0, data]
    - [0xBBE410, data]
    - [0xBC0100, data]
    - [0xBC11A0, data]
    - [0xBC2A30]
  - name: obk_02
    dir: world/area_obk/obk_02
    type: code
    overlay: True
    start: 0xBC2A90
    vram: 0x80240000
    subsegments:
    - [0xBC2A90, c]
    - [0xBC2CD0, c]
    - [0xBC2D40, data]
    - [0xBC2E20, data]
    - [0xBC3720, data]
    - [0xBC3DE0, data]
    - [0xBC3F60, data]
    - [0xBC4260]
  - name: obk_03
    dir: world/area_obk/obk_03
    type: code
    overlay: True
    start: 0xBC4280
    vram: 0x80240000
    subsegments:
    - [0xBC4280, c]
    - [0xBC43F0, c]
    - [0xBC4B50, c]
    - [0xBC5270, data]
    - [0xBC5350, data]
    - [0xBC5770, data]
    - [0xBC5A00, data]
    - [0xBC6250, data]
    - [0xBC7120, data]
    - [0xBC7DE0, data]
    - [0xBC7E40]
  - name: obk_04
    dir: world/area_obk/obk_04
    type: code
    overlay: True
    start: 0xBC7E60
    vram: 0x80240000
    subsegments:
    - [0xBC7E60, c]
    - [0xBC7EB0, c]
    - [0xBC8CE0, data]
    - [0xBC8DE0, data]
    - [0xBC9020, data]
    - [0xBCB260, data]
    - [0xBCB870, data]
    - [0xBCD030]
  - name: obk_05
    dir: world/area_obk/obk_05
    type: code
    overlay: True
    start: 0xBCD060
    vram: 0x80240000
    subsegments:
    - [0xBCD060, c]
    - [0xBCD7D0, c]
    - [0xBCDA40, data]
    - [0xBCDB00, data]
    - [0xBCDFF0, data]
    - [0xBCE040, data]
    - [0xBCE680]
  - name: obk_06
    dir: world/area_obk/obk_06
    type: code
    overlay: True
    start: 0xBCE690
    vram: 0x80240000
    subsegments:
    - [0xBCE690, c]
    - [0xBCE690, data]
    - [0xBCE760, data]
    - [0xBCEAD0, data]
    - [0xBCEBE0]
  - name: obk_07
    dir: world/area_obk/obk_07
    type: code
    overlay: True
    start: 0xBCEBF0
    vram: 0x80240000
    subsegments:
    - [0xBCEBF0, c]
    - [0xBCEEB0, c]
    - [0xBCF0F0, c]
    - [0xBD0780, data]
    - [0xBD0840, data]
    - [0xBD0BA0, data]
    - [0xBD0DB0, data]
    - [0xBD14F0, data]
    - [0xBD1C80, data]
    - [0xBD3860]
  - name: obk_08
    dir: world/area_obk/obk_08
    type: code
    overlay: True
    start: 0xBD3870
    vram: 0x80240000
    subsegments:
    - [0xBD3870, c]
    - [0xBD40B0, c]
    - [0xBD4110, c]
    - [0xBD4A90, c]
    - [0xBD5010, data]
    - [0xBD50D0, data]
    - [0xBD64D0, data]
    - [0xBD6DD0, data]
    - [0xBDA730]
  - name: obk_09
    dir: world/area_obk/obk_09
    type: code
    overlay: True
    start: 0xBDA7B0
    vram: 0x80240000
    subsegments:
    - [0xBDA7B0, c]
    - [0xBDA940, c]
    - [0xBDAB00, c]
    - [0xBDABA0, c]
    - [0xBDABE0, data]
    - [0xBDB140, data]
    - [0xBDCE10, data]
    - [0xBDD190]
  - name: arn_02
    dir: world/area_arn/arn_02
    type: code
    overlay: True
    start: 0xBDD1B0
    vram: 0x80240000
    subsegments:
    - [0xBDD1B0,       c, events]
    - [0xBDE190,   .data, header]
    - [0xBDE2A0,   .data, events]
    - [0xBDEC80]
  - name: arn_03
    dir: world/area_arn/arn_03
    type: code
    overlay: True
    start: 0xBDED90
    vram: 0x80240000
    subsegments:
    - [0xBDED90,       c, events]
    - [0xBE04B0,   .data, header]
    - [0xBE05C0,   .data, events]
    - [0xBE35E0]
  - name: arn_04
    dir: world/area_arn/arn_04
    type: code
    overlay: True
    start: 0xBE37B0
    vram: 0x80240000
    subsegments:
    - [0xBE37B0,       c, events]
    - [0xBE6B20,   .data, header]
    - [0xBE6C30,   .data, events]
    - [0xBE78D0]
  - name: arn_05
    dir: world/area_arn/arn_05
    type: code
    overlay: True
    start: 0xBE7BE0
    vram: 0x80240000
    subsegments:
    - [0xBE7BE0,       c, events]
    - [0xBE8EE0,   .data, header]
    - [0xBE9290,   .data, events]
    - [0xBECC20]
  - name: arn_07
    dir: world/area_arn/arn_07
    type: code
    overlay: True
    start: 0xBECDF0
    vram: 0x80240000
    subsegments:
    - [0xBECDF0,       c, BECDF0]
    - [0xBED5F0,       c, BED5F0]
    - [0xBED660,       c, BED660]
    - [0xBED740,       c, events]
    - [0xBEEC80,   .data, header]
    - [0xBEEE30,   .data, BECDF0]
    - [0xBF0580,   .data, events]
    - [0xBF46F0]
  - name: arn_08
    dir: world/area_arn/arn_08
    type: code
    overlay: True
    start: 0xBF47A0
    vram: 0x80240000
    subsegments:
    - [0xBF47A0,       c, BF47A0]
    - [0xBF4860,       c, events]
    - [0xBF4A30,   .data, header]
    - [0xBF4B50,   .data, events]
    - [0xBF6040]
  - name: arn_09
    dir: world/area_arn/arn_09
    type: code
    overlay: True
    start: 0xBF6060
    vram: 0x80240000
    subsegments:
    - [0xBF6060,       c, events]
    - [0xBF60A0,   .data, header]
    - [0xBF61A0,   .data, events]
    - [0xBF69F0]
  - name: arn_10
    dir: world/area_arn/arn_10
    type: code
    overlay: True
    start: 0xBF6A00
    vram: 0x80240000
    subsegments:
    - [0xBF6A00, c, header]
    - [0xBF6A00, c, events]
    - [0xBF6A00,   .data, header]
    - [0xBF6B00,   .data, events]
    - [0xBF7670]
  - name: arn_11
    dir: world/area_arn/arn_11
    type: code
    overlay: True
    start: 0xBF7680
    vram: 0x80240000
    subsegments:
    - [0xBF7680, c, header]
    - [0xBF7680, c, events]
    - [0xBF7680,   .data, header]
    - [0xBF7770,   .data, events]
    - [0xBF8780]
  - name: arn_12
    dir: world/area_arn/arn_12
    type: code
    overlay: True
    start: 0xBF8790
    vram: 0x80240000
    subsegments:
    - [0xBF8790, c, header]
    - [0xBF8790, c, events]
    - [0xBF8790,   .data, header]
    - [0xBF8890,   .data, events]
    - [0xBF9400]
  - name: arn_13
    dir: world/area_arn/arn_13
    type: code
    overlay: True
    start: 0xBF9410
    vram: 0x80240000
    subsegments:
    - [0xBF9410, c, header]
    - [0xBF9410, c, events]
    - [0xBF9410,   .data, header]
    - [0xBF9510,   .data, events]
    - [0xBFA090]
  - name: dgb_00
    dir: world/area_dgb/dgb_00
    type: code
    overlay: True
    start: 0xBFA0A0
    vram: 0x80240000
    subsegments:
    - [0xBFA0A0,       c, BFA0A0]
    - [0xBFA100,       c, BFA100]
    - [0xBFA150,   .data, BFA0A0]
    - [0xBFA260,   .data, BFA100]
    - [0xBFD840]
  - name: dgb_01
    dir: world/area_dgb/dgb_01
    type: code
    overlay: True
    start: 0xBFD880
    vram: 0x80240000
    subsegments:
    - [0xBFD880,        c, BFD880]
    - [0xBFD8C0,        c, BFD8C0]
    - [0xBFD9A0,        c, BFD9A0]
    - [0xC00C70,    .data, BFD9A0]
    - [0xC047F0,   rgba16, img0, 64, 32]
    - [0xC057F0,    .data, data0]
    - [0xC05870,   rgba16, img1, 64, 32]
    - [0xC06870,    .data, data1]
    - [0xC068F0,   rgba16, img2, 32, 32]
    - [0xC070F0,    .data, data2]
    - [0xC07170,   rgba16, img3, 16, 32]
    - [0xC07570,    .data, data3]
    - [0xC075F0,   rgba16, img4, 16, 32]
    - [0xC079F0,    .data, data4]
    - [0xC07A70,   rgba16, img5, 16, 32]
    - [0xC07E70,    .data, data5]
    - [0xC07EF0,   rgba16, img6, 32, 32]
    - [0xC086F0,    .data, data6]
    - [0xC08770,   rgba16, img7, 32, 32]
    - [0xC08F70,    .data, data7]
    - [0xC08FF0,    .data, data]
    - [0xC20C70]
    # rodata seemingly in 3 different parts:
    # dgb_00-18, 1x 32767.0, 2 jump tables
    # dgb_00, 2x 32767.0, jump table
    # dgb_08 only
  - type: code
    start: 0xC20F40
    vram: 0x80200000
    subsegments:
    - [0xC20F40, bin] # DMAd at the beginning of tubba blubba's castle (bridge cutscene)
  - name: dgb_02
    dir: world/area_dgb/dgb_02
    type: code
    overlay: True
    start: 0xC2EBA0
    vram: 0x80240000
    subsegments:
    - [0xC2EBA0,       c, C2EBA0]
    - [0xC2FFD0,   .data, C2EBA0]
    - [0xC31190]
  - name: dgb_03
    dir: world/area_dgb/dgb_03
    type: code
    overlay: True
    start: 0xC314E0
    vram: 0x80240000
    subsegments:
    - [0xC314E0,       c, C314E0]
    - [0xC31730,       c, C31730]
    - [0xC33CB0,   .data, C31730]
    - [0xC35EA0]
  - name: dgb_04
    dir: world/area_dgb/dgb_04
    type: code
    overlay: True
    start: 0xC36530
    vram: 0x80240000
    subsegments:
    - [0xC36530,       c, C36530]
    - [0xC39640,   .data, C36530]
    - [0xC3A910]
  - name: dgb_05
    dir: world/area_dgb/dgb_05
    type: code
    overlay: True
    start: 0xC3AA10
    vram: 0x80240000
    subsegments:
    - [0xC3AA10,       c, C3AA10]
    - [0xC3BEA0,   .data, C3AA10]
    - [0xC3CD40]
  - name: dgb_06
    dir: world/area_dgb/dgb_06
    type: code
    overlay: True
    start: 0xC3D080
    vram: 0x80240000
    subsegments:
    - [0xC3D080,       c, C3D080]
    - [0xC3D340,   .data, C3D080]
    - [0xC3DBE0]
  - name: dgb_07
    dir: world/area_dgb/dgb_07
    type: code
    overlay: True
    start: 0xC3DBF0
    vram: 0x80240000
    subsegments:
    - [0xC3DBF0,       c, C3DBF0]
    - [0xC3F020,   .data, C3DBF0]
    - [0xC3FA70]
  - name: dgb_08
    dir: world/area_dgb/dgb_08
    type: code
    overlay: True
    start: 0xC3FDB0
    vram: 0x80240000
    subsegments:
    - [0xC3FDB0,       c, C3FDB0]
    - [0xC43A40,   .data, C3FDB0]
    - [0xC467A0]
  - name: dgb_09
    dir: world/area_dgb/dgb_09
    type: code
    overlay: True
    start: 0xC46BE0
    vram: 0x80240000
    subsegments:
    - [0xC46BE0,       c, C46BE0]
    - [0xC4A3E0,   .data, C46BE0]
    - [0xC4BF50]
  - name: dgb_10
    dir: world/area_dgb/dgb_10
    type: code
    overlay: True
    start: 0xC4C390
    vram: 0x80240000
    subsegments:
    - [0xC4C390,       c, C4C390]
    - [0xC4C580,   .data, C4C390]
    - [0xC4D3D0]
  - name: dgb_11
    dir: world/area_dgb/dgb_11
    type: code
    overlay: True
    start: 0xC4D3E0
    vram: 0x80240000
    subsegments:
    - [0xC4D3E0,       c, C4D3E0]
    - [0xC4D430,   .data, C4D3E0]
    - [0xC4DEE0]
  - name: dgb_12
    dir: world/area_dgb/dgb_12
    type: code
    overlay: True
    start: 0xC4DEF0
    vram: 0x80240000
    subsegments:
    - [0xC4DEF0,       c, C4DEF0]
    - [0xC4E1B0,   .data, C4DEF0]
    - [0xC4E950]
  - name: dgb_13
    dir: world/area_dgb/dgb_13
    type: code
    overlay: True
    start: 0xC4E960
    vram: 0x80240000
    subsegments:
    - [0xC4E960, c, C4E960]
    - [0xC4E960,   .data, C4E960]
    - [0xC4F020]
  - name: dgb_14
    dir: world/area_dgb/dgb_14
    type: code
    overlay: True
    start: 0xC4F030
    vram: 0x80240000
    subsegments:
    - [0xC4F030, c, C4F030]
    - [0xC4F030,   .data, C4F030]
    - [0xC4F500]
  - name: dgb_15
    dir: world/area_dgb/dgb_15
    type: code
    overlay: True
    start: 0xC4F510
    vram: 0x80240000
    subsegments:
    - [0xC4F510,       c, C4F510]
    - [0xC50CA0,       c, C50CA0]
    - [0xC50D80,   .data, C4F510]
    - [0xC521E0]
  - name: dgb_16
    dir: world/area_dgb/dgb_16
    type: code
    overlay: True
    start: 0xC52540
    vram: 0x80240000
    subsegments:
    - [0xC52540,       c, C52540]
    - [0xC53970,   .data, C52540]
    - [0xC55720]
  - name: dgb_17
    dir: world/area_dgb/dgb_17
    type: code
    overlay: True
    start: 0xC55A60
    vram: 0x80240000
    subsegments:
    - [0xC55A60,       c, C55A60]
    - [0xC55A60,   .data, C55A60]
    - [0xC55F30]
  - name: dgb_18
    dir: world/area_dgb/dgb_18
    type: code
    overlay: True
    start: 0xC55F40
    vram: 0x80240000
    subsegments:
    - [0xC55F40,       c, C55F40]
    - [0xC56EF0,       c, C56EF0]
    - [0xC571B0,   .data, C55F40]
    - [0xC59810]
  - name: kzn_01
    dir: world/area_kzn/kzn_01
    type: code
    overlay: True
    start: 0xC599D0
    vram: 0x80240000
    subsegments:
    - [0xC599D0, c]
    - [0xC59CE0, data]
    - [0xC5A730]
  - name: kzn_02
    dir: world/area_kzn/kzn_02
    type: code
    overlay: True
    start: 0xC5A740
    vram: 0x80240000
    subsegments:
    - [0xC5A740, c]
    - [0xC5AA50, c]
    - [0xC5AC20, c]
    - [0xC5CE70, c]
    - [0xC5CF60, data]
    - [0xC5D9B0, data]
    - [0xC609C0, data]
    - [0xC60C30]
  - name: kzn_03
    dir: world/area_kzn/kzn_03
    type: code
    overlay: True
    start: 0xC60D10
    vram: 0x80240000
    subsegments:
    - [0xC60D10, c]
    - [0xC61020, c]
    - [0xC63A10, c]
    - [0xC63DA0, data]
    - [0xC647B0, data]
    - [0xC66FC0, data]
    - [0xC676A0, data]
    - [0xC67ED0]
  - name: kzn_04
    dir: world/area_kzn/kzn_04
    type: code
    overlay: True
    start: 0xC68130
    vram: 0x80240000
    subsegments:
    - [0xC68130, c]
    - [0xC68440, c]
    - [0xC69180, c]
    - [0xC69890, data]
    - [0xC69D70, data]
    - [0xC6A420, data]
    - [0xC6C0C0]
  - name: kzn_05
    dir: world/area_kzn/kzn_05
    type: code
    overlay: True
    start: 0xC6C0D0
    vram: 0x80240000
    subsegments:
    - [0xC6C0D0, c]
    - [0xC6C3E0, data]
    - [0xC6C910]
  - name: kzn_06
    dir: world/area_kzn/kzn_06
    type: code
    overlay: True
    start: 0xC6C920
    vram: 0x80240000
    subsegments:
    - [0xC6C920, c]
    - [0xC6CC30, c]
    - [0xC6CD10, c]
    - [0xC6D390, data]
    - [0xC6E300]
  - name: kzn_07
    dir: world/area_kzn/kzn_07
    type: code
    overlay: True
    start: 0xC6E330
    vram: 0x80240000
    subsegments:
    - [0xC6E330, c]
    - [0xC6EA50, c]
    - [0xC70640, data]
    - [0xC70710, data]
    - [0xC70C60, data]
    - [0xC70EC0, data]
    - [0xC713B0]
  - name: kzn_08
    dir: world/area_kzn/kzn_08
    type: code
    overlay: True
    start: 0xC71480
    vram: 0x80240000
    subsegments:
    - [0xC71480, c]
    - [0xC71C10, c]
    - [0xC71ED0, c]
    - [0xC755A0, data]
    - [0xC76030, data]
    - [0xC76A50]
  - name: kzn_09
    dir: world/area_kzn/kzn_09
    type: code
    overlay: True
    start: 0xC76CE0
    vram: 0x80240000
    subsegments:
    - [0xC76CE0, c]
    - [0xC77A20, c]
    - [0xC77D00, c]
    - [0xC7A6F0, data]
    - [0xC7A9E0, data]
    - [0xC7B0D0, data]
    - [0xC7DF40]
  - name: kzn_10
    dir: world/area_kzn/kzn_10
    type: code
    overlay: True
    start: 0xC7E180
    vram: 0x80240000
    subsegments:
    - [0xC7E180, c]
    - [0xC7E4B0, c]
    - [0xC7E850, data]
    - [0xC7EE90, data]
    - [0xC80170]
  - name: kzn_11
    dir: world/area_kzn/kzn_11
    type: code
    overlay: True
    start: 0xC801A0
    vram: 0x80240000
    subsegments:
    - [0xC801A0, c]
    - [0xC804B0, c]
    - [0xC80600, c]
    - [0xC82800, data]
    - [0xC83180, data]
    - [0xC83870, data]
    - [0xC859E0]
  - name: kzn_17
    dir: world/area_kzn/kzn_17
    type: code
    overlay: True
    start: 0xC85AB0
    vram: 0x80240000
    subsegments:
    - [0xC85AB0, c]
    - [0xC85DC0, c]
    - [0xC887B0, c]
    - [0xC88B50, data]
    - [0xC89450, data]
    - [0xC8BE40]
  - name: kzn_18
    dir: world/area_kzn/kzn_18
    type: code
    overlay: True
    start: 0xC8C0A0
    vram: 0x80240000
    subsegments:
    - [0xC8C0A0, c]
    - [0xC8C0E0, c]
    - [0xC8C3F0, c]
    - [0xC8C460, data]
    - [0xC8DBA0]
  - name: kzn_19
    dir: world/area_kzn/kzn_19
    type: code
    overlay: True
    start: 0xC8DBB0
    vram: 0x80240000
    subsegments:
    - [0xC8DBB0, c]
    - [0xC8F8E0, data]
    - [0xC8FA40, data]
    - [0xC90B10, data]
    - [0xC90BF0, data]
    - [0xC959B0, data]
    - [0xC95E70, data]
    - [0xC95EF0]
  - name: kzn_20
    dir: world/area_kzn/kzn_20
    type: code
    overlay: True
    start: 0xC95F30
    vram: 0x80240000
    subsegments:
    - [0xC95F30, c]
    - [0xC96240, c]
    - [0xC969F0, data]
    - [0xC97600, data]
    - [0xC9A1F0]
  - name: kzn_22
    dir: world/area_kzn/kzn_22
    type: code
    overlay: True
    start: 0xC9A200
    vram: 0x80240000
    subsegments:
    - [0xC9A200, c]
    - [0xC9A540, c]
    - [0xC9A590, data]
    - [0xC9A650, data]
    - [0xC9B120, data]
    - [0xC9C2F0]
  - name: kzn_23
    dir: world/area_kzn/kzn_23
    type: code
    overlay: True
    start: 0xC9C300
    vram: 0x80240000
    subsegments:
    - [0xC9C300, c]
    - [0xC9C610, c]
    - [0xC9C920, data]
    - [0xC9C9B0, data]
    - [0xC9D020, data]
    - [0xC9DF10]
  - name: flo_00
    dir: world/area_flo/flo_00
    type: code
    overlay: True
    start: 0xC9DF20
    vram: 0x80240000
    subsegments:
    - [0xC9DF20,       c, C9DF20]
    - [0xC9DF60,       c, C9DF60]
    - [0xC9EE30,       c, C9EE30]
    - [0xC9F300,   .data, C9DF60]
    - [0xCA70A0]
  - name: flo_03
    dir: world/area_flo/flo_03
    type: code
    overlay: True
    start: 0xCA72A0
    vram: 0x80240000
    subsegments:
    - [0xCA72A0,       c, CA72A0]
    - [0xCA72E0,       c, CA72E0]
    - [0xCA78D0,   .data, CA72E0]
    - [0xCAC1D0]
  - name: flo_07
    dir: world/area_flo/flo_07
    type: code
    overlay: True
    start: 0xCAC1F0
    vram: 0x80240000
    subsegments:
    - [0xCAC1F0,       c, CAC1F0]
    - [0xCAC5D0,       c, CAC5D0]
    - [0xCAC930,   .data, CAC5D0]
    - [0xCAED20]
  - name: flo_08
    dir: world/area_flo/flo_08
    type: code
    overlay: True
    start: 0xCAED40
    vram: 0x80240000
    subsegments:
    - [0xCAED40,       c, CAED40]
    - [0xCAFA80,       c, CAFA80]
    - [0xCAFAC0,       c, CAFAC0]
    - [0xCB0B80,       c, CB0B80]
    - [0xCB0C20,   .data, CAFAC0]
    - [0xCB4E60]
  - name: flo_09
    dir: world/area_flo/flo_09
    type: code
    overlay: True
    start: 0xCB5000
    vram: 0x80240000
    subsegments:
    - [0xCB5000,       c, CB5000]
    - [0xCB5040,       c, CB5040]
    - [0xCB50E0,       c, CB50E0]
    - [0xCB5320,       c, CB5320]
    - [0xCB6820,   .data, CB50E0]
    - [0xCB9190]
  - name: flo_10
    dir: world/area_flo/flo_10
    type: code
    overlay: True
    start: 0xCB9200
    vram: 0x80240000
    subsegments:
    - [0xCB9200,       c, CB9200]
    - [0xCB9240,       c, CB9240]
    - [0xCB9280,       c, CB9280]
    - [0xCB96B0,       c, CB96B0]
    - [0xCBA430,       c, CBA430]
    - [0xCBA670,   .data, CB9280]
    - [0xCBD290,   .data, CBA430]
    - [0xCBDCB0]
  - name: flo_11
    dir: world/area_flo/flo_11
    type: code
    overlay: True
    start: 0xCBDCD0
    vram: 0x80240000
    subsegments:
    - [0xCBDCD0,       c, CBDCD0]
    - [0xCBDFF0,   .data, CBDCD0]
    - [0xCC0E10]
  - name: flo_12
    dir: world/area_flo/flo_12
    type: code
    overlay: True
    start: 0xCC0E30
    vram: 0x80240000
    subsegments:
    - [0xCC0E30,       c, CC0E30]
    - [0xCC0E70,       c, CC0E70]
    - [0xCC1520,   .data, CC0E70]
    - [0xCC3800]
  - name: flo_13
    dir: world/area_flo/flo_13
    type: code
    overlay: True
    start: 0xCC3810
    vram: 0x80240000
    subsegments:
    - [0xCC3810,       c, CC3810]
    - [0xCC3850,       c, CC3850]
    - [0xCC6DE0,       c, CC6DE0]
    - [0xCC6E80,   .data, CC3850]
    - [0xCCB230]
  - name: flo_14
    dir: world/area_flo/flo_14
    type: code
    overlay: True
    start: 0xCCB310
    vram: 0x80240000
    subsegments:
    - [0xCCB310,       c, CCB310]
    - [0xCCBE20,       c, CCBE20]
    - [0xCCD670,       c, CCD670]
    - [0xCCD6A0,   .data, CCB310]
    - [0xCCF7D0,   .data, CCBE20]
    - [0xCD0620]
  - name: flo_15
    dir: world/area_flo/flo_15
    type: code
    overlay: True
    start: 0xCD06C0
    vram: 0x80240000
    subsegments:
    - [0xCD06C0,       c, CD06C0]
    - [0xCD06C0,   .data, CD06C0]
    - [0xCD1E20]
  - name: flo_16
    dir: world/area_flo/flo_16
    type: code
    overlay: True
    start: 0xCD1E30
    vram: 0x80240000
    subsegments:
    - [0xCD1E30,       c, CD1E30]
    - [0xCD1E70,       c, CD1E70]
    - [0xCD1F10,       c, CD1F10]
    - [0xCD2C80,       c, CD2C80]
    - [0xCD4770,       c, CD4770]
    - [0xCD47A0,   .data, CD1F10]
    - [0xCD5E40,   .data, CD2C80]
    - [0xCD7210]
  - name: flo_17
    dir: world/area_flo/flo_17
    type: code
    overlay: True
    start: 0xCD72E0
    vram: 0x80240000
    subsegments:
    - [0xCD72E0,       c, CD72E0]
    - [0xCD7320,       c, CD7320]
    - [0xCD7350,       c, CD7350]
    - [0xCDA500,   .data, CD7350]
    - [0xCDC5D0]
  - name: flo_18
    dir: world/area_flo/flo_18
    type: code
    overlay: True
    start: 0xCDC6A0
    vram: 0x80240000
    subsegments:
    - [0xCDC6A0,       c, CDC6A0]
    - [0xCDCBD0,       c, CDCBD0]
    - [0xCDCC30,       c, CDCC30]
    - [0xCDCE70,   .data, CDC6A0]
    - [0xCE2D60,   .data, CDCC30]
    - [0xCE36E0]
  - name: flo_19
    dir: world/area_flo/flo_19
    type: code
    overlay: True
    start: 0xCE36F0
    vram: 0x80240000
    subsegments:
    - [0xCE36F0,       c, CE36F0]
    - [0xCE4030,   .data, CE36F0]
    - [0xCE66F0]
  - name: flo_21
    dir: world/area_flo/flo_21
    type: code
    overlay: True
    start: 0xCE6700
    vram: 0x80240000
    subsegments:
    - [0xCE6700,       c, CE6700]
    - [0xCE7240,       c, CE7240]
    - [0xCE73F0,   .data, CE6700]
    - [0xCE7440,   .data, CE7240]
    - [0xCEC210]
  - name: flo_22
    dir: world/area_flo/flo_22
    type: code
    overlay: True
    start: 0xCEC240
    vram: 0x80240000
    subsegments:
    - [0xCEC240,       c, CEC240]
    - [0xCEC280,       c, CEC280]
    - [0xCEC290,       c, CEC290]
    - [0xCEC4D0,   .data, CEC240]
    - [0xCED7E0,   .data, CEC290]
    - [0xCEE250]
  - name: flo_23
    dir: world/area_flo/flo_23
    type: code
    overlay: True
    start: 0xCEE260
    vram: 0x80240000
    subsegments:
    - [0xCEE260,       c, CEE260]
    - [0xCEE2A0,       c, CEE2A0]
    - [0xCEEF30,   .data, CEE2A0]
    - [0xCF08D0]
  - name: flo_24
    dir: world/area_flo/flo_24
    type: code
    overlay: True
    start: 0xCF0940
    vram: 0x80240000
    subsegments:
    - [0xCF0940,       c, CF0940]
    - [0xCF0980,       c, CF0980]
    - [0xCF0BC0,       c, CF0BC0]
    - [0xCF0ED0,   .data, CF0980]
    - [0xCF2BB0]
  - name: flo_25
    dir: world/area_flo/flo_25
    type: code
    overlay: True
    start: 0xCF2BD0
    vram: 0x80240000
    subsegments:
    - [0xCF2BD0,       c, CF2BD0]
    - [0xCF2C10,       c, CF2C10]
    - [0xCF4BC0,       c, CF4BC0]
    - [0xCF4E00,       c, CF4E00]
    - [0xCF4EA0,   .data, CF2C10]
    - [0xCF68B0,   .data, CF4BC0]
    - [0xCF7AA0]
  - name: sam_01
    dir: world/area_sam/sam_01
    type: code
    overlay: True
    start: 0xCF7B70
    vram: 0x80240000
    subsegments:
    - [0xCF7B70, c]
    - [0xCF7E80, c]
    - [0xCF9AC0, data]
    - [0xCF9BC0, data]
    - [0xD01D90, data]
    - [0xD05460, data]
    - [0xD05720]
  - name: sam_02
    dir: world/area_sam/sam_02
    type: code
    overlay: True
    start: 0xD05730
    vram: 0x80240000
    subsegments:
    - [0xD05730, c]
    - [0xD05F60, c]
    - [0xD072F0, data]
    - [0xD07440, data]
    - [0xD09570, data]
    - [0xD09AD0, data]
    - [0xD10DA0, data]
    - [0xD110A0]
  - name: sam_03
    dir: world/area_sam/sam_03
    type: code
    overlay: True
    start: 0xD110C0
    vram: 0x80240000
    subsegments:
    - [0xD110C0, c]
    - [0xD119E0, data]
    - [0xD11A70, data]
    - [0xD11D40, data]
    - [0xD13420]
  - name: sam_04
    dir: world/area_sam/sam_04
    type: code
    overlay: True
    start: 0xD135D0
    vram: 0x80240000
    subsegments:
    - [0xD135D0, c]
    - [0xD13810, c]
    - [0xD138E0, c]
    - [0xD13CD0, data]
    - [0xD13D80, data]
    - [0xD15010, data]
    - [0xD16E20, data]
    - [0xD18720, data]
    - [0xD187C0]
  - name: sam_05
    dir: world/area_sam/sam_05
    type: code
    overlay: True
    start: 0xD187E0
    vram: 0x80240000
    subsegments:
    - [0xD187E0, c]
    - [0xD1A520, data]
    - [0xD1A5B0, data]
    - [0xD1A890, data]
    - [0xD1A900, data]
    - [0xD1F780, data]
    - [0xD1FCB0]
  - name: sam_06
    dir: world/area_sam/sam_06
    type: code
    overlay: True
    start: 0xD1FE90
    vram: 0x80240000
    subsegments:
    - [0xD1FE90, c]
    - [0xD203E0, c]
    - [0xD224B0, data]
    - [0xD22560, data]
    - [0xD23E50, data]
    - [0xD2BC50, data]
    - [0xD2BCC0]
  - name: sam_07
    dir: world/area_sam/sam_07
    type: code
    overlay: True
    start: 0xD2BD30
    vram: 0x80240000
    subsegments:
    - [0xD2BD30, c]
    - [0xD2DD30, data]
    - [0xD2DDC0, data]
    - [0xD2E0B0, data]
    - [0xD2E1F0, data]
    - [0xD2E9C0, data]
    - [0xD2FAA0]
  - name: sam_08
    dir: world/area_sam/sam_08
    type: code
    overlay: True
    start: 0xD2FC80
    vram: 0x80240000
    subsegments:
    - [0xD2FC80, c]
    - [0xD309C0, c]
    - [0xD31430, data]
    - [0xD314C0, data]
    - [0xD31E80, data]
    - [0xD335E0, data]
    - [0xD36140]
  - name: sam_09
    dir: world/area_sam/sam_09
    type: code
    overlay: True
    start: 0xD362F0
    vram: 0x80240000
    subsegments:
    - [0xD362F0, c]
    - [0xD366F0, data]
    - [0xD36780, data]
    - [0xD369A0, data]
    - [0xD377F0]
  - name: sam_10
    dir: world/area_sam/sam_10
    type: code
    overlay: True
    start: 0xD37800
    vram: 0x80240000
    subsegments:
    - [0xD37800, c]
    - [0xD37BD0, c]
    - [0xD384A0, data]
    - [0xD38550, data]
    - [0xD38840, data]
    - [0xD3A410]
  - name: sam_11
    dir: world/area_sam/sam_11
    type: code
    overlay: True
    start: 0xD3A5D0
    vram: 0x80240000
    subsegments:
    - [0xD3A5D0, c]
    - [0xD3A610, c]
    - [0xD3A850, c]
    - [0xD3A930, c]
    - [0xD3ADA0, c]
    - [0xD3C740, data]
    - [0xD3C850, data]
    - [0xD3D900, data]
    - [0xD46980, data]
    - [0xD48C40, data]
    - [0xD4B9E0]
  - name: sam_12
    dir: world/area_sam/sam_12
    type: code
    overlay: True
    start: 0xD4BA20
    vram: 0x80240000
    subsegments:
    - [0xD4BA20, c]
    - [0xD4BAB0, c]
    - [0xD4BDC0, data]
    - [0xD4BE40, data]
    - [0xD4BFE0, data]
    - [0xD4C2A0, data]
    - [0xD4CF90, data]
    - [0xD4D030]
  - name: pra_01
    dir: world/area_pra/pra_01
    type: code
    overlay: True
    start: 0xD4D040
    vram: 0x80240000
    subsegments:
    - [0xD4D040, c]
    - [0xD4D060, c]
    - [0xD4E3F0, data]
    - [0xD4E500, data]
    - [0xD4EF50, data]
    - [0xD4FFC0, data]
    - [0xD4FFD0]
  - name: pra_02
    dir: world/area_pra/pra_02
    type: code
    overlay: True
    start: 0xD4FFF0
    vram: 0x80240000
    subsegments:
    - [0xD4FFF0, c]
    - [0xD50010, c]
    - [0xD51650, data]
    - [0xD51720, data]
    - [0xD52A80, data]
    - [0xD52DE0, data]
    - [0xD53C80]
  - name: pra_03
    dir: world/area_pra/pra_03
    type: code
    overlay: True
    start: 0xD53CB0
    vram: 0x80240000
    subsegments:
    - [0xD53CB0, c]
    - [0xD53CD0, c]
    - [0xD53E60, data]
    - [0xD53F10, data]
    - [0xD543C0, data]
    - [0xD54670]
  - name: pra_04
    dir: world/area_pra/pra_04
    type: code
    overlay: True
    start: 0xD54690
    vram: 0x80240000
    subsegments:
    - [0xD54690, c]
    - [0xD546B0, c]
    - [0xD54840, c]
    - [0xD54FD0, data]
    - [0xD55080, data]
    - [0xD554E0, data]
    - [0xD55840, data]
    - [0xD55B40]
  - name: pra_05
    dir: world/area_pra/pra_05
    type: code
    overlay: True
    start: 0xD55BB0
    vram: 0x80240000
    subsegments:
    - [0xD55BB0, c]
    - [0xD55BD0, c]
    - [0xD56D90, data]
    - [0xD56E20, data]
    - [0xD57420]
  - name: pra_06
    dir: world/area_pra/pra_06
    type: code
    overlay: True
    start: 0xD57430
    vram: 0x80240000
    subsegments:
    - [0xD57430, c]
    - [0xD58380, data]
    - [0xD58410, data]
    - [0xD58860]
  - name: pra_09
    dir: world/area_pra/pra_09
    type: code
    overlay: True
    start: 0xD58890
    vram: 0x80240000
    subsegments:
    - [0xD58890, c]
    - [0xD588B0, c]
    - [0xD59EE0, data]
    - [0xD59F80, data]
    - [0xD5F2A0]
  - name: pra_10
    dir: world/area_pra/pra_10
    type: code
    overlay: True
    start: 0xD5F2B0
    vram: 0x80240000
    subsegments:
    - [0xD5F2B0, c]
    - [0xD5F2D0, c]
    - [0xD60960, data]
    - [0xD60A00, data]
    - [0xD614A0]
  - name: pra_11
    dir: world/area_pra/pra_11
    type: code
    overlay: True
    start: 0xD61500
    vram: 0x80240000
    subsegments:
    - [0xD61500, c]
    - [0xD61520, c]
    - [0xD626E0, data]
    - [0xD62770, data]
    - [0xD62B10, data]
    - [0xD62D00]
  - name: pra_12
    dir: world/area_pra/pra_12
    type: code
    overlay: True
    start: 0xD62D10
    vram: 0x80240000
    subsegments:
    - [0xD62D10, c]
    - [0xD63F20, data]
    - [0xD63FB0, data]
    - [0xD645B0]
  - name: pra_13
    dir: world/area_pra/pra_13
    type: code
    overlay: True
    start: 0xD645E0
    vram: 0x80240000
    subsegments:
    - [0xD645E0, c]
    - [0xD64600, c]
    - [0xD65BC0, data]
    - [0xD65C70, data]
    - [0xD66880, data]
    - [0xD67CF0]
  - name: pra_14
    dir: world/area_pra/pra_14
    type: code
    overlay: True
    start: 0xD67D00
    vram: 0x80240000
    subsegments:
    - [0xD67D00, c]
    - [0xD67D20, c]
    - [0xD68EE0, data]
    - [0xD68F80, data]
    - [0xD69630, data]
    - [0xD69800]
  - name: pra_15
    dir: world/area_pra/pra_15
    type: code
    overlay: True
    start: 0xD69810
    vram: 0x80240000
    subsegments:
    - [0xD69810, c]
    - [0xD69830, c]
    - [0xD69850, data]
    - [0xD698E0, data]
    - [0xD69AD0, data]
    - [0xD69B10]
  - name: pra_16
    dir: world/area_pra/pra_16
    type: code
    overlay: True
    start: 0xD69B20
    vram: 0x80240000
    subsegments:
    - [0xD69B20, c]
    - [0xD69B40, c]
    - [0xD6AA40, data]
    - [0xD6AAF0, data]
    - [0xD6B610]
  - name: pra_18
    dir: world/area_pra/pra_18
    type: code
    overlay: True
    start: 0xD6B620
    vram: 0x80240000
    subsegments:
    - [0xD6B620, c]
    - [0xD6B640, c]
    - [0xD6C540, data]
    - [0xD6C5F0, data]
    - [0xD6CF60, data]
    - [0xD6E9A0]
  - name: pra_19
    dir: world/area_pra/pra_19
    type: code
    overlay: True
    start: 0xD6E9B0
    vram: 0x80240000
    subsegments:
    - [0xD6E9B0, c]
    - [0xD6E9D0, c]
    - [0xD70360, data]
    - [0xD70400, data]
    - [0xD70A70, data]
    - [0xD76390]
  - name: pra_20
    dir: world/area_pra/pra_20
    type: code
    overlay: True
    start: 0xD763A0
    vram: 0x80240000
    subsegments:
    - [0xD763A0, c]
    - [0xD763C0, c]
    - [0xD772C0, data]
    - [0xD77390, data]
    - [0xD77F00]
  - name: pra_21
    dir: world/area_pra/pra_21
    type: code
    overlay: True
    start: 0xD77F20
    vram: 0x80240000
    subsegments:
    - [0xD77F20, c]
    - [0xD77F40, c]
    - [0xD78040, data]
    - [0xD780E0, data]
    - [0xD78540, data]
    - [0xD78870]
  - name: pra_22
    dir: world/area_pra/pra_22
    type: code
    overlay: True
    start: 0xD78880
    vram: 0x80240000
    subsegments:
    - [0xD78880, c]
    - [0xD788A0, c]
    - [0xD78B50, data]
    - [0xD78BF0, data]
    - [0xD796B0, data]
    - [0xD799E0]
  - name: pra_27
    dir: world/area_pra/pra_27
    type: code
    overlay: True
    start: 0xD799F0
    vram: 0x80240000
    subsegments:
    - [0xD799F0, c]
    - [0xD7AC00, data]
    - [0xD7AC90, data]
    - [0xD7B080, data]
    - [0xD7B270]
  - name: pra_28
    dir: world/area_pra/pra_28
    type: code
    overlay: True
    start: 0xD7B2A0
    vram: 0x80240000
    subsegments:
    - [0xD7B2A0, c]
    - [0xD7C4B0, data]
    - [0xD7C540, data]
    - [0xD7C930, data]
    - [0xD7CB20]
  - name: pra_29
    dir: world/area_pra/pra_29
    type: code
    overlay: True
    start: 0xD7CB50
    vram: 0x80240000
    subsegments:
    - [0xD7CB50, c]
    - [0xD7CB70, c]
    - [0xD7DDD0, data]
    - [0xD7DE90, data]
    - [0xD7E9B0, data]
    - [0xD7ED50]
  - name: pra_31
    dir: world/area_pra/pra_31
    type: code
    overlay: True
    start: 0xD7ED60
    vram: 0x80240000
    subsegments:
    - [0xD7ED60, c]
    - [0xD7ED80, c]
    - [0xD7F270, c]
    - [0xD7FE10, data]
    - [0xD7FEC0, data]
    - [0xD80E20, data]
    - [0xD81250, data]
    - [0xD869E0]
  - name: pra_32
    dir: world/area_pra/pra_32
    type: code
    overlay: True
    start: 0xD86A00
    vram: 0x80240000
    subsegments:
    - [0xD86A00, c]
    - [0xD86A20, c]
    - [0xD87240, data]
    - [0xD87DF0, data]
    - [0xD896B0]
  - name: pra_33
    dir: world/area_pra/pra_33
    type: code
    overlay: True
    start: 0xD896E0
    vram: 0x80240000
    subsegments:
    - [0xD896E0, c]
    - [0xD89700, c]
    - [0xD8A770, data]
    - [0xD8A820, data]
    - [0xD8B060, data]
    - [0xD8B3A0]
  - name: pra_34
    dir: world/area_pra/pra_34
    type: code
    overlay: True
    start: 0xD8B3B0
    vram: 0x80240000
    subsegments:
    - [0xD8B3B0, c]
    - [0xD8B3D0, c]
    - [0xD8C3B0, data]
    - [0xD8C470, data]
    - [0xD8D130, data]
    - [0xD8D240]
  - name: pra_35
    dir: world/area_pra/pra_35
    type: code
    overlay: True
    start: 0xD8D250
    vram: 0x80240000
    subsegments:
    - [0xD8D250, c]
    - [0xD8D270, c]
    - [0xD8FBA0, c]
    - [0xD8FE60, data]
    - [0xD8FF10, data]
    - [0xD90700, data]
    - [0xD91030, data]
    - [0xD91220]
  - name: pra_36
    dir: world/area_pra/pra_36
    type: code
    overlay: True
    start: 0xD91700
    vram: 0x80240000
    subsegments:
    - [0xD91700, c]
    - [0xD92650, data]
    - [0xD926F0, data]
    - [0xD92F10]
  - name: pra_37
    dir: world/area_pra/pra_37
    type: code
    overlay: True
    start: 0xD92F40
    vram: 0x80240000
    subsegments:
    - [0xD92F40, c]
    - [0xD94760, data]
    - [0xD94800, data]
    - [0xD95420]
  - name: pra_38
    dir: world/area_pra/pra_38
    type: code
    overlay: True
    start: 0xD955F0
    vram: 0x80240000
    subsegments:
    - [0xD955F0, c]
    - [0xD96CD0, data]
    - [0xD96D70, data]
    - [0xD97810]
  - name: pra_39
    dir: world/area_pra/pra_39
    type: code
    overlay: True
    start: 0xD97890
    vram: 0x80240000
    subsegments:
    - [0xD97890, c]
    - [0xD98F70, data]
    - [0xD99010, data]
    - [0xD99930]
  - name: pra_40
    dir: world/area_pra/pra_40
    type: code
    overlay: True
    start: 0xD999B0
    vram: 0x80240000
    subsegments:
    - [0xD999B0, c]
    - [0xD999D0, c]
    - [0xD9A8D0, data]
    - [0xD9A970, data]
    - [0xD9AE80, data]
    - [0xD9AEE0]
  - name: omo_01
    dir: world/area_omo/omo_01
    type: code
    overlay: True
    start: 0xD9AEF0
    vram: 0x80240000
    subsegments:
    - [0xD9AEF0, c]
    - [0xD9B150, c]
    - [0xD9BB20, data]
    - [0xD9BBA0, data]
    - [0xD9BD50, data]
    - [0xD9C200, data]
    - [0xD9D250, data]
    - [0xD9D330]
  - name: omo_02
    dir: world/area_omo/omo_02
    type: code
    overlay: True
    start: 0xD9D4D0
    vram: 0x80240000
    subsegments:
    - [0xD9D4D0, c]
    - [0xD9D510, c]
    - [0xDA0080, data]
    - [0xDA0110, data]
    - [0xDA0300, data]
    - [0xDA05B0, data]
    - [0xDA0A50, data]
    - [0xDA1CD0, data]
    - [0xDA4D30]
  - name: omo_03
    dir: world/area_omo/omo_03
    type: code
    overlay: True
    start: 0xDA5240
    vram: 0x80240000
    subsegments:
    - [0xDA5240, c]
    - [0xDA5260, c]
    - [0xDA5AD0, data]
    - [0xDA6050, data]
    - [0xDA8190, data]
    - [0xDAD3B0]
  - name: omo_04
    dir: world/area_omo/omo_04
    type: code
    overlay: True
    start: 0xDAD400
    vram: 0x80240000
    subsegments:
    - [0xDAD400, c]
    - [0xDAF240, c]
    - [0xDAF320, data]
    - [0xDAF3E0, data]
    - [0xDB20A0]
  - name: omo_05
    dir: world/area_omo/omo_05
    type: code
    overlay: True
    start: 0xDB22C0
    vram: 0x80240000
    subsegments:
    - [0xDB22C0, c]
    - [0xDB46C0, data]
    - [0xDB4770, data]
    - [0xDB7410, data]
    - [0xDB7560]
  - name: omo_06
    dir: world/area_omo/omo_06
    type: code
    overlay: True
    start: 0xDB7910
    vram: 0x80240000
    subsegments:
    - [0xDB7910, c]
    - [0xDB8180, c]
    - [0xDB8440, data]
    - [0xDB88E0, data]
    - [0xDB9060, data]
    - [0xDBCFD0, data]
    - [0xDBD270]
  - name: omo_07
    dir: world/area_omo/omo_07
    type: code
    overlay: True
    start: 0xDBD2B0
    vram: 0x80240000
    subsegments:
    - [0xDBD2B0, c]
    - [0xDC01D0, c]
    - [0xDC04D0, c]
    - [0xDC05B0, data]
    - [0xDC0670, data]
    - [0xDC0910, data]
    - [0xDC0B80, data]
    - [0xDC30B0, data]
    - [0xDC3730, data]
    - [0xDC3E70]
  - name: omo_08
    dir: world/area_omo/omo_08
    type: code
    overlay: True
    start: 0xDC43D0
    vram: 0x80240000
    subsegments:
    - [0xDC43D0, c]
    - [0xDC4C40, c]
    - [0xDC51B0, data]
    - [0xDC52F0, data]
    - [0xDC8100, data]
    - [0xDCBA10, data]
    - [0xDCCB00]
  - name: omo_09
    dir: world/area_omo/omo_09
    type: code
    overlay: True
    start: 0xDCCCD0
    vram: 0x80240000
    subsegments:
    - [0xDCCCD0, c]
    - [0xDCCFA0, c]
    - [0xDCD3B0, c]
    - [0xDCD3F0, c]
    - [0xDCD6B0, c]
    - [0xDD02E0, c]
    - [0xDD03C0, data]
    - [0xDD0480, data]
    - [0xDD0750, data]
    - [0xDD0900, data]
    - [0xDD3520, data]
    - [0xDD4150, data]
    - [0xDD6BB0, data]
    - [0xDD72F0]
  - name: omo_10
    dir: world/area_omo/omo_10
    type: code
    overlay: True
    start: 0xDD79B0
    vram: 0x80240000
    subsegments:
    - [0xDD79B0, c]
    - [0xDD8220, data]
    - [0xDD8640, data]
    - [0xDD8A60, data]
    - [0xDDC720, data]
    - [0xDDC7F0]
  - name: omo_11
    dir: world/area_omo/omo_11
    type: code
    overlay: True
    start: 0xDDC830
    vram: 0x80240000
    subsegments:
    - [0xDDC830, c]
    - [0xDDCFC0, c]
    - [0xDDDD00, data]
    - [0xDDDD90, data]
    - [0xDDEE80, data]
    - [0xDDF300]
  - name: omo_12
    dir: world/area_omo/omo_12
    type: code
    overlay: True
    start: 0xDDF310
    vram: 0x80240000
    subsegments:
    - [0xDDF310, c]
    - [0xDDF730, c]
    - [0xDDF7D0, data]
    - [0xDDF960, data]
    - [0xDDFB60, data]
    - [0xDE2470]
  - name: omo_13
    dir: world/area_omo/omo_13
    type: code
    overlay: True
    start: 0xDE2490
    vram: 0x80240000
    subsegments:
    - [0xDE2490, c]
    - [0xDE2710, c]
    - [0xDE36C0, c]
    - [0xDE3980, data]
    - [0xDE3A10, data]
    - [0xDE3F70, data]
    - [0xDE5100, data]
    - [0xDE5360]
  - name: omo_14
    dir: world/area_omo/omo_14
    type: code
    overlay: True
    start: 0xDE56B0
    vram: 0x80240000
    subsegments:
    - [0xDE56B0, c]
    - [0xDE5810, c]
    - [0xDE5C70, data]
    - [0xDE5D00, data]
    - [0xDE5FA0, data]
    - [0xDE8760]
  - name: omo_15
    dir: world/area_omo/omo_15
    type: code
    overlay: True
    start: 0xDE8770
    vram: 0x80240000
    subsegments:
    - [0xDE8770, c]
    - [0xDE8F70, data]
    - [0xDE9670, data]
    - [0xDEBEA0]
  - name: omo_16
    dir: world/area_omo/omo_16
    type: code
    overlay: True
    start: 0xDEBED0
    vram: 0x80240000
    subsegments:
    - [0xDEBED0, c]
    - [0xDEC4D0, data]
    - [0xDEC600, data]
    - [0xDEEC30, data]
    - [0xDEEE80]
  - name: omo_17
    dir: world/area_omo/omo_17
    type: code
    overlay: True
    start: 0xDEEEA0
    vram: 0x80240000
    subsegments:
    - [0xDEEEA0, c]
    - [0xDEF400, c]
    - [0xDF25B0, data]
    - [0xDF29A0, data]
    - [0xDF2C90, data]
    - [0xDF4EB0, data]
    - [0xDF57A0, data]
    - [0xDF6380, data]
    - [0xDF6470]
  - name: end_00
    dir: world/area_end/end_00
    type: code
    overlay: True
    start: 0xDF6A00
    vram: 0x80240000
    subsegments:
    - [0xDF6A00, c]
    - [0xDF6A20, c]
    - [0xDF9300, c]
    - [0xDF9510, c]
    - [0xDF9540, data]
    - [0xDFB0B0, data]
    - [0xDFE5B0, data]
    - [0xE019E0, data]
    - [0xE04180, data]
    - [0xE052C0, data]
    - [0xE05300]
  - name: end_01
    dir: world/area_end/end_01
    type: code
    overlay: True
    start: 0xE05360
    vram: 0x80240000
    subsegments:
    - [0xE05360, c]
    - [0xE05370, c]
    - [0xE05390, c]
    - [0xE07C20, c]
    - [0xE08050, c]
    - [0xE08350, data]
    - [0xE08470, data]
    - [0xE0B5F0, data]
    - [0xE0C0C0, data]
    - [0xE0D510, data]
    - [0xE0E700, data]
    - [0xE0E740]
  - name: mgm_00
    dir: world/area_mgm/mgm_00
    type: code
    overlay: True
    start: 0xE0E7A0
    vram: 0x80240000
    subsegments:
    - [0xE0E7A0, c]
    - [0xE0F980, c]
    - [0xE0FF60, data]
    - [0xE111A0, data]
    - [0xE123E0, data]
    - [0xE12570]
  - name: mgm_01
    dir: world/area_mgm/mgm_01
    type: code
    overlay: True
    start: 0xE12760
    vram: 0x80240000
    subsegments:
    - [0xE12760, c]
    - [0xE12930, c]
    - [0xE13F10, data]
    - [0xE141D0, data]
    - [0xE15440, data]
    - [0xE15D10]
  - name: mgm_02
    dir: world/area_mgm/mgm_02
    type: code
    overlay: True
    start: 0xE15D80
    vram: 0x80240000
    subsegments:
    - [0xE15D80, c]
    - [0xE18150, c]
    - [0xE18180, data]
    - [0xE183D0, data]
    - [0xE1E020, data]
    - [0xE1E260]
  - name: mgm_03
    dir: world/area_mgm/mgm_03
    type: code
    overlay: True
    start: 0xE1E380
    vram: 0x80240000
    subsegments:
    - [0xE1E380, data]
  - name: gv_01
    dir: world/area_gv/gv_01
    type: code
    overlay: True
    start: 0xE1E460
    vram: 0x80240000
    subsegments:
    - [0xE1E460, c]
    - [0xE1EC20, data]
  - type: code
    overlay: True
    start: 0xE20110
    vram: 0x802B7000
    subsegments:
    - [0xE20110, c, E20110]
    - [0xE20B30, data]
    - [0xE20DD0]
  - type: code
    overlay: True
    start: 0xE20EB0
    vram: 0x802B7000
    subsegments:
    - [0xe20eb0, c, e20eb0]
    - [0xE215C0, data]
    - [0xE21860]
  - type: code
    overlay: True
    start: 0xE21870
    vram: 0x802B7000
    subsegments:
    - [0xE21870, c, E21870]
    - [0xE21EB0, data]
    - [0xE22590]
  - type: code
    overlay: True
    start: 0xE225B0
    vram: 0x802B7000
    subsegments:
    - [0xE225B0, c, E225B0]
    - [0xE22B30, data]
    - [0xE23230]
  - type: code
    name: world_action_idle
    dir: world/action
    start: 0xE23260
    vram: 0x802B6000
    overlay: True
    subsegments:
    - [0xE23260, c, idle]
    - [0xE23690, .data, idle]
  - type: code
    name: world_action_walk
    dir: world/action
    start: 0xE236E0
    vram: 0x802B6000
    overlay: True
    subsegments:
    - [0xE236E0, c, walk]
    - [0xE23FF0, data, walk]
  - type: code
    name: world_action_jump
    dir: world/action
    start: 0xE24040
    vram: 0x802B6000
    overlay: True
    subsegments:
    - [0xE24040, c, jump]
  - type: code
    name: world_action_18
    dir: world/action
    start: 0xE245D0
    vram: 0x802B6000
    overlay: True
    subsegments:
    - [0xE245D0, c, 18]
    - [0xE248D0, .data, 18]
  - type: code
    name: world_action_land
    dir: world/action
    start: 0xE24920
    vram: 0x802B6000
    overlay: True
    subsegments:
    - [0xE24920, c, land]
  - type: code
    name: world_action_hammer
    dir: world/action
    start: 0xE24ED0
    vram: 0x802B6000
    overlay: True
    subsegments:
    - [0xE24ED0, c, hammer]
    - [0xE25C80, data, hammer]
    - [0xE25C90]
  - type: code
    name: world_action_spin
    dir: world/action
    start: 0xE25D60
    vram: 0x802B6000
    overlay: True
    subsegments:
    - [0xE25D60, c, spin]
    - [0xE26700]
  - type: code
    name: world_action_ultra_boots
    dir: world/action
    start: 0xE26710
    vram: 0x802B6000
    overlay: True
    subsegments:
    - [0xE26710, c, ultra_boots]
    - [0xE26DA0]
  - type: code
    name: world_action_super_boots
    dir: world/action
    start: 0xE26DE0
    vram: 0x802B6000
    overlay: True
    subsegments:
    - [0xE26DE0, c, super_boots]
    - [0xE274C0]
  - type: code
    name: world_action_slide
    dir: world/action
    start: 0xE27510
    vram: 0x802B6000
    overlay: True
    subsegments:
    - [0xE27510, c, slide]
    - [0xE27C50]
  - type: code
    name: world_action_hit_fire
    dir: world/action
    start: 0xE27C90
    vram: 0x802B6000
    overlay: True
    subsegments:
    - [0xE27C90, c, hit_fire]
  - type: code
    name: world_action_hit_lava
    dir: world/action
    start: 0xE27F40
    vram: 0x802B6000
    overlay: True
    subsegments:
    - [0xE27F40, c, hit_lava]
    - [0xE28790]
  - type: code
    name: world_action_16
    dir: world/action
    start: 0xE287F0
    vram: 0x802B6000
    overlay: True
    subsegments:
    - [0xE287F0, c, 16]
  - type: code
    name: world_action_encounter
    dir: world/action
    start: 0xE28A30
    vram: 0x802B6000
    overlay: True
    subsegments:
    - [0xE28A30, c, encounter]
    - [0xE29190]
  - type: code
    name: world_action_use_munchlesia
    dir: world/action
    start: 0xE291A0
    vram: 0x802B6000
    overlay: True
    subsegments:
    - [0xE291A0, c, use_munchlesia]
    - [0xE29450]
  - type: code
    name: world_action_use_spinning_flower
    dir: world/action
    start: 0xE29470
    vram: 0x802B6000
    overlay: True
    subsegments:
    - [0xE29470, c, use_spinning_flower]
    - [0xE2A300]
  - type: code
    name: world_action_use_tweester
    dir: world/action
    start: 0xE2A340
    vram: 0x802B6000
    overlay: True
    subsegments:
    - [0xE2A340, c, use_tweester]
    - [0xE2A690, data, use_tweester]
    - [0xE2A6A0]
  - type: code
    name: world_action_sneaky_parasol
    dir: world/action
    start: 0xE2A6B0
    vram: 0x802B6000
    overlay: True
    subsegments:
    - [0xE2A6B0, c, sneaky_parasol]
    - [0xE2B430, data, sneaky_parasol]
    - [0xE2B440]
  - type: code
    dir: entity/default
    start: 0xE2B530
    vram: 0x802BAE00
    overlay: True
    subsegments:
    - [0xE2B530, c, E2B530]
    - [0xE2BE40, c, E2BE40]
    - [0xE2C930, c]
    - [0xE2D410, data]
    - [0xE2D680]
  - type: code
    dir: entity/jan_iwa
    start: 0xE2D730
    vram: 0x802BAE00
    overlay: True
    subsegments:
    - [0xE2D730, c]
    - [0xE2E5F0, c]
    - [0xE2EDE0, c]
    - [0xE2EFD0, data]
    - [0xE2F6F0]
  - type: code
    dir: entity/sbk_omo
    start: 0xE2F750
    vram: 0x802BAE00
    overlay: True
    subsegments:
    - [0xE2F750, c, E2F750]
    - [0xE307C0, c, E307C0]
    - [0xE31380, data]
    - [0xE314C0]
  - [0xE31530, bin] # unk data
  - type: code
    start: 0xEA0900
    vram: 0x80240000
    overlay: True
    subsegments:
    - [0xEA0900, c]
    - [0xEA0C10, c, EA0C10]
    - [0xEA36E0, c, EA36E0]
    - [0xEA3A80, data]
    - [0xEA6D70]
  - type: code
    start: 0xEA6FD0
    vram: 0x80240000
    overlay: True
    subsegments:
    - [0xEA6FD0, c]
    - [0xEA7010, c]
    - [0xEA7320, c]
    - [0xEA7390, data]
  - type: code
    start: 0xEA8AE0
    vram: 0x80240000
    overlay: True
    subsegments:
    - [0xEA8AE0, c]
    - [0xEAA810, data]
    - [0xEB0E20]
  - type: code
    start: 0xEB0E60
    vram: 0x80240000
    overlay: True
    subsegments:
    - [0xEB0E60, c]
    - [0xEB1170, c]
    - [0xEB1920, data]
  - type: code
    start: 0xEB5130
    vram: 0x80240000
    overlay: True
    subsegments:
    - [0xEB5130, c]
    - [0xEB5470, c]
    - [0xEB54C0, data]
  - type: code
    start: 0xEB7230
    vram: 0x80240000
    overlay: True
    subsegments:
    - [0xEB7230, c]
    - [0xEB7540, c, EB7540]
    - [0xEB7850, data]
    - [0xEB8E40]
  - type: code
    start: 0xEB8E50
    vram: 0x80240000
    overlay: True
    subsegments:
    - [0xEB8E50, c, EB8E50]
    - [0xEB8E90, c, EB8E90]
    - [0xEB9D90, c]
    - [0xEBA260, data]
    - [0xEC2000]
  - type: code
    start: 0xEC2200
    vram: 0x80240000
    overlay: True
    subsegments:
    - [0xEC2200, c, EC2200]
    - [0xEC2240, c, EC2240]
    - [0xEC2610, c]
    - [0xEC2850, data]
    - [0xEC7170]
  - type: code
    start: 0xEC71B0
    vram: 0x80240000
    overlay: True
    subsegments:
    - [0xEC71B0, c]
    - [0xEC7590, c]
    - [0xEC78F0, data]
  - type: code
    start: 0xEC9D00
    vram: 0x80240000
    overlay: True
    subsegments:
    - [0xEC9D00, c]
    - [0xECAA40, c]
    - [0xECAA80, c, ECAA80]
    - [0xECB930, c]
    - [0xECBB70, c]
    - [0xECBC10, data]
    - [0xECFE60]
  - type: code
    start: 0xECFFF0
    vram: 0x80240000
    overlay: True
    subsegments:
    - [0xECFFF0, c]
    - [0xED0030, c]
    - [0xED00D0, c]
    - [0xED0310, c]
    - [0xED1840, data]
    - [0xED41C0]
  - type: code
    start: 0xED4220
    vram: 0x80240000
    overlay: True
    subsegments:
    - [0xED4220, c]
    - [0xED4260, c]
    - [0xED42A0, c]
    - [0xED46D0, c]
    - [0xED5540, c]
    - [0xED5780, data]
  - type: code
    start: 0xED8E20
    vram: 0x80240000
    overlay: True
    subsegments:
    - [0xED8E20, c, ED8E20]
    - [0xED9170, data]
    - [0xEDBF90]
  - type: code
    start: 0xEDBFE0
    vram: 0x80240000
    overlay: True
    subsegments:
    - [0xEDBFE0, c]
    - [0xEDC020, c]
    - [0xEDC6D0, data]
  - type: code
    start: 0xEDE9C0
    vram: 0x80240000
    overlay: True
    subsegments:
    - [0xEDE9C0, c]
    - [0xEDEA00, c, EDEA00]
    - [0xEE2040, c, EE2040]
    - [0xEE20E0, data]
    - [0xEE64B0]
  - type: code
    start: 0xEE65B0
    vram: 0x80240000
    overlay: True
    subsegments:
    - [0xEE65B0, c]
    - [0xEE70C0, c]
    - [0xEE8940, c]
    - [0xEE8970, data] # Has rodata followed by a script...but doesn't seem to be a new segment
  - type: code
    start: 0xEED100
    vram: 0x80240000
    overlay: True
    subsegments:
    - [0xEED100, c]
    - [0xEED140, c]
    - [0xEED1E0, c]
    - [0xEEDF50, c]
    - [0xEEFAA0, c]
    - [0xEEFAD0, data]
    - [0xEF2550]
  - type: code
    start: 0xEF2610
    vram: 0x80240000
    overlay: True
    subsegments:
    - [0xEF2610, c]
    - [0xEF2650, c]
    - [0xEF2680, c, EF2680]
    - [0xEF58E0, data]
    - [0xEF79C0]
  - type: code
    start: 0xEF7A80
    vram: 0x80240000
    overlay: True
    subsegments:
    - [0xEF7A80, c]
    - [0xEF7FB0, c]
    - [0xEF8010, c]
    - [0xEF8250, data]
  - type: code
    start: 0xEFEB00
    vram: 0x80240000
    overlay: True
    subsegments:
    - [0xEFEB00, c]
    - [0xEFF440, bin] # some of this is audio-related and not part of this overlay
  - [0xF007C0, bin, Battle_Fanfare_02] # BGM start
  - [0xF02160, bin, Hey_You_03]
  - [0xF03740, bin, The_Goomba_King_s_Decree_07]
  - [0xF043F0, bin, Attack_of_the_Koopa_Bros_08]
  - [0xF073C0, bin, Trojan_Bowser_09]
  - [0xF08D40, bin, Chomp_Attack_0A]
  - [0xF09600, bin, Ghost_Gulping_0B]
  - [0xF0A550, bin, Keeping_Pace_0C]
  - [0xF0BAE0, bin, Go_Mario_Go_0D]
  - [0xF0DEC0, bin, Huffin_and_Puffin_0E]
  - [0xF0FD20, bin, Freeze_0F]
  - [0xF110D0, bin, Winning_a_Battle_8B]
  - [0xF116C0, bin, Winning_a_Battle_and_Level_Up_8E]
  - [0xF12320, bin, Jr_Troopa_Battle_04]
  - [0xF13C20, bin, Final_Bowser_Battle_interlude_05]
  - [0xF15F40, bin, Master_Battle_2C]
  - [0xF16F80, bin, Game_Over_87]
  - [0xF171D0, bin, Resting_at_the_Toad_House_88]
  - [0xF17370, bin, Running_around_the_Heart_Pillar_in_Ch1_84]
  - [0xF17570, bin, Tutankoopa_s_Warning_45]
  - [0xF18940, bin, Kammy_Koopa_s_Theme_46]
  - [0xF193D0, bin, Jr_Troopa_s_Theme_47]
  - [0xF19BC0, bin, Goomba_King_s_Theme_50]
  - [0xF1A6F0, bin, Koopa_Bros_Defeated_51]
  - [0xF1ABD0, bin, Koopa_Bros_Theme_52]
  - [0xF1C810, bin, Tutankoopa_s_Warning_2_53]
  - [0xF1DBF0, bin, Tutankoopa_s_Theme_54]
  - [0xF1F2E0, bin, Tubba_Blubba_s_Theme_55]
  - [0xF20FF0, bin, General_Guy_s_Theme_56]
  - [0xF21780, bin, Lava_Piranha_s_Theme_57]
  - [0xF22A00, bin, Huff_N_Puff_s_Theme_58]
  - [0xF23A00, bin, Crystal_King_s_Theme_59]
  - [0xF24810, bin, Blooper_s_Theme_5A]
  - [0xF25240, bin, Midboss_Theme_5B]
  - [0xF26260, bin, Monstar_s_Theme_5C]
  - [0xF27840, bin, Moustafa_s_Theme_86]
  - [0xF27E20, bin, Fuzzy_Searching_Minigame_85]
  - [0xF28E20, bin, Phonograph_in_Mansion_44]
  - [0xF29AC0, bin, Toad_Town_00]
  - [0xF2E130, bin, Bill_Blaster_Theme_48]
  - [0xF2EF90, bin, Monty_Mole_Theme_in_Flower_Fields_49]
  - [0xF30590, bin, Shy_Guys_in_Toad_Town_4A]
  - [0xF318B0, bin, Whale_s_Problem_4C]
  - [0xF32220, bin, Toad_Town_Sewers_4B]
  - [0xF33060, bin, Unused_Theme_4D]
  - [0xF33AA0, bin, Mario_s_House_Prologue_3E]
  - [0xF33F10, bin, Peach_s_Party_3F]
  - [0xF354E0, bin, Goomba_Village_01]
  - [0xF35ED0, bin, Pleasant_Path_11]
  - [0xF36690, bin, Fuzzy_s_Took_My_Shell_12]
  - [0xF379E0, bin, Koopa_Village_13]
  - [0xF38570, bin, Koopa_Bros_Fortress_14]
  - [0xF39160, bin, Dry_Dry_Ruins_18]
  - [0xF3A0D0, bin, Dry_Dry_Ruins_Mystery_19]
  - [0xF3A450, bin, Mt_Rugged_16]
  - [0xF3AF20, bin, Dry_Dry_Desert_Oasis_17]
  - [0xF3C130, bin, Dry_Dry_Outpost_15]
  - [0xF3CCC0, bin, Forever_Forest_1A]
  - [0xF3E130, bin, Boo_s_Mansion_1B]
  - [0xF3F3E0, bin, Bow_s_Theme_1C]
  - [0xF40F00, bin, Gusty_Gulch_Adventure_1D]
  - [0xF42F30, bin, Tubba_Blubba_s_Castle_1E]
  - [0xF45500, bin, The_Castle_Crumbles_1F]
  - [0xF465E0, bin, Shy_Guy_s_Toy_Box_20]
  - [0xF474A0, bin, Toy_Train_Travel_21]
  - [0xF47E10, bin, Big_Lantern_Ghost_s_Theme_22]
  - [0xF48410, bin, Jade_Jungle_24]
  - [0xF4A880, bin, Deep_Jungle_25]
  - [0xF4BC00, bin, Lavalava_Island_26]
  - [0xF4E690, bin, Search_for_the_Fearsome_5_27]
  - [0xF50A00, bin, Raphael_the_Raven_28]
  - [0xF52520, bin, Hot_Times_in_Mt_Lavalava_29]
  - [0xF55C80, bin, Escape_from_Mt_Lavalava_2A]
  - [0xF58ED0, bin, Cloudy_Climb_32]
  - [0xF592B0, bin, Puff_Puff_Machine_33]
  - [0xF5AFF0, bin, Flower_Fields_30]
  - [0xF5C8D0, bin, Flower_Fields_Sunny_31]
  - [0xF5DF40, bin, Sun_s_Tower_34]
  - [0xF5F500, bin, Sun_s_Celebration_35]
  - [0xF61700, bin, Shiver_City_38]
  - [0xF62E50, bin, Detective_Mario_39]
  - [0xF64220, bin, Snow_Road_3A]
  - [0xF64CB0, bin, Over_Shiver_Mountain_3B]
  - [0xF65B30, bin, Starborn_Valley_3C]
  - [0xF66690, bin, Sanctuary_3D]
  - [0xF66B70, bin, Crystal_Palace_37]
  - [0xF67F80, bin, Star_Haven_60]
  - [0xF69640, bin, Shooting_Star_Summit_61]
  - [0xF6A050, bin, Legendary_Star_Ship_62]
  - [0xF6C270, bin, Star_Sanctuary_63]
  - [0xF6CED0, bin, Bowser_s_Castle_-_Caves_65]
  - [0xF6EE40, bin, Bowser_s_Castle_64]
  - [0xF73390, bin, Star_Elevator_2B]
  - [0xF751F0, bin, Goomba_Bros_Defeated_7E]
  - [0xF759C0, bin, Farewell_Twink_70]
  - [0xF77200, bin, Peach_Cooking_71]
  - [0xF77680, bin, Gourmet_Guy_72]
  - [0xF78600, bin, Hope_on_the_Balcony_Peach_1_73]
  - [0xF79070, bin, Peach_s_Theme_2_74]
  - [0xF7A0C0, bin, Peach_Sneaking_75]
  - [0xF7AA40, bin, Peach_Captured_76]
  - [0xF7AD90, bin, Quiz_Show_Intro_77]
  - [0xF7BEA0, bin, Unconscious_Mario_78]
  - [0xF7C780, bin, Petunia_s_Theme_89]
  - [0xF7DC00, bin, Flower_Fields_Door_appears_8A]
  - [0xF7E190, bin, Beanstalk_7B]
  - [0xF7EE20, bin, Lakilester_s_Theme_7D]
  - [0xF80230, bin, The_Sun_s_Back_7F]
  - [0xF81260, bin, Shiver_City_in_Crisis_79]
  - [0xF82460, bin, Solved_Shiver_City_Mystery_7A]
  - [0xF82D00, bin, Merlon_s_Spell_7C]
  - [0xF83DC0, bin, Bowser_s_Theme_66]
  - [0xF85590, bin, Train_Travel_80]
  - [0xF860E0, bin, Whale_Trip_81]
  - [0xF87000, bin, Chanterelle_s_Song_8C]
  - [0xF87610, bin, Boo_s_Game_8D]
  - [0xF88B30, bin, Dry_Dry_Ruins_rises_up_83]
  - [0xF89570, bin, End_of_Chapter_40]
  - [0xF8AAF0, bin, Beginning_of_Chapter_41]
  - [0xF8B820, bin, Hammer_and_Jump_Upgrade_42]
  - [0xF8BD90, bin, Found_Baby_Yoshi_s_4E]
  - [0xF8C360, bin, New_Partner_JAP_96]
  - [0xF8D110, bin, Unused_YI_Fanfare_4F]
  - [0xF8D3E0, bin, Unused_YI_Fanfare_2_5D]
  - [0xF90880, bin, Peach_s_Castle_inside_Bubble_5E]
  - [0xF92A50, bin, Angry_Bowser_67]
  - [0xF95510, bin, Bowser_s_Castle_explodes_5F]
  - [0xF96280, bin, Peach_s_Wish_68]
  - [0xF98520, bin, File_Select_69]
  - [0xF98F90, bin, Title_Screen_6A]
  - [0xF9B830, bin, Peach_s_Castle_in_Crisis_6B]
  - [0xF9D3B0, bin, Mario_falls_from_Bowser_s_Castle_6C]
  - [0xF9D690, bin, Peach_s_Arrival_6D]
  - [0xF9EF30, bin, Star_Rod_Recovered_6F]
  - [0xF9FA30, bin, Mario_s_House_94]
  - [0xFA08A0, bin, Bowser_s_Attacks_95]
  - [0xFA3C60, bin, End_Parade_1_90]
  - [0xFA85F0, bin, End_Parade_2_91]
  - [0xFABE90, bin, The_End_6E]
  - [0xFACC80, bin, Koopa_Radio_Station_2D]
  - [0xFAD210, bin, The_End_Low_Frequency__2E]
  - [0xFAD8F0, bin, SMW_Remix_2F]
  - [0xFADE70, bin, New_Partner_82] # BGM end
  - [0xFAE860, bin] # sfx
  - [0x1943000, bin] # duplicate of 0x1E00000
  - [0x1983000, bin]
  - [0x19E09A8, Yay0]
  - [0x19E1390, Yay0]
  - [0x19E1888, Yay0]
  - [0x19E2330, Yay0]
  - [0x19E2DE0, Yay0]
  - [0x19E3208, Yay0]
  - [0x19E3BA8, Yay0]
  - [0x19E3FD8, Yay0]
  - [0x19E4828, Yay0]
  - [0x19E4BE0, Yay0]
  - [0x19E5758, Yay0]
  - [0x19E5950, Yay0]
  - [0x19E62A0, Yay0]
  - start: 0x19E67B8
    type: PaperMarioNpcSprites
    dir: sprite
    name: npc
    files:
      - world_goombario
      - world_kooper
      - world_bombette
      - world_parakarry
      - world_bow
      - world_watt
      - world_sushie
      - world_lakilester
      - battle_goombario
      - battle_kooper
      - battle_bombette
      - battle_parakarry
      - battle_bow
      - battle_watt
      - battle_sushie
      - battle_lakilester
      - kooper_without_shell
      - world_eldstar
      - world_mamar
      - world_skolar
      - world_muskular
      - world_misstar
      - world_klevar
      - world_kalmar
      - battle_eldstar
      - battle_mamar
      - battle_skolar
      - battle_muskular
      - battle_misstar
      - battle_klevar
      - battle_kalmar
      - twink
      - jr_troopa
      - spiked_jr_troopa
      - spiked_para_jr_troopa
      - mage_jr_troopa
      - para_jr_troopa
      - goomba
      - spiked_goomba
      - paragoomba
      - koopa_troopa
      - para_troopa
      - fuzzy
      - bob_omb
      - bullet_bill
      - bill_blaster
      - monty_mole
      - cleft
      - pokey
      - battle_bandit
      - buzzy_beetle
      - swooper
      - stone_chomp
      - putrid_piranha
      - piranha_plant
      - sentinel
      - world_clubba
      - battle_clubba
      - shy_guy
      - groove_guy
      - sky_guy
      - pyro_guy
      - spy_guy
      - medi_guy
      - fuzzipede
      - jungle_guy
      - heart_plant
      - hurt_plant
      - m_bush
      - bubble
      - kent_c_koopa
      - dayzee
      - lakitu
      - spiny
      - bzzap
      - ruff_puff
      - spike_top
      - duplighost
      - albino_dino
      - blooper
      - baby_blooper
      - gulpit
      - dry_bones
      - thrown_bone
      - bony_beetle
      - magikoopa
      - flying_magikoopa
      - world_koopatrol
      - koopatrol
      - hammer_bros
      - bush_basic
      - bush_blocky
      - bush_dry
      - bush_leafy
      - bush_matted
      - world_kammy
      - battle_kammy
      - goomba_bros
      - goomba_king
      - spiky_goomnut
      - dark_toad
      - koopa_bros
      - buzzar
      - tutankoopa
      - chain_chomp
      - world_tubba
      - battle_tubba
      - tubbas_heart
      - big_lantern_ghost
      - shy_squad_guy
      - marshal_guy
      - stilt_guy
      - stilt_guy_unfold
      - shy_stack_guy
      - shy_stack_unfold
      - shy_stack_damage
      - shy_stack_rock
      - general_guy
      - general_guy_bomb
      - tank_guy
      - lava_piranha_head
      - petit_piranha
      - lava_bud
      - huff_n_puff
      - tuff_puff
      - monstar
      - crystal_king
      - world_bowser
      - battle_bowser
      - luigi
      - toad
      - three_sisters
      - vanna_t
      - toad_kid
      - toad_guard
      - harry_t
      - toad_minister
      - postmaster
      - conductor_toad
      - train_station_toad
      - fishmael
      - artist_toad
      - koopa
      - koopa_without_shell
      - world_bob_omb
      - whacka
      - dryite
      - mouser
      - boo
      - yoshi
      - yoshi_kid
      - raven
      - bubulb
      - penguin
      - shiver_toad
      - world_bandit
      - goompa
      - goombaria
      - gooma
      - goompapa
      - goomama
      - the_master
      - chan
      - lee
      - merlon
      - chet_rippo
      - rowf
      - minh_t
      - russ_t
      - tayce_t
      - fice_t
      - bartender
      - chanterelle
      - rip_cheato
      - chuck_quizmo
      - merluvlee
      - merlar
      - merlow
      - star_kid
      - kolorado_wife
      - koopa_koot
      - kolorado
      - battle_kolorado
      - archeologist
      - nomadimouse
      - world_merlee
      - battle_merlee
      - disguised_moustafa
      - moustafa
      - oaklie
      - bootler
      - yakkey
      - gourmet_guy
      - village_leader
      - leaders_friend
      - rafael_raven
      - tolielup
      - gate_flower
      - petunia
      - posie
      - lily
      - rosie
      - sun
      - lakilulu
      - ninji
      - mayor_penguin
      - mayor_penguin_wife
      - penguin_patrol
      - herringway
      - merle
      - star_rod
      - fire
      - coin
      - parade_peach
      - parade_koopas
      - parade_burnt_bowser
      - parade_luigi
      - parade_partners
      - parade_yoshis
      - parade_kolorados
      - parade_chicks
      - parade_ice_show
      - parade_toads
      - parade_batons
      - parade_drums
      - parade_flags
      - parade_horns
      - parade_tubba_balloon
      - parade_wizards
      - parade_mario
      - parade_shy_guys
      - parade_twink
      - leaf
  - [0x1B82208, bin]
  - start: 0x1B83000
    type: PaperMarioMessages
    files:
      - 00_introduction
      - 01_postgame_celebration
      - 02_toad_town_gate_sector
      - 03_toad_town_castle_sector
      - 04_toad_town_bridge_sector
      - 05_toad_town_train_sector
      - 06_toad_town_warehouse_sector
      - 07_toad_town_docks_sector
      - 08_minigames
      - 09_castle_grounds
      - 0A_shooting_star_summit
      - 0B_prologue
      - 0C_chapter_1
      - 0D_chapter_2
      - 0E_chapter_3
      - 0F_chapter_4
      - 10_chapter_5
      - 11_chapter_6
      - 12_chapter_7
      - 13_chapter_8
      - 14_peach_segments
      - 15_koopa_koot_favors
      - 16_russ_t_advice
      - 17_news_bulletin
      - 18_gossip_bulletin
      - 19_map_tattles
      - 1A_npc_tattles
      - 1B_entity_tattles
      - 1C_enemy_tattles
      - 1D_menus
      - 1E_choices
      - 1F_pause
      - 20_party_letters_luigi_diary
      - 21_advice_fortunes
      - 22_treasure_fortunes
      - 23_item_descriptions # TODO: difference between 23,24,25 (shops, menus, pickups?)
      - 24_item_descriptions
      - 25_item_descriptions
      - 26_item_names
      - 27_shop_messages
      - 28_partner_descriptions
      - 29_enemy_names
      - 2A_mario_moves
      - 2B_partner_moves
      - 2C_quiz_questions
      - 2D_quiz_options
      - 2E_credits
  - [0x1C84D30, bin] # junk(?)
  - [0x1E00000, bin] # junk (player sprite data; can be zeroed out with no effect)
  - name: mapfs
    type: PaperMarioMapFS
    start: 0x1E40000
    files:
      - dro_01_shape
      - dro_01_hit
      - dro_02_shape
      - dro_02_hit
      - hos_00_shape
      - hos_00_hit
      - hos_01_shape
      - hos_01_hit
      - hos_02_shape
      - hos_02_hit
      - hos_03_shape
      - hos_03_hit
      - hos_04_shape
      - hos_04_hit
      - hos_05_shape
      - hos_05_hit
      - hos_06_shape
      - hos_06_hit
      - hos_10_shape
      - hos_10_hit
      - hos_20_shape
      - hos_20_hit
      - isk_01_shape
      - isk_01_hit
      - isk_02_shape
      - isk_02_hit
      - isk_03_shape
      - isk_03_hit
      - isk_04_shape
      - isk_04_hit
      - isk_05_shape
      - isk_05_hit
      - isk_06_shape
      - isk_06_hit
      - isk_07_shape
      - isk_07_hit
      - isk_08_shape
      - isk_08_hit
      - isk_09_shape
      - isk_09_hit
      - isk_10_shape
      - isk_10_hit
      - isk_11_shape
      - isk_11_hit
      - isk_12_shape
      - isk_12_hit
      - isk_13_shape
      - isk_13_hit
      - isk_14_shape
      - isk_14_hit
      - isk_16_shape
      - isk_16_hit
      - isk_18_shape
      - isk_18_hit
      - isk_19_shape
      - isk_19_hit
      - iwa_00_shape
      - iwa_00_hit
      - iwa_01_shape
      - iwa_01_hit
      - iwa_02_shape
      - iwa_02_hit
      - iwa_03_shape
      - iwa_03_hit
      - iwa_04_shape
      - iwa_04_hit
      - iwa_10_shape
      - iwa_10_hit
      - iwa_11_shape
      - iwa_11_hit
      - osr_00_shape
      - osr_00_hit
      - osr_01_shape
      - osr_01_hit
      - osr_02_shape
      - osr_02_hit
      - osr_03_shape
      - osr_03_hit
      - kkj_00_shape
      - kkj_00_hit
      - kkj_01_shape
      - kkj_01_hit
      - kkj_02_shape
      - kkj_02_hit
      - kkj_03_shape
      - kkj_03_hit
      - kkj_10_shape
      - kkj_10_hit
      - kkj_11_shape
      - kkj_11_hit
      - kkj_12_shape
      - kkj_12_hit
      - kkj_13_shape
      - kkj_13_hit
      - kkj_14_shape
      - kkj_14_hit
      - kkj_15_shape
      - kkj_15_hit
      - kkj_16_shape
      - kkj_16_hit
      - kkj_17_shape
      - kkj_17_hit
      - kkj_18_shape
      - kkj_18_hit
      - kkj_19_shape
      - kkj_19_hit
      - kkj_20_shape
      - kkj_20_hit
      - kkj_21_shape
      - kkj_21_hit
      - kkj_22_shape
      - kkj_22_hit
      - kkj_23_shape
      - kkj_23_hit
      - kkj_24_shape
      - kkj_24_hit
      - kkj_25_shape
      - kkj_25_hit
      - kkj_26_shape
      - kkj_26_hit
      - kkj_27_shape
      - kkj_27_hit
      - kkj_28_shape
      - kkj_28_hit
      - kkj_29_shape
      - kkj_29_hit
      - kmr_00_shape
      - kmr_00_hit
      - kmr_02_shape
      - kmr_02_hit
      - kmr_03_shape
      - kmr_03_hit
      - kmr_04_shape
      - kmr_04_hit
      - kmr_05_shape
      - kmr_05_hit
      - kmr_06_shape
      - kmr_06_hit
      - kmr_07_shape
      - kmr_07_hit
      - kmr_09_shape
      - kmr_09_hit
      - kmr_10_shape
      - kmr_10_hit
      - kmr_11_shape
      - kmr_11_hit
      - kmr_12_shape
      - kmr_12_hit
      - kmr_20_shape
      - kmr_20_hit
      - kmr_30_shape
      - kmr_30_hit
      - kpa_01_shape
      - kpa_01_hit
      - kpa_03_shape
      - kpa_03_hit
      - kpa_04_shape
      - kpa_04_hit
      - kpa_08_shape
      - kpa_08_hit
      - kpa_09_shape
      - kpa_09_hit
      - kpa_10_shape
      - kpa_10_hit
      - kpa_11_shape
      - kpa_11_hit
      - kpa_12_shape
      - kpa_12_hit
      - kpa_13_shape
      - kpa_13_hit
      - kpa_14_shape
      - kpa_14_hit
      - kpa_15_shape
      - kpa_15_hit
      - kpa_16_shape
      - kpa_16_hit
      - kpa_17_shape
      - kpa_17_hit
      - kpa_32_shape
      - kpa_32_hit
      - kpa_33_shape
      - kpa_33_hit
      - kpa_40_shape
      - kpa_40_hit
      - kpa_41_shape
      - kpa_41_hit
      - kpa_50_shape
      - kpa_50_hit
      - kpa_52_shape
      - kpa_52_hit
      - kpa_60_shape
      - kpa_60_hit
      - kpa_61_shape
      - kpa_61_hit
      - kpa_62_shape
      - kpa_62_hit
      - kpa_63_shape
      - kpa_63_hit
      - kpa_70_shape
      - kpa_70_hit
      - kpa_80_shape
      - kpa_80_hit
      - kpa_90_shape
      - kpa_90_hit
      - kpa_91_shape
      - kpa_91_hit
      - kpa_94_shape
      - kpa_94_hit
      - kpa_95_shape
      - kpa_95_hit
      - kpa_96_shape
      - kpa_96_hit
      - kpa_102_shape
      - kpa_102_hit
      - kpa_111_shape
      - kpa_111_hit
      - kpa_112_shape
      - kpa_112_hit
      - kpa_113_shape
      - kpa_113_hit
      - kpa_115_shape
      - kpa_115_hit
      - kpa_116_shape
      - kpa_116_hit
      - kpa_117_shape
      - kpa_117_hit
      - kpa_118_shape
      - kpa_118_hit
      - kpa_119_shape
      - kpa_119_hit
      - kpa_121_shape
      - kpa_121_hit
      - kpa_130_shape
      - kpa_130_hit
      - kpa_133_shape
      - kpa_133_hit
      - kpa_134_shape
      - kpa_134_hit
      - machi_shape
      - machi_hit
      - mac_00_shape
      - mac_00_hit
      - mac_01_shape
      - mac_01_hit
      - mac_02_shape
      - mac_02_hit
      - mac_03_shape
      - mac_03_hit
      - mac_04_shape
      - mac_04_hit
      - mac_05_shape
      - mac_05_hit
      - mac_06_shape
      - mac_06_hit
      - tik_01_shape
      - tik_01_hit
      - tik_02_shape
      - tik_02_hit
      - tik_03_shape
      - tik_03_hit
      - tik_04_shape
      - tik_04_hit
      - tik_05_shape
      - tik_05_hit
      - tik_06_shape
      - tik_06_hit
      - tik_07_shape
      - tik_07_hit
      - tik_08_shape
      - tik_08_hit
      - tik_09_shape
      - tik_09_hit
      - tik_10_shape
      - tik_10_hit
      - tik_12_shape
      - tik_12_hit
      - tik_14_shape
      - tik_14_hit
      - tik_15_shape
      - tik_15_hit
      - tik_17_shape
      - tik_17_hit
      - tik_18_shape
      - tik_18_hit
      - tik_19_shape
      - tik_19_hit
      - tik_20_shape
      - tik_20_hit
      - tik_21_shape
      - tik_21_hit
      - tik_22_shape
      - tik_22_hit
      - tik_23_shape
      - tik_23_hit
      - tik_25_shape
      - tik_25_hit
      - kgr_01_shape
      - kgr_01_hit
      - kgr_02_shape
      - kgr_02_hit
      - nok_01_shape
      - nok_01_hit
      - nok_02_shape
      - nok_02_hit
      - nok_03_shape
      - nok_03_hit
      - nok_04_shape
      - nok_04_hit
      - nok_11_shape
      - nok_11_hit
      - nok_12_shape
      - nok_12_hit
      - nok_13_shape
      - nok_13_hit
      - nok_14_shape
      - nok_14_hit
      - nok_15_shape
      - nok_15_hit
      - sbk_00_shape
      - sbk_00_hit
      - sbk_01_shape
      - sbk_01_hit
      - sbk_02_shape
      - sbk_02_hit
      - sbk_03_shape
      - sbk_03_hit
      - sbk_04_shape
      - sbk_04_hit
      - sbk_05_shape
      - sbk_05_hit
      - sbk_06_shape
      - sbk_06_hit
      - sbk_10_shape
      - sbk_10_hit
      - sbk_11_shape
      - sbk_11_hit
      - sbk_12_shape
      - sbk_12_hit
      - sbk_13_shape
      - sbk_13_hit
      - sbk_14_shape
      - sbk_14_hit
      - sbk_15_shape
      - sbk_15_hit
      - sbk_16_shape
      - sbk_16_hit
      - sbk_20_shape
      - sbk_20_hit
      - sbk_21_shape
      - sbk_21_hit
      - sbk_22_shape
      - sbk_22_hit
      - sbk_23_shape
      - sbk_23_hit
      - sbk_24_shape
      - sbk_24_hit
      - sbk_25_shape
      - sbk_25_hit
      - sbk_26_shape
      - sbk_26_hit
      - sbk_30_shape
      - sbk_30_hit
      - sbk_31_shape
      - sbk_31_hit
      - sbk_32_shape
      - sbk_32_hit
      - sbk_33_shape
      - sbk_33_hit
      - sbk_34_shape
      - sbk_34_hit
      - sbk_35_shape
      - sbk_35_hit
      - sbk_36_shape
      - sbk_36_hit
      - sbk_40_shape
      - sbk_40_hit
      - sbk_41_shape
      - sbk_41_hit
      - sbk_42_shape
      - sbk_42_hit
      - sbk_43_shape
      - sbk_43_hit
      - sbk_44_shape
      - sbk_44_hit
      - sbk_45_shape
      - sbk_45_hit
      - sbk_46_shape
      - sbk_46_hit
      - sbk_50_shape
      - sbk_50_hit
      - sbk_51_shape
      - sbk_51_hit
      - sbk_52_shape
      - sbk_52_hit
      - sbk_53_shape
      - sbk_53_hit
      - sbk_54_shape
      - sbk_54_hit
      - sbk_55_shape
      - sbk_55_hit
      - sbk_56_shape
      - sbk_56_hit
      - sbk_60_shape
      - sbk_60_hit
      - sbk_61_shape
      - sbk_61_hit
      - sbk_62_shape
      - sbk_62_hit
      - sbk_63_shape
      - sbk_63_hit
      - sbk_64_shape
      - sbk_64_hit
      - sbk_65_shape
      - sbk_65_hit
      - sbk_66_shape
      - sbk_66_hit
      - sbk_99_shape
      - sbk_99_hit
      - trd_00_shape
      - trd_00_hit
      - trd_01_shape
      - trd_01_hit
      - trd_02_shape
      - trd_02_hit
      - trd_03_shape
      - trd_03_hit
      - trd_04_shape
      - trd_04_hit
      - trd_05_shape
      - trd_05_hit
      - trd_06_shape
      - trd_06_hit
      - trd_07_shape
      - trd_07_hit
      - trd_08_shape
      - trd_08_hit
      - trd_09_shape
      - trd_09_hit
      - trd_10_shape
      - trd_10_hit
      - tst_01_shape
      - tst_01_hit
      - tst_02_shape
      - tst_02_hit
      - tst_03_shape
      - tst_03_hit
      - tst_04_shape
      - tst_04_hit
      - tst_10_shape
      - tst_10_hit
      - tst_11_shape
      - tst_11_hit
      - tst_12_shape
      - tst_12_hit
      - tst_13_shape
      - tst_13_hit
      - tst_20_shape
      - tst_20_hit
      - jan_00_shape
      - jan_00_hit
      - jan_01_shape
      - jan_01_hit
      - jan_02_shape
      - jan_02_hit
      - jan_03_shape
      - jan_03_hit
      - jan_04_shape
      - jan_04_hit
      - jan_05_shape
      - jan_05_hit
      - jan_06_shape
      - jan_06_hit
      - jan_07_shape
      - jan_07_hit
      - jan_08_shape
      - jan_08_hit
      - jan_09_shape
      - jan_09_hit
      - jan_10_shape
      - jan_10_hit
      - jan_11_shape
      - jan_11_hit
      - jan_12_shape
      - jan_12_hit
      - jan_13_shape
      - jan_13_hit
      - jan_14_shape
      - jan_14_hit
      - jan_15_shape
      - jan_15_hit
      - jan_16_shape
      - jan_16_hit
      - jan_17_shape
      - jan_17_hit
      - jan_18_shape
      - jan_18_hit
      - jan_19_shape
      - jan_19_hit
      - jan_22_shape
      - jan_22_hit
      - jan_23_shape
      - jan_23_hit
      - mim_01_shape
      - mim_01_hit
      - mim_02_shape
      - mim_02_hit
      - mim_03_shape
      - mim_03_hit
      - mim_04_shape
      - mim_04_hit
      - mim_05_shape
      - mim_05_hit
      - mim_06_shape
      - mim_06_hit
      - mim_07_shape
      - mim_07_hit
      - mim_08_shape
      - mim_08_hit
      - mim_09_shape
      - mim_09_hit
      - mim_10_shape
      - mim_10_hit
      - mim_11_shape
      - mim_11_hit
      - mim_12_shape
      - mim_12_hit
      - obk_01_shape
      - obk_01_hit
      - obk_02_shape
      - obk_02_hit
      - obk_03_shape
      - obk_03_hit
      - obk_04_shape
      - obk_04_hit
      - obk_05_shape
      - obk_05_hit
      - obk_06_shape
      - obk_06_hit
      - obk_07_shape
      - obk_07_hit
      - obk_08_shape
      - obk_08_hit
      - obk_09_shape
      - obk_09_hit
      - arn_02_shape
      - arn_02_hit
      - arn_03_shape
      - arn_03_hit
      - arn_04_shape
      - arn_04_hit
      - arn_05_shape
      - arn_05_hit
      - arn_07_shape
      - arn_07_hit
      - arn_08_shape
      - arn_08_hit
      - arn_09_shape
      - arn_09_hit
      - arn_10_shape
      - arn_10_hit
      - arn_11_shape
      - arn_11_hit
      - arn_12_shape
      - arn_12_hit
      - arn_13_shape
      - arn_13_hit
      - arn_20_shape
      - arn_20_hit
      - dgb_01_shape
      - dgb_01_hit
      - dgb_02_shape
      - dgb_02_hit
      - dgb_03_shape
      - dgb_03_hit
      - dgb_04_shape
      - dgb_04_hit
      - dgb_05_shape
      - dgb_05_hit
      - dgb_06_shape
      - dgb_06_hit
      - dgb_07_shape
      - dgb_07_hit
      - dgb_08_shape
      - dgb_08_hit
      - dgb_09_shape
      - dgb_09_hit
      - dgb_10_shape
      - dgb_10_hit
      - dgb_11_shape
      - dgb_11_hit
      - dgb_12_shape
      - dgb_12_hit
      - dgb_13_shape
      - dgb_13_hit
      - dgb_14_shape
      - dgb_14_hit
      - dgb_15_shape
      - dgb_15_hit
      - dgb_16_shape
      - dgb_16_hit
      - dgb_17_shape
      - dgb_17_hit
      - dgb_18_shape
      - dgb_18_hit
      - kzn_01_shape
      - kzn_01_hit
      - kzn_02_shape
      - kzn_02_hit
      - kzn_03_shape
      - kzn_03_hit
      - kzn_04_shape
      - kzn_04_hit
      - kzn_05_shape
      - kzn_05_hit
      - kzn_06_shape
      - kzn_06_hit
      - kzn_07_shape
      - kzn_07_hit
      - kzn_08_shape
      - kzn_08_hit
      - kzn_09_shape
      - kzn_09_hit
      - kzn_10_shape
      - kzn_10_hit
      - kzn_11_shape
      - kzn_11_hit
      - kzn_17_shape
      - kzn_17_hit
      - kzn_18_shape
      - kzn_18_hit
      - kzn_19_shape
      - kzn_19_hit
      - kzn_20_shape
      - kzn_20_hit
      - kzn_22_shape
      - kzn_22_hit
      - kzn_23_shape
      - kzn_23_hit
      - flo_00_shape
      - flo_00_hit
      - flo_03_shape
      - flo_03_hit
      - flo_07_shape
      - flo_07_hit
      - flo_08_shape
      - flo_08_hit
      - flo_09_shape
      - flo_09_hit
      - flo_10_shape
      - flo_10_hit
      - flo_11_shape
      - flo_11_hit
      - flo_12_shape
      - flo_12_hit
      - flo_13_shape
      - flo_13_hit
      - flo_14_shape
      - flo_14_hit
      - flo_15_shape
      - flo_15_hit
      - flo_16_shape
      - flo_16_hit
      - flo_17_shape
      - flo_17_hit
      - flo_18_shape
      - flo_18_hit
      - flo_19_shape
      - flo_19_hit
      - flo_21_shape
      - flo_21_hit
      - flo_22_shape
      - flo_22_hit
      - flo_23_shape
      - flo_23_hit
      - flo_24_shape
      - flo_24_hit
      - flo_25_shape
      - flo_25_hit
      - sam_01_shape
      - sam_01_hit
      - sam_02_shape
      - sam_02_hit
      - sam_03_shape
      - sam_03_hit
      - sam_04_shape
      - sam_04_hit
      - sam_05_shape
      - sam_05_hit
      - sam_06_shape
      - sam_06_hit
      - sam_07_shape
      - sam_07_hit
      - sam_08_shape
      - sam_08_hit
      - sam_09_shape
      - sam_09_hit
      - sam_10_shape
      - sam_10_hit
      - sam_11_shape
      - sam_11_hit
      - sam_12_shape
      - sam_12_hit
      - pra_01_shape
      - pra_01_hit
      - pra_02_shape
      - pra_02_hit
      - pra_03_shape
      - pra_03_hit
      - pra_04_shape
      - pra_04_hit
      - pra_05_shape
      - pra_05_hit
      - pra_09_shape
      - pra_09_hit
      - pra_10_shape
      - pra_10_hit
      - pra_11_shape
      - pra_11_hit
      - pra_13_shape
      - pra_13_hit
      - pra_14_shape
      - pra_14_hit
      - pra_15_shape
      - pra_15_hit
      - pra_16_shape
      - pra_16_hit
      - pra_18_shape
      - pra_18_hit
      - pra_19_shape
      - pra_19_hit
      - pra_20_shape
      - pra_20_hit
      - pra_21_shape
      - pra_21_hit
      - pra_22_shape
      - pra_22_hit
      - pra_29_shape
      - pra_29_hit
      - pra_31_shape
      - pra_31_hit
      - pra_32_shape
      - pra_32_hit
      - pra_33_shape
      - pra_33_hit
      - pra_34_shape
      - pra_34_hit
      - pra_35_shape
      - pra_35_hit
      - pra_40_shape
      - pra_40_hit
      - omo_01_shape
      - omo_01_hit
      - omo_02_shape
      - omo_02_hit
      - omo_03_shape
      - omo_03_hit
      - omo_04_shape
      - omo_04_hit
      - omo_05_shape
      - omo_05_hit
      - omo_06_shape
      - omo_06_hit
      - omo_07_shape
      - omo_07_hit
      - omo_08_shape
      - omo_08_hit
      - omo_09_shape
      - omo_09_hit
      - omo_10_shape
      - omo_10_hit
      - omo_11_shape
      - omo_11_hit
      - omo_12_shape
      - omo_12_hit
      - omo_13_shape
      - omo_13_hit
      - omo_14_shape
      - omo_14_hit
      - omo_15_shape
      - omo_15_hit
      - omo_16_shape
      - omo_16_hit
      - omo_17_shape
      - omo_17_hit
      - end_00_shape
      - end_00_hit
      - end_01_shape
      - end_01_hit
      - mgm_00_shape
      - mgm_00_hit
      - mgm_01_shape
      - mgm_01_hit
      - mgm_02_shape
      - mgm_02_hit
      - mgm_03_shape
      - mgm_03_hit
      - gv_01_shape
      - gv_01_hit
      - kmr_bt03_shape
      - kmr_bt03_hit
      - kmr_bt04_shape
      - kmr_bt04_hit
      - kmr_bt05_shape
      - kmr_bt05_hit
      - kmr_bt06_shape
      - kmr_bt06_hit
      - nok_bt01_shape
      - nok_bt01_hit
      - nok_bt02_shape
      - nok_bt02_hit
      - nok_bt03_shape
      - nok_bt03_hit
      - nok_bt04_shape
      - nok_bt04_hit
      - trd_bt00_shape
      - trd_bt00_hit
      - trd_bt01_shape
      - trd_bt01_hit
      - trd_bt02_shape
      - trd_bt02_hit
      - trd_bt03_shape
      - trd_bt03_hit
      - trd_bt04_shape
      - trd_bt04_hit
      - trd_bt05_shape
      - trd_bt05_hit
      - iwa_bt01_shape
      - iwa_bt01_hit
      - iwa_bt02_shape
      - iwa_bt02_hit
      - sbk_bt02_shape
      - sbk_bt02_hit
      - isk_bt01_shape
      - isk_bt01_hit
      - isk_bt02_shape
      - isk_bt02_hit
      - isk_bt03_shape
      - isk_bt03_hit
      - isk_bt04_shape
      - isk_bt04_hit
      - isk_bt05_shape
      - isk_bt05_hit
      - isk_bt06_shape
      - isk_bt06_hit
      - isk_bt07_shape
      - isk_bt07_hit
      - isk_bt08_shape
      - isk_bt08_hit
      - arn_bt01_shape
      - arn_bt01_hit
      - arn_bt02_shape
      - arn_bt02_hit
      - arn_bt03_shape
      - arn_bt03_hit
      - arn_bt04_shape
      - arn_bt04_hit
      - arn_bt05_shape
      - arn_bt05_hit
      - arn_bt06_shape
      - arn_bt06_hit
      - dgb_bt01_shape
      - dgb_bt01_hit
      - dgb_bt02_shape
      - dgb_bt02_hit
      - dgb_bt03_shape
      - dgb_bt03_hit
      - dgb_bt04_shape
      - dgb_bt04_hit
      - dgb_bt05_shape
      - dgb_bt05_hit
      - mim_bt01_shape
      - mim_bt01_hit
      - omo_bt01_shape
      - omo_bt01_hit
      - omo_bt02_shape
      - omo_bt02_hit
      - omo_bt03_shape
      - omo_bt03_hit
      - omo_bt04_shape
      - omo_bt04_hit
      - omo_bt05_shape
      - omo_bt05_hit
      - omo_bt06_shape
      - omo_bt06_hit
      - omo_bt07_shape
      - omo_bt07_hit
      - kgr_bt01_shape
      - kgr_bt01_hit
      - flo_bt01_shape
      - flo_bt01_hit
      - flo_bt02_shape
      - flo_bt02_hit
      - flo_bt03_shape
      - flo_bt03_hit
      - flo_bt04_shape
      - flo_bt04_hit
      - flo_bt05_shape
      - flo_bt05_hit
      - flo_bt06_shape
      - flo_bt06_hit
      - jan_bt00_shape
      - jan_bt00_hit
      - jan_bt01_shape
      - jan_bt01_hit
      - jan_bt02_shape
      - jan_bt02_hit
      - jan_bt03_shape
      - jan_bt03_hit
      - jan_bt04_shape
      - jan_bt04_hit
      - kzn_bt01_shape
      - kzn_bt01_hit
      - kzn_bt02_shape
      - kzn_bt02_hit
      - kzn_bt04_shape
      - kzn_bt04_hit
      - kzn_bt05_shape
      - kzn_bt05_hit
      - sam_bt01_shape
      - sam_bt01_hit
      - sam_bt02_shape
      - sam_bt02_hit
      - sam_bt03_shape
      - sam_bt03_hit
      - sam_bt04_shape
      - sam_bt04_hit
      - tik_bt01_shape
      - tik_bt01_hit
      - tik_bt02_shape
      - tik_bt02_hit
      - tik_bt03_shape
      - tik_bt03_hit
      - tik_bt04_shape
      - tik_bt04_hit
      - tik_bt05_shape
      - tik_bt05_hit
      - pra_bt01_shape
      - pra_bt01_hit
      - pra_bt02_shape
      - pra_bt02_hit
      - pra_bt03_shape
      - pra_bt03_hit
      - pra_bt04_shape
      - pra_bt04_hit
      - mac_bt01_shape
      - mac_bt01_hit
      - mac_bt02_shape
      - mac_bt02_hit
      - kpa_bt01_shape
      - kpa_bt01_hit
      - kpa_bt02_shape
      - kpa_bt02_hit
      - kpa_bt03_shape
      - kpa_bt03_hit
      - kpa_bt04_shape
      - kpa_bt04_hit
      - kpa_bt05_shape
      - kpa_bt05_hit
      - kpa_bt07_shape
      - kpa_bt07_hit
      - kpa_bt08_shape
      - kpa_bt08_hit
      - kpa_bt09_shape
      - kpa_bt09_hit
      - kpa_bt11_shape
      - kpa_bt11_hit
      - kpa_bt13_shape
      - kpa_bt13_hit
      - kpa_bt14_shape
      - kpa_bt14_hit
      - hos_bt01_shape
      - hos_bt01_hit
      - hos_bt02_shape
      - hos_bt02_hit
      - kkj_bt01_shape
      - kkj_bt01_hit
      - kkj_bt02_shape
      - kkj_bt02_hit
      - mac_tex
      - tik_tex
      - kgr_tex
      - kmr_tex
      - iwa_tex
      - sbk_tex
      - dro_tex
      - isk_tex
      - trd_tex
      - nok_tex
      - hos_tex
      - kpa_tex
      - osr_tex
      - kkj_tex
      - tst_tex
      - jan_tex
      - mim_tex
      - obk_tex
      - arn_tex
      - dgb_tex
      - kzn_tex
      - flo_tex
      - sam_tex
      - pra_tex
      - omo_tex
      - end_tex
      - mgm_tex
      - gv__tex
      - kmr_bg
      - nok_bg
      - sbk_bg
      - sbk3_bg
      - iwa_bg
      - hos_bg
      - arn_bg
      - obk_bg
      - omo_bg
      - yos_bg
      - jan_bg
      - fla_bg
      - flb_bg
      - sra_bg
      - yki_bg
      - sam_bg
      - kpa_bg
      - title_bg
      - title_data
      - party_kurio
      - party_kameki
      - party_pinki
      - party_pareta
      - party_resa
      - party_akari
      - party_opuku
      - party_pokopi
  - type: bin
    start: 0x27FEE22
    subalign: 2
  - [0x2800000]<|MERGE_RESOLUTION|>--- conflicted
+++ resolved
@@ -3461,11 +3461,7 @@
     overlay: True
     subsegments:
     - [0x716C60, c, fire_flower]
-<<<<<<< HEAD
-    - [0x717060, .data, fire_flower]
-=======
     - [0x717060]
->>>>>>> 6db35030
   - name: dusty_hammer
     dir: battle/item
     type: code
@@ -3489,11 +3485,7 @@
     overlay: True
     subsegments:
     - [0x718850, c, pow_block]
-<<<<<<< HEAD
-    - [0x718BF0, .data, pow_block]
-=======
     - [0x718BF0]
->>>>>>> 6db35030
   - name: pebble
     dir: battle/item
     type: code
@@ -3553,11 +3545,7 @@
     overlay: True
     subsegments:
     - [0x71D770, c, shooting_star]
-<<<<<<< HEAD
-    - [0x71DCC0, .data, shooting_star]
-=======
     - [0x71DCC0]
->>>>>>> 6db35030
   - name: sleepy_sheep
     dir: battle/item
     type: code
@@ -3666,13 +3654,8 @@
     vram: 0x802A1000
     overlay: True
     subsegments:
-<<<<<<< HEAD
-    - [0x7285E0,     c, please_come_back]
-    - [0x728820, .data, please_come_back]
-=======
     - [0x7285E0, c, please_come_back]
     - [0x728820]
->>>>>>> 6db35030
   - name: egg_missile
     dir: battle/item
     type: code
@@ -3718,11 +3701,7 @@
     overlay: True
     subsegments:
     - [0x72B910, c, fright_jar]
-<<<<<<< HEAD
-    - [0x72BC60, .data, fright_jar]
-=======
     - [0x72BC60]
->>>>>>> 6db35030
   - name: mystery
     dir: battle/item
     type: code
@@ -3756,11 +3735,7 @@
     overlay: True
     subsegments:
     - [0x72E530, c, life_shroom]
-<<<<<<< HEAD
-    - [0x72EA20, .data, life_shroom]
-=======
     - [0x72EA20]
->>>>>>> 6db35030
   - name: coconut
     dir: battle/item
     type: code
@@ -3785,11 +3760,7 @@
     overlay: True
     subsegments:
     - [0x7305A0, c, electro_pop]
-<<<<<<< HEAD
-    - [0x730AE0, .data, electro_pop]
-=======
     - [0x730AE0]
->>>>>>> 6db35030
   - name: strange_cake
     dir: battle/item
     type: code
