D_00000094 = 0x00000094;
D_00000094_2 = 0x00000094;
D_0A000808 = 0x0A000808;
D_0A000328 = 0x0A000328;
D_0A000380 = 0x0A000380;
D_0A000740 = 0x0A000740;
D_0A000750 = 0x0A000750;
D_0A000800 = 0x0A000800;
D_0A000EE8 = 0x0A000EE8;
D_0A000EF8 = 0x0A000EF8;
D_0A004350 = 0x0A004350;
D_0A0026F0 = 0x0A0026F0;
D_00074210 = 0x00074210;
D_00074230 = 0x00074230;
D_0A0031E0 = 0x0A0031E0;
D_0A001508 = 0x0A001508;
D_0A0031B0 = 0x0A0031B0;
D_0A0014D8 = 0x0A0014D8;
D_0A002F78 = 0x0A002F78;
D_0A001218 = 0x0A001218;
D_0A003F70 = 0x0A003F70;
D_0A002318 = 0x0A002318;
D_0A003508 = 0x0A003508;
D_00E32420 = 0x00E32420;
D_00E35670 = 0x00E35670;
D_00E38890 = 0x00E38890;
D_00E3B870 = 0x00E3B870;
D_00E3E260 = 0x00E3E260;
D_00E42240 = 0x00E42240;
D_00E4B2E0 = 0x00E4B2E0;
D_00E4E7F0 = 0x00E4E7F0;
D_00E62370 = 0x00E62370;
D_00E62AC0 = 0x00E62AC0;
D_00E639C0 = 0x00E639C0;
D_00E648D0 = 0x00E648D0;
gBackgroundImage = 0x80200000;
func_80243880_95EA80 = 0x80243880;
func_80246500_806D80 = 0x80246500;
func_80242040_8B20B0 = 0x80242040;
EnterWalk = 0x80285960;
ExitWalk = 0x80285CF4;
spiked_goomba = 0x8021B0AC;
paragoomba = 0x8021CD00;
rdpstateinit_dl = 0x80093bb8;
LeoDiskHandle = 0x800B1B08;
CartRomHandle = 0x800B4518;
nusched = 0x800DA440;
D_800F7BE8 = 0x800F7BE8;
D_800F7BBC = 0x800F7BBC;
D_802C05CC = 0x802C05CC;
_osViModeNtscLan1 = 0x80095820;
_osViModeMPalLan1 = 0x80095870;
kzn_20_bss = 0x802442D0;
code_eb1170_bss = 0x802442D0;
D_000001E4 = 0x1E4;
gPauseMenuStrings = 0x8026F778;
<<<<<<< HEAD
broken_kmr_04_function_addr = 0x80243770;
=======
D_802442D0 = 0x802442D0;
>>>>>>> b786f386
<|MERGE_RESOLUTION|>--- conflicted
+++ resolved
@@ -54,8 +54,5 @@
 code_eb1170_bss = 0x802442D0;
 D_000001E4 = 0x1E4;
 gPauseMenuStrings = 0x8026F778;
-<<<<<<< HEAD
 broken_kmr_04_function_addr = 0x80243770;
-=======
-D_802442D0 = 0x802442D0;
->>>>>>> b786f386
+D_802442D0 = 0x802442D0;