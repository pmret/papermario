name: Paper Mario (iQue)
options:
  basename: papermario
  find_file_boundaries: True
  compiler: GCC
  mnemonic_ljust: 10
  platform: n64
  subalign: 8

  base_path: ../..
  target_path: ver/ique/baserom.z64
  extensions_path: tools/splat_ext
  symbol_addrs_path: ver/ique/symbol_addrs.txt
  ld_script_path: ver/ique/papermario.ld
  ld_symbol_header_path: ver/ique/build/include/ld_addrs.h
  src_path: src
  asm_path: ver/ique/asm
  asset_path: assets/ique
  build_path: ver/ique/build
  cache_path: ver/ique/.splat_cache
  create_undefined_funcs_auto: False
  undefined_funcs_auto_path: ver/ique/undefined_funcs_auto.txt
  create_undefined_syms_auto: False
  undefined_syms_auto_path: ver/ique/undefined_syms_auto.txt
  symbol_name_format: IQUE_$VRAM
  symbol_name_format_no_rom: IQUE_$VRAM_$SEG
asset_stack:
  - ique
segments:
  - name: header
    type: header
    start: 0
  - [0x40, bin]
  - [0xB70, bin, rspboot_font]
  - name: main
    type: code
    start: 0x1000
    vram: 0x80025C00
    subsegments:
    - [0x1000, hasm, bss]
    - [0x1000, hasm, entry_point]
    - [0x1060, c, main_pre]
    - [0x1060, c, main]
    - [0x1810, c, main_loop]
    - [0x1B40, c, background_gfx]
    - [0x38C0, c, input]
    - [0x3FB0, c, rumble]
    - [0x40C0, c, 43F0]
    - [0x5CD0, c, heap]
    - [0x5F10, c, fio]
    - [0x6B10, c, curtains]
    - [0x7010, c, crash_screen]
    - [0x7B10, c, os/nusys/nugfxtaskmgr, -fforce-addr]
    - [0x7EB0, c, 8800]
    - [0x93C0, c, 9d10_len_1080]
    - [0xA440, c, ad90_len_2880]
    - [0xA790, c, B0E0]
    - [0xCCC0, c, camera]
    - [0xDFA0, c, game_modes]
    - [0xDFF0, c, state_startup]
    - [0xE280, c, intro_logos]
    - [0xE380, c, state_battle]
    - [0xE920, c, state_logos]
    - [0xF3F0, c, state_pause]
    - [0xFAB0, c, state_file_select]
    - [0x107E0, c, state_world]
    - [0x108A0, c, 111f0_len_860]
    - [0x11100, c, state_intro]
    - [0x118A0, c, state_title_screen]
    - [0x12B30, c, state_demo]
    - [0x12F20, c, npc]
    - [0x198A0, c, encounter]
    - [0x1EC30, c, encounter_api]
    - [0x20570, c, status_icons]
    - [0x22D30, c, 23680]
    - [0x251A0, c, 25AF0]
    - [0x255B0, c, audio/25f00_len_940]
    - [0x25F00, c, audio/sfx_player]
    - [0x27FD0, c, audio/28910_len_5090]
    - [0x2B650, c, audio/2BF90]
    - [0x2D060, c, audio/2d9a0_len_890]
    - [0x2D8F0, c, audio/2e230_len_2190]
    - [0x2FA80, c, audio/303c0_len_3e10]
    - [0x2FB10, c, audio/30450]
    - [0x30D10, c, audio/31650]
    - [0x32B10, c, audio/33450]
    - [0x33890, c, audio/tables]
    - [0x33890, c, audio/reverb]
    - [0x34740, c, 5B320]
    - [0x34740, c, effects]
    - [0x35180, c, world/world]
    - [0x35950, c, collision]
    - [0x385B0, c, 38F00]
    - [0x388C0, c, 39210_len_aa0]
    - [0x39360, c, os/nusys/nuboot]
    - [0x39460, c, os/nusys/nusched]
    - [0x39D00, c, os/nusys/nugfxfuncset]
    - [0x39D40, c, os/nusys/nugfxprenmifuncset]
    - [0x39D80, c, os/nusys/nugfxtaskallendwait]
    - [0x39DA0, c, os/nusys/nugfxsetcfb]
    - [0x39EB0, c, os/nusys/nugfxdisplayoff]
    - [0x39EE0, c, os/nusys/nugfxdisplayon]
    - [0x39F00, c, os/nusys/nupiinit]
    - [0x39F40, c, os/nusys/nupireadrom]
    - [0x3A010, c, os/nusys/nugfxinit]
    - [0x3A0C0, c, os/nusys/nucontinit]
    - [0x3A100, c, os/nusys/nucontdataget]
    - [0x3A160, c, os/nusys/nucontpakmgr]
    - [0x3A3D0, c, os/nusys/nucontrmbmgr]
    - [0x3A940, c, os/nusys/nucontrmbstart]
    - [0x3A9A0, c, os/nusys/nucontrmbcheck]
    - [0x3AA40, c, os/nusys/nucontrmbmodeset]
    - [0x3AB50, c, os/nusys/nucontrmbforcestop]
    - [0x3AB70, c, os/nusys/nucontrmbforcestopend]
    - [0x3AB90, c, os/nusys/nupireadromoverlay]
    - [0x3ACA0, c, os/nusys/nugfxthread]
    - [0x3ADC0, c, os/nusys/nugfxswapcfbfuncset]
    - [0x3AE00, c, os/nusys/nugfxswapcfb]
    - [0x3AE20, c, os/nusys/nugfxretracewait]
    - [0x3AEA0, c, os/nusys/nusimgr]
    - [0x3B1C0, c, os/nusys/nusicallbackadd]
    - [0x3B260, c, os/nusys/nusicallbackremove]
    - [0x3B2E0, c, os/nusys/nucontmgr]
    - [0x3B690, c, os/nusys/nucontdatalock]
    - [0x3B6F0, c, os/nusys/nucontqueryread]

    # TODO: libultra for iQue was probably compiled using EGCS. Files typed as 'asm' should be C files instead
    - [0x3B710, asm, libultra/monegi/ai/aigetlen]
    - [0x3B720, asm, libultra/monegi/ai/aigetstat]
    - [0x3B730, asm, libultra/monegi/ai/aisetfreq]
    - [0x3B830, asm, libultra/monegi/ai/aisetnextbuf]
    - [0x3B8D0, hasm, libultra/monegi/cache/invaldcache]
    - [0x3B980, hasm, libultra/monegi/cache/invalicache]
    - [0x3BA00, hasm, libultra/monegi/cache/writebackdcache]
    - [0x3BA80, hasm, libultra/monegi/cache/writebackdcacheall]
    - [0x3BAB0, asm, libultra/monegi/cont/contquery]
    - [0x3BB60, asm, libultra/monegi/cont/contreaddata]
    - [0x3BDE0, asm, libultra/monegi/cont/controller]
    - [0x3C1B0, asm, libultra/monegi/convert/virtualtophysical]
    - [0x3C280, hasm, libultra/monegi/gu/sqrtf]
    - [0x3C290, asm, libultra/monegi/gu/frustum]
    - [0x3C420, asm, libultra/monegi/gu/lookat]
    - [0x3C750, asm, libultra/monegi/gu/lookathil]
    - [0x3D020, asm, libultra/monegi/gu/lookatref]
    - [0x3D4F0, asm, libultra/monegi/gu/ortho]
    - [0x3D660, asm, libultra/monegi/gu/perspective]
    - [0x3D860, asm, libultra/monegi/gu/position]
    - [0x3DA40, asm, libultra/monegi/gu/rotateRPY]
    - [0x3DBC0, asm, libultra/monegi/gu/sins]
    - [0x3DC10, hasm, libultra/monegi/libc/bcopy]
    - [0x3DF30, hasm, libultra/monegi/libc/bzero]
    - [0x3DFD0, asm, libultra/monegi/libc/string]
    - [0x3E050, asm, libultra/monegi/libc/xprintf]
    - [0x3EAC0, asm, libultra/monegi/message/createmesgqueue]
    - [0x3EB30, asm, libultra/monegi/message/recvmesg]
    - [0x3ECA0, asm, libultra/monegi/message/sendmesg.]
    - [0x3EE10, asm, libultra/monegi/message/seteventmesg]
    - [0x3EEE0, asm, libultra/monegi/reg/_getcount]
    - [0x3EFE0, asm, libultra/monegi/rsp/sptask]
    - [0x3F1F0, asm, libultra/monegi/rsp/sptaskyield]
    - [0x3F210, asm, libultra/monegi/rsp/sptaskyielded]
    - [0x3F260, asm, libultra/monegi/si/sirawdma]
    - [0x3F340, asm, libultra/monegi/si/siacs]
    - [0x3F400, asm, libultra/monegi/thread/createthread]
    - [0x3F570, asm, libultra/monegi/thread/setthreadpri]
    - [0x3F680, asm, libultra/monegi/thread/startthread]
    - [0x3F810, asm, libultra/monegi/thread/stopthread]
    - [0x3F900, asm, libultra/monegi/thread/thread]
    - [0x3F960, asm, libultra/monegi/thread/getactivequeue]
    - [0x3F990, asm, libultra/monegi/time/gettime]
    - [0x3FA40, asm, libultra/monegi/time/settime]
    - [0x3FA80, asm, libultra/monegi/time/settimer]
    - [0x3FC40, asm, libultra/monegi/time/timerintr]
    - [0x40160, asm, libultra/monegi/tlb/maptlb]
    - [0x40220, hasm, libultra/monegi/tlb/probetlb]
    - [0x402E0, hasm, libultra/monegi/tlb/unmaptlb]
    - [0x40320, hasm, libultra/monegi/tlb/unmaptlball]
    - [0x40370, asm, libultra/monegi/vi/vigetcurrframebuf]
    - [0x403B0, asm, libultra/monegi/vi/vigetnextframebuf]
    - [0x403F0, asm, libultra/monegi/vi/vigetmode]
    - [0x40430, asm, libultra/monegi/vi/vimgr]
    - [0x40730, asm, libultra/monegi/vi/visetevent]
    - [0x40790, asm, libultra/monegi/vi/visetmode]
    - [0x40810, asm, libultra/monegi/vi/visetspecial]
    - [0x40990, asm, libultra/monegi/vi/visetyscale]
    - [0x409E0, asm, libultra/monegi/vi/viswapbuf]
    - [0x40A30, asm, libultra/monegi/vi/viswapcontext]
    - [0x40D40, asm, libultra/monegi/vi/viblack]
    - [0x40DA0, asm, libultra/monegi/vi/virepeatline]
    - [0x40E00, hasm, libultra/monegi/mgu/mtxident]
    - [0x40E60, hasm, libultra/monegi/mgu/mtxidentf]
    - [0x40EC0, hasm, libultra/monegi/mgu/mtxf2l]
    - [0x40F40, hasm, libultra/monegi/mgu/mtxl2f]
    - [0x40FC0, hasm, libultra/monegi/mgu/mtxcatf]
    - [0x410C0, hasm, libultra/monegi/mgu/scale]
    - [0x41160, hasm, libultra/monegi/mgu/scalef]
    - [0x411C0, hasm, libultra/monegi/mgu/translate]
    - [0x412A0, hasm, libultra/monegi/mgu/translatef]
    - [0x412F0, asm, libultra/monegi/mgu/mtxcatl]
    - [0x41370, asm, libultra/monegi/mgu/mtxxfml]
    - [0x41400, asm, libultra/monegi/mgu/mtxxfmf]
    - [0x414A0, asm, libultra/monegi/mgu/rotate]
    - [0x41630, hasm, libultra/nintendo/exception/exceptasm]
    - [0x42100, hasm, libultra/nintendo/exception/interrupt]
    - [0x42190, hasm, libultra/nintendo/exception/setintmask]
    - [0x42240, asm, libultra/nintendo/pi/pimgr]
    - [0x423C0, asm, libultra/nintendo/pi/epirawdma]
    - [0x42780, asm, libultra/nintendo/pi/epiwrite]
    - [0x427E0, asm, libultra/nintendo/pi/epiread]
    - [0x42840, asm, libultra/nintendo/pi/epidma]
    - [0x428E0, asm, libultra/nintendo/pi/epilinkhandle]
    - [0x42930, asm, libultra/nintendo/pi/cartrominit]
    - [0x42A90, asm, libultra/nintendo/pi/devmgr]
    - [0x42F30, asm, libultra/nintendo/pi/piacs]
    - [0x42FF0, asm, libultra/nintendo/flash/flashinit]
    - [0x430A0, asm, libultra/nintendo/flash/flashsectorerase]
    - [0x430F0, asm, libultra/nintendo/flash/flashwritebuffer]
    - [0x43150, asm, libultra/nintendo/flash/flashwritearray]
    - [0x431B0, asm, libultra/nintendo/flash/flashreadarray]
    - [0x43240, hasm, libultra/bb/sk/skapi]
    - [0x43490, asm, libultra/bb/sa/strcmp]
    - [0x434E0, asm, libultra/bb/sa/common]
    # TODO: these files are separate in libultra_rom, but aren't aligned
    # - [0x43504, asm, libultra/bb/sa/memcmp]
    # - [0x4353C, asm, libultra/bb/sa/strncmp]
    - [0x435C0, asm, libultra/shared/motor/motor]
    - [0x435D0, asm, libultra/shared/pfs/pfsallocatefile]
    - [0x43A00, asm, libultra/shared/pfs/pfsdeletefile]
    - [0x43C00, asm, libultra/shared/pfs/pfsreadwritefile]
    - [0x43FD0, asm, libultra/shared/pfs/pfsfilestate]
    - [0x44170, asm, libultra/shared/pfs/pfssearchfile]
    - [0x44310, asm, libultra/shared/pfs/pfsfreeblocks]
    - [0x44410, asm, libultra/shared/pfs/pfsnumfiles]
    - [0x44510, asm, libultra/shared/pfs/pfsinitpak]
    - [0x44800, asm, libultra/shared/pfs/pfsrepairid]
    - [0x44860, asm, libultra/shared/pfs/pfsgetstatus]
    - [0x449A0, asm, libultra/shared/pfs/pfsselectbank]
    - [0x44A10, asm, libultra/shared/pfs/contpfs]
    - [0x45360, asm, libultra/shared/pfs/contramread]
    - [0x45420, asm, libultra/shared/pfs/contramwrite]
    - [0x45510, hasm, os/parameters]
    - [0x45580, asm, libultra/shared/system/afterprenmi]
    - [0x455C0, asm, libultra/shared/system/initialize]
    - [0x45B40, asm, libultra/monegi/ai/ai]
    - [0x45B70, hasm, libultra/monegi/libc/bcmp]
    - [0x45C80, asm, libultra/monegi/libc/xlitob]
    - [0x45EB0, asm, libultra/monegi/libc/xldtob]
    - [0x468B0, asm, libultra/monegi/message/jammesg]
    - [0x46A30, hasm, libultra/monegi/reg/getcause]
    - [0x46A40, hasm, libultra/monegi/reg/getsr]
    - [0x46A50, hasm, libultra/monegi/reg/setfpccsr]
    - [0x46A60, hasm, libultra/monegi/reg/setsr]
    - [0x46A70, hasm, libultra/monegi/reg/setwatchlo]
    - [0x46A80, asm, libultra/monegi/reg/_setcompare]
    - [0x46B30, asm, libultra/monegi/rsp/sp]
    - [0x46B60, asm, libultra/monegi/rsp/spgetstat]
    - [0x46B70, asm, libultra/monegi/rsp/spsetstat]
    - [0x46B80, asm, libultra/monegi/rsp/spsetpc]
    - [0x46BB0, asm, libultra/monegi/rsp/sprawdma]
    - [0x46C40, asm, libultra/monegi/si/sirawread]
    - [0x46C90, asm, libultra/monegi/si/sirawwrite]
    - [0x46CE0, asm, libultra/monegi/thread/destroythread]
    - [0x46E10, asm, libultra/monegi/thread/getthreadpri]
    - [0x46E60, asm, libultra/monegi/thread/yieldthread]
    - [0x46EC0, hasm, libultra/monegi/tlb/maptlbrdb]
    - [0x46F20, asm, libultra/monegi/vi/vi]
    - [0x47020, asm, libultra/monegi/vi/vigetcurrcontext]
    - [0x47040, hasm, libultra/monegi/mgu/normalize]
    - [0x470A0, asm, libultra/nintendo/exception/setglobalintmask]
    - [0x47100, asm, libultra/nintendo/exception/resetglobalintmask]
    - [0x47170, asm, libultra/nintendo/pi/pirawdma]
    - [0x47250, asm, libultra/nintendo/pi/pigetcmdq]
    - [0x47280, asm, libultra/nintendo/pi/epirawread]
    - [0x47400, asm, libultra/nintendo/pi/epirawwrite]
    - [0x47580, asm, libultra/shared/pfs/pfschecker]
    - [0x47CA0, asm, libultra/shared/pfs/pfsisplug]
    - [0x48020, asm, libultra/monegi/libc/ldiv]
    - [0x481E0, asm, libultra/monegi/si/si]

    - [0x48210, c, gcc/divdi3, -g2]
    - [0x487D0, c, gcc/moddi3, -g2]
    - [0x48D20, c, gcc/udivdi3, -g2]
    - [0x49280, c, gcc/umoddi3, -g2]
    - [0x49750, c, os/strcpy, gcc_272 -O1]
    - [0x49780, hasm, os/decode_yay0]
    - [0x49830, pm_effect_loads, effect_loads]
    - [0x4CAD0, c, battle/battle]
    - [0x4D140, bin, rspboot]
    - [0x4D210, bin, n_aspMain_text]
    - [0x4DE70, .data, main_pre]
    - [0x4E080, .data, main]
    - [0x4E090, .data, main_loop]
    - [auto, .data, background_gfx]
    - [0x4E2D0, .data, rumble]
    - [0x4E2E0, .data, 43F0]
    - [0x4E640, .data, fio]
    - [0x4E650, .data, curtains]
    - start: 0x4E650
      type: .data
      name: curtains
      subsegments:
        - [0x4E650, i4, theater/walls, 16, 32]
        - [0x4E750]
        - [0x4E7A0, rgba32, theater/curtains, 32, 32]
        - [0x4F7A0]
        - [0x4F7F0, ci4, theater/floor, 32, 16]
        - [0x4F8F0, palette, theater/floor]
        - [0x4F910]
        - [0x4F990, vtx, theater/_left_wall_vtx]
        - [0x4F9F0, vtx, theater/_right_wall_vtx]
        - [0x4FA50, vtx, theater/_floor_vtx]
        - [0x4FBE0, vtx, theater/_left_inset_shadow_vtx]
        - [0x4FC20, vtx, theater/_right_inset_shadow_vtx]
        - [0x4FC60, vtx, theater/_curtain_vtx]
        - [0x4FE50, vtx, theater/_wall_shadows_vtx]
        - [0x4FED0]
        - [0x501B0, ia8, ui/no_controller, 128, 32]
        - [0x511B0]
    - [0x51280, .data, crash_screen]
    - [0x51460, .data, os/nusys/nugfxtaskmgr]
    - [0x51470, .data, camera]
    - [0x51480, .data, game_modes]
    - [0x51900, .data, state_battle]
    - [0x51920, .data, state_logos]
    - [0x519B0, .data, state_pause]
    - [0x519E0, .data, state_file_select]
    - [0x51A20, .data, state_title_screen]
    - [0x51B40, .data, state_demo]
    - [0x51C50, .data, npc]
    - [0x51CA0, .data, encounter]
    - [0x521C0, .data, status_icons]
    - [0x521D0, .data, audio/25f00_len_940]
    - [0x521F0, .data, audio/sfx_player]
    - [0x52E10, .data, audio/30450]
    - [0x52EB0, .data, audio/31650]
    - [0x52EC0, .data, audio/33450]
    - [0x52FC0, .data, audio/tables]
    - [0x59040, .data, audio/reverb]
    - [0x59270, .data, effects]
    - [0x59F80, .data, 5B320]
    - [0x69FC0, .data, world/world]
    - [0x6D720, .data, 38F00]
    - [0x6DBE0, .data, os/nusys/nusched]
    - [0x6DC00, .data, os/nusys/nugfxinit]
    - [0x6DD00, .data, os/nusys/nucontpakmgr]
    - [0x6DD40, .data, os/nusys/nucontrmbmgr]
    - [0x6DD70, .data, os/nusys/nugfxfuncset]
    - [0x6DD80, .data, os/nusys/nusimgr]
    - [0x6DD90, .data, os/nusys/nucontmgr]
    - [0x6DDC0, data, libultra]
    - [0x6FAB0, .data, battle/battle]
    - [0x700B0, bin, gspF3DEX2kawase_fifo_text]
    - [0x716E0, bin, gspF3DEX2kawase_fifo_data]
    - [0x71B00, bin, n_aspMain_data]

    - [0x71DB0, .rodata, main_loop]
    - [0x71DD0, .rodata, 43F0]
    - [0x71E70, .rodata, curtains]
    - [0x71EA0, .rodata, crash_screen]
    - [0x72250, .rodata, 8800]
    - [0x72280, .rodata, B0E0]
    - [0x722F0, .rodata, camera]
    - [0x72300, .rodata, state_logos]
    - [0x72358, .rodata, state_file_select]
    - [0x72390, .rodata, 111f0_len_860]
    - [0x723A8, .rodata, state_intro]
    - [0x72400, .rodata, state_title_screen]
    - [0x72468, .rodata, state_demo]
    - [0x724F0, .rodata, npc]
    - [0x72660, .rodata, encounter]
    - [0x72720, .rodata, status_icons]
    - [0x72780, .rodata, 23680]
    - [0x72930, .rodata, audio/28910_len_5090]
    - [0x72960, .rodata, audio/2e230_len_2190]
    - [0x72978, .rodata, audio/30450]
    - [0x729A0, .rodata, audio/33450]
    - [0x729B0, .rodata, audio/reverb]
    - [0x72A10, .rodata, 5B320]
    - [0x72A80, .rodata, world/world]
    - [0x73B10, rodata, libultra]
    - [0x73E00, .rodata, gcc/divdi3]
    - [0x73F00, .rodata, gcc/moddi3]
    - [0x74000, .rodata, gcc/udivdi3]
    - [0x74100, .rodata, gcc/umoddi3]
    - [0x74200, .rodata, battle/battle]
    - [0x74570]


  - name: engine1
    dir: engine1
    type: code
    start: 0x74570
    vram: 0x800da8e0
    subsegments:
      - [0x74570, bin]
      - [0xa4990]

  - name: engine2
    type: code
    start: 0xa4990
    vram: 0x8010dab0
    subsegments:
    - [0xA4990, hasm, bss3]
    - [0xA4990, c, a5dd0_len_114e0]
    - [0xB3140, c, B4580]
    - [0xB5E70, c, entity_model]
    - [0xB8370, c, worker]
    - [0xB8920, c, msg]
    - [0xC4010, c, C50A0]
    - [0xCC0F0, c, cd180_len_38f0]
    - [0xCDDB0, c, CEE40]
    - [0xCF9E0, c, imgfx]
    - [0xD49C0, c, hud_element]
    - [0xDA990, c, dba20_len_350]
    - [0xDACE0, c, trigger]
    - [0xDB3E0, c, background]
    - [0xDC8A0, c, audio/ambience]
    - [0xDCA60, c, windows]
    - [0xDD6B0, c, sprite_shading]
    - [0xDE8C0, c, audio/sfx]
    - [0xDFAA0, c, audio/e0b30_len_b80]
    - [0xE0620, .data, a5dd0_len_114e0]
    - [0xE18C0, .data, B4580]
    - [0xE18D0, .data, entity_model]
    - [0xE18F0, .data, msg]
    - [0xE1C10, .data, C50A0]
    - start: 0xE1D60
      type: .data
      name: cd180_len_38f0
      subsegments:
      - [0xE1D60]
      - [0xE1D70, i4, ui/stencil/star, 32, 64]
      - [0xE2170, i4, ui/stencil/mario, 64, 64]
      - [0xE2970, i4, ui/stencil/sharp_circle, 32, 32]
      - [0xE2B70, i8, ui/stencil/blurry_circle, 64, 64]
      - [0xE3B70, vtx, vtx/stencil1]
      - [0xE3C10]
      - [0xE3DE0, vtx, vtx/stencil2]
      - [0xE3F60]
    - [0xE4400, .data, CEE40]
    - [0xE4480, .data, imgfx]
    - [0xE4630, .data, hud_element]
    - [0xE4790, .data, background]
    - [0xE47B0, .data, audio/ambience]
    - [0xE47C0, .data, windows]
    - [0xE4940, .data, audio/sfx]
    - [0xE4D60, .data, audio/e0b30_len_b80]
<<<<<<< HEAD
    - [0xE4DB0, .rodata, a5dd0_len_114e0]
    - [0xE54D0, .rodata, B4580]
    - [0xE5720, .rodata, entity_model]
    - [0xE59E0, .rodata, msg]
    - [0xE60B0, .rodata, C50A0]
    - [0xE6510, .rodata, cd180_len_38f0]
    - [0xE65F0, .rodata, CEE40]
    - [0xE6620, .rodata, imgfx]
    - [0xE67B0, .rodata, hud_element]
    - [0xE6890, .rodata, background]
    - [0xE68B0, .rodata, windows]
    - [0xE68C0, .rodata, audio/sfx]
    - [0xE6900, .rodata, audio/e0b30_len_b80]
    - [0xE6920]
=======
    - [0xE4DB0]
>>>>>>> e0cfd078
  - name: evt
    dir: evt
    type: code
    start: 0xe6920
    vram: 0x802c3000
    subsegments:
      - [0xe6920, bin]
      - [0xfdda0]

  - name: engine4
    dir: engine4
    type: code
    start: 0xfdda0
    vram: 0x802dbd40
    subsegments:
      - [0xfdda0, bin]
      - [0x101580]

  - name: entity
    type: code
    start: 0x101580
    vram: 0x802e0d90
    subsegments:
      - [0x101580, bin]
      - [0x10bb80]

  - name: font_width
    type: code
    start: 0x10bb80
    vram: 0x802eb3d0
    subsegments:
      - [0x10bb80, bin]
      - [0x10e120]

  - [0x10e120, bin]

  - name: ui_images
    type: bin
    start: 0x0000000000179fc0
    vram: 0x8023E000

  - type: code
    dir: pause
    start: 0x0017eb60
    vram: 0x80242ba0
    subsegments:
    - [0x17eb60, c, pause_main]
    - [0x180B50, c, pause_tabs]
    - [0x181940, c, pause_stats]
    - [0x182FB0, c, pause_badges]
    - [0x185780, c, pause_items]
    - [0x186DB0, c, pause_partners]
    - [0x1889D0, c, pause_spirits]
    - [0x189900, c, pause_map]
    - [0x18AE50, c, pause_gfx]
    - [0x18AF30, .data, pause_main]
    - [0x18B180, .data, pause_tabs]
    - [0x18B300, .data, pause_stats]
    - [0x18B4A0, .data, pause_badges]
    - [0x18B540, .data, pause_items]
    - [0x18B5D0, .data, pause_partners]
    - [0x18B880, .data, pause_spirits]
    - [0x18BA00, .data, pause_map]
    - start: 0x18C680
      type: .data
      name: pause_gfx
      subsegments:
      - [0x18C680, ia8,        image_1439F0, 16, 32]
      - [0x18C880, ia8,        image_143BF0, 16, 64]
      - [0x18CC80, ia8,        image_143FF0, 16, 64]
      - [0x18D080, ci8,        world_map, 320, 320]
      - [0x1A6080, palette,    world_map]
      - [0x1A6280, ci4,        spirits_bg, 128, 110]
      - [0x1A7E00, palette,    spirits_bg]
      - [0x1A8000, rgba16,     orbs, 8, 32]
      - [0x1A8200, ia8,        map_location, 16, 16]
      - [0x1A8300, ia8,        map_path_marker, 16, 16]
      - [0x1A8400, ia4,        map_arrows, 16, 64]
      - [0x1A8600, ci4,        banner_hp, 64, 16]
      - [0x1A8800, palette,    banner_hp]
      - [0x1A8A00, ci4,        banner_fp, 64, 16]
      - [0x1A8C00, palette,    banner_fp]
      - [0x1A8E00, ci4,        banner_bp, 64, 16]
      - [0x1A9000, palette,    banner_bp]
      - [0x1A9200, ci4,        banner_boots, 48, 16]
      - [0x1A9380, palette,    banner_boots]
      - [0x1A9580, ci4,        banner_hammer, 48, 16]
      - [0x1A9700, palette,    banner_hammer]
      - [0x1A9900, ci4,        banner_star_energy, 48, 16]
      - [0x1A9A80, palette,    banner_star_energy]
      - [0x1A9C80, ci4,        available, 64, 16]
      - [0x1A9E80, palette,    available]
      - [0x1AA080, ci4,        prompt_check_abilities, 128, 18]
      - [0x1AA500, palette,    prompt_check_abilities]
      - [0x1AA700, ci4,        stats_bar, 160, 8]
      - [0x1AA980, palette,    stats_bar]
      - [0x1AAB80, .data,      pause_gfx]
    - [0x1AB940, .data, pause_styles]
    - [0x1ac100]

  - type: code
    dir: filemenu
    start: 0x1AC100
    vram: 0x80242ba0
    follows_vram: ui_images
    subsegments:
      - [0x1AC100, c, filemenu_common]
      - [0x1AE190, c, filemenu_main]
      - [0x1B0270, c, filemenu_yesno]
      - [0x1B1290, c, filemenu_info]
      - [0x1B16F0, c, filemenu_createfile]
      - [0x1B2900, c, filemenu_msg]
      - [0x1B34C0, .data, filemenu_common]
      - [0x1B3760, .data, filemenu_main]
      - [0x1B3A00, .data, filemenu_yesno]
      - [0x1B3A70, .data, filemenu_info]
      - [0x1B3AC0, .data, filemenu_createfile]
      - start: 0x1B3B40
        type: .data
        name: filemenu_gfx
        subsegments:
          - [0x1B3B40, ia4, copyarrow, 64, 16]
          - [0x1B3D40, rgba32, corners_yellow, 16, 64]
          - [0x1B4D40, ia8, corners_gray, 16, 32]
          - [0x1B4F40, .data, filemenu_gfx]
      - [0x1B5070, .data, filemenu_msg]
      - [0x1B5380, .data, filemenu_styles]
      - [0x1b59a0]

  - name: battle_code
    type: code
    start: 0x1b59a0
    vram: 0x8023e000
    subsegments:
      - [0x1b59a0, bin]
      - [0x215390]

  - [0x215390, bin]


  - name: logos
    type: code
    start: 0x247230
    vram: 0x802d2e60
    subsegments:
      - [0x247230, bin]
      - [0x262230]

  - [0x262230, bin]

  ###############
  ### Effects ###
  ###############
  - name: 325AD0
    type: bin
    start: 0x36e520
    vram: 0xe0200000
  - name: effect_gfx_big_smoke_puff
    type: bin
    start: 0x36EE60
  - name: effect_big_smoke_puff
    type: bin
    start: 0x370340
    vram: 0xE0002000
  - name: effect_landing_dust
    type: bin
    start: 0x370B60
    vram: 0xE000C000
  - name: effect_gfx_landing_dust
    type: bin
    start: 0x3718F0
  - name: effect_walking_dust
    type: bin
    start: 0x374B60
    vram: 0xE000E000
  - name: effect_flower_splash
    type: bin
    start: 0x3751F0
    vram: 0xE0010000
  - name: effect_gfx_flower_splash_trail
    type: bin
    start: 0x375910
  - name: effect_flower_trail
    type: bin
    start: 0x376760
    vram: 0xE0012000
  - name: effect_cloud_puff
    type: bin
    start: 0x376EE0
    vram: 0xE0014000
  - name: effect_gfx_cloud_puff_trail
    type: bin
    start: 0x3776A0
  - name: effect_cloud_trail
    type: bin
    start: 0x377880
    vram: 0xE0016000
  - name: effect_footprint
    type: bin
    start: 0x377FD0
    vram: 0xE0018000
  - name: effect_gfx_footprint
    type: bin
    start: 0x3785A0
  - name: effect_floating_flower
    type: bin
    start: 0x378880
    vram: 0xE001A000
  - name: effect_gfx_floating_flower
    type: bin
    start: 0x378EB0
  - name: effect_snowflake
    type: bin
    start: 0x379360
    vram: 0xE001C000
  - name: effect_gfx_snowflake
    type: bin
    start: 0x379950
  - name: effect_star
    type: bin
    start: 0x37A390
    vram: 0xE001E000
  - name: effect_gfx_star
    type: bin
    start: 0x37B0F0
  - name: effect_emote
    type: bin
    start: 0x37C910
    vram: 0xE0020000
  - name: effect_gfx_emote
    type: bin
    start: 0x37D6C0
  - name: effect_sparkles
    type: bin
    start: 0x37FC90
    vram: 0xE0022000
  - name: effect_gfx_sparkles
    type: bin
    start: 0x380A10
  - name: effect_shape_spell
    type: bin
    start: 0x381CA0
    vram: 0xE0024000
  - name: effect_gfx_shape_spell
    type: bin
    start: 0x3829B0
  - name: effect_gather_energy_pink
    type: bin
    start: 0x383BD0
    vram: 0xE0026000
  - name: effect_gfx_gather_energy_pink
    type: bin
    start: 0x384620
  - name: effect_drop_leaves
    type: bin
    start: 0x385840
    vram: 0xE0028000
  - name: effect_gfx_drop_leaves
    type: bin
    start: 0x386060
  - name: effect_dust
    type: bin
    start: 0x387310
    vram: 0xE002A000
  - name: effect_gfx_dust
    type: bin
    start: 0x387A50
  - name: effect_shattering_stones
    type: bin
    start: 0x3888D0
    vram: 0xE002C000
  - name: effect_gfx_shattering_stones
    type: bin
    start: 0x3892D0
  - name: effect_smoke_ring
    type: bin
    start: 0x38A430
    vram: 0xE002E000
  - name: effect_damage_stars
    type: bin
    start: 0x38AB90
    vram: 0xE0030000
  - name: effect_gfx_damage_stars
    type: bin
    start: 0x38BA90
  - name: effect_explosion
    type: bin
    start: 0x38C0D0
    vram: 0xE0032000
  - name: effect_gfx_explosion
    type: bin
    start: 0x38C9C0
  - name: effect_lens_flare
    type: bin
    start: 0x38D460
    vram: 0xE0034000
  - name: effect_gfx_lens_flare
    type: bin
    start: 0x38DC30
  - name: effect_got_item_outline
    type: bin
    start: 0x38DF30
    vram: 0xE0036000
  - name: effect_gfx_got_item_outline
    type: bin
    start: 0x38E590
  - name: effect_spiky_white_aura
    type: bin
    start: 0x396770
    vram: 0xE0038000
  - name: effect_gfx_spiky_white_aura
    type: bin
    start: 0x3971C0
  - name: effect_smoke_impact
    type: bin
    start: 0x3976D0
    vram: 0xE003A000
  - name: effect_damage_indicator
    type: bin
    start: 0x397F10
    vram: 0xE003C000
  - name: effect_gfx_damage_indicator
    type: bin
    start: 0x398C70
  - name: effect_purple_ring
    type: bin
    start: 0x39AE90
    vram: 0xE003E000
  - name: effect_gfx_purple_ring
    type: bin
    start: 0x39B730
  - name: effect_flame
    type: bin
    start: 0x39BD50
    vram: 0xE0040000
  - name: effect_gfx_flame
    type: bin
    start: 0x39C600
  - name: effect_stars_burst
    type: bin
    start: 0x39D1F0
    vram: 0xE0042000
  - name: effect_stars_shimmer
    type: bin
    start: 0x39D9B0
    vram: 0xE0044000
  - name: effect_rising_bubble
    type: bin
    start: 0x39E930
    vram: 0xE0046000
  - name: effect_gfx_rising_bubble
    type: bin
    start: 0x39EF80
  - name: effect_ring_blast
    type: bin
    start: 0x39F3D0
    vram: 0xE0048000
  - name: effect_gfx_ring_blast
    type: bin
    start: 0x39FDF0
  - name: effect_shockwave
    type: bin
    start: 0x3A0F10
    vram: 0xE004A000
  - name: effect_gfx_shockwave
    type: bin
    start: 0x3A1E00
  - name: effect_music_note
    type: bin
    start: 0x3A2970
    vram: 0xE004C000
  - name: effect_gfx_music_note
    type: bin
    start: 0x3A3030
  - name: effect_smoke_burst
    type: bin
    start: 0x3A4420
    vram: 0xE004E000
  - name: effect_sweat
    type: bin
    start: 0x3A4A20
    vram: 0xE0050000
  - name: effect_gfx_sweat
    type: bin
    start: 0x3A4FA0
  - name: effect_sleep_bubble
    type: bin
    start: 0x3A54D0
    vram: 0xE0052000
  - name: effect_gfx_sleep_bubble
    type: bin
    start: 0x3A5F60
  - name: effect_windy_leaves
    type: bin
    start: 0x3A6450
    vram: 0xE0056000
  - name: effect_falling_leaves
    type: bin
    start: 0x3A7370
    vram: 0xE0058000
  - name: effect_gfx_falling_leaves
    type: bin
    start: 0x3A7B30
  - name: effect_stars_spread
    type: bin
    start: 0x3A8D10
    vram: 0xE005A000
  - name: effect_gfx_stars_spread
    type: bin
    start: 0x3A9480
  - name: effect_steam_burst
    type: bin
    start: 0x3A9990
    vram: 0xE005C000
  - name: effect_gfx_steam_burst
    type: bin
    start: 0x3AA0C0
  - name: effect_stars_orbiting
    type: bin
    start: 0x3AB010
    vram: 0xE005E000
  - name: effect_gfx_stars_orbiting
    type: bin
    start: 0x3AB6A0
  - name: effect_big_snowflakes
    type: bin
    start: 0x3ABBB0
    vram: 0xE0060000
  - name: effect_gfx_big_snowflakes
    type: bin
    start: 0x3AC310
  - name: effect_debuff
    type: bin
    start: 0x3ACD50
    vram: 0xE0062000
  - name: effect_gfx_debuff
    type: bin
    start: 0x3AD650
  - name: effect_green_impact
    type: bin
    start: 0x3AD960
    vram: 0xE0064000
  - name: effect_gfx_green_impact
    type: bin
    start: 0x3AE400
  - name: effect_radial_shimmer
    type: bin
    start: 0x3AEA80
    vram: 0xE0066000
  - name: effect_gfx_radial_shimmer
    type: bin
    start: 0x3AF7B0
  - name: effect_ending_decals
    type: bin
    start: 0x3B3320
    vram: 0xE0068000
  - name: effect_gfx_ending_decals
    type: bin
    start: 0x3B3930
  - name: effect_light_rays
    type: bin
    start: 0x3B5A70
    vram: 0xE006A000
  - name: effect_gfx_light_rays
    type: bin
    start: 0x3B69E0
  - name: effect_lightning
    type: bin
    start: 0x3B6C20
    vram: 0xE006C000
  - name: effect_gfx_lightning
    type: bin
    start: 0x3B77B0
  - name: effect_fire_breath
    type: bin
    start: 0x3BB1E0
    vram: 0xE006E000
  - name: effect_gfx_fire_breath
    type: bin
    start: 0x3BBE30
  - name: effect_shimmer_burst
    type: bin
    start: 0x3BCB00
    vram: 0xE0070000
  - name: effect_energy_shockwave
    type: bin
    start: 0x3BD8A0
    vram: 0xE0072000
  - name: effect_gfx_energy_shockwave
    type: bin
    start: 0x3BDF60
  - name: effect_shimmer_wave
    type: bin
    start: 0x3BEEB0
    vram: 0xE0074000
  - name: effect_aura
    type: bin
    start: 0x3BFAC0
    vram: 0xE0076000
  - name: effect_gfx_aura
    type: bin
    start: 0x3C09D0
  - name: effect_bulb_glow
    type: bin
    start: 0x3C2E40
    vram: 0xE0078000
  - name: effect_gfx_bulb_glow
    type: bin
    start: 0x3C3820
  - name: effect_effect_3D
    type: bin
    start: 0x3C4F90
    vram: 0xE007A000
  - name: effect_gfx_effect_3D
    type: bin
    start: 0x3C5BD0
  - name: effect_blast
    type: bin
    start: 0x3C5EE0
    vram: 0xE007C000
  - name: effect_gfx_blast
    type: bin
    start: 0x3C6420
  - name: effect_fire_flower
    type: bin
    start: 0x3C8170
    vram: 0xE007E000
  - name: effect_gfx_fire_flower
    type: bin
    start: 0x3C8DF0
  - name: effect_recover
    type: bin
    start: 0x3C9D10
    vram: 0xE0080000
  - name: effect_gfx_recover
    type: bin
    start: 0x3CA850
  - name: effect_disable_x
    type: bin
    start: 0x3CE090
    vram: 0xE0082000
  - name: effect_gfx_disable_x
    type: bin
    start: 0x3CEE00
  - name: effect_bombette_breaking
    type: bin
    start: 0x3D1420
    vram: 0xE0084000
  - name: effect_firework
    type: bin
    start: 0x3D22A0
    vram: 0xE0086000
  - name: effect_gfx_firework
    type: bin
    start: 0x3D2DA0
  - name: effect_confetti
    type: bin
    start: 0x3D3840
    vram: 0xE0088000
  - name: effect_gfx_confetti
    type: bin
    start: 0x3D45F0
  - name: effect_snowfall
    type: bin
    start: 0x3D5040
    vram: 0xE008A000
  - name: effect_gfx_snowfall
    type: bin
    start: 0x3D5AC0
  - name: effect_effect_46
    type: bin
    start: 0x3D6850
    vram: 0xE008C000
  - name: effect_gfx_effect_46
    type: bin
    start: 0x3D73E0
  - name: effect_gather_magic
    type: bin
    start: 0x3D78B0
    vram: 0xE008E000
  - name: effect_gfx_gather_magic
    type: bin
    start: 0x3D8160
  - name: effect_attack_result_text
    type: bin
    start: 0x3D8350
    vram: 0xE0090000
  - name: effect_gfx_attack_result_text
    type: bin
    start: 0x3D8E20
  - name: effect_small_gold_sparkle
    type: bin
    start: 0x3DA780
    vram: 0xE0092000
  - name: effect_gfx_small_gold_sparkle
    type: bin
    start: 0x3DAE90
  - name: effect_flashing_box_shockwave
    type: bin
    start: 0x3DB320
    vram: 0xE0094000
  - name: effect_gfx_flashing_box_shockwave
    type: bin
    start: 0x3DBAF0
  - name: effect_balloon
    type: bin
    start: 0x3DCCD0
    vram: 0xE0096000
  - name: effect_gfx_balloon
    type: bin
    start: 0x3DD0C0
  - name: effect_floating_rock
    type: bin
    start: 0x3DE600
    vram: 0xE0098000
  - name: effect_gfx_floating_rock
    type: bin
    start: 0x3DEB40
  - name: effect_chomp_drop
    type: bin
    start: 0x3DF000
    vram: 0xE009A000
  - name: effect_gfx_chomp_drop
    type: bin
    start: 0x3DFA90
  - name: effect_quizmo_stage
    type: bin
    start: 0x3E0C40
    vram: 0xE009C000
  - name: effect_gfx_quizmo_stage
    type: bin
    start: 0x3E1610
  - name: effect_radiating_energy_orb
    type: bin
    start: 0x3E8970
    vram: 0xE009E000
  - name: effect_gfx_radiating_energy_orb
    type: bin
    start: 0x3E97B0
  - name: effect_quizmo_answer
    type: bin
    start: 0x3EACE0
    vram: 0xE00A0000
  - name: effect_gfx_quizmo_answer
    type: bin
    start: 0x3EAE90
  - name: effect_motion_blur_flame
    type: bin
    start: 0x3EB3E0
    vram: 0xE00A2000
  - name: effect_gfx_motion_blur_flame
    type: bin
    start: 0x3EBE20
  - name: effect_energy_orb_wave
    type: bin
    start: 0x3EC230
    vram: 0xE00A4000
  - name: effect_gfx_energy_orb_wave
    type: bin
    start: 0x3ECD70
  - name: effect_merlin_house_stars
    type: bin
    start: 0x3EDFA0
    vram: 0xE00A6000
  - name: effect_gfx_merlin_house_stars
    type: bin
    start: 0x3EE630
  - name: effect_quizmo_audience
    type: bin
    start: 0x3EFB40
    vram: 0xE00A8000
  - name: effect_gfx_quizmo_audience
    type: bin
    start: 0x3F01F0
  - name: effect_butterflies
    type: bin
    start: 0x3F3370
    vram: 0xE00AA000
  - name: effect_gfx_butterflies
    type: bin
    start: 0x3F3A80
  - name: effect_stat_change
    type: bin
    start: 0x3F7870
    vram: 0xE00AC000
  - name: effect_gfx_stat_change
    type: bin
    start: 0x3F8150
  - name: effect_snaking_static
    type: bin
    start: 0x3FADA0
    vram: 0xE00AE000
  - name: effect_gfx_snaking_static
    type: bin
    start: 0x3FB7E0
  - name: effect_thunderbolt_ring
    type: bin
    start: 0x3FC900
    vram: 0xE00B0000
  - name: effect_gfx_thunderbolt_ring
    type: bin
    start: 0x3FD0F0
  - name: effect_squirt
    type: bin
    start: 0x3FD1E0
    vram: 0xE00B2000
  - name: effect_gfx_squirt
    type: bin
    start: 0x3FDD90
  - name: effect_water_block
    type: bin
    start: 0x3FE740
    vram: 0xE00B4000
  - name: effect_gfx_water_block
    type: bin
    start: 0x3FF640
  - name: effect_waterfall
    type: bin
    start: 0x3FFBB0
    vram: 0xE00B6000
  - name: effect_gfx_waterfall
    type: bin
    start: 0x400320
  - name: effect_water_fountain
    type: bin
    start: 0x4005D0
    vram: 0xE00B8000
  - name: effect_gfx_water_fountain
    type: bin
    start: 0x4012B0
  - name: effect_underwater
    type: bin
    start: 0x401620
    vram: 0xE00BA000
  - name: effect_gfx_underwater
    type: bin
    start: 0x4024C0
  - name: effect_lightning_bolt
    type: bin
    start: 0x402A80
    vram: 0xE00BC000
  - name: effect_gfx_lightning_bolt
    type: bin
    start: 0x4038F0
  - name: effect_water_splash
    type: bin
    start: 0x4049B0
    vram: 0xE00BE000
  - name: effect_gfx_water_splash
    type: bin
    start: 0x4054E0
  - name: effect_snowman_doll
    type: bin
    start: 0x4057B0
    vram: 0xE00C0000
  - name: effect_gfx_snowman_doll
    type: bin
    start: 0x4063F0
  - name: effect_fright_jar
    type: bin
    start: 0x409C20
    vram: 0xE00C2000
  - name: effect_gfx_fright_jar
    type: bin
    start: 0x40A5F0
  - name: effect_stop_watch
    type: bin
    start: 0x413840
    vram: 0xE00C4000
  - name: effect_gfx_stop_watch
    type: bin
    start: 0x4142E0
  - name: effect_effect_63
    type: bin
    start: 0x415430
    vram: 0xE00C6000
  - name: effect_gfx_effect_63
    type: bin
    start: 0x416130
  - name: effect_throw_spiny
    type: bin
    start: 0x417DF0
    vram: 0xE00C8000
  - name: effect_gfx_throw_spiny
    type: bin
    start: 0x418540
  - name: effect_effect_65
    type: bin
    start: 0x418F50
    vram: 0xE00CA000
  - name: effect_gfx_effect_65
    type: bin
    start: 0x419C30
  - name: effect_tubba_heart_attack
    type: bin
    start: 0x41A0E0
    vram: 0xE00CC000
  - name: effect_gfx_tubba_heart_attack
    type: bin
    start: 0x41AFD0
  - name: effect_whirlwind
    type: bin
    start: 0x41B510
    vram: 0xE00CE000
  - name: effect_gfx_whirlwind
    type: bin
    start: 0x41C380
  - name: effect_red_impact
    type: bin
    start: 0x41C870
    vram: 0xE00D0000
  - name: effect_floating_cloud_puff
    type: bin
    start: 0x41D3C0
    vram: 0xE00D2000
  - name: effect_gfx_floating_cloud_puff
    type: bin
    start: 0x41D8E0
  - name: effect_energy_in_out
    type: bin
    start: 0x41DA70
    vram: 0xE00D6000
  - name: effect_gfx_energy_in_out
    type: bin
    start: 0x41E980
  - name: effect_tattle_window
    type: bin
    start: 0x41F210
    vram: 0xE00D8000
  - name: effect_gfx_tattle_window
    type: bin
    start: 0x41FA90
  - name: effect_shiny_flare
    type: bin
    start: 0x41FC90
    vram: 0xE00DA000
  - name: effect_gfx_shiny_flare
    type: bin
    start: 0x4201C0
  - name: effect_huff_puff_breath
    type: bin
    start: 0x4204C0
    vram: 0xE00DC000
  - name: effect_gfx_huff_puff_breath
    type: bin
    start: 0x420B10
  - name: effect_cold_breath
    type: bin
    start: 0x421170
    vram: 0xE00DE000
  - name: effect_gfx_cold_breath
    type: bin
    start: 0x421B50
  - name: effect_embers
    type: bin
    start: 0x423EB0
    vram: 0xE00E0000
  - name: effect_gfx_embers
    type: bin
    start: 0x424990
  - name: effect_hieroglyphs
    type: bin
    start: 0x424D60
    vram: 0xE00E2000
  - name: effect_gfx_hieroglyphs
    type: bin
    start: 0x4257A0
  - name: effect_misc_particles
    type: bin
    start: 0x426A50
    vram: 0xE00E4000
  - name: effect_gfx_misc_particles
    type: bin
    start: 0x4278B0
  - name: effect_static_status
    type: bin
    start: 0x429380
    vram: 0xE00E6000
  - name: effect_gfx_static_status
    type: bin
    start: 0x429D20
  - name: effect_moving_cloud
    type: bin
    start: 0x42A0E0
    vram: 0xE00E8000
  - name: effect_gfx_moving_cloud
    type: bin
    start: 0x42A720
  - name: effect_effect_75
    type: bin
    start: 0x42A930
    vram: 0xE00EA000
  - name: effect_gfx_effect_75
    type: bin
    start: 0x42B3B0
  - name: effect_firework_rocket
    type: bin
    start: 0x42CDF0
    vram: 0xE010A000
  - name: effect_gfx_firework_rocket
    type: bin
    start: 0x42DDA0
  - name: effect_peach_star_beam
    type: bin
    start: 0x42DF10
    vram: 0xE010C000
  - name: effect_gfx_peach_star_beam
    type: bin
    start: 0x42E980
  - name: effect_chapter_change
    type: bin
    start: 0x433F30
    vram: 0xE010E000
  - name: effect_gfx_chapter_change
    type: bin
    start: 0x4348B0
  - name: effect_ice_shard
    type: bin
    start: 0x440E40
    vram: 0xE0110000
  - name: effect_gfx_ice_shard
    type: bin
    start: 0x441710
  - name: effect_spirit_card
    type: bin
    start: 0x4428A0
    vram: 0xE0112000
  - name: effect_gfx_spirit_card
    type: bin
    start: 0x442F00
  - name: effect_lil_oink
    type: bin
    start: 0x447530
    vram: 0xE0114000
  - name: effect_gfx_lil_oink
    type: bin
    start: 0x447CA0
  - name: effect_something_rotating
    type: bin
    start: 0x44B090
    vram: 0xE0116000
  - name: effect_breaking_junk
    type: bin
    start: 0x44BE50
    vram: 0xE0118000
  - name: effect_gfx_breaking_junk
    type: bin
    start: 0x44C640
  - name: effect_partner_buff
    type: bin
    start: 0x44CC70
    vram: 0xE011A000
  - name: effect_gfx_partner_buff
    type: bin
    start: 0x44D990
  - name: effect_quizmo_assistant
    type: bin
    start: 0x44F590
    vram: 0xE011C000
  - name: effect_gfx_quizmo_assistant
    type: bin
    start: 0x44FAD0
  - name: effect_ice_pillar
    type: bin
    start: 0x4523E0
    vram: 0xE011E000
  - name: effect_gfx_ice_pillar
    type: bin
    start: 0x452C10
  - name: effect_sun
    type: bin
    start: 0x453E40
    vram: 0xE0120000
  - name: effect_gfx_sun
    type: bin
    start: 0x4545F0
  - name: effect_star_spirits_energy
    type: bin
    start: 0x454FF0
    vram: 0xE0122000
  - name: effect_gfx_star_spirits_energy
    type: bin
    start: 0x455CE0
  - name: effect_pink_sparkles
    type: bin
    start: 0x45B180
    vram: 0xE0124000
  - name: effect_star_outline
    type: bin
    start: 0x45BDB0
    vram: 0xE0126000
  - name: effect_gfx_star_outline
    type: bin
    start: 0x45C9F0
  - name: effect_effect_86
    type: bin
    start: 0x45D5F0
    vram: 0xE0128000
  - name: effect_gfx_effect_86
    type: bin
    start: 0x45DAB0
  - [0x45E7E0, bin]


  ####################
  ### Battle Areas ###
  ####################
  - name: battle_area_kmr_part_1
    type: bin
    start: 0x4793F0
    vram: 0x80218000
  - name: battle_area_kmr_part_2
    type: bin
    start: 0x4824E0
    vram: 0x80218000
  - name: battle_area_kmr_part_3
    type: bin
    start: 0x48FE90
    vram: 0x80218000
  - name: battle_area_mac
    type: bin
    start: 0x4ACEE0
    vram: 0x80218000
  - name: battle_area_hos
    type: bin
    start: 0x4C7B00
    vram: 0x80218000
  - name: battle_area_nok
    type: bin
    start: 0x4D5BF0
    vram: 0x80218000
  - name: battle_area_trd_part_1
    type: bin
    start: 0x4E9AF0
    vram: 0x80218000
  - name: battle_area_trd_part_2
    type: bin
    start: 0x4F9C40
    vram: 0x80218000
  - name: battle_area_trd_part_3
    type: bin
    start: 0x517C00
    vram: 0x80218000
  - name: battle_area_iwa
    type: bin
    start: 0x518C40
    vram: 0x80218000
  - name: battle_area_sbk
    type: bin
    start: 0x523030
    vram: 0x80218000
  - name: battle_area_isk_part_1
    type: bin
    start: 0x52B190
    vram: 0x80218000
  - name: battle_area_isk_part_2
    type: bin
    start: 0x537EF0
    vram: 0x80218000
  - name: battle_area_mim
    type: bin
    start: 0x540630
    vram: 0x80218000
  - name: battle_area_arn
    type: bin
    start: 0x5474A0
    vram: 0x80218000
  - name: battle_area_dgb
    type: bin
    start: 0x557A70
    vram: 0x80218000
  - name: battle_area_omo
    type: bin
    start: 0x55B020
    vram: 0x80218000
  - name: battle_area_omo2
    type: bin
    start: 0x5740F0
    vram: 0x80218000
  - name: battle_area_omo2_1
    type: bin
    start: 0x58BFC0
    vram: 0x80231000
  - name: battle_area_omo2_2
    type: bin
    start: 0x590E30
    vram: 0x80231000
  - name: battle_area_omo2_3
    type: bin
    start: 0x5956C0
    vram: 0x80231000
  - name: battle_area_omo2_4
    type: bin
    start: 0x59AE90
    vram: 0x80231000
  - name: battle_area_omo2_5
    type: bin
    start: 0x59B600
    vram: 0x80231000
  - name: battle_area_omo2_6
    type: bin
    start: 0x59F6E0
    vram: 0x80231000
  - name: battle_area_omo3
    type: bin
    start: 0x59FE30
    vram: 0x80218000
  - name: battle_area_kgr
    type: bin
    start: 0x5B6CF0
    vram: 0x80218000
  - name: battle_area_jan
    type: bin
    start: 0x5BC370
    vram: 0x80218000
  - name: battle_area_jan2
    type: bin
    start: 0x5CD390
    vram: 0x80218000
  - name: battle_area_kzn
    type: bin
    start: 0x5D4D40
    vram: 0x80218000
  - name: battle_area_kzn2
    type: bin
    start: 0x5E7130
    vram: 0x80218000
  - name: battle_area_flo
    type: bin
    start: 0x5F9F00
    vram: 0x80218000
  - name: battle_area_flo2
    type: bin
    start: 0x6170E0
    vram: 0x80218000
  - name: battle_area_tik
    type: bin
    start: 0x634EE0
    vram: 0x80218000
  - name: battle_area_tik2
    type: bin
    start: 0x651500
    vram: 0x80218000
  - name: battle_area_tik3
    type: bin
    start: 0x661140
    vram: 0x80218000
  - name: battle_area_sam
    type: bin
    start: 0x66C5F0
    vram: 0x80218000
  - name: battle_area_sam2
    type: bin
    start: 0x685C30
    vram: 0x80218000
  - name: battle_area_pra
    type: bin
    start: 0x691860
    vram: 0x80218000
  - name: battle_area_pra2
    type: bin
    start: 0x6A91A0
    vram: 0x80218000
  - name: battle_area_pra3
    type: bin
    start: 0x6B27D0
    vram: 0x80218000
  - name: battle_area_kpa
    type: bin
    start: 0x6CD480
    vram: 0x80218000
  - name: battle_area_kpa2
    type: bin
    start: 0x6E7C50
    vram: 0x80218000
  - name: battle_area_kpa3
    type: bin
    start: 0x7045E0
    vram: 0x80218000
  - name: battle_area_kpa4
    type: bin
    start: 0x714AC0
    vram: 0x80218000
  - name: battle_area_kkj
    type: bin
    start: 0x7247F0
    vram: 0x80218000
  - name: battle_area_dig
    type: bin
    start: 0x726810
    vram: 0x80218000

  - [0x739580, bin]

  - name: world_script_api
    type: bin
    start: 0x8298b0
    vram: 0x80280000
    subsegments:
      - [0x8298b0, bin]
      - [0x82fdd0]

############
### Maps ###
############
  - name: machi
    type: bin
    start: 0x82FDD0
    vram: 0x80240000
  - name: mac_00
    type: bin
    start: 0x833740
    vram: 0x80240000
  - name: mac_01
    type: bin
    start: 0x8492B0
    vram: 0x80240000
  - name: mac_02
    type: bin
    start: 0x86BCF0
    vram: 0x80240000
  - name: mac_03
    type: bin
    start: 0x87A230
    vram: 0x80240000
  - name: mac_04
    type: bin
    start: 0x88B600
    vram: 0x80240000
  - name: mac_05
    type: bin
    start: 0x89ABA0
    vram: 0x80240000
  - name: mac_06
    type: bin
    start: 0x8AD570
    vram: 0x80240000
  - name: tik_01
    type: bin
    start: 0x8B1EE0
    vram: 0x80240000
  - name: tik_02
    type: bin
    start: 0x8B5170
    vram: 0x80240000
  - name: tik_03
    type: bin
    start: 0x8B7530
    vram: 0x80240000
  - name: tik_04
    type: bin
    start: 0x8BA460
    vram: 0x80240000
  - name: tik_05
    type: bin
    start: 0x8BD7F0
    vram: 0x80240000
  - name: tik_06
    type: bin
    start: 0x8BF910
    vram: 0x80240000
  - name: tik_07
    type: bin
    start: 0x8C2610
    vram: 0x80240000
  - name: tik_08
    type: bin
    start: 0x8C7820
    vram: 0x80240000
  - name: tik_09
    type: bin
    start: 0x8CABF0
    vram: 0x80240000
  - name: tik_10
    type: bin
    start: 0x8CEDF0
    vram: 0x80240000
  - name: tik_12
    type: bin
    start: 0x8D1600
    vram: 0x80240000
  - name: tik_14
    type: bin
    start: 0x8D6030
    vram: 0x80240000
  - name: tik_15
    type: bin
    start: 0x8D85D0
    vram: 0x80240000
  - name: tik_17
    type: bin
    start: 0x8DB450
    vram: 0x80240000
  - name: tik_18
    type: bin
    start: 0x8DE110
    vram: 0x80240000
  - name: tik_19
    type: bin
    start: 0x8E0010
    vram: 0x80240000
  - name: tik_20
    type: bin
    start: 0x8E2D80
    vram: 0x80240000
  - name: tik_21
    type: bin
    start: 0x8E61D0
    vram: 0x80240000
  - name: tik_22
    type: bin
    start: 0x8E88F0
    vram: 0x80240000
  - name: tik_23
    type: bin
    start: 0x8EAE00
    vram: 0x80240000
  - name: tik_24
    type: bin
    start: 0x8EE4B0
    vram: 0x80240000
  - name: tik_25
    type: bin
    start: 0x8F09B0
    vram: 0x80240000
  - name: kgr_01
    type: bin
    start: 0x8F2440
    vram: 0x80240000
  - name: kgr_02
    type: bin
    start: 0x8F2E80
    vram: 0x80240000
  - name: kmr_00
    type: bin
    start: 0x8F49C0
    vram: 0x80240000
  - name: kmr_02
    type: bin
    start: 0x8F8AA0
    vram: 0x80240000
  - name: kmr_03
    type: bin
    start: 0x9109C0
    vram: 0x80240000
  - name: kmr_04
    type: bin
    start: 0x913330
    vram: 0x80240000
  - name: kmr_05
    type: bin
    start: 0x916AA0
    vram: 0x80240000
  - name: kmr_06
    type: bin
    start: 0x919F40
    vram: 0x80240000
  - name: kmr_07
    type: bin
    start: 0x91C7F0
    vram: 0x80240000
  - name: kmr_09
    type: bin
    start: 0x91E830
    vram: 0x80240000
  - name: kmr_10
    type: bin
    start: 0x920F00
    vram: 0x80240000
  - name: kmr_11
    type: bin
    start: 0x922B30
    vram: 0x80240000
  - name: kmr_12
    type: bin
    start: 0x933D90
    vram: 0x80240000
  - name: kmr_20
    type: bin
    start: 0x934850
    vram: 0x80240000
  - name: kmr_21
    type: bin
    start: 0x9478B0
    vram: 0x80240000
  - name: kmr_22
    type: bin
    start: 0x9480A0
    vram: 0x80240000
  - name: kmr_23
    type: bin
    start: 0x950460
    vram: 0x80240000
  - name: kmr_24
    type: bin
    start: 0x953C70
    vram: 0x80240000
  - name: kmr_30
    type: bin
    start: 0x954100
    vram: 0x80240000
  - name: iwa_00
    type: bin
    start: 0x955670
    vram: 0x80240000
  - name: iwa_01
    type: bin
    start: 0x9580E0
    vram: 0x80240000
  - name: iwa_02
    type: bin
    start: 0x95E7A0
    vram: 0x80240000
  - name: iwa_03
    type: bin
    start: 0x9615E0
    vram: 0x80240000
  - name: iwa_04
    type: bin
    start: 0x964310
    vram: 0x80240000
  - name: iwa_10
    type: bin
    start: 0x966FA0
    vram: 0x80240000
  - name: iwa_11
    type: bin
    start: 0x96F420
    vram: 0x80240000
  - name: sbk_00
    type: bin
    start: 0x971CA0
    vram: 0x80240000
  - name: sbk_01
    type: bin
    start: 0x9724C0
    vram: 0x80240000
  - name: sbk_02
    type: bin
    start: 0x972CE0
    vram: 0x80240000
  - name: sbk_03
    type: bin
    start: 0x9782E0
    vram: 0x80240000
  - name: sbk_04
    type: bin
    start: 0x978F00
    vram: 0x80240000
  - name: sbk_05
    type: bin
    start: 0x979720
    vram: 0x80240000
  - name: sbk_06
    type: bin
    start: 0x97AFF0
    vram: 0x80240000
  - name: sbk_10
    type: bin
    start: 0x97C6B0
    vram: 0x80240000
  - name: sbk_11
    type: bin
    start: 0x97CA70
    vram: 0x80240000
  - name: sbk_12
    type: bin
    start: 0x97D770
    vram: 0x80240000
  - name: sbk_13
    type: bin
    start: 0x97E210
    vram: 0x80240000
  - name: sbk_14
    type: bin
    start: 0x97F110
    vram: 0x80240000
  - name: sbk_15
    type: bin
    start: 0x97F700
    vram: 0x80240000
  - name: sbk_16
    type: bin
    start: 0x97FFA0
    vram: 0x80240000
  - name: sbk_20
    type: bin
    start: 0x980FC0
    vram: 0x80240000
  - name: sbk_21
    type: bin
    start: 0x981F90
    vram: 0x80240000
  - name: sbk_22
    type: bin
    start: 0x982360
    vram: 0x80240000
  - name: sbk_23
    type: bin
    start: 0x983190
    vram: 0x80240000
  - name: sbk_24
    type: bin
    start: 0x983660
    vram: 0x80240000
  - name: sbk_25
    type: bin
    start: 0x984CB0
    vram: 0x80240000
  - name: sbk_26
    type: bin
    start: 0x986700
    vram: 0x80240000
  - name: sbk_30
    type: bin
    start: 0x987FE0
    vram: 0x80240000
  - name: sbk_31
    type: bin
    start: 0x98CA30
    vram: 0x80240000
  - name: sbk_32
    type: bin
    start: 0x98D490
    vram: 0x80240000
  - name: sbk_33
    type: bin
    start: 0x98E400
    vram: 0x80240000
  - name: sbk_34
    type: bin
    start: 0x98E900
    vram: 0x80240000
  - name: sbk_35
    type: bin
    start: 0x9910E0
    vram: 0x80240000
  - name: sbk_36
    type: bin
    start: 0x992890
    vram: 0x80240000
  - name: sbk_40
    type: bin
    start: 0x993DD0
    vram: 0x80240000
  - name: sbk_41
    type: bin
    start: 0x994A70
    vram: 0x80240000
  - name: sbk_42
    type: bin
    start: 0x994F40
    vram: 0x80240000
  - name: sbk_43
    type: bin
    start: 0x995BA0
    vram: 0x80240000
  - name: sbk_44
    type: bin
    start: 0x995FD0
    vram: 0x80240000
  - name: sbk_45
    type: bin
    start: 0x996ED0
    vram: 0x80240000
  - name: sbk_46
    type: bin
    start: 0x9973D0
    vram: 0x80240000
  - name: sbk_50
    type: bin
    start: 0x999040
    vram: 0x80240000
  - name: sbk_51
    type: bin
    start: 0x9993A0
    vram: 0x80240000
  - name: sbk_52
    type: bin
    start: 0x99A0A0
    vram: 0x80240000
  - name: sbk_53
    type: bin
    start: 0x99A510
    vram: 0x80240000
  - name: sbk_54
    type: bin
    start: 0x99AFB0
    vram: 0x80240000
  - name: sbk_55
    type: bin
    start: 0x99B480
    vram: 0x80240000
  - name: sbk_56
    type: bin
    start: 0x99C9F0
    vram: 0x80240000
  - name: sbk_60
    type: bin
    start: 0x99F420
    vram: 0x80240000
  - name: sbk_61
    type: bin
    start: 0x99F9C0
    vram: 0x80240000
  - name: sbk_62
    type: bin
    start: 0x99FD80
    vram: 0x80240000
  - name: sbk_63
    type: bin
    start: 0x9A07A0
    vram: 0x80240000
  - name: sbk_64
    type: bin
    start: 0x9A0FC0
    vram: 0x80240000
  - name: sbk_65
    type: bin
    start: 0x9A1380
    vram: 0x80240000
  - name: sbk_66
    type: bin
    start: 0x9A16E0
    vram: 0x80240000
  - name: sbk_99
    type: bin
    start: 0x9A38E0
    vram: 0x80240000
  - name: dro_01
    type: bin
    start: 0x9A3C30
    vram: 0x80240000
  - name: dro_02
    type: bin
    start: 0x9B1BF0
    vram: 0x80240000
  - name: isk_01
    type: bin
    start: 0x9C0B70
    vram: 0x80240000
  - name: isk_02
    type: bin
    start: 0x9C1140
    vram: 0x80240000
  - name: isk_03
    type: bin
    start: 0x9C2880
    vram: 0x80240000
  - name: isk_04
    type: bin
    start: 0x9C4060
    vram: 0x80240000
  - name: isk_05
    type: bin
    start: 0x9C6500
    vram: 0x80240000
  - name: isk_06
    type: bin
    start: 0x9C9450
    vram: 0x80240000
  - name: isk_07
    type: bin
    start: 0x9CAE70
    vram: 0x80240000
  - name: isk_08
    type: bin
    start: 0x9CD860
    vram: 0x80240000
  - name: isk_09
    type: bin
    start: 0x9CEF10
    vram: 0x80240000
  - name: isk_10
    type: bin
    start: 0x9D1590
    vram: 0x80240000
  - name: isk_11
    type: bin
    start: 0x9D3440
    vram: 0x80240000
  - name: isk_12
    type: bin
    start: 0x9D6070
    vram: 0x80240000
  - name: isk_13
    type: bin
    start: 0x9D8210
    vram: 0x80240000
  - name: isk_14
    type: bin
    start: 0x9DB160
    vram: 0x80240000
  - name: isk_16
    type: bin
    start: 0x9DDC20
    vram: 0x80240000
  - name: isk_18
    type: bin
    start: 0x9E09A0
    vram: 0x80240000
  - name: isk_19
    type: bin
    start: 0x9E2170
    vram: 0x80240000
  - name: trd_00
    type: bin
    start: 0x9E26A0
    vram: 0x80240000
  - name: trd_01
    type: bin
    start: 0x9E53C0
    vram: 0x80240000
  - name: trd_02
    type: bin
    start: 0x9E9A10
    vram: 0x80240000
  - name: trd_03
    type: bin
    start: 0x9ED080
    vram: 0x80240000
  - name: trd_04
    type: bin
    start: 0x9F0E20
    vram: 0x80240000
  - name: trd_05
    type: bin
    start: 0x9F7130
    vram: 0x80240000
  - name: trd_06
    type: bin
    start: 0x9FA1C0
    vram: 0x80240000
  - name: trd_07
    type: bin
    start: 0x9FF3B0
    vram: 0x80240000
  - name: trd_08
    type: bin
    start: 0xA03CD0
    vram: 0x80240000
  - name: trd_09
    type: bin
    start: 0xA06090
    vram: 0x80240000
  - name: trd_10
    type: bin
    start: 0xA0B340
    vram: 0x80240000
  - name: nok_01
    type: bin
    start: 0xA0DE10
    vram: 0x80240000
  - name: nok_02
    type: bin
    start: 0xA1FA50
    vram: 0x80240000
  - name: nok_03
    type: bin
    start: 0xA34220
    vram: 0x80240000
  - name: nok_04
    type: bin
    start: 0xA36620
    vram: 0x80240000
  - name: nok_11
    type: bin
    start: 0xA3D470
    vram: 0x80240000
  - name: nok_12
    type: bin
    start: 0xA43220
    vram: 0x80240000
  - name: nok_13
    type: bin
    start: 0xA49030
    vram: 0x80240000
  - name: nok_14
    type: bin
    start: 0xA4B270
    vram: 0x80240000
  - name: nok_15
    type: bin
    start: 0xA4F930
    vram: 0x80240000
  - name: hos_00
    type: bin
    start: 0xA54720
    vram: 0x80240000
  - name: hos_01
    type: bin
    start: 0xA592B0
    vram: 0x80240000
  - name: hos_02
    type: bin
    start: 0xA5EC50
    vram: 0x80240000
  - name: hos_03
    type: bin
    start: 0xA63B30
    vram: 0x80240000
  - name: hos_04
    type: bin
    start: 0xA6F900
    vram: 0x80240000
  - name: hos_05
    type: bin
    start: 0xA72C70
    vram: 0x80240000
  - name: hos_06
    type: bin
    start: 0xA81F10
    vram: 0x80240000
  - name: hos_10
    type: bin
    start: 0xA88170
    vram: 0x80240000
  - name: hos_20
    type: bin
    start: 0xA8E360
    vram: 0x80240000
  - name: kpa_01
    type: bin
    start: 0xA8F990
    vram: 0x80240000
  - name: kpa_03
    type: bin
    start: 0xA90FF0
    vram: 0x80240000
  - name: kpa_04
    type: bin
    start: 0xA94990
    vram: 0x80240000
  - name: kpa_08
    type: bin
    start: 0xA95450
    vram: 0x80240000
  - name: kpa_09
    type: bin
    start: 0xA97A30
    vram: 0x80240000
  - name: kpa_10
    type: bin
    start: 0xA9A3B0
    vram: 0x80240000
  - name: kpa_11
    type: bin
    start: 0xA9B2F0
    vram: 0x80240000
  - name: kpa_12
    type: bin
    start: 0xA9D380
    vram: 0x80240000
  - name: kpa_13
    type: bin
    start: 0xA9E950
    vram: 0x80240000
  - name: kpa_14
    type: bin
    start: 0xA9FEE0
    vram: 0x80240000
  - name: kpa_15
    type: bin
    start: 0xAA1DC0
    vram: 0x80240000
  - name: kpa_16
    type: bin
    start: 0xAA2A60
    vram: 0x80240000
  - name: kpa_17
    type: bin
    start: 0xAA5450
    vram: 0x80240000
  - name: kpa_32
    type: bin
    start: 0xAA6AF0
    vram: 0x80240000
  - name: kpa_33
    type: bin
    start: 0xAA7AB0
    vram: 0x80240000
  - name: kpa_40
    type: bin
    start: 0xAA8A70
    vram: 0x80240000
  - name: kpa_41
    type: bin
    start: 0xAA8EA0
    vram: 0x80240000
  - name: kpa_50
    type: bin
    start: 0xAA9400
    vram: 0x80240000
  - name: kpa_51
    type: bin
    start: 0xAACAC0
    vram: 0x80240000
  - name: kpa_52
    type: bin
    start: 0xAAFB30
    vram: 0x80240000
  - name: kpa_53
    type: bin
    start: 0xAB36D0
    vram: 0x80240000
  - name: kpa_60
    type: bin
    start: 0xAB5530
    vram: 0x80240000
  - name: kpa_61
    type: bin
    start: 0xAB6E10
    vram: 0x80240000
  - name: kpa_62
    type: bin
    start: 0xABAC50
    vram: 0x80240000
  - name: kpa_63
    type: bin
    start: 0xABBFE0
    vram: 0x80240000
  - name: kpa_70
    type: bin
    start: 0xABD2A0
    vram: 0x80240000
  - name: kpa_81
    type: bin
    start: 0xAC0EF0
    vram: 0x80240000
  - name: kpa_82
    type: bin
    start: 0xAC2F30
    vram: 0x80240000
  - name: kpa_83
    type: bin
    start: 0xACBEC0
    vram: 0x80240000
  - name: kpa_90
    type: bin
    start: 0xACF1E0
    vram: 0x80240000
  - name: kpa_91
    type: bin
    start: 0xACF480
    vram: 0x80240000
  - name: kpa_94
    type: bin
    start: 0xAD51F0
    vram: 0x80240000
  - name: kpa_95
    type: bin
    start: 0xAD54B0
    vram: 0x80240000
  - name: kpa_96
    type: bin
    start: 0xADB1F0
    vram: 0x80240000
  - name: kpa_100
    type: bin
    start: 0xADBB90
    vram: 0x80240000
  - name: kpa_101
    type: bin
    start: 0xADBE70
    vram: 0x80240000
  - name: kpa_102
    type: bin
    start: 0xADC170
    vram: 0x80240000
  - name: kpa_111
    type: bin
    start: 0xAE1FC0
    vram: 0x80240000
  - name: kpa_112
    type: bin
    start: 0xAE53C0
    vram: 0x80240000
  - name: kpa_113
    type: bin
    start: 0xAE5660
    vram: 0x80240000
  - name: kpa_114
    type: bin
    start: 0xAE73B0
    vram: 0x80240000
  - name: kpa_115
    type: bin
    start: 0xAE7770
    vram: 0x80240000
  - name: kpa_116
    type: bin
    start: 0xAEA910
    vram: 0x80240000
  - name: kpa_117
    type: bin
    start: 0xAEABB0
    vram: 0x80240000
  - name: kpa_118
    type: bin
    start: 0xAEADF0
    vram: 0x80240000
  - name: kpa_119
    type: bin
    start: 0xAEB090
    vram: 0x80240000
  - name: kpa_121
    type: bin
    start: 0xAEB320
    vram: 0x80240000
  - name: kpa_130
    type: bin
    start: 0xAEB750
    vram: 0x80240000
  - name: kpa_133
    type: bin
    start: 0xAEFEB0
    vram: 0x80240000
  - name: kpa_134
    type: bin
    start: 0xAF19D0
    vram: 0x80240000
  - name: osr_00
    type: bin
    start: 0xAF5260
    vram: 0x80240000
  - name: osr_01
    type: bin
    start: 0xAF8A20
    vram: 0x80240000
  - name: osr_02
    type: bin
    start: 0xAFABA0
    vram: 0x80240000
  - name: osr_03
    type: bin
    start: 0xAFECC0
    vram: 0x80240000
  - name: osr_04
    type: bin
    start: 0xB01CE0
    vram: 0x80240000
  - name: kkj_00
    type: bin
    start: 0xB03CC0
    vram: 0x80240000
  - name: kkj_01
    type: bin
    start: 0xB0DBA0
    vram: 0x80240000
  - name: kkj_02
    type: bin
    start: 0xB11750
    vram: 0x80240000
  - name: kkj_03
    type: bin
    start: 0xB12140
    vram: 0x80240000
  - name: kkj_10
    type: bin
    start: 0xB13550
    vram: 0x80240000
  - name: kkj_11
    type: bin
    start: 0xB16B70
    vram: 0x80240000
  - name: kkj_12
    type: bin
    start: 0xB1CAC0
    vram: 0x80240000
  - name: kkj_13
    type: bin
    start: 0xB1E900
    vram: 0x80240000
  - name: kkj_14
    type: bin
    start: 0xB238D0
    vram: 0x80240000
  - name: kkj_15
    type: bin
    start: 0xB2DFC0
    vram: 0x80240000
  - name: kkj_16
    type: bin
    start: 0xB35E40
    vram: 0x80240000
  - name: kkj_17
    type: bin
    start: 0xB3A690
    vram: 0x80240000
  - name: kkj_18
    type: bin
    start: 0xB3B6D0
    vram: 0x80240000
  - name: kkj_19
    type: bin
    start: 0xB40380
    vram: 0x80240000
  - name: kkj_20
    type: bin
    start: 0xB46570
    vram: 0x80240000
  - name: kkj_21
    type: bin
    start: 0xB4ACD0
    vram: 0x80240000
  - name: kkj_22
    type: bin
    start: 0xB4AF20
    vram: 0x80240000
  - name: kkj_23
    type: bin
    start: 0xB4B2B0
    vram: 0x80240000
  - name: kkj_24
    type: bin
    start: 0xB4EFA0
    vram: 0x80240000
  - name: kkj_25
    type: bin
    start: 0xB4F430
    vram: 0x80240000
  - name: kkj_26
    type: bin
    start: 0xB5BB50
    vram: 0x80240000
  - name: kkj_27
    type: bin
    start: 0xB5C7A0
    vram: 0x80240000
  - name: kkj_28
    type: bin
    start: 0xB5D8D0
    vram: 0x80240000
  - name: kkj_29
    type: bin
    start: 0xB5DAE0
    vram: 0x80240000
  - name: tst_01
    type: bin
    start: 0xB63330
    vram: 0x80240000
  - name: tst_02
    type: bin
    start: 0xB63660
    vram: 0x80240000
  - name: tst_03
    type: bin
    start: 0xB639B0
    vram: 0x80240000
  - name: tst_04
    type: bin
    start: 0xB63FA0
    vram: 0x80240000
  - name: tst_10
    type: bin
    start: 0xB64F70
    vram: 0x80240000
  - name: tst_11
    type: bin
    start: 0xB65480
    vram: 0x80240000
  - name: tst_12
    type: bin
    start: 0xB65D20
    vram: 0x80240000
  - name: tst_13
    type: bin
    start: 0xB66190
    vram: 0x80240000
  - name: tst_20
    type: bin
    start: 0xB68EA0
    vram: 0x80240000
  - name: jan_00
    type: bin
    start: 0xB68F70
    vram: 0x80240000
  - name: jan_01
    type: bin
    start: 0xB70A60
    vram: 0x80240000
  - name: jan_02
    type: bin
    start: 0xB74EA0
    vram: 0x80240000
  - name: jan_03
    type: bin
    start: 0xB7D600
    vram: 0x80240000
  - name: jan_04
    type: bin
    start: 0xB8D1A0
    vram: 0x80240000
  - name: jan_05
    type: bin
    start: 0xB934A0
    vram: 0x80240000
  - name: jan_06
    type: bin
    start: 0xB9B260
    vram: 0x80240000
  - name: jan_07
    type: bin
    start: 0xBA22A0
    vram: 0x80240000
  - name: jan_08
    type: bin
    start: 0xBA6CE0
    vram: 0x80240000
  - name: jan_09
    type: bin
    start: 0xBAE4E0
    vram: 0x80240000
  - name: jan_10
    type: bin
    start: 0xBB4DC0
    vram: 0x80240000
  - name: jan_11
    type: bin
    start: 0xBB9290
    vram: 0x80240000
  - name: jan_12
    type: bin
    start: 0xBBBAE0
    vram: 0x80240000
  - name: jan_13
    type: bin
    start: 0xBBF1E0
    vram: 0x80240000
  - name: jan_14
    type: bin
    start: 0xBC2A80
    vram: 0x80240000
  - name: jan_15
    type: bin
    start: 0xBC6350
    vram: 0x80240000
  - name: jan_16
    type: bin
    start: 0xBC8A30
    vram: 0x80240000
  - name: jan_17
    type: bin
    start: 0xBCC1F0
    vram: 0x80240000
  - name: jan_18
    type: bin
    start: 0xBCC5C0
    vram: 0x80240000
  - name: jan_19
    type: bin
    start: 0xBCC890
    vram: 0x80240000
  - name: jan_22
    type: bin
    start: 0xBCCBB0
    vram: 0x80240000
  - name: jan_23
    type: bin
    start: 0xBD8700
    vram: 0x80240000
  - name: mim_01
    type: bin
    start: 0xBDBE70
    vram: 0x80240000
  - name: mim_02
    type: bin
    start: 0xBE0630
    vram: 0x80240000
  - name: mim_03
    type: bin
    start: 0xBE3EB0
    vram: 0x80240000
  - name: mim_04
    type: bin
    start: 0xBE6390
    vram: 0x80240000
  - name: mim_05
    type: bin
    start: 0xBE9160
    vram: 0x80240000
  - name: mim_06
    type: bin
    start: 0xBED1B0
    vram: 0x80240000
  - name: mim_07
    type: bin
    start: 0xBF2B70
    vram: 0x80240000
  - name: mim_08
    type: bin
    start: 0xBF6370
    vram: 0x80240000
  - name: mim_09
    type: bin
    start: 0xBFB830
    vram: 0x80240000
  - name: mim_10
    type: bin
    start: 0xBFE410
    vram: 0x80240000
  - name: mim_11
    type: bin
    start: 0xBFFAA0
    vram: 0x80240000
  - name: mim_12
    type: bin
    start: 0xC03DB0
    vram: 0x80240000
  - name: obk_01
    type: bin
    start: 0xC05BD0
    vram: 0x80240000
  - name: obk_02
    type: bin
    start: 0xC0B4C0
    vram: 0x80240000
  - name: obk_03
    type: bin
    start: 0xC0CCB0
    vram: 0x80240000
  - name: obk_04
    type: bin
    start: 0xC10890
    vram: 0x80240000
  - name: obk_05
    type: bin
    start: 0xC15A90
    vram: 0x80240000
  - name: obk_06
    type: bin
    start: 0xC170C0
    vram: 0x80240000
  - name: obk_07
    type: bin
    start: 0xC17620
    vram: 0x80240000
  - name: obk_08
    type: bin
    start: 0xC1C2A0
    vram: 0x80240000
  - name: obk_09
    type: bin
    start: 0xC231E0
    vram: 0x80240000
  - name: arn_02
    type: bin
    start: 0xC25BE0
    vram: 0x80240000
  - name: arn_03
    type: bin
    start: 0xC277C0
    vram: 0x80240000
  - name: arn_04
    type: bin
    start: 0xC2C1E0
    vram: 0x80240000
  - name: arn_05
    type: bin
    start: 0xC30610
    vram: 0x80240000
  - name: arn_07
    type: bin
    start: 0xC35820
    vram: 0x80240000
  - name: arn_08
    type: bin
    start: 0xC3D1D0
    vram: 0x80240000
  - name: arn_09
    type: bin
    start: 0xC3EA90
    vram: 0x80240000
  - name: arn_10
    type: bin
    start: 0xC3F430
    vram: 0x80240000
  - name: arn_11
    type: bin
    start: 0xC400B0
    vram: 0x80240000
  - name: arn_12
    type: bin
    start: 0xC411C0
    vram: 0x80240000
  - name: arn_13
    type: bin
    start: 0xC41E40
    vram: 0x80240000
  - name: dgb_00
    type: bin
    start: 0xC42AD0
    vram: 0x80240000
  - name: dgb_01
    type: bin
    start: 0xC462B0
    vram: 0x80240000
  - [ 0xC69970, bin ]
  - name: dgb_02
    type: bin
    start: 0xC775D0
    vram: 0x80240000
  - name: dgb_03
    type: bin
    start: 0xC79F10
    vram: 0x80240000
  - name: dgb_04
    type: bin
    start: 0xC7EF60
    vram: 0x80240000
  - name: dgb_05
    type: bin
    start: 0xC83440
    vram: 0x80240000
  - name: dgb_06
    type: bin
    start: 0xC85AB0
    vram: 0x80240000
  - name: dgb_07
    type: bin
    start: 0xC86620
    vram: 0x80240000
  - name: dgb_08
    type: bin
    start: 0xC887E0
    vram: 0x80240000
  - name: dgb_09
    type: bin
    start: 0xC8F610
    vram: 0x80240000
  - name: dgb_10
    type: bin
    start: 0xC94DC0
    vram: 0x80240000
  - name: dgb_11
    type: bin
    start: 0xC95E10
    vram: 0x80240000
  - name: dgb_12
    type: bin
    start: 0xC96920
    vram: 0x80240000
  - name: dgb_13
    type: bin
    start: 0xC97390
    vram: 0x80240000
  - name: dgb_14
    type: bin
    start: 0xC97A60
    vram: 0x80240000
  - name: dgb_15
    type: bin
    start: 0xC97F40
    vram: 0x80240000
  - name: dgb_16
    type: bin
    start: 0xC9AF70
    vram: 0x80240000
  - name: dgb_17
    type: bin
    start: 0xC9E490
    vram: 0x80240000
  - name: dgb_18
    type: bin
    start: 0xC9E970
    vram: 0x80240000
  - name: kzn_01
    type: bin
    start: 0xCA2400
    vram: 0x80240000
  - name: kzn_02
    type: bin
    start: 0xCA3170
    vram: 0x80240000
  - name: kzn_03
    type: bin
    start: 0xCA9740
    vram: 0x80240000
  - name: kzn_04
    type: bin
    start: 0xCB0B60
    vram: 0x80240000
  - name: kzn_05
    type: bin
    start: 0xCB4B00
    vram: 0x80240000
  - name: kzn_06
    type: bin
    start: 0xCB5350
    vram: 0x80240000
  - name: kzn_07
    type: bin
    start: 0xCB6D60
    vram: 0x80240000
  - name: kzn_08
    type: bin
    start: 0xCB9EB0
    vram: 0x80240000
  - name: kzn_09
    type: bin
    start: 0xCBF710
    vram: 0x80240000
  - name: kzn_10
    type: bin
    start: 0xCC6BB0
    vram: 0x80240000
  - name: kzn_11
    type: bin
    start: 0xCC8BD0
    vram: 0x80240000
  - name: kzn_17
    type: bin
    start: 0xCCE4E0
    vram: 0x80240000
  - name: kzn_18
    type: bin
    start: 0xCD4AD0
    vram: 0x80240000
  - name: kzn_19
    type: bin
    start: 0xCD65E0
    vram: 0x80240000
  - name: kzn_20
    type: bin
    start: 0xCDE960
    vram: 0x80240000
  - name: kzn_22
    type: bin
    start: 0xCE2C30
    vram: 0x80240000
  - name: kzn_23
    type: bin
    start: 0xCE4D30
    vram: 0x80240000
  - name: flo_00
    type: bin
    start: 0xCE6950
    vram: 0x80240000
  - name: flo_03
    type: bin
    start: 0xCEFCD0
    vram: 0x80240000
  - name: flo_07
    type: bin
    start: 0xCF4C20
    vram: 0x80240000
  - name: flo_08
    type: bin
    start: 0xCF7770
    vram: 0x80240000
  - name: flo_09
    type: bin
    start: 0xCFDA30
    vram: 0x80240000
  - name: flo_10
    type: bin
    start: 0xD01C30
    vram: 0x80240000
  - name: flo_11
    type: bin
    start: 0xD06700
    vram: 0x80240000
  - name: flo_12
    type: bin
    start: 0xD09860
    vram: 0x80240000
  - name: flo_13
    type: bin
    start: 0xD0C240
    vram: 0x80240000
  - name: flo_14
    type: bin
    start: 0xD13D40
    vram: 0x80240000
  - name: flo_15
    type: bin
    start: 0xD190F0
    vram: 0x80240000
  - name: flo_16
    type: bin
    start: 0xD1A860
    vram: 0x80240000
  - name: flo_17
    type: bin
    start: 0xD1FD10
    vram: 0x80240000
  - name: flo_18
    type: bin
    start: 0xD250D0
    vram: 0x80240000
  - name: flo_19
    type: bin
    start: 0xD2C120
    vram: 0x80240000
  - name: flo_21
    type: bin
    start: 0xD2F130
    vram: 0x80240000
  - name: flo_22
    type: bin
    start: 0xD34C70
    vram: 0x80240000
  - name: flo_23
    type: bin
    start: 0xD36C90
    vram: 0x80240000
  - name: flo_24
    type: bin
    start: 0xD39370
    vram: 0x80240000
  - name: flo_25
    type: bin
    start: 0xD3B600
    vram: 0x80240000
  - name: sam_01
    type: bin
    start: 0xD405A0
    vram: 0x80240000
  - name: sam_02
    type: bin
    start: 0xD4E160
    vram: 0x80240000
  - name: sam_03
    type: bin
    start: 0xD59AF0
    vram: 0x80240000
  - name: sam_04
    type: bin
    start: 0xD5C000
    vram: 0x80240000
  - name: sam_05
    type: bin
    start: 0xD61210
    vram: 0x80240000
  - name: sam_06
    type: bin
    start: 0xD688C0
    vram: 0x80240000
  - name: sam_07
    type: bin
    start: 0xD74760
    vram: 0x80240000
  - name: sam_08
    type: bin
    start: 0xD786B0
    vram: 0x80240000
  - name: sam_09
    type: bin
    start: 0xD7ED20
    vram: 0x80240000
  - name: sam_10
    type: bin
    start: 0xD80230
    vram: 0x80240000
  - name: sam_11
    type: bin
    start: 0xD83000
    vram: 0x80240000
  - name: sam_12
    type: bin
    start: 0xD94450
    vram: 0x80240000
  - name: pra_01
    type: bin
    start: 0xD95A70
    vram: 0x80240000
  - name: pra_02
    type: bin
    start: 0xD98A20
    vram: 0x80240000
  - name: pra_03
    type: bin
    start: 0xD9C6E0
    vram: 0x80240000
  - name: pra_04
    type: bin
    start: 0xD9D0C0
    vram: 0x80240000
  - name: pra_05
    type: bin
    start: 0xD9E5E0
    vram: 0x80240000
  - name: pra_06
    type: bin
    start: 0xD9FE60
    vram: 0x80240000
  - name: pra_09
    type: bin
    start: 0xDA12C0
    vram: 0x80240000
  - name: pra_10
    type: bin
    start: 0xDA7CE0
    vram: 0x80240000
  - name: pra_11
    type: bin
    start: 0xDA9F30
    vram: 0x80240000
  - name: pra_12
    type: bin
    start: 0xDAB740
    vram: 0x80240000
  - name: pra_13
    type: bin
    start: 0xDAD010
    vram: 0x80240000
  - name: pra_14
    type: bin
    start: 0xDB0730
    vram: 0x80240000
  - name: pra_15
    type: bin
    start: 0xDB2240
    vram: 0x80240000
  - name: pra_16
    type: bin
    start: 0xDB2550
    vram: 0x80240000
  - name: pra_18
    type: bin
    start: 0xDB4050
    vram: 0x80240000
  - name: pra_19
    type: bin
    start: 0xDB73E0
    vram: 0x80240000
  - name: pra_20
    type: bin
    start: 0xDBEDD0
    vram: 0x80240000
  - name: pra_21
    type: bin
    start: 0xDC0950
    vram: 0x80240000
  - name: pra_22
    type: bin
    start: 0xDC12B0
    vram: 0x80240000
  - name: pra_27
    type: bin
    start: 0xDC2420
    vram: 0x80240000
  - name: pra_28
    type: bin
    start: 0xDC3CD0
    vram: 0x80240000
  - name: pra_29
    type: bin
    start: 0xDC5580
    vram: 0x80240000
  - name: pra_31
    type: bin
    start: 0xDC7790
    vram: 0x80240000
  - name: pra_32
    type: bin
    start: 0xDCF430
    vram: 0x80240000
  - name: pra_33
    type: bin
    start: 0xDD2110
    vram: 0x80240000
  - name: pra_34
    type: bin
    start: 0xDD3DE0
    vram: 0x80240000
  - name: pra_35
    type: bin
    start: 0xDD5C80
    vram: 0x80240000
  - name: pra_36
    type: bin
    start: 0xDDA130
    vram: 0x80240000
  - name: pra_37
    type: bin
    start: 0xDDB970
    vram: 0x80240000
  - name: pra_38
    type: bin
    start: 0xDDE020
    vram: 0x80240000
  - name: pra_39
    type: bin
    start: 0xDE02C0
    vram: 0x80240000
  - name: pra_40
    type: bin
    start: 0xDE23E0
    vram: 0x80240000
  - name: omo_01
    type: bin
    start: 0xDE3920
    vram: 0x80240000
  - name: omo_02
    type: bin
    start: 0xDE5F00
    vram: 0x80240000
  - name: omo_03
    type: bin
    start: 0xDEDC70
    vram: 0x80240000
  - name: omo_04
    type: bin
    start: 0xDF5E30
    vram: 0x80240000
  - name: omo_05
    type: bin
    start: 0xDFACF0
    vram: 0x80240000
  - name: omo_06
    type: bin
    start: 0xE00340
    vram: 0x80240000
  - name: omo_07
    type: bin
    start: 0xE05CE0
    vram: 0x80240000
  - name: omo_08
    type: bin
    start: 0xE0CE00
    vram: 0x80240000
  - name: omo_09
    type: bin
    start: 0xE15700
    vram: 0x80240000
  - name: omo_10
    type: bin
    start: 0xE203E0
    vram: 0x80240000
  - name: omo_11
    type: bin
    start: 0xE25260
    vram: 0x80240000
  - name: omo_12
    type: bin
    start: 0xE27D40
    vram: 0x80240000
  - name: omo_13
    type: bin
    start: 0xE2AEC0
    vram: 0x80240000
  - name: omo_14
    type: bin
    start: 0xE2E0E0
    vram: 0x80240000
  - name: omo_15
    type: bin
    start: 0xE311A0
    vram: 0x80240000
  - name: omo_16
    type: bin
    start: 0xE34900
    vram: 0x80240000
  - name: omo_17
    type: bin
    start: 0xE378D0
    vram: 0x80240000
  - name: end_00
    dir: world/area_end/end_00
    type: code
    start: 0xE3F430
    vram: 0x80240000
    subsegments:
    - [auto, c, end_00_0_header]
    - [auto, c, end_00_1_main]
    - [auto, c, end_00_2_credits]
    - [auto, c, end_00_3_parade_setup]
    - [auto, c, end_00_4_allies]
    - [auto, c, end_00_5_koopas]
    - [auto, c, end_00_6_caravan]
    - [auto, c, end_00_7_boos]
    - [auto, c, end_00_8_yoshis]
    - [auto, c, end_00_9_huff_n_puff]
    - [auto, c, end_00_A_crystal_king]
    - [auto, c, end_00_B_bowser]
  - name: end_01
    dir: world/area_end/end_01
    type: code
    start: 0xE4DD90
    vram: 0x80240000
    subsegments:
    - [auto, c, end_01_0_header]
    - [auto, c, end_01_1_main]
    - [auto, c, end_01_2_credits]
    - [auto, c, end_01_3_parade_setup]
    - [auto, c, end_01_4_opera_float]
    - [auto, c, end_01_5_flower_float]
    - [auto, c, end_01_6_shyguy_float]
    - [auto, c, end_01_7_peach_float]
  - name: mgm_00
    type: bin
    start: 0xE57280
    vram: 0x80240000
  - name: mgm_01
    type: bin
    start: 0xE5B240
    vram: 0x80240000
  - name: mgm_02
    type: bin
    start: 0xE5E860
    vram: 0x80240000
  - name: mgm_03
    type: bin
    start: 0xE66E60
    vram: 0x80240000
  - name: gv_01
    dir: world/area_gv/gv_01
    type: code
    start: 0xE66F40
    vram: 0x80240000
    subsegments:
    - [0xE66F40, c, gv_01_0_header]
    - [0xE66F40, c, gv_01_1_main]
    - [0xE68B50]

  - [ 0xE68B50, bin ]

  - start: 0x19E67B8
    align: 8
    type: pm_npc_sprites
    dir: sprite
    name: npc
    files:
      - WorldGoombario
      - WorldKooper
      - WorldBombette
      - WorldParakarry
      - WorldBow
      - WorldWatt
      - WorldSushie
      - WorldLakilester
      - BattleGoombario
      - BattleKooper
      - BattleBombette
      - BattleParakarry
      - BattleBow
      - BattleWatt
      - BattleSushie
      - BattleLakilester
      - KooperWithoutShell
      - WorldEldstar
      - WorldMamar
      - WorldSkolar
      - WorldMuskular
      - WorldMisstar
      - WorldKlevar
      - WorldKalmar
      - BattleEldstar
      - BattleMamar
      - BattleSkolar
      - BattleMuskular
      - BattleMisstar
      - BattleKlevar
      - BattleKalmar
      - Twink
      - JrTroopa
      - SpikedJrTroopa
      - SpikedParaJrTroopa
      - MageJrTroopa
      - ParaJrTroopa
      - Goomba
      - SpikedGoomba
      - Paragoomba
      - KoopaTroopa
      - ParaTroopa
      - Fuzzy
      - Bobomb
      - BulletBill
      - BillBlaster
      - MontyMole
      - Cleft
      - Pokey
      - Bandit
      - BuzzyBeetle
      - Swooper
      - StoneChomp
      - LargePiranha
      - SmallPiranha
      - Sentinel
      - WorldClubba
      - BattleClubba
      - ShyGuy
      - GrooveGuy
      - SkyGuy
      - PyroGuy
      - SpyGuy
      - MediGuy
      - Fuzzipede
      - SpearGuy
      - HeartPlant
      - HurtPlant
      - MBush
      - LavaBubble
      - KentCKoopa
      - Dayzee
      - Lakitu
      - Spiny
      - Bzzap
      - RuffPuff
      - SpikeTop
      - Duplighost
      - AlbinoDino
      - Blooper
      - BabyBlooper
      - Gulpit
      - DryBones
      - ThrownBone
      - BonyBeetle
      - Magikoopa
      - FlyingMagikoopa
      - WorldKoopatrol
      - Koopatrol
      - HammerBros
      - BushBasic
      - BushBlocky
      - BushDry
      - BushLeafy
      - BushMatted
      - WorldKammy
      - BattleKammy
      - GoombaBros
      - GoombaKing
      - SpikyGoomnut
      - DarkToad
      - KoopaBros
      - Buzzar
      - Tutankoopa
      - ChainChomp
      - WorldTubba
      - BattleTubba
      - TubbasHeart
      - BigLanternGhost
      - ShySquadGuy
      - MarshalGuy
      - StiltGuy
      - StiltGuyUnfold
      - ShyStackGuy
      - ShyStackUnfold
      - ShyStackDamage
      - ShyStackRock
      - GeneralGuy
      - GeneralGuyBomb
      - TankGuy
      - LavaPiranha
      - PetitPiranha
      - LavaBud
      - HuffNPuff
      - TuffPuff
      - Monstar
      - CrystalKing
      - WorldBowser
      - BattleBowser
      - Luigi
      - Toad
      - Toadette
      - VannaT
      - ToadKid
      - ToadGuard
      - HarryT
      - ToadMinister
      - Postmaster
      - ConductorToad
      - TrainToad
      - Fishmael
      - Musician
      - Koopa
      - KoopaWithoutShell
      - WorldBobomb
      - Whacka
      - Dryite
      - Mouser
      - Boo
      - Yoshi
      - YoshiKid
      - Raven
      - Bubulb
      - Penguin
      - ShiverToad
      - AltBandit
      - Goompa
      - Goombaria
      - Gooma
      - Goompapa
      - Goomama
      - TheMaster
      - Chan
      - Lee
      - Merlon
      - ChetRippo
      - Rowf
      - MinhT
      - RussT
      - TayceT
      - FiceT
      - Bartender
      - Chanterelle
      - RipCheato
      - ChuckQuizmo
      - Merluvlee
      - Merlar
      - Merlow
      - StarMan
      - KoloradoWife
      - KoopaKoot
      - Kolorado
      - BattleKolorado
      - Archeologist
      - Nomadimouse
      - WorldMerlee
      - BattleMerlee
      - DisguisedMoustafa
      - Moustafa
      - Oaklie
      - Bootler
      - Yakkey
      - GourmetGuy
      - VillageLeader
      - LeadersFriend
      - RaphaelRaven
      - Tolielup
      - GateFlower
      - Petunia
      - Posie
      - Lily
      - Rosie
      - Sun
      - Lakilulu
      - Ninji
      - MayorPenguin
      - MayorPenguinWife
      - PenguinPatrol
      - Herringway
      - Merle
      - StarRod
      - Fire
      - Coin
      - ParadePeach
      - ParadeKoopas
      - ParadeBurntBowser
      - ParadeLuigi
      - ParadePartner
      - ParadeYoshi
      - ParadeKolorado
      - ParadeChick
      - ParadeIceShow
      - ParadeToad
      - ParadeTwirler
      - ParadeDrummer
      - ParadeBanner
      - ParadeHorn
      - ParadeTubba
      - ParadeWizard
      - ParadeMario
      - ParadeShyGuy
      - ParadeTwink
      - Leaf
  - [0x1B82208, bin] # end of sprite data - todo: figure out what this is

  - [0x2800000]<|MERGE_RESOLUTION|>--- conflicted
+++ resolved
@@ -445,24 +445,7 @@
     - [0xE47C0, .data, windows]
     - [0xE4940, .data, audio/sfx]
     - [0xE4D60, .data, audio/e0b30_len_b80]
-<<<<<<< HEAD
-    - [0xE4DB0, .rodata, a5dd0_len_114e0]
-    - [0xE54D0, .rodata, B4580]
-    - [0xE5720, .rodata, entity_model]
-    - [0xE59E0, .rodata, msg]
-    - [0xE60B0, .rodata, C50A0]
-    - [0xE6510, .rodata, cd180_len_38f0]
-    - [0xE65F0, .rodata, CEE40]
-    - [0xE6620, .rodata, imgfx]
-    - [0xE67B0, .rodata, hud_element]
-    - [0xE6890, .rodata, background]
-    - [0xE68B0, .rodata, windows]
-    - [0xE68C0, .rodata, audio/sfx]
-    - [0xE6900, .rodata, audio/e0b30_len_b80]
-    - [0xE6920]
-=======
     - [0xE4DB0]
->>>>>>> e0cfd078
   - name: evt
     dir: evt
     type: code
