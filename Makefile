# Makefile to rebuild SM64 split image

SHELL=/bin/bash -o pipefail

################ Target Executable and Sources ###############

# BUILD_DIR is location where all build artifacts are placed
BUILD_DIR = build

SRC_DIRS := src src/os
ASM_DIRS := asm asm/os
INCLUDE_DIRS := include include/PR
DATA_DIRS := bin

# Source code files
C_FILES := $(foreach dir,$(SRC_DIRS),$(wildcard $(dir)/*.c))
S_FILES := $(foreach dir,$(ASM_DIRS),$(wildcard $(dir)/*.s))
ifdef PM_HEADER_REBUILD
	H_FILES := $(foreach dir,$(INCLUDE_DIRS),$(wildcard $(dir)/*.h))
endif
DATA_FILES := $(foreach dir,$(DATA_DIRS),$(wildcard $(dir)/*.bin))

# Object files
O_FILES := $(foreach file,$(C_FILES),$(BUILD_DIR)/$(file:.c=.o)) \
           $(foreach file,$(S_FILES),$(BUILD_DIR)/$(file:.s=.o)) \
           $(foreach file,$(DATA_FILES),$(BUILD_DIR)/$(file:.bin=.o)) \


####################### Other Tools #########################

# N64 tools
TOOLS_DIR = tools
MIO0TOOL = $(TOOLS_DIR)/mio0
N64CKSUM = $(TOOLS_DIR)/n64crc

##################### Compiler Options #######################
CROSS = mips-linux-gnu-
CROSS_IRIX = mips-sgi-irix5-
AS = $(CROSS)as
OLD_AS = $(TOOLS_DIR)/mips-nintendo-nu64-as
CC = $(TOOLS_DIR)/cc1
LD = $(CROSS)ld
OBJDUMP = $(CROSS)objdump
OBJCOPY = $(CROSS)objcopy

TARGET = papermario

<<<<<<< HEAD
CPPFLAGS = -fno-builtin -Iinclude -D _LANGUAGE_C -ffreestanding -DF3DEX_GBI_2
ASFLAGS = -EB -march=vr4300 -mtune=vr4300 -Iinclude
OLDASFLAGS= -EB -Iinclude -G 0
CFLAGS  = -O2 -quiet -G 0 -mcpu=vr4300 -mfix4300 -mips3 -mgp32 -mfp32
LDFLAGS = -T undefined_syms.txt -T $(LD_SCRIPT) -Map $(BUILD_DIR)/papermario.map --no-check-sections
=======
CPPFLAGS   = -Iinclude -D _LANGUAGE_C -ffreestanding -DF3DEX_GBI_2
ASFLAGS    = -EB -Iinclude -march=vr4300 -mtune=vr4300
OLDASFLAGS = -EB -Iinclude
CFLAGS     = -O2 -quiet -G 0 -mcpu=vr4300 -mfix4300 -mips3 -mgp32 -mfp32
LDFLAGS    = -T undefined_syms.txt -T $(LD_SCRIPT) -Map $(BUILD_DIR)/papermario.map --no-check-sections
>>>>>>> 2d162055

######################## Targets #############################

$(foreach dir,$(SRC_DIRS) $(ASM_DIRS) $(DATA_DIRS) ,$(shell mkdir -p build/$(dir)))

default: all

LD_SCRIPT = $(TARGET).ld

all: $(BUILD_DIR) $(TARGET).z64 verify

clean:
	rm -rf $(BUILD_DIR) $(TARGET).z64

submodules:
	git submodule update --init --recursive

split:
	rm -rf $(DATA_DIRS) && ./tools/n64splat/split.py baserom.z64 tools/splat.yaml .

setup: clean submodules split

print-% : ; $(info $* is a $(flavor $*) variable set to [$($*)]) @true

$(BUILD_DIR):
	mkdir -p $(BUILD_DIR)

$(BUILD_DIR)/$(TARGET).elf: $(O_FILES) $(LD_SCRIPT)
	@$(LD) $(LDFLAGS) -o $@ $(O_FILES)

$(BUILD_DIR)/%.o: %.s
	$(AS) $(ASFLAGS) -o $@ $<

$(BUILD_DIR)/%.o: %.c $(H_FILES)
	cpp $(CPPFLAGS) $< | $(CC) $(CFLAGS) -o - | $(OLD_AS) $(OLDASFLAGS) - -o $@

$(BUILD_DIR)/%.o: %.bin
	$(LD) -r -b binary -o $@ $<

$(BUILD_DIR)/$(TARGET).bin: $(BUILD_DIR)/$(TARGET).elf
	$(OBJCOPY) $< $@ -O binary

# final z64 updates checksum
$(TARGET).z64: $(BUILD_DIR)/$(TARGET).bin
	@cp $< $@
	$(N64CKSUM) $@

verify: $(TARGET).z64
	sha1sum -c checksum.sha1

.PHONY: all clean default diff test<|MERGE_RESOLUTION|>--- conflicted
+++ resolved
@@ -45,19 +45,11 @@
 
 TARGET = papermario
 
-<<<<<<< HEAD
-CPPFLAGS = -fno-builtin -Iinclude -D _LANGUAGE_C -ffreestanding -DF3DEX_GBI_2
-ASFLAGS = -EB -march=vr4300 -mtune=vr4300 -Iinclude
-OLDASFLAGS= -EB -Iinclude -G 0
-CFLAGS  = -O2 -quiet -G 0 -mcpu=vr4300 -mfix4300 -mips3 -mgp32 -mfp32
-LDFLAGS = -T undefined_syms.txt -T $(LD_SCRIPT) -Map $(BUILD_DIR)/papermario.map --no-check-sections
-=======
 CPPFLAGS   = -Iinclude -D _LANGUAGE_C -ffreestanding -DF3DEX_GBI_2
 ASFLAGS    = -EB -Iinclude -march=vr4300 -mtune=vr4300
 OLDASFLAGS = -EB -Iinclude
 CFLAGS     = -O2 -quiet -G 0 -mcpu=vr4300 -mfix4300 -mips3 -mgp32 -mfp32
 LDFLAGS    = -T undefined_syms.txt -T $(LD_SCRIPT) -Map $(BUILD_DIR)/papermario.map --no-check-sections
->>>>>>> 2d162055
 
 ######################## Targets #############################
 
