SHELL=/bin/bash -o pipefail

################ Target Executable and Sources ###############

# BUILD_DIR is location where all build artifacts are placed
BUILD_DIR = build

SRC_DIRS := $(shell find src -type d)
ASM_DIRS := asm asm/os
INCLUDE_DIRS := include include/PR src
DATA_DIRS := $(shell find bin -type d -not -name Yay0)
YAY0_DIRS := bin/Yay0
ASSETS_FS_DIRS := assets/fs

# Source code files
C_FILES := $(foreach dir,$(SRC_DIRS),$(wildcard $(dir)/*.c))
S_FILES := $(foreach dir,$(ASM_DIRS),$(wildcard $(dir)/*.s))
ifdef PM_HEADER_REBUILD
	H_FILES := $(foreach dir,$(INCLUDE_DIRS),$(wildcard $(dir)/*.h))
endif
DATA_FILES := $(foreach dir,$(DATA_DIRS),$(wildcard $(dir)/*.bin))
YAY0_FILES := $(foreach dir,$(YAY0_DIRS),$(wildcard $(dir)/*.bin))
ASSETS_FS_FILES := $(foreach dir,$(ASSETS_FS_DIRS),$(wildcard $(dir)/*.*))

# Object files
O_FILES := $(foreach file,$(C_FILES),$(BUILD_DIR)/$(file:.c=.o)) \
		   $(foreach file,$(S_FILES),$(BUILD_DIR)/$(file:.s=.o)) \
		   $(foreach file,$(DATA_FILES),$(BUILD_DIR)/$(file:.bin=.o)) \
		   $(foreach dir,$(ASSETS_FS_DIRS),$(BUILD_DIR)/$(dir).o) \
		   $(foreach file,$(YAY0_FILES),$(BUILD_DIR)/$(file:.bin=.Yay0.o))

####################### Tools #########################

TOOLS = tools
N64CKSUM = $(TOOLS)/n64crc
SPLAT = ./$(TOOLS)/n64splat/split.py baserom.z64 $(TOOLS)/splat.yaml .

##################### Compiler Options #######################
CROSS = mips-linux-gnu-
AS = $(CROSS)as
OLD_AS = $(TOOLS)/mips-nintendo-nu64-as
CC = $(TOOLS)/cc1
LD = $(CROSS)ld
OBJDUMP = $(CROSS)objdump
OBJCOPY = $(CROSS)objcopy

TARGET = papermario

CPPFLAGS   = -Iinclude -Isrc -D _LANGUAGE_C -ffreestanding -DF3DEX_GBI_2
ASFLAGS    = -EB -Iinclude -march=vr4300 -mtune=vr4300
OLDASFLAGS = -EB -Iinclude -G 0
CFLAGS     = -O2 -quiet -G 0 -mcpu=vr4300 -mfix4300 -mips3 -mgp32 -mfp32
LDFLAGS    = -T undefined_syms.txt -T undefined_funcs.txt -T $(LD_SCRIPT) -Map $(BUILD_DIR)/papermario.map --no-check-sections

######################## Targets #############################

$(foreach dir,$(SRC_DIRS) $(ASM_DIRS) $(DATA_DIRS) $(ASSETS_FS_DIRS) ,$(shell mkdir -p build/$(dir)))

default: all

LD_SCRIPT = $(TARGET).ld

all: $(TARGET).ld $(BUILD_DIR) $(TARGET).z64 verify

clean:
	rm -rf $(BUILD_DIR) $(TARGET).z64

submodules:
	git submodule update --init --recursive

split:
	rm -rf $(DATA_DIRS) && $(SPLAT) --modes ld bin Yay0 PaperMarioMapFS

split-all:
	rm -rf $(DATA_DIRS) && $(SPLAT) --modes all

setup: clean submodules split
	make -C $(TOOLS)

print-% : ; $(info $* is a $(flavor $*) variable set to [$($*)]) @true

$(BUILD_DIR):
	mkdir -p $(BUILD_DIR)

<<<<<<< HEAD
=======
$(BUILD_DIR)/$(TARGET).elf: $(O_FILES) $(YAY0_FILES) $(LD_SCRIPT)
	@$(LD) $(LDFLAGS) -o $@

>>>>>>> de83e08d
$(BUILD_DIR)/%.o: %.s
	$(AS) $(ASFLAGS) -o $@ $<

$(BUILD_DIR)/%.o: %.c $(H_FILES)
	cpp $(CPPFLAGS) $< | $(CC) $(CFLAGS) -o - | $(OLD_AS) $(OLDASFLAGS) - -o $@

$(BUILD_DIR)/%.o: %.bin
	$(LD) -r -b binary -o $@ $<

$(BUILD_DIR)/assets/fs/%: $(ASSETS_FS_FILES)
	$(TOOLS)/build_assets_fs.py $*

$(BUILD_DIR)/assets/fs.bin: assets/fs.json $(TOOLS)/build_assets_fs.py $(foreach file,$(ASSETS_FS_FILES),build/$(file))
	$(TOOLS)/build_assets_fs.py

$(BUILD_DIR)/assets/fs.o: $(BUILD_DIR)/assets/fs.bin
	$(LD) -r -b binary -o $@ $<

$(BUILD_DIR)/%.Yay0.o: %.bin
	mkdir -p build/bin/Yay0
	$(TOOLS)/Yay0compress $< $<.Yay0
	$(LD) -r -b binary -o $@ $<.Yay0

$(LD_SCRIPT): $(TOOLS)/splat.yaml
	$(SPLAT) --modes ld

$(BUILD_DIR)/$(TARGET).elf: $(O_FILES) $(LD_SCRIPT)
	@$(LD) $(LDFLAGS) -o $@ $(O_FILES)

$(BUILD_DIR)/$(TARGET).bin: $(BUILD_DIR)/$(TARGET).elf
	$(OBJCOPY) $< $@ -O binary

# final z64 updates checksum
$(TARGET).z64: $(BUILD_DIR)/$(TARGET).bin
	@cp $< $@
	$(N64CKSUM) $@

verify: $(TARGET).z64
	sha1sum -c checksum.sha1

.PHONY: all clean default<|MERGE_RESOLUTION|>--- conflicted
+++ resolved
@@ -69,7 +69,7 @@
 	git submodule update --init --recursive
 
 split:
-	rm -rf $(DATA_DIRS) && $(SPLAT) --modes ld bin Yay0 PaperMarioMapFS
+	rm -rf bin && $(SPLAT) --modes ld bin Yay0 PaperMarioMapFS
 
 split-all:
 	rm -rf $(DATA_DIRS) && $(SPLAT) --modes all
@@ -82,12 +82,6 @@
 $(BUILD_DIR):
 	mkdir -p $(BUILD_DIR)
 
-<<<<<<< HEAD
-=======
-$(BUILD_DIR)/$(TARGET).elf: $(O_FILES) $(YAY0_FILES) $(LD_SCRIPT)
-	@$(LD) $(LDFLAGS) -o $@
-
->>>>>>> de83e08d
 $(BUILD_DIR)/%.o: %.s
 	$(AS) $(ASFLAGS) -o $@ $<
 
@@ -115,7 +109,7 @@
 	$(SPLAT) --modes ld
 
 $(BUILD_DIR)/$(TARGET).elf: $(O_FILES) $(LD_SCRIPT)
-	@$(LD) $(LDFLAGS) -o $@ $(O_FILES)
+	$(LD) $(LDFLAGS) -o $@
 
 $(BUILD_DIR)/$(TARGET).bin: $(BUILD_DIR)/$(TARGET).elf
 	$(OBJCOPY) $< $@ -O binary
