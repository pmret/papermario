### Build Options ###

# Override these options in settings.mk or with `make SETTING=value'.

BASEROM = baserom.z64
TARGET = papermario
COMPARE = 1
NON_MATCHING = 0

-include settings.mk

# Fail early if baserom does not exist
ifeq ($(wildcard $(BASEROM)),)
$(error Baserom `$(BASEROM)' not found.)
endif


### Sources ###

include sources.mk


### Output ###

BUILD_DIR = build
ROM = $(TARGET).z64
ELF = $(BUILD_DIR)/$(TARGET).elf
LD_SCRIPT = $(TARGET).ld
LD_MAP = $(BUILD_DIR)/$(TARGET).map

ifdef ASSETS_FS
ASSETS_FS_OBJ = $(BUILD_DIR)/$(ASSETS_FS).o
endif


### Tools ###

PYTHON = python3
N64CKSUM = tools/n64crc
SPLAT_YAML = tools/splat.yaml
SPLAT = $(PYTHON) tools/n64splat/split.py $(BASEROM) $(SPLAT_YAML) .
YAY0COMPRESS = tools/Yay0compress
BUILD_ASSETS_FS := $(PYTHON) tools/build_assets_fs.py $(ASSETS_FS) $(BUILD_DIR)/$(ASSETS_FS)

ifndef EMULATOR
ifneq ($(shell command -v mupen64plus-gui),)
EMULATOR = mupen64plus-gui
else
EMULATOR = mupen64plus
endif
endif


### Compiler Options ###

CROSS = mips-linux-gnu-
AS = $(CROSS)as
OLD_AS = tools/mips-nintendo-nu64-as
CC = tools/cc1
CPP = cpp
LD = $(CROSS)ld
OBJCOPY = $(CROSS)objcopy

CPPFLAGS   = -Iinclude -Isrc -D _LANGUAGE_C -ffreestanding -DF3DEX_GBI_2
ASFLAGS    = -EB -Iinclude -march=vr4300 -mtune=vr4300
OLDASFLAGS = -EB -Iinclude -G 0
CFLAGS     = -O2 -quiet -G 0 -mcpu=vr4300 -mfix4300 -mips3 -mgp32 -mfp32 -Wimplicit -Wuninitialized -Wshadow
LDFLAGS    = -T undefined_syms.txt -T undefined_funcs.txt -T $(LD_SCRIPT) -Map $(LD_MAP) --no-check-sections


### Targets ###

clean:
	rm -rf $(BUILD_DIR)

setup: clean submodules split

submodules:
	git submodule update --init --recursive

split:
	rm -rf bin assets
	$(SPLAT) --modes ld bin Yay0 PaperMarioMapFS

split-all:
	rm -rf bin assets
	$(SPLAT) --modes all

test: $(ROM)
ifdef EMULATOR
	$(EMULATOR) $<
else
	@echo "N64 emulator not detected." && false
endif

$(LD_SCRIPT): $(SPLAT_YAML)
	$(SPLAT) --modes ld

$(ROM): $(BUILD_DIR)/$(TARGET).bin
	@cp $< $@
ifeq ($(COMPARE),1)
	@sha1sum -c checksum.sha1 || (echo 'The build succeeded, but did not match the base ROM. This is expected if you are making changes to the game. To skip this check, use "make COMPARE=0".' && false)
endif

$(BUILD_DIR)/$(TARGET).bin: $(BUILD_DIR)/$(TARGET).elf
	$(OBJCOPY) $< $@ -O binary

$(BUILD_DIR)/$(TARGET).elf: $(LD_SCRIPT) $(OBJECTS) $(ASSETS_FS_OBJ)
	$(LD) $(LDFLAGS) -o $@

# `make print-VARNAME' to print the value of $(VARNAME)
print-%: ; $(info $* is a $(flavor $*) variable set to [$($*)]) @true


<<<<<<< HEAD
$(BUILD_DIR)/%.c.o: %.c $(H_FILES)
	cpp $(CPPFLAGS) $< | tools/compile_dsl_macros.py | $(CC) $(CFLAGS) -o - | $(OLD_AS) $(OLDASFLAGS) - -o $@
=======
### Object Targets (see sources.mk) ###

ifndef OBJECTS
$(warning OBJECTS is not defined by `sources.mk'.)
else

# C
$(filter %.c.o,$(OBJECTS)): $(BUILD_DIR)/%.c.o: %.c
	@mkdir -p $(shell dirname $@)
	cpp $(CPPFLAGS) $< | $(CC) $(CFLAGS) -o - | $(OLD_AS) $(OLDASFLAGS) - -o $@
>>>>>>> 04902217

# Assembly
$(filter %.s.o,$(OBJECTS)): $(BUILD_DIR)/%.s.o: %.s
	@mkdir -p $(shell dirname $@)
	$(AS) $(ASFLAGS) -o $@ $<

# Uncompressed data
$(filter %.bin.o,$(OBJECTS)): $(BUILD_DIR)/%.bin.o: %.bin
	@mkdir -p $(shell dirname $@)
	$(LD) -r -b binary -o $@ $<

# Compressed data
$(filter %.Yay0.o,$(OBJECTS)): $(BUILD_DIR)/%.Yay0.o: %.bin
	@mkdir -p $(shell dirname $@)
	$(YAY0COMPRESS) $< $(BUILD_DIR)/$*.Yay0
	$(LD) -r -b binary -o $@ $(BUILD_DIR)/$*.Yay0

endif


### Asset Filesystem (see sources.mk) ###

# Complain if ASSETS_FS_SOURCES is undefined but ASSETS_FS is.
ifndef ASSETS_FS_SOURCES
ifdef ASSETS_FS
$(warning ASSETS_FS_SOURCES is not defined by `sources.mk' but ASSETS_FS is.)
endif
else

$(BUILD_DIR)/$(ASSETS_FS)/%: $(ASSETS_FS)/%
	@mkdir -p $(shell dirname $@)
	@rm -f $@
	$(BUILD_ASSETS_FS) $*

$(ASSETS_FS_OBJ): $(ASSETS_FS).json $(foreach file,$(ASSETS_FS_SOURCES),$(BUILD_DIR)/$(file))
	$(BUILD_ASSETS_FS)
	$(LD) -r -b binary -o $@ $(BUILD_DIR)/$(ASSETS_FS).bin

endif


### Make Settings ###

.PHONY: clean test setup submodules split $(ROM)
.DEFAULT_GOAL := $(ROM)

# Remove built-in implicit rules to improve performance
MAKEFLAGS += --no-builtin-rules<|MERGE_RESOLUTION|>--- conflicted
+++ resolved
@@ -112,10 +112,6 @@
 print-%: ; $(info $* is a $(flavor $*) variable set to [$($*)]) @true
 
 
-<<<<<<< HEAD
-$(BUILD_DIR)/%.c.o: %.c $(H_FILES)
-	cpp $(CPPFLAGS) $< | tools/compile_dsl_macros.py | $(CC) $(CFLAGS) -o - | $(OLD_AS) $(OLDASFLAGS) - -o $@
-=======
 ### Object Targets (see sources.mk) ###
 
 ifndef OBJECTS
@@ -125,8 +121,7 @@
 # C
 $(filter %.c.o,$(OBJECTS)): $(BUILD_DIR)/%.c.o: %.c
 	@mkdir -p $(shell dirname $@)
-	cpp $(CPPFLAGS) $< | $(CC) $(CFLAGS) -o - | $(OLD_AS) $(OLDASFLAGS) - -o $@
->>>>>>> 04902217
+	cpp $(CPPFLAGS) $< | tools/compile_dsl_macros.py | $(CC) $(CFLAGS) -o - | $(OLD_AS) $(OLDASFLAGS) - -o $@
 
 # Assembly
 $(filter %.s.o,$(OBJECTS)): $(BUILD_DIR)/%.s.o: %.s
