--- conflicted
+++ resolved
@@ -23,7 +23,10 @@
 
 MAPS = "dro_01 dro_02 hos_00 hos_01 hos_02 hos_03 hos_04 hos_05 hos_06 hos_10 hos_20 isk_01 isk_02 isk_03 isk_04 isk_05 isk_06 isk_07 isk_08 isk_09 isk_10 isk_11 isk_12 isk_13 isk_14 isk_16 isk_18 isk_19 iwa_00 iwa_01 iwa_02 iwa_03 iwa_04 iwa_10 iwa_11 osr_00 osr_01 osr_02 osr_03 kkj_00 kkj_01 kkj_02 kkj_03 kkj_10 kkj_11 kkj_12 kkj_13 kkj_14 kkj_15 kkj_16 kkj_17 kkj_18 kkj_19 kkj_20 kkj_21 kkj_22 kkj_23 kkj_24 kkj_25 kkj_26 kkj_27 kkj_28 kkj_29 kmr_00 kmr_02 kmr_03 kmr_04 kmr_05 kmr_06 kmr_07 kmr_09 kmr_10 kmr_11 kmr_12 kmr_20 kmr_30 kpa_01 kpa_03 kpa_04 kpa_08 kpa_09 kpa_10 kpa_11 kpa_12 kpa_13 kpa_14 kpa_15 kpa_16 kpa_17 kpa_32 kpa_33 kpa_40 kpa_41 kpa_50 kpa_52 kpa_60 kpa_61 kpa_62 kpa_63 kpa_70 kpa_80 kpa_90 kpa_91 kpa_94 kpa_95 kpa_96 kpa_102 kpa_111 kpa_112 kpa_113 kpa_115 kpa_116 kpa_117 kpa_118 kpa_119 kpa_121 kpa_130 kpa_133 kpa_134 machi mac_00 mac_01 mac_02 mac_03 mac_04 mac_05 mac_06 tik_01 tik_02 tik_03 tik_04 tik_05 tik_06 tik_07 tik_08 tik_09 tik_10 tik_12 tik_14 tik_15 tik_17 tik_18 tik_19 tik_20 tik_21 tik_22 tik_23 tik_25 kgr_01 kgr_02 nok_01 nok_02 nok_03 nok_04 nok_11 nok_12 nok_13 nok_14 nok_15 sbk_00 sbk_01 sbk_02 sbk_03 sbk_04 sbk_05 sbk_06 sbk_10 sbk_11 sbk_12 sbk_13 sbk_14 sbk_15 sbk_16 sbk_20 sbk_21 sbk_22 sbk_23 sbk_24 sbk_25 sbk_26 sbk_30 sbk_31 sbk_32 sbk_33 sbk_34 sbk_35 sbk_36 sbk_40 sbk_41 sbk_42 sbk_43 sbk_44 sbk_45 sbk_46 sbk_50 sbk_51 sbk_52 sbk_53 sbk_54 sbk_55 sbk_56 sbk_60 sbk_61 sbk_62 sbk_63 sbk_64 sbk_65 sbk_66 sbk_99 trd_00 trd_01 trd_02 trd_03 trd_04 trd_05 trd_06 trd_07 trd_08 trd_09 trd_10 tst_01 tst_02 tst_03 tst_04 tst_10 tst_11 tst_12 tst_13 tst_20 jan_00 jan_01 jan_02 jan_03 jan_04 jan_05 jan_06 jan_07 jan_08 jan_09 jan_10 jan_11 jan_12 jan_13 jan_14 jan_15 jan_16 jan_17 jan_18 jan_19 jan_22 jan_23 mim_01 mim_02 mim_03 mim_04 mim_05 mim_06 mim_07 mim_08 mim_09 mim_10 mim_11 mim_12 obk_01 obk_02 obk_03 obk_04 obk_05 obk_06 obk_07 obk_08 obk_09 arn_02 arn_03 arn_04 arn_05 arn_07 arn_08 arn_09 arn_10 arn_11 arn_12 arn_13 arn_20 dgb_01 dgb_02 dgb_03 dgb_04 dgb_05 dgb_06 dgb_07 dgb_08 dgb_09 dgb_10 dgb_11 dgb_12 dgb_13 dgb_14 dgb_15 dgb_16 dgb_17 dgb_18 kzn_01 kzn_02 kzn_03 kzn_04 kzn_05 kzn_06 kzn_07 kzn_08 kzn_09 kzn_10 kzn_11 kzn_17 kzn_18 kzn_19 kzn_20 kzn_22 kzn_23 flo_00 flo_03 flo_07 flo_08 flo_09 flo_10 flo_11 flo_12 flo_13 flo_14 flo_15 flo_16 flo_17 flo_18 flo_19 flo_21 flo_22 flo_23 flo_24 flo_25 sam_01 sam_02 sam_03 sam_04 sam_05 sam_06 sam_07 sam_08 sam_09 sam_10 sam_11 sam_12 pra_01 pra_02 pra_03 pra_04 pra_05 pra_09 pra_10 pra_11 pra_13 pra_14 pra_15 pra_16 pra_18 pra_19 pra_20 pra_21 pra_22 pra_29 pra_31 pra_32 pra_33 pra_34 pra_35 pra_40 omo_01 omo_02 omo_03 omo_04 omo_05 omo_06 omo_07 omo_08 omo_09 omo_10 omo_11 omo_12 omo_13 omo_14 omo_15 omo_16 omo_17 end_00 end_01 mgm_00 mgm_01 mgm_02 mgm_03 gv_01 kmr_bt03 kmr_bt04 kmr_bt05 kmr_bt06 nok_bt01 nok_bt02 nok_bt03 nok_bt04 trd_bt00 trd_bt01 trd_bt02 trd_bt03 trd_bt04 trd_bt05 iwa_bt01 iwa_bt02 sbk_bt02 isk_bt01 isk_bt02 isk_bt03 isk_bt04 isk_bt05 isk_bt06 isk_bt07 isk_bt08 arn_bt01 arn_bt02 arn_bt03 arn_bt04 arn_bt05 arn_bt06 dgb_bt01 dgb_bt02 dgb_bt03 dgb_bt04 dgb_bt05 mim_bt01 omo_bt01 omo_bt02 omo_bt03 omo_bt04 omo_bt05 omo_bt06 omo_bt07 kgr_bt01 flo_bt01 flo_bt02 flo_bt03 flo_bt04 flo_bt05 flo_bt06 jan_bt00 jan_bt01 jan_bt02 jan_bt03 jan_bt04 kzn_bt01 kzn_bt02 kzn_bt04 kzn_bt05 sam_bt01 sam_bt02 sam_bt03 sam_bt04 tik_bt01 tik_bt02 tik_bt03 tik_bt04 tik_bt05 pra_bt01 pra_bt02 pra_bt03 pra_bt04 mac_bt01 mac_bt02 kpa_bt01 kpa_bt02 kpa_bt03 kpa_bt04 kpa_bt05 kpa_bt07 kpa_bt08 kpa_bt09 kpa_bt11 kpa_bt13 kpa_bt14 hos_bt01 hos_bt02 kkj_bt01 kkj_bt02".split(" ")
 
-ASSETS = sum([[f"{map_name}_shape", f"{map_name}_hit"] for map_name in MAPS], []) + "mac_tex tik_tex kgr_tex kmr_tex iwa_tex sbk_tex dro_tex isk_tex trd_tex nok_tex hos_tex kpa_tex osr_tex kkj_tex tst_tex jan_tex mim_tex obk_tex arn_tex dgb_tex kzn_tex flo_tex sam_tex pra_tex omo_tex end_tex mgm_tex gv__tex kmr_bg nok_bg sbk_bg sbk3_bg iwa_bg hos_bg arn_bg obk_bg omo_bg yos_bg jan_bg fla_bg flb_bg sra_bg yki_bg sam_bg kpa_bg title_bg title_data party_kurio party_kameki party_pinki party_pareta party_resa party_akari party_opuku party_pokopi".split(" ")
+def area_of_map(map_name: str) -> str:
+    return "area_" + map_name.split("_")[0][0:3]
+
+ASSETS = sum([[f"map/{area_of_map(map_name)}/{map_name}_shape", f"map/{area_of_map(map_name)}/{map_name}_hit"] for map_name in MAPS], []) + "mac_tex tik_tex kgr_tex kmr_tex iwa_tex sbk_tex dro_tex isk_tex trd_tex nok_tex hos_tex kpa_tex osr_tex kkj_tex tst_tex jan_tex mim_tex obk_tex arn_tex dgb_tex kzn_tex flo_tex sam_tex pra_tex omo_tex end_tex mgm_tex gv__tex kmr_bg nok_bg sbk_bg sbk3_bg iwa_bg hos_bg arn_bg obk_bg omo_bg yos_bg jan_bg fla_bg flb_bg sra_bg yki_bg sam_bg kpa_bg title_bg title_data party_kurio party_kameki party_pinki party_pareta party_resa party_akari party_opuku party_pokopi".split(" ")
 
 def obj(path: str):
     if not path.startswith("$builddir/"):
@@ -475,14 +478,13 @@
 
             for asset_name in ASSETS:
                 if asset_name.endswith("_tex"): # uncompressed
-<<<<<<< HEAD
-                    asset_files.append(f"bin/assets/{asset_name}.bin")
-                    asset_files.append(f"bin/assets/{asset_name}.bin")
+                    asset_files.append(find_asset(f"map/texture/{asset_name}.bin"))
+                    asset_files.append(find_asset(f"map/texture/{asset_name}.bin"))
                 elif asset_name.startswith("party_"):
-                    source_file = f"$builddir/bin/assets/{asset_name}.bin"
-                    asset_file = f"$builddir/bin/assets/{asset_name}.Yay0"
-
-                    n.build(source_file, "img", f"img/party/{asset_name}.png", implicit="tools/convert_image.py", variables={
+                    source_file = f"$builddir/{asset_name}.bin"
+                    asset_file = f"$builddir/{asset_name}.Yay0"
+
+                    n.build(source_file, "img", find_asset(f"party/{asset_name}.png"), implicit="tools/img/build.py", variables={
                         "img_type": "party",
                         "img_flags": "",
                     })
@@ -490,10 +492,6 @@
                     asset_files.append(source_file)
                     asset_files.append(asset_file)
                     n.build(asset_file, "yay0compress", source_file, implicit="tools/Yay0compress")
-=======
-                    asset_files.append(find_asset(f"{asset_name}.bin"))
-                    asset_files.append(find_asset(f"{asset_name}.bin"))
->>>>>>> c43c0e1f
                 else: # uncompressed
                     source_file = find_asset(f"{asset_name}.bin")
                     asset_file = f"$builddir/assets/{asset_name}.Yay0"
