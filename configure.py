--- conflicted
+++ resolved
@@ -305,11 +305,7 @@
 
     # $version
     n.rule("link",
-<<<<<<< HEAD
-        command="${cross}ld -T ver/$version/undefined_syms.txt -T ver/$version/undefined_syms_auto.txt -T ver/$version/undefined_funcs_auto.txt -Map ver/$version/build/$target.map --no-check-sections -T $in -o $out",
-=======
-        command="${cross}ld -T undefined_syms.txt -T undefined_syms_auto.txt -T undefined_funcs_auto.txt -T dead_syms.txt -Map $builddir/$target.map --no-check-sections -T $in -o $out",
->>>>>>> 6d66d5fe
+        command="${cross}ld -T ver/$version/undefined_syms.txt -T ver/$version/undefined_syms_auto.txt -T ver/$version/undefined_funcs_auto.txt  -T ver/$version/dead_syms.txt -Map ver/$version/build/$target.map --no-check-sections -T $in -o $out",
         description="link $out")
     n.newline()
 
