#!/usr/bin/python3

import argparse
from collections import Counter, OrderedDict
from Levenshtein import ratio
import os
import re
import sys

script_dir = os.path.dirname(os.path.realpath(__file__))
root_dir = script_dir + "/../"
asm_dir = root_dir + "asm/nonmatchings/"
build_dir = root_dir + "build/"

def read_rom():
    with open("baserom.z64", "rb") as f:
        return f.read()


def find_dir(query):
    for root, dirs, files in os.walk(asm_dir):
        for d in dirs:
            if d == query:
                return os.path.join(root, d)
    return None


def get_all_s_files():
    ret = set()
    for root, dirs, files in os.walk(asm_dir):
        for f in files:
            if f.endswith(".s"):
                ret.add(f[:-2])
    return ret


def get_symbol_length(sym_name):
    if "end" in map_offsets[sym_name] and "start" in map_offsets[sym_name]:
        return map_offsets[sym_name]["end"] - map_offsets[sym_name]["start"]
    return 0


def get_symbol_bytes(offsets, func):
    if func not in offsets or "start" not in offsets[func] or "end" not in offsets[func]:
        return None
    start = offsets[func]["start"]
    end = offsets[func]["end"]
<<<<<<< HEAD
    bs = list(rom_bytes[start:end])
=======
    bs = list(rom_bytes[start:end][0::4])
>>>>>>> 6d66d5fe

    while len(bs) > 0 and bs[-1] == 0:
        bs.pop()

<<<<<<< HEAD
    insns = bs[0::4]

=======
>>>>>>> 6d66d5fe
    ret = []
    for ins in insns:
        ret.append(ins >> 2)

    return bytes(ret).decode('utf-8'), bs


def parse_map(fname):
    ram_offset = None
    cur_file = "<no file>"
    syms = {}
    prev_sym = None
    prev_line = ""
    with open(fname) as f:
        for line in f:
            if "load address" in line:
                if "noload" in line or "noload" in prev_line:
                    ram_offset = None
                    continue
                ram = int(line[16 : 16 + 18], 0)
                rom = int(line[59 : 59 + 18], 0)
                ram_offset = ram - rom
                continue
            prev_line = line

            if (
                ram_offset is None
                or "=" in line
                or "*fill*" in line
                or " 0x" not in line
            ):
                continue
            ram = int(line[16 : 16 + 18], 0)
            rom = ram - ram_offset
            fn = line.split()[-1]
            if "0x" in fn:
                ram_offset = None
            elif "/" in fn:
                cur_file = fn
            else:
                syms[fn] = (rom, cur_file, prev_sym, ram)
                prev_sym = fn
    return syms


def get_map_offsets(syms):
    offsets = {}
    for sym in syms:
        prev_sym = syms[sym][2]
        if sym not in offsets:
            offsets[sym] = {}
        if prev_sym not in offsets:
            offsets[prev_sym] = {}
        offsets[sym]["start"] = syms[sym][0]
        offsets[prev_sym]["end"] = syms[sym][0]
    return offsets


def is_zeros(vals):
    for val in vals:
        if val != 0:
            return False
    return True


def diff_syms(qb, tb):
    if len(tb[1]) < 8:
        return 0

    r = ratio(qb[0], tb[0])

    if r == 1.0 and qb[1] != tb[1]:
        r = 0.99
    return r


def get_pair_score(query_bytes, b):
    b_bytes = get_symbol_bytes(map_offsets, b)

    if query_bytes and b_bytes:
        return diff_syms(query_bytes, b_bytes)
    return 0


def get_matches(query):
    query_bytes = get_symbol_bytes(map_offsets, query)
    if query_bytes is None:
        sys.exit("Symbol '" + query + "' not found")

    ret = {}
    for symbol in map_offsets:
<<<<<<< HEAD
        if symbol == "func_80240000_8EBE20":
            dog = 5
=======
>>>>>>> 6d66d5fe
        if symbol is not None and query != symbol:
            score = get_pair_score(query_bytes, symbol)
            if score >= args.threshold:
                ret[symbol] = score
    return OrderedDict(sorted(ret.items(), key=lambda kv: kv[1], reverse=True))


def do_query(query):
    matches = get_matches(query)
    num_matches = len(matches)

    if num_matches == 0:
        print(query + " - found no matches")
        return

    i = 0
    more_str = ":"
    if args.num_out < num_matches:
        more_str = " (showing only " + str(args.num_out) + "):"

    print(query + " - found " + str(num_matches) + " matches total" + more_str)
    for match in matches:
        if i == args.num_out:
            break
        match_str = "{:.2f} - {}".format(matches[match], match)
        if match not in s_files:
           match_str += " (decompiled)"
        print(match_str)
        i += 1
    print()


def do_cross_query():
    ccount = Counter()
    clusters = []

    for sym_name in map_syms:
        if not sym_name.startswith("D_") and \
           not sym_name.startswith("_binary") and \
           not sym_name.startswith("jtbl_") and \
           not re.match(r"L[0-9A-F]{8}_[0-9A-F]{5,6}", sym_name):
            if get_symbol_length(sym_name) > 16:
                query_bytes = get_symbol_bytes(map_offsets, sym_name)

                cluster_match = False
                for cluster in clusters:
                    cluster_first = cluster[0]
                    cluster_score = get_pair_score(query_bytes, cluster_first)
                    if cluster_score >= args.threshold:
                        cluster_match = True
                        if sym_name.startswith("func") and not cluster_first.startswith("func"):
                            ccount[sym_name] = ccount[cluster_first]
                            del ccount[cluster_first]
                            cluster_first = sym_name
                            cluster.insert(0, cluster_first)
                        else:
                            cluster.append(sym_name)

                        if cluster_first.startswith("func"):
                            ccount[cluster_first] += 1

                        #if len(cluster) % 10 == 0 and len(cluster) >= 10:
                        print(f"Cluster {cluster_first} grew to size {len(cluster)} - {sym_name}: {str(cluster_score)}")
                        break
                if not cluster_match:
                    clusters.append([sym_name])
    print(ccount.most_common(100))


parser = argparse.ArgumentParser(description="Tools to assist with decomp")
parser.add_argument("query", help="function or file")
parser.add_argument("--threshold", help="score threshold between 0 and 1 (higher is more restrictive)", type=float, default=0.9, required=False)
parser.add_argument("--num-out", help="number of functions to display", type=int, default=100, required=False)

args = parser.parse_args()

rom_bytes = read_rom()
map_syms = parse_map(build_dir + "papermario.map")
map_offsets = get_map_offsets(map_syms)

s_files = get_all_s_files()

query_dir = find_dir(args.query)

if query_dir is not None:
    files = os.listdir(query_dir)
    for f_name in files:
        do_query(f_name[:-2])
else:
    if args.query == "cross":
        args.threshold = 0.985
        do_cross_query()
    else:
        do_query(args.query)<|MERGE_RESOLUTION|>--- conflicted
+++ resolved
@@ -45,20 +45,13 @@
         return None
     start = offsets[func]["start"]
     end = offsets[func]["end"]
-<<<<<<< HEAD
     bs = list(rom_bytes[start:end])
-=======
-    bs = list(rom_bytes[start:end][0::4])
->>>>>>> 6d66d5fe
 
     while len(bs) > 0 and bs[-1] == 0:
         bs.pop()
 
-<<<<<<< HEAD
     insns = bs[0::4]
 
-=======
->>>>>>> 6d66d5fe
     ret = []
     for ins in insns:
         ret.append(ins >> 2)
@@ -150,11 +143,6 @@
 
     ret = {}
     for symbol in map_offsets:
-<<<<<<< HEAD
-        if symbol == "func_80240000_8EBE20":
-            dog = 5
-=======
->>>>>>> 6d66d5fe
         if symbol is not None and query != symbol:
             score = get_pair_score(query_bytes, symbol)
             if score >= args.threshold:
