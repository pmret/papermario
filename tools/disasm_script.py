--- conflicted
+++ resolved
@@ -74,7 +74,7 @@
     global CONSTANTS
     global VALID_SAVE_VARS
 
-    valid_enums = { "StoryProgress", "ItemIDs", "PlayerAnims", 
+    valid_enums = { "StoryProgress", "ItemIDs", "PlayerAnims",
         "ActorIDs", "Events", "SoundIDs", "SongIDs", "Locations",
         "AmbientSounds", "NpcIDs", "Emotes" }
     for enum in valid_enums:
@@ -222,9 +222,12 @@
             elif argNum in CONSTANTS[info[i]]:
                 new_args.append(f"{CONSTANTS[info[i]][argNum]}")
             else:
-                print(f"0x{argNum:X} was not found within {info[i]} constants, add it.")
+                #print(f"0x{argNum:X} was not found within {info[i]} constants, add it.")
                 #Print the unknowns in hex
-                new_args.append(f"0x{int(arg):X}")
+                if arg is int:
+                    new_args.append(f"0x{int(arg):X}")
+                else:
+                    new_args.append(arg)
         else:
             new_args.append(f"{arg}")
     return ", ".join(new_args)
@@ -249,13 +252,10 @@
 
     "ForceHomePos"              :{0:"ActorIDs"},
 
-<<<<<<< HEAD
-=======
     "func_802CFE2C"             :{0:"NpcIDs"},
     "func_802CFD30"             :{0:"NpcIDs"},
     "func_802D2520"             :{0:"PlayerAnims"},
-    
->>>>>>> 944dae54
+
     "GetActorPos"               :{0:"ActorIDs"},
     "GetGoalPos"                :{0:"ActorIDs"},
     "GetItemPower"              :{0:"ItemIDs"},
@@ -271,28 +271,21 @@
 
     "MakeEntity"                :{0:"Hex", 5:"ItemIDs"},
     "MakeItemEntity"            :{0:"ItemIDs"},
-<<<<<<< HEAD
-
-    "PlaySound"                 :{0:"SoundIDs"},
-    "PlaySoundAtActor"          :{0:"ActorIDs", 1:"SoundIDs"},
-
-=======
     "ModifyColliderFlags"       :{2:"Hex"},
 
     "NpcFaceNpc"                :{0:"NpcIDs", 1:"NpcIDs"},
     "NpcJump0"                  :{0:"NpcIDs"},
     "NpcMoveTo"                 :{0:"NpcIDs"},
-    
+
     "PlayAmbientSounds"         :{0:"AmbientSounds"},
     "PlaySound"                 :{0:"SoundIDs"},
     "PlaySoundAtActor"          :{0:"ActorIDs", 1:"SoundIDs"},
     "PlaySoundAtNpc"            :{0:"NpcIDs", 1:"SoundIDs"},
-    
+
     "RemoveActorDecoration"     :{0:"ActorIDs"},
     "RunToGoal"                 :{0:"ActorIDs"},
 
     "SetActorDispOffset"        :{0:"ActorIDs"},
->>>>>>> 944dae54
     "SetActorJumpGravity"       :{0:"ActorIDs"},
     "SetActorRotation"          :{0:"ActorIDs"},
     "SetActorSpeed"             :{0:"ActorIDs"},
@@ -316,13 +309,9 @@
     "SetSelfEnemyFlagBits"      :{0:"Hex", 1:"Bool"},
     #"SetSelfVar"                :{1:"Bool"}, # apparently this was a bool in some scripts but it passes non-0/1 values, including negatives
     "SetTargetActor"            :{0:"ActorIDs"},
-<<<<<<< HEAD
-
-=======
     "ShowEmote"                 :{1:"Emotes"},
     "SpeakToPlayer"             :{0:"NpcIDs", 1:"CustomAnim", 2:"CustomAnim", 4:"CustomMsg"},
-    
->>>>>>> 944dae54
+
     "UseIdleAnimation"          :{0:"ActorIDs"},
 }
 
@@ -414,18 +403,10 @@
             elif v <= -40000000: return f"SI_MAP_VAR({v + 50000000})"
             elif v <= -20000000: return f"SI_VAR({v + 30000000})"
 
-<<<<<<< HEAD
         if arg > 0xFFFFF000:
             return str(~arg + 0xFFFFFFFF)
         elif ((arg & 0xFF000000) == 0x80000000) or arg > 10000:
-=======
-        if arg == 0xFFFFFFFF:
-            return "-1"
-        elif (arg & 0xFF000000) == 0x80000000:
->>>>>>> 944dae54
             return f"0x{arg:X}"
-        elif arg >= 0x80000000:
-            return f"{arg - 0x100000000}"
         else:
             return f"{arg}"
 
@@ -712,18 +693,10 @@
             elif v <= -40000000: return f"SI_MAP_VAR({v + 50000000})"
             elif v <= -20000000: return f"SI_VAR({v + 30000000})"
 
-<<<<<<< HEAD
         if arg > 0xFFFFF000:
             return str(~arg + 0xFFFFFFFF)
         elif ((arg & 0xFF000000) == 0x80000000) or arg > 10000:
-=======
-        if arg == 0xFFFFFFFF:
-            return "-1"
-        elif (arg & 0xFF000000) == 0x80000000:
->>>>>>> 944dae54
             return f"0x{arg:X}"
-        elif arg >= 0x80000000:
-            return f"{arg - 0x100000000}"
         else:
             return f"{arg}"
 
