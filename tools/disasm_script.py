#! /usr/bin/python3

import sys
from pathlib import Path

_script_lib = None
def script_lib(offset):
    global _script_lib

    if not _script_lib:
        _script_lib = {}

        from os import path
        import re

        # star rod database
        """
        LIB_LINE_RE = re.compile(r"\s+:\s+")
        NAME_RE = re.compile(r"({[^}]*})?\s*([a-zA-Z0-9_]+)")

        for filename in Path(path.dirname(__file__), "star-rod", "database").rglob("*.lib"):
            with open(filename, "r") as file:
                for line in file.readlines():
                    parts = LIB_LINE_RE.split(line)

                    if len(parts) >= 3:
                        try:
                            kind = parts[0]
                            vaddr = int(parts[1].split(", ")[0], 16)
                            if name := NAME_RE.match(parts[2]):
                                name = name.group(2)

                                _script_lib[vaddr] = name
                        except:
                            pass
        """

        repo_root = Path(__file__).resolve().parent.parent
        symbols = Path(repo_root / "ver" / "current" / "symbol_addrs.txt")
        with open(symbols, "r") as file:
            for line in file.readlines():
                s = [s.strip() for s in line.split("=", 1)]
                name = s[0]
                vaddr = int(s[1].split(";")[0].split(" ")[0], 16)

                raddr = "0xFFFFFFFF"
                if "rom:" in line:
                    raddr = line.split("rom:",1)[1]
                    if " " in raddr:
                        raddr = raddr.split(" ",1)[0]
                raddr = raddr.strip()

                if vaddr not in _script_lib:
                    _script_lib[vaddr] = []
                _script_lib[vaddr].append([int(raddr, 16), name])

        # Sort the symbols for each vram address by the difference
        # between their rom address and the offset passed in.
        # If offset - rom address goes below 0, it's part of the
        # previous file, so treat it as min priority, same as a default.
        # After sorting, the first rom address and name should be the best candidate.
        for k in _script_lib.keys():
            for i,entry in enumerate(_script_lib[k]):
                diff = offset - entry[0]
                entry[0] = 0xFFFFFFFF if diff < 0 else diff
                _script_lib[k][i][0] = entry[0]
            _script_lib[k] = sorted(_script_lib[k], key=lambda x: x[0])
    return _script_lib

def round_fixed(f: float) -> float:
    g = f * 100.0
    whole = round(g)
    if abs(g - whole) <= 100.0/1024.0:
        f = whole / 100.0
    return f

# Grab CONSTANTS from the include/ folder to save manual work
CONSTANTS = {}
SAVE_VARS = set()
def get_constants():
    global CONSTANTS
    global VALID_SAVE_VARS

    valid_enums = { "StoryProgress", "ItemIDs", "PlayerAnims",
        "ActorIDs", "Events", "SoundIDs", "SongIDs", "Locations",
        "AmbientSounds", "NpcIDs", "Emotes", "NpcFlags",
        "Events", "Statuses", "Elements", "DamageTypes", "HitResults",
        "ActorFlags", "ActorPartFlags", "ActorEventFlags", "ElementFlags" }
    for enum in valid_enums:
        CONSTANTS[enum] = {}
    CONSTANTS["NPC_SPRITE"] = {}
    CONSTANTS["MAP_NPCS"] = {}

    [SAVE_VARS.add(x) for x in ["WORLD_LOCATION", "STORY_PROGRESS"]]

    include_path = Path(Path(__file__).resolve().parent.parent / "include")
    enums = Path(include_path / "enums.h").read_text().splitlines()

    '''
    # defines
    for line in enums:
        this_enum = ""
        for enum in valid_defines:
            if f"#define {enum}_" in line:
                this_enum = enum
                break;

        if this_enum:
            name = line.split(" ",2)[1]
            id_ = line.split("0x", 1)[1]
            if " " in id_:
                id_ = id_.split(" ",1)[0]
            CONSTANTS[this_enum][int(id_, 16)] = name
    '''

    # enums
    for i,line in enumerate(enums):
        if line.startswith("enum "):
            enum_name = line.split(" ",1)[1].split(" {",1)[0]
            if enum_name in valid_enums:
                CONSTANTS[enum_name] = {}
                last_num = -1
                i += 1
                while "}" not in enums[i]:
                    if not enums[i]:
                        i += 1
                        continue

                    if "//" in enums[i]:
                        name = enums[i].split("//",1)[0].strip()
                    else:
                        name = enums[i].strip()
                    val = last_num+1
                    if "=" in name:
                        name, val = name.split(" = ")
                        val = int(val[:-1], 0)
                        if val >= 0x80000000:
                            val -= 0x100000000
                    else:
                        name = name[:-1]
                    name = name.strip()
                    #print("\"" + name + "\"", "===", val)

                    CONSTANTS[enum_name][val] = name.strip()
                    i += 1
                    last_num = val

    #exit()
    # sprites
    sprite_path = Path(Path(__file__).resolve().parent.parent / "ver" / "current" / "build" / "include" / "sprite" / "npc")
    for file in sprite_path.iterdir():
        fd = file.read_text()
        for line in fd.splitlines():
            if "#define _NPC_SPRITE_" in line:
                enum = "NPC_SPRITE"
            elif "#define _NPC_PALETTE_" in line:
                enum = "NPC_PALETTE"
            elif "#define _NPC_ANIM_" in line:
                enum = "NPC_ANIM"
            else:
                continue

            name = line.split(" ",2)[1]
            id_ = line.split("0x", 1)[1]
            if " " in id_:
                id_ = id_.split(" ",1)[0]
            name = name.split(f"_{enum}_", 1)[1]
            if enum == "NPC_SPRITE":
                saved_name = name
                saved_id = id_
            else:
                name = name.rsplit(f"{saved_name}_")[1]

            if enum == "NPC_SPRITE":
                if int(id_, 16) not in CONSTANTS["NPC_SPRITE"]:
                    CONSTANTS[enum][int(id_, 16)] = {"name":"", "palettes":{}, "anims":{}}
                CONSTANTS[enum][int(id_, 16)]["name"] = name
            elif enum == "NPC_PALETTE":
                CONSTANTS["NPC_SPRITE"][int(saved_id, 16)]["palettes"][int(id_, 16)] = name
            elif enum == "NPC_ANIM":
                CONSTANTS["NPC_SPRITE"][int(saved_id, 16)]["anims"][int(id_, 16)] = name

    return

def make_anim_macro(self, sprite, palette, anim):
    if sprite == 0xFF and palette == 0xFF and anim == 0xFF:
        return "-1"

    call = "NPC_ANIM("
    if sprite in CONSTANTS["NPC_SPRITE"]:
        call += f"{CONSTANTS['NPC_SPRITE'][sprite]['name']}, "
        if palette in CONSTANTS["NPC_SPRITE"][sprite]["palettes"]:
            call += f"{CONSTANTS['NPC_SPRITE'][sprite]['palettes'][palette]}, "
        else:
            call += f"0x{palette:02X}, "
        if anim in CONSTANTS["NPC_SPRITE"][sprite]["anims"]:
            call += f"{CONSTANTS['NPC_SPRITE'][sprite]['anims'][anim]}"
        else:
            call += f"0x{anim:02X}"
        call += ")"
        self.INCLUDES_NEEDED["sprites"].add(CONSTANTS['NPC_SPRITE'][sprite]['name'])
    else:
        call += f"0x{sprite:02X}, 0x{palette:02X}, 0x{anim:02X})"
    return call

def fix_args(self, func, args, info):
    global CONSTANTS

    new_args = []
    args = args.split(", ")
    for i,arg in enumerate(args):
        if ((arg == "D_80000000") or (arg.startswith("D_B")) or
            (i == 0 and func == "MakeEntity" and arg.startswith("D_"))):
            arg = "0x" + arg[2:]
        if "0x" in arg and int(arg, 16) >= 0xF0000000:
            arg = f"{int(arg, 16) - 0x100000000}"
        if i in info or (i+1 == len(args) and -1 in info):
            if i+1 == len(args) and -1 in info:
                i = -1
            if "_" in arg:
                new_args.append(f"{arg}")
                continue
            argNum = int(arg, 0)

            if info[i] == "Bool":
                new_args.append(f"{'TRUE' if argNum == True else 'FALSE'}")
            elif info[i] == "Hex":
                new_args.append(f"0x{argNum:08X}")
            elif info[i] == "CustomAnim":
                sprite  = (argNum & 0xFF0000) >> 16
                palette = (argNum & 0xFF00)   >> 8
                anim    = (argNum & 0xFF)     >> 0

                #if argNum not in CONSTANTS["MAP_NPCS"]:
                #    new_args.append(f"0x{argNum:X}")
                #    continue

                if func == "SetAnimation" and int(new_args[1], 10) == 0:
                    call = f"{CONSTANTS['PlayerAnims'][argNum]}"
                elif "SI_" not in args[0] and int(args[0]) >= 0 and CONSTANTS["MAP_NPCS"].get(int(args[0])) == "NPC_PLAYER":
                    if sprite == 0:
                        print(f"Func {func} arg {i} ({CONSTANTS['MAP_NPCS'][int(args[0])]}) -- sprite was 0, is this really valid? Arg 0x{argNum:X} -- sprite: {sprite}, palette: {palette}, anim: {anim}")
                        call = f"0x{argNum:X}"
                    else:
                        call = f"{CONSTANTS['PlayerAnims'][argNum]}"
                else:
                    if sprite == 0:
                        print(f"Func {func} arg {i} ({CONSTANTS['MAP_NPCS'][int(args[0])]}) -- sprite was 0, is this really valid? Arg 0x{argNum:X} -- sprite: {sprite}, palette: {palette}, anim: {anim}")
                        call = f"0x{argNum:X}"
                    else:
                        call = make_anim_macro(self, sprite, palette, anim)
                new_args.append(call)
            elif info[i] == "CustomMsg":
                type_ = (argNum & 0xFF0000) >> 16
                num_ =  (argNum & 0xFFFF)   >> 0
                new_args.append(f"MESSAGE_ID(0x{type_:02X}, 0x{num_:04X})")
            elif info[i] == "NpcFlags":
                enabled = []
                for x in range(32):
                    flag = argNum & (1 << x)
                    if flag:
                        if flag in CONSTANTS["NpcFlags"]:
                            enabled.append(CONSTANTS["NpcFlags"][flag])
                        else:
                            enabled.append(f"0x{flag:08X}")
                if not enabled:
                    enabled.append(f"0")
                new_args.append("((" + " | ".join(enabled) + "))")
            elif info[i] == "NpcIDs":
                if argNum not in CONSTANTS["MAP_NPCS"]:
                    new_args.append(f"0x{argNum:X}")
                    continue

                if argNum >= 0:
                    new_args.append(CONSTANTS["MAP_NPCS"][argNum])
                else:
                    new_args.append(CONSTANTS["NpcIDs"][argNum])
            elif info[i] == "DamageTypes":
                enabled = []
                for x in range(32):
                    flag = argNum & (1 << x)
                    if flag:
                        if flag in CONSTANTS["DamageTypes"]:
                            enabled.append(CONSTANTS["DamageTypes"][flag])
                        else:
                            enabled.append(f"0x{flag:08X}")
                if not enabled:
                    enabled.append(f"0")
                new_args.append("((" + " | ".join(enabled) + "))")
            elif argNum in CONSTANTS[info[i]]:
                new_args.append(f"{CONSTANTS[info[i]][argNum]}")
            else:
                if not (info[i] == "NpcIDs" and argNum > 0):
                    print(f"0x{argNum:X} was not found within {info[i]} constants for function {func} arg {i}, add it.")

                if (info[i] == "ItemIDs" and argNum < 0):
                    new_args.append(f"{int(argNum)}")
                else:
                    #Print the unknowns in hex
                    new_args.append(f"0x{int(argNum):X}")

        else:
            new_args.append(f"{arg}")
    return ", ".join(new_args)

replace_funcs = {
    "AddActorDecoration"        :{0:"ActorIDs"},
    "AddKeyItem"                :{0:"ItemIDs"},
    "AddGoalPos"                :{0:"ActorIDs"},

    "BattleCamTargetActor"      :{0:"ActorIDs"},
    "BindNpcAI"                 :{0:"NpcIDs"},
    "BindNpcDefeat"             :{0:"NpcIDs"},
    "BindNpcIdle"               :{0:"NpcIDs"},
    "BindNpcInteract"           :{0:"NpcIDs"},

    "ContinueSpeech"            :{1:"CustomAnim", 2:"CustomAnim", 4:"CustomMsg"},

    "DisablePlayerInput"        :{0:"Bool"},
    "DisablePlayerPhysics"      :{0:"Bool"},
    "DispatchDamagePlayerEvent" :{1:"Events"},
    "DispatchEvent"             :{0:"ActorIDs"},

    "EnableIdleScript"          :{0:"ActorIDs"},
    "EnableNpcShadow"           :{0:"NpcIDs", 1:"Bool"},
    "EndSpeech"                 :{1:"CustomAnim", 2:"CustomAnim"},
    "EnemyDamageTarget"         :{0:"ActorIDs", 2:"DamageTypes"},
    "EnemyTestTarget"           :{0:"ActorIDs", 2:"DamageTypes"},

    "FindKeyItem"               :{0:"ItemIDs"},
    "ForceHomePos"              :{0:"ActorIDs"},

    "func_802CFE2C"             :{0:"NpcIDs"},
    "func_802CFD30"             :{0:"NpcIDs"},
    "func_802D2520"             :{0:"PlayerAnims"},

    "GetActorPos"               :{0:"ActorIDs"},
    "GetGoalPos"                :{0:"ActorIDs"},
    "GetItemPower"              :{0:"ItemIDs"},
    "GetLastEvent"              :{0:"ActorIDs"},
    "GetNpcPos"                 :{0:"NpcIDs"},

    "HidePlayerShadow"          :{0:"Bool"},
    "HPBarToHome"               :{0:"ActorIDs"},

    "InterpNpcYaw"              :{0:"NpcIDs"},

    "JumpToGoal"                :{0:"ActorIDs"},

    "MakeEntity"                :{0:"Hex", 5:"ItemIDs"},
    "MakeItemEntity"            :{0:"ItemIDs"},
    "ModifyColliderFlags"       :{2:"Hex"},

    "NpcFaceNpc"                :{0:"NpcIDs", 1:"NpcIDs"},
    "NpcFacePlayer"             :{0:"NpcIDs"},
    "NpcJump0"                  :{0:"NpcIDs"},
    "NpcJump1"                  :{0:"NpcIDs"},
    "NpcMoveTo"                 :{0:"NpcIDs"},

    "PlayAmbientSounds"         :{0:"AmbientSounds"},
    "PlaySound"                 :{0:"SoundIDs"},
    "PlaySoundAt"               :{0:"SoundIDs"},
    "PlaySoundAtActor"          :{0:"ActorIDs", 1:"SoundIDs"},
    "PlaySoundAtNpc"            :{0:"NpcIDs", 1:"SoundIDs"},

    "RemoveActorDecoration"     :{0:"ActorIDs"},
    "RemoveNpc"                 :{0:"NpcIDs"},
    "RunToGoal"                 :{0:"ActorIDs", 2:"Bool"},
    "JumpToGoal"                :{0:"ActorIDs", 2:"Bool", 3:"Bool", 4:"Bool"},

    "SetActorDispOffset"        :{0:"ActorIDs"},
    "SetActorJumpGravity"       :{0:"ActorIDs"},
    "SetActorRotation"          :{0:"ActorIDs"},
    "SetActorSpeed"             :{0:"ActorIDs"},
    "SetActorScale"             :{0:"ActorIDs"},
    "SetActorYaw"               :{0:"ActorIDs"},
    "SetAnimation"              :{0:"ActorIDs", 2:"CustomAnim"},
    "SetAnimationRate"          :{0:"ActorIDs"},
    "SetGoalPos"                :{0:"ActorIDs"},
    "SetGoalToHome"             :{0:"ActorIDs"},
    "SetGoalToTarget"           :{0:"ActorIDs"},
    "SetJumpAnimations"         :{0:"ActorIDs", 2:"PlayerAnims", 3:"PlayerAnims", 4:"PlayerAnims"},
    "SetMusicTrack"             :{1:"SongIDs"},
    "SetNpcAnimation"           :{0:"NpcIDs", 1:"CustomAnim"},
    "SetNpcAux"                 :{0:"NpcIDs"},
    "SetNpcFlagBits"            :{0:"NpcIDs", 1:"NpcFlags", 2:"Bool"},
    "SetNpcJumpscale"           :{0:"NpcIDs"},
    "SetNpcPos"                 :{0:"NpcIDs"},
    "SetNpcRotation"            :{0:"NpcIDs"},
    "SetNpcScale"               :{0:"NpcIDs"},
    "SetNpcSpeed"               :{0:"NpcIDs"},
    "SetNpcSprite"              :{1:"Hex"},
    "SetNpcYaw"                 :{0:"NpcIDs"},
    "SetPlayerAnimation"        :{0:"PlayerAnims"},
    "SetSelfEnemyFlagBits"      :{0:"NpcFlags", 1:"Bool"},
    #"SetSelfVar"                :{1:"Bool"}, # apparently this was a bool in some scripts but it passes non-0/1 values, including negatives
    "SetTargetActor"            :{0:"ActorIDs", 1:"ActorIDs"},
    "ShowChoice"                :{0:"CustomMsg"},
    "ShowEmote"                 :{1:"Emotes"},
    "ShowMessageAtScreenPos"    :{0:"CustomMsg"},
    "ShowMessageAtWorldPos"     :{0:"CustomMsg"},
    "SpeakToPlayer"             :{0:"NpcIDs", 1:"CustomAnim", 2:"CustomAnim", -1:"CustomMsg"},
    "SwitchMessage"             :{0:"CustomMsg"},

    "UseIdleAnimation"          :{0:"ActorIDs", 1:"Bool"},
    "BindTakeTurn"              :{0:"ActorIDs"},
    "BindIdle"                  :{0:"ActorIDs"},
    "BindHandleEvent"           :{0:"ActorIDs"},
    "SetActorIdleSpeed"         :{0:"ActorIDs"},
    "SetIdleAnimations"         :{0:"ActorIDs"},
    "SetIdleGoal"               :{0:"ActorIDs"},
    "IdleFlyToGoal"             :{0:"ActorIDs"},
    "GetStatusFlags"            :{0:"ActorIDs"},
    "ResetAllActorSounds"       :{0:"ActorIDs"},
    "FlyToGoal"                 :{0:"ActorIDs"},
    "SetActorPos"               :{0:"ActorIDs"},
    "HPBarToCurrent"            :{0:"ActorIDs"},
    "SetActorFlagBits"          :{0:"ActorIDs"}, # TODO: 1:"ActorFlags"
    "SetPartFlags"              :{0:"ActorIDs"},
    "SetPartPos"                :{0:"ActorIDs"},
    "SetPartDispOffset"         :{0:"ActorIDs"},
}

def replace_constants(self, func, args):
    global replace_funcs

    if func in replace_funcs:
        return fix_args(self, func, args, replace_funcs[func])
    elif func == "PlayEffect":
        argsZ = args.split(", ")
        if "0x" not in argsZ[0]:
            argsZ[0] = f"0x{int(argsZ[0], 10):X}"
        args = ", ".join(argsZ)
    return args

class ScriptDisassembler:
    def __init__(self, bytes, script_name = "script", symbol_map = {}, romstart = 0, INCLUDES_NEEDED = {}, INCLUDED = {"functions": set(), "includes": set()}):
        self.bytes = bytes
        self.script_name = script_name

        self.symbol_map = { **script_lib(self.bytes.tell()), **symbol_map }
        self.romstart = romstart
        self.INCLUDES_NEEDED = INCLUDES_NEEDED
        self.INCLUDED = INCLUDED

        self.out = ""
        self.prefix = ""

        self.indent = 1
        self.indent_used = False

        self.done = False

        self.start_pos = self.bytes.tell()
        self.end_pos = 0
        self.instructions = 0

    def disassemble(self):
        while True:
            opcode = self.read_word()
            argc = self.read_word()

            #print(f"Op {opcode:X}, argc {argc}")

            if opcode > 0xFF or argc > 0xFF:
                raise Exception(f"script '{self.script_name}' is malformed")

            argv = []
            for i in range(0, argc):
                argv.append(self.read_word())

            #print(argv)

            self.disassemble_command(opcode, argc, argv)

            self.instructions += 1

            if self.done:
                self.end_pos = self.bytes.tell()
                return self.prefix + self.out

    def write(self, line):
        if self.indent < 0: self.indent = 0
        if self.indent > 1: self.indent_used = True

        self.out += "    " * self.indent
        self.out += line

    def write_line(self, line):
        self.write(line)
        self.out += "\n"

    def prefix_line(self, line):
        self.prefix += line
        self.prefix += "\n"

    def var(self, arg):
        if arg in self.symbol_map:
            return self.symbol_map[arg][0][1]

        v = arg - 2**32 # convert to s32
        if v > -250000000:
            if v <= -220000000: return f"SI_FIXED({(v + 230000000) / 1024})"
            elif v <= -200000000: return f"SI_ARRAY_FLAG({v + 210000000})"
            elif v <= -180000000: return f"SI_ARRAY({v + 190000000})"
            elif v <= -160000000: return f"SI_SAVE_VAR({v + 170000000})"
            elif v <= -140000000: return f"SI_AREA_VAR({v + 150000000})"
            elif v <= -120000000: return f"SI_SAVE_FLAG({v + 130000000})"
            elif v <= -100000000: return f"SI_AREA_FLAG({v + 110000000})"
            elif v <= -80000000: return f"SI_MAP_FLAG({v + 90000000})"
            elif v <= -60000000: return f"SI_FLAG({v + 70000000})"
            elif v <= -40000000: return f"SI_MAP_VAR({v + 50000000})"
            elif v <= -20000000: return f"SI_VAR({v + 30000000})"

        if arg == 0xFFFFFFFF:
            return "-1"
        elif (arg & 0xFF000000) == 0x80000000:
            return f"0x{arg:X}"
        elif arg >= 0x80000000:
            return f"{arg - 0x100000000}"
        else:
            return f"{arg}"

    def replace_star_rod_function_name(self, name):
        vram = int(name.split("_",1)[1], 16)
        name = "N(" + name.replace("function", "func") + f"_{(vram - 0x80240000)+self.romstart:X}" + ")"
        return name

    def replace_star_rod_prefix(self, addr, isArg=False):
        if type(addr) is str:
            return addr
        if addr > 0x80000000 and addr in self.symbol_map:
            name = self.symbol_map[addr][0][1]
            toReplace = True
            suffix = ""
            if name.startswith("N(func_"):
                prefix = "ApiStatus "
                name = self.replace_star_rod_function_name(name[2:-1])
                suffix = "(ScriptInstance* script, s32 isInitialCall)"
            elif name[2:-1] in self.INCLUDED["includes"]:
                prefix = "ApiStatus "
                suffix = "(ScriptInstance* script, s32 isInitialCall)"
            elif name.startswith("N(npcAISettings_"):
                prefix = "NpcAISettings "
            elif name.startswith("N(npcSettings_"):
                prefix = "NpcSettings "
            elif name.startswith("N(npcGroup_"):
                prefix = "StaticNpc "
            elif name.startswith("N(entryList_"):
                prefix = "EntryList "
            elif name.startswith("N(npcGroupList_"):
                prefix = "NpcGroupList "
            elif name.startswith("N("):
                prefix = "Script "
            else:
                toReplace = False

            if toReplace:
                if name not in self.INCLUDED["functions"]:
                    self.INCLUDES_NEEDED["forward"].append(prefix + name + suffix + ";")
                    self.INCLUDED["functions"].add(name)
                return name
            elif not isArg or name.startswith("\""):
                return name
            else:
                return str(addr)
        return addr

    def addr_ref(self, addr, isArg=False):
        if addr in self.symbol_map:
            return self.replace_star_rod_prefix(addr, isArg)
        return f"0x{addr:08X}"

    def trigger(self, trigger):
        if trigger == 0x00000040: trigger = "TRIGGER_WALL_PUSH"
        if trigger == 0x00000080: trigger = "TRIGGER_FLOOR_TOUCH"
        if trigger == 0x00000100: trigger = "TRIGGER_WALL_PRESS_A"
        if trigger == 0x00000200: trigger = "TRIGGER_FLOOR_JUMP"
        if trigger == 0x00000400: trigger = "TRIGGER_WALL_TOUCH"
        if trigger == 0x00000800: trigger = "TRIGGER_FLOOR_PRESS_A"
        if trigger == 0x00001000: trigger = "TRIGGER_WALL_HAMMER"
        if trigger == 0x00010000: trigger = "TRIGGER_GAME_FLAG_SET"
        if trigger == 0x00020000: trigger = "TRIGGER_AREA_FLAG_SET"
        if trigger == 0x00040000: trigger = "TRIGGER_CEILING_TOUCH"
        if trigger == 0x00080000: trigger = "TRIGGER_FLOOR_ABOVE"
        if trigger == 0x00100000: trigger = "TRIGGER_POINT_BOMB"
        return f"0x{trigger:X}" if type(trigger) is int else trigger

    def read_word(self):
        return int.from_bytes(self.bytes.read(4), byteorder="big")

    def disassemble_command(self, opcode, argc, argv):
        if opcode == 0x01:
            self.write_line("SI_CMD(ScriptOpcode_END)")
            self.indent -= 1

            if self.indent_used:
                self.prefix_line("// *INDENT-OFF*")
                self.prefix_line(f"Script {self.script_name} = {{")
                self.write_line("};")
                self.write_line("// *INDENT-ON*")
            else:
                self.prefix_line(f"Script {self.script_name} = {{")
                self.write_line("};")

            self.done = True
        elif opcode == 0x02: self.write_line(f"SI_CMD(ScriptOpcode_RETURN),")
        elif opcode == 0x03: self.write_line(f"SI_CMD(ScriptOpcode_LABEL, {self.var(argv[0])}),")
        elif opcode == 0x04: self.write_line(f"SI_CMD(ScriptOpcode_GOTO, {self.var(argv[0])}),")
        elif opcode == 0x05:
            self.write_line(f"SI_CMD(ScriptOpcode_LOOP, {self.var(argv[0])}),")
            self.indent += 1
        elif opcode == 0x06:
            self.indent -= 1
            self.write_line("SI_CMD(ScriptOpcode_END_LOOP),")
        elif opcode == 0x07: self.write_line(f"SI_CMD(ScriptOpcode_BREAK_LOOP),")
        elif opcode == 0x08: self.write_line(f"SI_CMD(ScriptOpcode_SLEEP_FRAMES, {self.var(argv[0])}),")
        elif opcode == 0x09: self.write_line(f"SI_CMD(ScriptOpcode_SLEEP_SECS, {self.var(argv[0])}),")
        elif opcode == 0x0A:
            self.write_line(f"SI_CMD(ScriptOpcode_IF_EQ, {self.var(argv[0])}, {self.var(argv[1])}),")
            self.indent += 1
        elif opcode == 0x0B:
            self.write_line(f"SI_CMD(ScriptOpcode_IF_NE, {self.var(argv[0])}, {self.var(argv[1])}),")
            self.indent += 1
        elif opcode == 0x0C:
            self.write_line(f"SI_CMD(ScriptOpcode_IF_LT, {self.var(argv[0])}, {self.var(argv[1])}),")
            self.indent += 1
        elif opcode == 0x0D:
            self.write_line(f"SI_CMD(ScriptOpcode_IF_GT, {self.var(argv[0])}, {self.var(argv[1])}),")
            self.indent += 1
        elif opcode == 0x0E:
            self.write_line(f"SI_CMD(ScriptOpcode_IF_LE, {self.var(argv[0])}, {self.var(argv[1])}),")
            self.indent += 1
        elif opcode == 0x0F:
            self.write_line(f"SI_CMD(ScriptOpcode_IF_GE, {self.var(argv[0])}, {self.var(argv[1])}),")
            self.indent += 1
        elif opcode == 0x10:
            self.write_line(f"SI_CMD(ScriptOpcode_IF_FLAG, {self.var(argv[0])}, {self.var(argv[1])}),")
            self.indent += 1
        elif opcode == 0x11:
            self.write_line(f"SI_CMD(ScriptOpcode_IF_NOT_FLAG, ({self.var(argv[0])}, {self.var(argv[1])}),")
            self.indent += 1
        elif opcode == 0x12:
            self.indent -= 1
            self.write_line(f"SI_CMD(ScriptOpcode_ELSE),")
            self.indent += 1
        elif opcode == 0x13:
            self.indent -= 1
            self.write_line(f"SI_CMD(ScriptOpcode_END_IF),")
        elif opcode == 0x14:
            self.write_line(f"SI_CMD(ScriptOpcode_MATCH, {self.var(argv[0])}),")
            self.indent += 2
        elif opcode == 0x15:
            self.write_line(f"SI_CMD(ScriptOpcode_MATCH_CONST, 0x{argv[0]:X}),")
            self.indent += 2
        elif opcode == 0x16:
            self.indent -= 1
            self.write_line(f"SI_CMD(ScriptOpcode_CASE_EQ, {self.var(argv[0])}),")
            self.indent += 1
        elif opcode == 0x17:
            self.indent -= 1
            self.write_line(f"SI_CMD(ScriptOpcode_CASE_NE, {self.var(argv[0])}),")
            self.indent += 1
        elif opcode == 0x18:
            self.indent -= 1
            self.write_line(f"SI_CMD(ScriptOpcode_CASE_LT, {self.var(argv[0])}),")
            self.indent += 1
        elif opcode == 0x19:
            self.indent -= 1
            self.write_line(f"SI_CMD(ScriptOpcode_CASE_GT, {self.var(argv[0])}),")
            self.indent += 1
        elif opcode == 0x1A:
            self.indent -= 1
            self.write_line(f"SI_CMD(ScriptOpcode_CASE_LE, {self.var(argv[0])}),")
            self.indent += 1
        elif opcode == 0x1B:
            self.indent -= 1
            self.write_line(f"SI_CMD(ScriptOpcode_CASE_GE, {self.var(argv[0])}),")
            self.indent += 1
        elif opcode == 0x1C:
            self.indent -= 1
            self.write_line(f"SI_CMD(ScriptOpcode_CASE_ELSE),")
            self.indent += 1
        elif opcode == 0x1D:
            self.indent -= 1
            self.write_line(f"SI_CMD(ScriptOpcode_CASE_MULTI_OR_EQ, {self.var(argv[0])}),")
            self.indent += 1
        elif opcode == 0x1E:
            self.indent -= 1
            self.write_line(f"SI_CMD(ScriptOpcode_CASE_MULTI_AND_EQ, {self.var(argv[0])}),")
            self.indent += 1
        elif opcode == 0x1F:
            self.indent -= 1
            self.write_line(f"SI_CMD(ScriptOpcode_CASE_FLAG, {self.var(argv[0])}),")
            self.indent += 1
        elif opcode == 0x20:
            self.indent -= 1
            self.write_line(f"SI_CMD(ScriptOpcode_END_CASE_MULTI),")
            self.indent += 1
        elif opcode == 0x21:
            self.indent -= 1
            self.write_line(f"SI_CMD(ScriptOpcode_CASE_RANGE, {self.var(argv[0])}, {self.var(argv[1])}),")
            self.indent += 1
        elif opcode == 0x22: self.write_line(f"SI_CMD(ScriptOpcode_BREAK_CASE),")
        elif opcode == 0x23:
            self.indent -= 2
            self.write_line(f"SI_CMD(ScriptOpcode_END_MATCH),")
        elif opcode == 0x24: self.write_line(f"SI_CMD(ScriptOpcode_SET, {self.var(argv[0])}, {self.var(argv[1])}),")
        elif opcode == 0x25: self.write_line(f"SI_CMD(ScriptOpcode_SET_CONST, {self.var(argv[0])}, 0x{argv[1]:X}),")
        elif opcode == 0x26: self.write_line(f"SI_CMD(ScriptOpcode_SET_F, {self.var(argv[0])}, {self.var(argv[1])}),")
        elif opcode == 0x27: self.write_line(f"SI_CMD(ScriptOpcode_ADD, {self.var(argv[0])}, {self.var(argv[1])}),")
        elif opcode == 0x28: self.write_line(f"SI_CMD(ScriptOpcode_SUB, {self.var(argv[0])}, {self.var(argv[1])}),")
        elif opcode == 0x29: self.write_line(f"SI_CMD(ScriptOpcode_MUL, {self.var(argv[0])}, {self.var(argv[1])}),")
        elif opcode == 0x2A: self.write_line(f"SI_CMD(ScriptOpcode_DIV, {self.var(argv[0])}, {self.var(argv[1])}),")
        elif opcode == 0x2B: self.write_line(f"SI_CMD(ScriptOpcode_MOD, {self.var(argv[0])}, {self.var(argv[1])}),")
        elif opcode == 0x2C: self.write_line(f"SI_CMD(ScriptOpcode_ADD_F, {self.var(argv[0])}, {self.var(argv[1])}),")
        elif opcode == 0x2D: self.write_line(f"SI_CMD(ScriptOpcode_SUB_F, {self.var(argv[0])}, {self.var(argv[1])}),")
        elif opcode == 0x2E: self.write_line(f"SI_CMD(ScriptOpcode_MUL_F, {self.var(argv[0])}, {self.var(argv[1])}),")
        elif opcode == 0x2F: self.write_line(f"SI_CMD(ScriptOpcode_DIV_F, {self.var(argv[0])}, {self.var(argv[1])}),")
        elif opcode == 0x30: self.write_line(f"SI_CMD(ScriptOpcode_USE_BUFFER, {self.var(argv[0])}),")
        elif opcode == 0x31:
            args = ["ScriptOpcode_BUFFER_READ_1",*map(self.var, argv)]
            self.write_line(f"SI_CMD({', '.join(args)}),")
        elif opcode == 0x32:
            args = ["ScriptOpcode_BUFFER_READ_2",*map(self.var, argv)]
            self.write_line(f"SI_CMD({', '.join(args)}),")
        elif opcode == 0x33:
            args = ["ScriptOpcode_BUFFER_READ_3",*map(self.var, argv)]
            self.write_line(f"SI_CMD({', '.join(args)}),")
        elif opcode == 0x34:
            args = ["ScriptOpcode_BUFFER_READ_4",*map(self.var, argv)]
            self.write_line(f"SI_CMD({', '.join(args)}),")
        elif opcode == 0x35:
            args = ["ScriptOpcode_BUFFER_PEEK",*map(self.var, argv)]
            self.write_line(f"SI_CMD({', '.join(args)}),")
        elif opcode == 0x36: self.write_line(f"SI_CMD(ScriptOpcode_USE_BUFFER_f, {self.var(argv[0])}),")
        elif opcode == 0x37:
            args = ["ScriptOpcode_BUFFER_READ_1_F",*map(self.var, argv)]
            self.write_line(f"SI_CMD({', '.join(args)}),")
        elif opcode == 0x38:
            args = ["ScriptOpcode_BUFFER_READ_2_F",*map(self.var, argv)]
            self.write_line(f"SI_CMD({', '.join(args)}),")
        elif opcode == 0x39:
            args = ["ScriptOpcode_BUFFER_READ_3_F",*map(self.var, argv)]
            self.write_line(f"SI_CMD({', '.join(args)}),")
        elif opcode == 0x3A:
            args = ["ScriptOpcode_BUFFER_READ_4_F",*map(self.var, argv)]
            self.write_line(f"SI_CMD({', '.join(args)}),")
        elif opcode == 0x3B:
            args = ["ScriptOpcode_BUFFER_PEEK_F",*map(self.var, argv)]
            self.write_line(f"SI_CMD({', '.join(args)}),")
        elif opcode == 0x3C: self.write_line(f"SI_CMD(ScriptOpcode_USE_ARRAY, {self.var(argv[0])}),")
        elif opcode == 0x3D: self.write_line(f"SI_CMD(ScriptOpcode_USE_FLAGS, {self.var(argv[0])}),")
        elif opcode == 0x3E: self.write_line(f"SI_CMD(ScriptOpcode_NEW_ARRAY, {self.var(argv[0])}, {self.var(argv[1])}),")
        elif opcode == 0x3F: self.write_line(f"SI_CMD(ScriptOpcode_AND, {self.var(argv[0])}, {self.var(argv[1])}),")
        elif opcode == 0x40: self.write_line(f"SI_CMD(ScriptOpcode_OR, {self.var(argv[0])}, {self.var(argv[1])}),")
        elif opcode == 0x41: self.write_line(f"SI_CMD(ScriptOpcode_AND_CONST, {self.var(argv[0])}, 0x{argv[1]:X})")
        elif opcode == 0x42: self.write_line(f"SI_CMD(ScriptOpcode_OR_CONST, {self.var(argv[0])}, 0x{argv[1]:X})")
        elif opcode == 0x43:
            args = ["ScriptOpcode_CALL", self.addr_ref(argv[0]), *map(self.var, argv[1:])]
            self.write_line(f"SI_CMD({', '.join(args)}),")
        elif opcode == 0x44: self.write_line(f"SI_CMD(ScriptOpcode_SPAWN_SCRIPT, {self.addr_ref(argv[0])}),")
        elif opcode == 0x45: self.write_line(f"SI_CMD(ScriptOpcode_SPAWN_GET_ID, {self.addr_ref(argv[0])}, {self.var(argv[1])}),")
        elif opcode == 0x46: self.write_line(f"SI_CMD(ScriptOpcode_AWAIT_SCRIPT, {self.addr_ref(argv[0])}),")
        elif opcode == 0x47:
            args = ["ScriptOpcode_BIND_TRIGGER", self.addr_ref(argv[0]), self.trigger(argv[1]), *map(self.var, argv[2:])]
            self.write_line(f"SI_CMD({', '.join(args)}),")
        elif opcode == 0x48: self.write_line(f"SI_CMD(ScriptOpcode_UNBIND),")
        elif opcode == 0x49: self.write_line(f"SI_CMD(ScriptOpcode_KILL_SCRIPT, {self.var(argv[0])}),")
        elif opcode == 0x4A: self.write_line(f"SI_CMD(ScriptOpcode_JUMP, {self.var(argv[0])}),")
        elif opcode == 0x4B: self.write_line(f"SI_CMD(ScriptOpcode_SET_PRIORITY, {self.var(argv[0])}),")
        elif opcode == 0x4C: self.write_line(f"SI_CMD(ScriptOpcode_SET_TIMESCALE, {self.var(argv[0])}),")
        elif opcode == 0x4D: self.write_line(f"SI_CMD(ScriptOpcode_SET_GROUP, {self.var(argv[0])}),")
        elif opcode == 0x4E:
            args = ["ScriptOpcode_BIND_PADLOCK", self.addr_ref(argv[0]), self.trigger(argv[1]), *map(self.var, argv[2:])]
            self.write_line(f"SI_CMD({', '.join(args)}),")
        elif opcode == 0x4F: self.write_line(f"SI_CMD(ScriptOpcode_SUSPEND_GROUP, {self.var(argv[0])}),")
        elif opcode == 0x50: self.write_line(f"SI_CMD(ScriptOpcode_RESUME_GROUP, {self.var(argv[0])}),")
        elif opcode == 0x51: self.write_line(f"SI_CMD(ScriptOpcode_SUSPEND_OTHERS, {self.var(argv[0])}),")
        elif opcode == 0x52: self.write_line(f"SI_CMD(ScriptOpcode_RESUME_OTHERS, {self.var(argv[0])}),")
        elif opcode == 0x53: self.write_line(f"SI_CMD(ScriptOpcode_SUSPEND_SCRIPT, {self.var(argv[0])}),")
        elif opcode == 0x54: self.write_line(f"SI_CMD(ScriptOpcode_RESUME_SCRIPT, {self.var(argv[0])}),")
        elif opcode == 0x55: self.write_line(f"SI_CMD(ScriptOpcode_SCRIPT_EXISTS, {self.var(argv[0])}, {self.var(argv[1])}),")
        elif opcode == 0x56:
            self.write_line("SI_CMD(ScriptOpcode_SPAWN_THREAD),")
            self.indent += 1
        elif opcode == 0x57:
            self.indent -= 1
            self.write_line("SI_CMD(ScriptOpcode_END_SPAWN_THREAD),")
        elif opcode == 0x58:
            self.write_line("SI_CMD(ScriptOpcode_PARALLEL_THREAD),")
            self.indent += 1
        elif opcode == 0x59:
            self.indent -= 1
            self.write_line("SI_CMD(ScriptOpcode_END_PARALLEL_THREAD),")
        else:
            # unknown opcode
            argv_str = ""
            for arg in argv:
                argv_str += ", "
                argv_str += f"0x{arg:X}"
            self.write_line(f"SI_CMD(0x{opcode:02X}{argv_str}),")

class UnsupportedScript(Exception):
    pass

class ScriptDSLDisassembler(ScriptDisassembler):
    def __init__(self, *args, **kwargs):
        super().__init__(*args, **kwargs)

        # True: case block
        # CASE: single condition
        # MULTI: multi-condition(s)
        # MATCH: match block
        self.case_stack = []
        # stores the variable type the case is switching on
        self.case_variable = ""
        self.save_variable = ""
        self.was_multi_case = False

    @property
    def in_case(self):
        return self.case_stack[-1] if self.case_stack else False

    def var(self, arg):
        if arg in self.symbol_map and arg >= 0x80000000:
            return self.symbol_map[arg][0][1]
        elif type(arg) is str:
            return arg

        v = arg - 2**32 # convert to s32
        if v > -250000000:
            if v <= -220000000: return str(round_fixed((v + 230000000) / 1024))
            elif v <= -200000000: return f"SI_ARRAY_FLAG({v + 210000000})"
            elif v <= -180000000: return f"SI_ARRAY({v + 190000000})"
            elif v <= -160000000:
                if v + 170000000 == 0:
                    self.save_variable = "STORY_PROGRESS"
                elif v + 170000000 == 425:
                    self.save_variable = "WORLD_LOCATION"
                else:
                    self.save_variable = f"SI_SAVE_VAR({v + 170000000})"
                return self.save_variable
            elif v <= -140000000: return f"SI_AREA_VAR({v + 150000000})"
            elif v <= -120000000: return f"SI_SAVE_FLAG({v + 130000000})"
            elif v <= -100000000: return f"SI_AREA_FLAG({v + 110000000})"
            elif v <= -80000000: return f"SI_MAP_FLAG({v + 90000000})"
            elif v <= -60000000: return f"SI_FLAG({v + 70000000})"
            elif v <= -40000000: return f"SI_MAP_VAR({v + 50000000})"
            elif v <= -20000000: return f"SI_VAR({v + 30000000})"

        if arg == 0xFFFFFFFF:
            return "-1"
        elif (arg & 0xFF000000) == 0x80000000:
            return f"0x{arg:X}"
        elif arg >= 0x80000000:
            return f"{arg - 0x100000000}"
        else:
            return f"{arg}"

    def is_float(self, var):
        try:
            float(var)
            return True
        except Exception:
            return False

    def replace_enum(self, var, case=False):
        varO = self.var(var)

        if case:
            self.save_variable = ""

        try:
            var = int(varO, 0)
        except Exception:
            return varO

        if var > 0x10000000:
            var -= 0x100000000

        # put cases for replacing vars here
        if case and "handleEvent" in self.script_name and var in CONSTANTS["Events"]:
            return CONSTANTS["Events"][var]
        elif case and "takeTurn" in self.script_name and var in CONSTANTS["HitResults"]:
            return CONSTANTS["HitResults"][var]
        elif ((    case and self.case_variable == "STORY_PROGRESS") or
            (not case and self.save_variable == "STORY_PROGRESS")):
            if var in CONSTANTS["StoryProgress"]:
                return CONSTANTS["StoryProgress"][var]
        elif ((    case and self.case_variable == "WORLD_LOCATION") or
              (not case and self.save_variable == "WORLD_LOCATION")):
            if var in CONSTANTS["Locations"]:
                return CONSTANTS["Locations"][var]

        return varO

    def disassemble_command(self, opcode, argc, argv):
        # hacky hacky
        if opcode == 0x43 and len(argv) > 1 and argv[-1] == 0x80000000:
            argv[-1] = "MAKE_ENTITY_END"

        # write case block braces
        if self.in_case == "CASE" or self.in_case == "MULTI":
            if opcode == 0x1D: # multi case
                pass
            elif 0x16 <= opcode <= 0x21: # standard case conditions
                # open and close empty case
                self.out += " {}\n"

                self.case_stack.pop()
                assert self.in_case == "MATCH"

                self.was_multi_case = False
            else:
                # open case
                self.out += " {\n"

                self.case_stack.append(True)

                self.indent += 1
        elif self.in_case != "MATCH" and 0x16 <= opcode <= 0x21: # new case, not including the first
            assert self.case_stack.pop() == True
            self.was_multi_case = self.case_stack.pop() == "MULTI"
            assert self.in_case == "MATCH"

            self.indent -= 1
            self.write_line("}")

        #print(f"Op 0x{opcode:2X} saved_var \"{self.save_variable}\" case_var \"{self.case_variable}\"")
        # case variables need to be saved ahead of time, since they span many instructions
        if ((self.in_case and 0x16 <= opcode <= 0x1B and self.case_variable == "STORY_PROGRESS") or
            (self.in_case and 0x16 <= opcode <= 0x1B and self.case_variable == "WORLD_LOCATION")):
            argv[0] = self.replace_enum(argv[0], case=True)

        if opcode == 0x01:
            if self.out.endswith("return;\n"):
                # implicit return; break
                self.out = self.out[:-8].rstrip() + "\n"
            else:
                self.write_line("break;")

            self.indent -= 1

            self.INCLUDED["functions"].add(self.script_name)

            self.prefix_line(f"Script {self.script_name} = SCRIPT({{")
            self.write_line("});")

            self.done = True
        elif opcode == 0x02: self.write_line(f"return;")
        elif opcode == 0x03:
            self.indent -= 1
            self.write_line(f"{self.var(argv[0])}:")
            self.indent += 1
        elif opcode == 0x04: self.write_line(f"goto {self.var(argv[0])};")
        elif opcode == 0x05:
            if argv[0] == 0:
                self.write_line("loop {")
            else:
                self.write_line(f"loop {self.var(argv[0])} {{")
            self.indent += 1
        elif opcode == 0x06:
            self.indent -= 1
            self.write_line("}")
        elif opcode == 0x07: self.write_line(f"break loop;")
        elif opcode == 0x08: self.write_line(f"sleep {self.var(argv[0])};")
        elif opcode == 0x09: self.write_line(f"sleep {self.var(argv[0])} secs;")
        elif opcode == 0x0A:
            varA = self.replace_enum(argv[0])
            varB = self.replace_enum(argv[1])
            if varB in SAVE_VARS:
                varA = self.replace_enum(argv[0])
            self.write_line(f"if ({varA} == {varB}) {{")
            self.indent += 1
        elif opcode == 0x0B:
            varA = self.replace_enum(argv[0])
            varB = self.replace_enum(argv[1])
            if varB in SAVE_VARS:
                varA = self.replace_enum(argv[0])
            self.write_line(f"if ({varA} != {varB}) {{")
            self.indent += 1
        elif opcode == 0x0C:
            varA = self.replace_enum(argv[0])
            varB = self.replace_enum(argv[1])
            if varB in SAVE_VARS:
                varA = self.replace_enum(argv[0])
            self.write_line(f"if ({varA} < {varB}) {{")
            self.indent += 1
        elif opcode == 0x0D:
            varA = self.replace_enum(argv[0])
            varB = self.replace_enum(argv[1])
            if varB in SAVE_VARS:
                varA = self.replace_enum(argv[0])
            self.write_line(f"if ({varA} > {varB}) {{")
            self.indent += 1
        elif opcode == 0x0E:
            varA = self.replace_enum(argv[0])
            varB = self.replace_enum(argv[1])
            if varB in SAVE_VARS:
                varA = self.replace_enum(argv[0])
            self.write_line(f"if ({varA} <= {varB}) {{")
            self.indent += 1
        elif opcode == 0x0F:
            varA = self.replace_enum(argv[0])
            varB = self.replace_enum(argv[1])
            if varB in SAVE_VARS:
                varA = self.replace_enum(argv[0])
            self.write_line(f"if ({varA} >= {varB}) {{")
            self.indent += 1
        elif opcode == 0x10:
            self.write_line(f"if ({self.var(argv[0])} & {self.var(argv[1])}) {{")
            self.indent += 1
        elif opcode == 0x11:
            self.write_line(f"if ({self.var(argv[0])} !& {self.var(argv[1])}) {{")
            self.indent += 1
        elif opcode == 0x12:
            self.indent -= 1
            self.write_line("} else {")
            self.indent += 1
        elif opcode == 0x13:
            self.indent -= 1
            self.write_line("}")
        elif opcode == 0x14:
            self.write_line(f"match {self.var(argv[0])} {{")
            self.indent += 1
            self.case_variable = self.var(argv[0])
            self.case_stack.append("MATCH")
        elif opcode == 0x15:
            self.write_line(f"matchc {self.var(argv[0])} {{")
            self.indent += 1
            self.case_variable = self.var(argv[0])
            self.case_stack.append("MATCH")
        elif opcode == 0x16:
            self.case_stack.append("CASE")
            self.write(f"== {self.replace_enum(argv[0], True)}")
        elif opcode == 0x17:
            self.case_stack.append("CASE")
            self.write(f"!= {self.replace_enum(argv[0], True)}")
        elif opcode == 0x18:
            self.case_stack.append("CASE")
            self.write(f"< {self.replace_enum(argv[0], True)}")
        elif opcode == 0x19:
            self.case_stack.append("CASE")
            self.write(f"> {self.replace_enum(argv[0], True)}")
        elif opcode == 0x1A:
            self.case_stack.append("CASE")
            self.write(f"<= {self.replace_enum(argv[0], True)}")
        elif opcode == 0x1B:
            self.case_stack.append("CASE")
            self.write(f">= {self.replace_enum(argv[0], True)}")
        elif opcode == 0x1C:
            self.case_stack.append("CASE")
            self.write(f"else")
        elif opcode == 0x1D:
            if self.in_case == "CASE" or self.in_case == "MULTI":
                self.out += f", {self.replace_enum(argv[0], True)}"

                # replace(!) CASE with MULTI
                self.case_stack.pop()
                self.case_stack.append("MULTI")
            else:
                self.write(f"{self.replace_enum(argv[0], True)}")
                self.case_stack.append("MULTI")
        # opcode 0x1E?
        elif opcode == 0x1F:
            self.case_stack.append("CASE")
            self.write_line(f"? {self.replace_enum(argv[0], True)}")
        elif opcode == 0x20:
            if not self.was_multi_case:
                raise UnsupportedScript("unexpected SI_END_MULTI_CASE")
        elif opcode == 0x21:
            self.indent -= 1
            self.write_line(f"{self.replace_enum(argv[0], True)}..{self.replace_enum(argv[1], True)}")
            self.indent += 1
        elif opcode == 0x22: self.write_line("break match;")
        elif opcode == 0x23:
            # close open case if needed
            if self.in_case != "MATCH":
                self.case_stack.pop() == True
                self.case_stack.pop() in ["MULTI", "CASE"]

                self.indent -= 1
                self.write_line("}")

            assert self.case_stack.pop() == "MATCH"

            self.indent -= 1
            self.case_variable = ""
            self.write_line("}")
        elif opcode == 0x24:
            varA = self.replace_enum(argv[0])
            varB = self.replace_enum(argv[1])
            if varB.startswith("script_"):
                varB = "N(" + varB + ")"
            self.write_line(f"{varA} = {varB};")
<<<<<<< HEAD
        elif opcode == 0x25: self.write_line(f"{self.var(argv[0])} = (const) 0x{argv[1]:X};")
=======
        elif opcode == 0x25:
            varA = self.replace_enum(argv[0])
            argNum = argv[1]

            sprite  = (argNum & 0xFF0000) >> 16
            palette = (argNum & 0xFF00)   >> 8
            anim    = (argNum & 0xFF)     >> 0

            call = make_anim_macro(self, sprite, palette, anim)

            if "0x" in call:
                call = self.var(argNum)

            self.write_line(f"{varA} = (const) {call};")
>>>>>>> 8decbeb3
        elif opcode == 0x26:
            lhs = self.var(argv[1])
            if self.is_float(lhs):
                self.write_line(f"{self.var(argv[0])} = {lhs};")
            else:
                self.write_line(f"{self.var(argv[0])} = (float) {lhs};")
        elif opcode == 0x27: self.write_line(f"{self.var(argv[0])} += {self.var(argv[1])};")
        elif opcode == 0x28: self.write_line(f"{self.var(argv[0])} -= {self.var(argv[1])};")
        elif opcode == 0x29: self.write_line(f"{self.var(argv[0])} *= {self.var(argv[1])};")
        elif opcode == 0x2A: self.write_line(f"{self.var(argv[0])} /= {self.var(argv[1])};")
        elif opcode == 0x2B: self.write_line(f"{self.var(argv[0])} %= {self.var(argv[1])};")
        elif opcode == 0x2C:
            lhs = self.var(argv[1])
            if self.is_float(lhs):
                self.write_line(f"{self.var(argv[0])} += {lhs};")
            else:
                self.write_line(f"{self.var(argv[0])} += (float) {lhs};")
        elif opcode == 0x2D:
            lhs = self.var(argv[1])
            if self.is_float(lhs):
                self.write_line(f"{self.var(argv[0])} -= {lhs};")
            else:
                self.write_line(f"{self.var(argv[0])} -= (float) {lhs};")
        elif opcode == 0x2E:
            lhs = self.var(argv[1])
            if self.is_float(lhs):
                self.write_line(f"{self.var(argv[0])} *= {lhs};")
            else:
                self.write_line(f"{self.var(argv[0])} *= (float) {lhs};")
        elif opcode == 0x2F:
            lhs = self.var(argv[1])
            if self.is_float(lhs):
                self.write_line(f"{self.var(argv[0])} /= {lhs};")
            else:
                self.write_line(f"{self.var(argv[0])} /= (float) {lhs};")
        elif opcode == 0x3F: self.write_line(f"{self.var(argv[0])} &= {self.var(argv[1])};")
        elif opcode == 0x40: self.write_line(f"{self.var(argv[0])} |= {self.var(argv[1])};")
        elif opcode == 0x41: self.write_line(f"{self.var(argv[0])} &= (const) 0x{argv[1]:X};")
        elif opcode == 0x42: self.write_line(f"{self.var(argv[0])} |= (const) 0x{argv[1]:X};")
        elif opcode == 0x43:
            addr = argv[0]
            if addr in self.symbol_map:
                func_name = self.addr_ref(addr)
                for i,arg in enumerate(argv):
                    argv[i] = self.replace_star_rod_prefix(arg, isArg=True)
                argv_str = ", ".join(self.var(arg) for arg in argv[1:])
                argv_str = replace_constants(self, func_name, argv_str)

                self.write_line(f"{func_name}({argv_str});")
            else:
                print(f"script API function {addr:X} is not present in symbol_addrs.txt, please add it")
                exit(1)
        elif opcode == 0x44:
            name = self.addr_ref(argv[0])
            if name.startswith("N("):
                self.INCLUDED["functions"].add(name)
            self.write_line(f"spawn {name};")
        elif opcode == 0x45: self.write_line(f"{self.var(argv[1])} = spawn {self.addr_ref(argv[0])};")
        elif opcode == 0x46:
            name = self.addr_ref(argv[0])
            if name.startswith("N("):
                self.INCLUDED["functions"].add(name)
            self.write_line(f"await {name};")
        elif opcode == 0x47:
            assert argv[3] == 1
            if argv[4] != 0:
                self.write_line(f"{self.var(argv[4])} = bind {self.addr_ref(argv[0])} to {self.trigger(argv[1])} {self.var(argv[2])};")
            else:
                self.write_line(f"bind {self.addr_ref(argv[0])} to {self.trigger(argv[1])} {self.var(argv[2])};")
        elif opcode == 0x48: self.write_line(f"unbind;")
        elif opcode == 0x49: self.write_line(f"kill {self.var(argv[0])};")
        elif opcode == 0x4A: self.write_line(f"jump {self.var(argv[0])};")
        elif opcode == 0x4D: self.write_line(f"group {self.var(argv[0])};")
        elif opcode == 0x4F: self.write_line(f"suspend group {self.var(argv[0])};")
        elif opcode == 0x50: self.write_line(f"resume group {self.var(argv[0])};")
        elif opcode == 0x51: self.write_line(f"suspend others {self.var(argv[0])};")
        elif opcode == 0x52: self.write_line(f"resume others {self.var(argv[0])};")
        elif opcode == 0x53: self.write_line(f"suspend {self.var(argv[0])};")
        elif opcode == 0x54: self.write_line(f"resume {self.var(argv[0])};")
        elif opcode == 0x56:
            self.write_line("spawn {")
            self.indent += 1
        elif opcode == 0x57:
            self.indent -= 1
            self.write_line("}")
        elif opcode == 0x58:
            self.write_line("parallel {")
            self.indent += 1
        elif opcode == 0x59:
            self.indent -= 1
            self.write_line("}")
        else:
            raise UnsupportedScript(f"DSL does not support script opcode 0x{opcode:X}")

        # reset this at the end of each instruction
        self.save_variable = ""


if __name__ == "__main__":
    import argparse

    parser = argparse.ArgumentParser()
    parser.add_argument("file", type=str, help="File to dissassemble from")
    parser.add_argument("offset", type=lambda x: int(x, 16), default=0, help="Offset to start dissassembling from")
    parser.add_argument("-end", "-e", "--e", type=lambda x: int(x, 16), default=0, dest="end", required=False, help="End offset to stop dissassembling from.\nOnly used as a way to find valid scripts.")
    parser.add_argument("-vram", "-v", "--v", type=lambda x: int(x, 16), default=0, dest="vram", required=False, help="VRAM start will be tracked and used for the script output name")
    parser.add_argument("-si", "--si", action="store_true", default=False, dest="si", required=False, help="Force si script output")

    args = parser.parse_args()
    vram_base = args.vram
    get_constants()

    INCLUDED = {}
    INCLUDED["functions"] = set()
    INCLUDED["includes"] = set()
    INCLUDES_NEEDED = {}
    INCLUDES_NEEDED["include"] = []
    INCLUDES_NEEDED["forward"] = []
    INCLUDES_NEEDED["npcs"] = {}
    INCLUDES_NEEDED["sprites"] = set()

    if args.end > args.offset:
        # Search the given memory range and report scripts
        with open(args.file, "rb") as f:
            gap = False
            first_print = False
<<<<<<< HEAD

=======
>>>>>>> 8decbeb3

            while args.offset < args.end:
                f.seek(args.offset)

                script = ScriptDSLDisassembler(f, "", {}, 0x978DE0, INCLUDES_NEEDED, INCLUDED)
                try:
                    script_text = script.disassemble()

                    if script.instructions > 1 and "SI_CMD" not in script_text:
                        if gap and first_print:
                            potential_struct_sizes = { "StaticNpc": 0x1F0, "NpcAISettings":0x30, "NpcSettings":0x2C, "NpcGroupList":0xC }
                            gap_size = args.offset - gap_start
                            potential_struct = "Unknown data"
                            potential_count = 1
                            for k,v in potential_struct_sizes.items():
                                if gap_size % v == 0:
                                    potential_struct = k
                                    potential_count = gap_size // v

                            print(f"========== 0x{gap_size:X} byte gap ({potential_count} {potential_struct}?) 0x{gap_start:X} - 0x{args.offset:X} ==========")
                            print()
                            gap = False
                        #print(f"Script read from 0x{script.start_pos:X} to 0x{script.end_pos:X} "
                        #      f"(0x{script.end_pos - script.start_pos:X} bytes, {script.instructions} instructions)")
                        #print()
                        vram = f"{args.vram:X}_" if vram_base > 0 else f""
                        script_text = script_text.replace("Script script = SCRIPT({", f"Script N(D_{vram}{args.offset:X}) = " + "SCRIPT({")
                        print(script_text, end="")
                        print()
                        #print(f"Valid script found at 0x{args.offset:X}")
                        args.vram += script.end_pos - args.offset
                        args.offset = script.end_pos
                        first_print = True
                    else:
                        if not gap:
                            gap_start = args.offset
                            gap = True
                        args.offset += 4
                        args.vram += 4
                except Exception:
                    if not gap:
                        gap_start = args.offset
                        gap = True
                    args.offset += 4
                    args.vram += 4
    else:
        with open(args.file, "rb") as f:

            f.seek(args.offset)

            script = ScriptDSLDisassembler(f, "", {}, 0x978DE0, INCLUDES_NEEDED, INCLUDED)

            if args.si:
                print(ScriptDisassembler(f, "", {}, 0x978DE0, INCLUDES_NEEDED, INCLUDED).disassemble(), end="")
            else:
                try:
                    script_text = script.disassemble()

                    print(f"Script read from 0x{script.start_pos:X} to 0x{script.end_pos:X} "
                          f"(0x{script.end_pos - script.start_pos:X} bytes, {script.instructions} instructions)")
                    print()
                    print(script_text, end="")

                except UnsupportedScript:
                    f.seek(args.offset)
                    print(ScriptDisassembler(f).disassemble(), end="")<|MERGE_RESOLUTION|>--- conflicted
+++ resolved
@@ -1094,9 +1094,6 @@
             if varB.startswith("script_"):
                 varB = "N(" + varB + ")"
             self.write_line(f"{varA} = {varB};")
-<<<<<<< HEAD
-        elif opcode == 0x25: self.write_line(f"{self.var(argv[0])} = (const) 0x{argv[1]:X};")
-=======
         elif opcode == 0x25:
             varA = self.replace_enum(argv[0])
             argNum = argv[1]
@@ -1111,7 +1108,6 @@
                 call = self.var(argNum)
 
             self.write_line(f"{varA} = (const) {call};")
->>>>>>> 8decbeb3
         elif opcode == 0x26:
             lhs = self.var(argv[1])
             if self.is_float(lhs):
@@ -1238,10 +1234,6 @@
         with open(args.file, "rb") as f:
             gap = False
             first_print = False
-<<<<<<< HEAD
-
-=======
->>>>>>> 8decbeb3
 
             while args.offset < args.end:
                 f.seek(args.offset)
