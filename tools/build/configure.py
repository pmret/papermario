#!/usr/bin/env python3

from typing import List, Dict, Set, Union
from pathlib import Path
import subprocess
import sys
import ninja_syntax
from glob import glob

# Configuration:
VERSIONS = ["us", "jp"]
DO_SHA1_CHECK = True

# Paths:
ROOT = Path(__file__).parent.parent.parent
BUILD_TOOLS = (ROOT / "tools" / "build").relative_to(ROOT)
YAY0_COMPRESS_TOOL = f"{BUILD_TOOLS}/yay0/Yay0compress"
CRC_TOOL = f"{BUILD_TOOLS}/rom/n64crc"

def rm_recursive(path: Path):
    if path.exists():
        if path.is_dir():
            for f in path.iterdir():
                rm_recursive(f)

            path.rmdir()
        else:
            path.unlink()

def exec_shell(command: List[str]) -> str:
    ret = subprocess.run(command, stdout=subprocess.PIPE, text=True)
    return ret.stdout

def write_ninja_rules(ninja: ninja_syntax.Writer, cpp: str, cppflags: str, extra_cflags: str, use_ccache: bool):
    # platform-specific
    if sys.platform  == "darwin":
        iconv = "tools/iconv.py UTF-8 SHIFT-JIS"
    elif sys.platform == "linux":
        iconv = "iconv --from UTF-8 --to SHIFT-JIS"
    else:
        raise Exception(f"unsupported platform {sys.platform}")

    ccache = ""

    if use_ccache:
        ccache = "ccache "
        try:
            subprocess.call(["ccache"], stdout=subprocess.DEVNULL, stderr=subprocess.DEVNULL)
        except FileNotFoundError:
            ccache = ""

    cross = "mips-linux-gnu-"
    cc = f"{BUILD_TOOLS}/cc/gcc/gcc"
    cxx = f"{BUILD_TOOLS}/cc/gcc/g++"
    compile_script = f"$python {BUILD_TOOLS}/cc_dsl/compile_script.py"

    CPPFLAGS = "-w -Iver/$version/build/include -Iinclude -Isrc -Iassets/$version -D_LANGUAGE_C -D_FINALROM -DVERSION=$version " \
                "-ffreestanding -DF3DEX_GBI_2 -D_MIPS_SZLONG=32"

    cflags = f"-c -G0 -O2 -fno-common -B {BUILD_TOOLS}/cc/gcc/ {extra_cflags}"

    ninja.variable("python", sys.executable)

    ninja.rule("ld",
        description="link($version) $out",
        command=f"{cross}ld -T ver/$version/build/undefined_syms.txt -T ver/$version/undefined_syms_auto.txt -T ver/$version/undefined_funcs_auto.txt -Map $mapfile --no-check-sections -T $in -o $out",
    )

    ninja.rule("z64",
        description="rom $out",
        command=f"{cross}objcopy $in $out -O binary && {BUILD_TOOLS}/rom/n64crc $out",
    )

    ninja.rule("sha1sum",
        description="check $in",
        command="sha1sum -c $in && touch $out" if DO_SHA1_CHECK else "touch $out",
    )

    ninja.rule("cpp",
        description="cpp $in",
        command=f"{cpp} $in {cppflags} -P -o $out"
    )

    ninja.rule("cc",
        description="cc $in",
        command=f"bash -o pipefail -c '{cpp} {CPPFLAGS} {cppflags} -MD -MF $out.d $in -o - | {iconv} > $out.i && {ccache}{cc} {cflags} $cflags $out.i -o $out'",
        depfile="$out.d",
        deps="gcc",
    )

    ninja.rule("cc_dsl",
        description="cc $in $cflags",
        command=f"bash -o pipefail -c '{cpp} {CPPFLAGS} {cppflags} -MD -MF $out.d $in -o - | {compile_script} | {iconv} > $out.i && {cc} {cflags} $cflags $out.i -o $out'",
        depfile="$out.d",
        deps="gcc",
    )

    ninja.rule("cxx",
        description="cxx $in",
        command=f"bash -o pipefail -c '{cpp} {CPPFLAGS} {cppflags} -MD -MF $out.d $in -o - | {iconv} > $out.i && {ccache}{cxx} {cflags} $cflags $out.i -o $out'",
        depfile="$out.d",
        deps="gcc",
    )

    ninja.rule("bin",
        description="bin $in",
        command=f"{cross}ld -r -b binary $in -o $out",
    )

    ninja.rule("as",
        description="as $in",
        command=f"{cross}as -EB -march=vr4300 -mtune=vr4300 -Iinclude $in -o $out",
    )

    ninja.rule("img",
        description="img($img_type) $in",
        command=f"$python {BUILD_TOOLS}/img/build.py $img_type $in $out $img_flags",
    )

    ninja.rule("img_header",
        description="img_header $in",
        command=f"$python {BUILD_TOOLS}/img/header.py $in $out",
    )

    ninja.rule("bin_inc_c",
        description="bin_inc_c $out",
        command=f"$python {BUILD_TOOLS}/bin_inc_c.py $in $out",
    )

    ninja.rule("yay0",
        description="yay0 $in",
        command=f"{BUILD_TOOLS}/yay0/Yay0compress $in $out",
    )

    ninja.rule("sprite",
        description="sprite $sprite_name",
        command=f"$python {BUILD_TOOLS}/sprites/sprite.py $out $sprite_dir",
    )

    ninja.rule("sprite_combine",
        description="sprite_combine $in",
        command=f"$python {BUILD_TOOLS}/sprites/combine.py $out $in",
    )

    ninja.rule("sprite_header",
        description="sprite_header $sprite_name",
        command=f"$python {BUILD_TOOLS}/sprites/header.py $out $sprite_dir $sprite_id",
    )

    ninja.rule("msg",
        description="msg $in",
        command=f"$python {BUILD_TOOLS}/msg/parse_compile.py $in $out",
    )

    ninja.rule("msg_combine",
        description="msg_combine $out",
        command=f"$python {BUILD_TOOLS}/msg/combine.py $out $in",
    )

    ninja.rule("mapfs",
        description="mapfs $out",
        command=f"$python {BUILD_TOOLS}/mapfs/combine.py $version $out $in",
    )

    ninja.rule("pack_title_data",
        description="pack_title_data $out",
        command=f"$python {BUILD_TOOLS}/mapfs/pack_title_data.py $out $in",
    )

    ninja.rule("map_header", command=f"$python {BUILD_TOOLS}/mapfs/map_header.py $in > $out")

    ninja.rule("pm_charset", command=f"$python {BUILD_TOOLS}/pm_charset.py $out $in")

    ninja.rule("pm_charset_palettes", command=f"$python {BUILD_TOOLS}/pm_charset_palettes.py $out $in")

    with Path("tools/permuter_settings.toml").open("w") as f:
        f.write(f"compiler_command = \"{cc} {CPPFLAGS.replace('$version', 'us')} {cflags} -DPERMUTER -fforce-addr\"\n")
        f.write(f"assembler_command = \"{cross}as -EB -march=vr4300 -mtune=vr4300 -Iinclude\"\n")
        f.write(
"""
[preserve_macros]
"gs?[DS]P.*" = "void"
OVERRIDE_FLAG_CHECK = "int"
OS_K0_TO_PHYSICAL = "int"
"G_.*" = "int"
"TEXEL.*" = "int"
PRIMITIVE = "int"
""")

def write_ninja_for_tools(ninja: ninja_syntax.Writer):
    ninja.rule("cc_tool",
        description="cc_tool $in",
        command=f"cc -w $in -O3 -o $out",
    )

    ninja.build(YAY0_COMPRESS_TOOL, "cc_tool", f"{BUILD_TOOLS}/yay0/Yay0compress.c")
    ninja.build(CRC_TOOL, "cc_tool", f"{BUILD_TOOLS}/rom/n64crc.c")

class Configure:
    def __init__(self, version: str):
        self.version = version
        self.version_path = ROOT / f"ver/{version}"
        self.linker_entries = None

    def split(self, assets: bool, code: bool):
        import split

        modes = ["ld"]
        if assets:
            modes.extend(["bin", "Yay0", "img", "vtx", "pm_map_data", "pm_msg", "pm_npc_sprites", "pm_charset",
                          "pm_charset_palettes", "pm_effect_loads", "pm_effect_shims"])
        if code:
            modes.extend(["code", "c", "data", "rodata"])

        split.main(
            str(self.version_path / "splat.yaml"),
            None,
            str(self.version_path / "baserom.z64"),
            modes,
            verbose=False,
        )
        self.linker_entries = split.linker_writer.entries[:]
        self.asset_stack = split.config["asset_stack"]

    def build_path(self) -> Path:
        return Path(f"ver/{self.version}/build")

    def undefined_syms_path(self) -> Path:
        return self.build_path() / "undefined_syms.txt"

    def elf_path(self) -> Path:
        # TODO: read basename and build_path from splat.yaml
        return Path(f"ver/{self.version}/build/papermario.elf")

    def rom_path(self) -> Path:
        return self.elf_path().with_suffix(".z64")

    def rom_ok_path(self) -> Path:
        return self.elf_path().with_suffix(".ok")

    def linker_script_path(self) -> Path:
        # TODO: read from splat.yaml
        return Path(f"ver/{self.version}/papermario.ld")

    def map_path(self) -> Path:
        return self.elf_path().with_suffix(".map")

    def resolve_src_paths(self, src_paths: List[Path]) -> List[str]:
        out = []

        for path in src_paths:
            path = self.resolve_asset_path(path)

            if path.is_dir():
                out.extend(glob(str(path) + "/**/*", recursive=True))
            else:
                out.append(str(path))

        return out

    def resolve_asset_path(self, path: Path) -> Path:
        parts = list(path.parts)

        if parts[0] == "assets":
            for d in self.asset_stack:
                parts[1] = d
                new_path = Path("/".join(parts))
                if new_path.exists():
                    return new_path

        # ¯\_(ツ)_/¯
        return path

    def write_ninja(self, ninja: ninja_syntax.Writer, skip_outputs: Set[str]):
        import segtypes
        import segtypes.n64.data
        import segtypes.n64.Yay0

        assert self.linker_entries is not None

        built_objects = set()
        generated_headers = []

        def build(object_paths: Union[Path, List[Path]], src_paths: List[Path], task: str, variables: Dict[str, str] = {}):
            if not isinstance(object_paths, list):
                object_paths = [object_paths]

            object_strs = [str(obj) for obj in object_paths]
            needs_build = False

            for object_path in object_paths:
                if object_path.suffixes[-1] == ".o":
                    built_objects.add(str(object_path))
                elif object_path.suffixes[-1] == ".h" or task == "bin_inc_c":
                    generated_headers.append(str(object_path))

                # don't rebuild objects if we've already seen all of them
                if not str(object_path) in skip_outputs:
                    needs_build = True

            if needs_build:
                skip_outputs.update(object_strs)

                implicit = []
                order_only = []

                if task == "yay0":
                    implicit.append(YAY0_COMPRESS_TOOL)
                elif task in ["cc", "cc_dsl", "cxx"]:
                    order_only.append("generated_headers_" + self.version)

                ninja.build(
                    object_strs, # $out
                    task,
                    self.resolve_src_paths(src_paths), # $in
                    variables={ "version": self.version, **variables },
                    implicit=implicit,
                    order_only=order_only,
                )

        # Build objects
        for entry in self.linker_entries:
            seg = entry.segment

            if isinstance(seg, segtypes.n64.header.N64SegHeader):
                build(entry.object_path, entry.src_paths, "as")
            elif isinstance(seg, segtypes.n64.asm.N64SegAsm) or (isinstance(seg, segtypes.n64.data.N64SegData) and not seg.type[0] == "."):
                build(entry.object_path, entry.src_paths, "as")
            elif isinstance(seg, segtypes.n64.c.N64SegC) or (isinstance(seg, segtypes.n64.data.N64SegData) and seg.type[0] == "."):
                cflags = None
                if isinstance(seg.yaml, dict):
                    cflags = seg.yaml.get("cflags")
                elif len(seg.yaml) >= 4:
                    cflags = seg.yaml[3]

                # default cflags where not specified
                if cflags is None:
                    if "nusys" in entry.src_paths[0].parts:
                        cflags = ""
                    elif "os" in entry.src_paths[0].parts: # libultra
                        cflags = ""
                    else: # papermario
                        cflags = "-fforce-addr"

                # check for dsl
                task = "cc"
                if entry.src_paths[0].suffixes[-1] == ".cpp":
                    task = "cxx"
                with entry.src_paths[0].open() as f:
                    s = f.read()
                    if "SCRIPT(" in s or "#pragma SCRIPT" in s or "#include \"world/common/foliage.inc.c\"" in s:
                        task = "cc_dsl"

                build(entry.object_path, entry.src_paths, task, variables={"cflags": cflags})

                # images embedded inside data aren't linked, but they do need to be built into .inc.c files
                if isinstance(seg, segtypes.n64.group.N64SegGroup):
                    for seg in seg.subsegments:
                        if isinstance(seg, segtypes.n64.img.N64SegImg):
                            flags = ""
                            if seg.flip_horizontal:
                                flags += "--flip-x "
                            if seg.flip_vertical:
                                flags += "--flip-y "

                            src_paths = [seg.out_path()]
                            inc_dir = self.build_path() / "include" / seg.dir
                            bin_path = self.build_path() / seg.dir / (seg.name + ".png.bin")

                            build(bin_path, src_paths, "img", variables={
                                "img_type": seg.type,
                                "img_flags": flags,
                            })

                            build(inc_dir / (seg.name + ".png.h"), src_paths, "img_header")
                            build(inc_dir / (seg.name + ".png.inc.c"), [bin_path], "bin_inc_c")
                        elif isinstance(seg, segtypes.n64.palette.N64SegPalette):
                            src_paths = [seg.out_path()]
                            inc_dir = self.build_path() / "include" / seg.dir
                            bin_path = self.build_path() / seg.dir / (seg.name + ".pal.bin")

                            build(bin_path, src_paths, "img", variables={
                                "img_type": seg.type,
                                "img_flags": "",
                            })
                            build(inc_dir / (seg.name + ".pal.inc.c"), [bin_path], "bin_inc_c")
            elif isinstance(seg, segtypes.n64.bin.N64SegBin):
                build(entry.object_path, entry.src_paths, "bin")
            elif isinstance(seg, segtypes.n64.Yay0.N64SegYay0):
                compressed_path = entry.object_path.with_suffix("") # remove .o
                build(compressed_path, entry.src_paths, "yay0")
                build(entry.object_path, [compressed_path], "bin")
            elif isinstance(seg, segtypes.n64.img.N64SegImg):
                flags = ""
                if seg.flip_horizontal:
                    flags += "--flip-x "
                if seg.flip_vertical:
                    flags += "--flip-y "

                bin_path = entry.object_path.with_suffix(".bin")
                inc_dir = self.build_path() / "include" / seg.dir

                build(bin_path, entry.src_paths, "img", variables={
                    "img_type": seg.type,
                    "img_flags": flags,
                })
                build(entry.object_path, [bin_path], "bin")

                build(inc_dir / (seg.name + ".png.h"), entry.src_paths, "img_header")
            elif isinstance(seg, segtypes.n64.palette.N64SegPalette):
                bin_path = entry.object_path.with_suffix(".bin")

                build(bin_path, entry.src_paths, "img", variables={
                    "img_type": seg.type,
                    "img_flags": "",
                })
                build(entry.object_path, [bin_path], "bin")
            elif seg.type == "pm_npc_sprites":
                sprite_yay0s = []

                for sprite_id, sprite_dir in enumerate(entry.src_paths, 1):
                    sprite_name = sprite_dir.name

                    bin_path = entry.object_path.with_suffix("") / (sprite_name + ".bin")
                    yay0_path = bin_path.with_suffix(".Yay0")
                    sprite_yay0s.append(yay0_path)

                    variables = {
                        "sprite_id": sprite_id,
                        "sprite_name": sprite_name,
                        "sprite_dir": str(self.resolve_asset_path(sprite_dir)),
                    }

                    build(bin_path, [sprite_dir], "sprite", variables=variables)
                    build(yay0_path, [bin_path], "yay0")
                    build(
                        self.build_path() / "include" / seg.dir / seg.name / (sprite_name + ".h"),
                        [sprite_dir],
                        "sprite_header",
                        variables=variables,
                    )

                build(entry.object_path.with_suffix(".bin"), sprite_yay0s, "sprite_combine")
                build(entry.object_path, [entry.object_path.with_suffix(".bin")], "bin")
            elif seg.type == "pm_msg":
                msg_bins = []

                for section_idx, msg_path in enumerate(entry.src_paths):
                    bin_path = entry.object_path.with_suffix("") / f"{section_idx:02X}.bin"
                    msg_bins.append(bin_path)
                    build(bin_path, [msg_path], "msg")

                build([
                    entry.object_path.with_suffix(".bin"),
                    self.build_path() / "include" / "message_ids.h",
                ], msg_bins, "msg_combine")
                build(entry.object_path, [entry.object_path.with_suffix(".bin")], "bin")
            elif seg.type == "pm_map_data":
                bin_yay0s: List[Path] = [] # flat list of (uncompressed path, compressed? path) pairs
                src_dir = Path("assets/x") / seg.name

                for path in entry.src_paths:
                    name = path.stem
                    out_dir = entry.object_path.with_suffix("").with_suffix("")
                    bin_path = out_dir / f"{name}.bin"

                    if name.startswith("party_"):
                        compress = True
                        build(bin_path, [path], "img", variables={
                            "img_type": "party",
                            "img_flags": "",
                        })
                    elif name == "title_data":
                        compress = True

                        logotype_path = out_dir / "title_logotype.bin"
                        copyright_path = out_dir / "title_copyright.bin"
                        copyright_pal_path = out_dir / "title_copyright.pal" # jp only
                        press_start_path = out_dir / "title_press_start.bin"

                        build(logotype_path, [src_dir / "title/logotype.png"], "img", variables={
                            "img_type": "rgba32",
                            "img_flags": "",
                        })
                        build(press_start_path, [src_dir / "title/press_start.png"], "img", variables={
                            "img_type": "ia8",
                            "img_flags": "",
                        })

                        if self.version == "jp":
                            build(copyright_path, [src_dir / "title/copyright.png"], "img", variables={
                                "img_type": "ci4",
                                "img_flags": "",
                            })
                            build(copyright_pal_path, [src_dir / "title/copyright.png"], "img", variables={
                                "img_type": "palette",
                                "img_flags": "",
                            })
                            imgs = [logotype_path, copyright_path, press_start_path, copyright_pal_path]
                        else:
                            build(copyright_path, [src_dir / "title/copyright.png"], "img", variables={
                                "img_type": "ia8",
                                "img_flags": "",
                            })
                            imgs = [logotype_path, copyright_path, press_start_path]

                        build(bin_path, imgs, "pack_title_data")
                    elif name.endswith("_bg"):
                        compress = True
                        bin_path = self.build_path() / bin_path
                        build(bin_path, [path], "img", variables={
                            "img_type": "bg",
                            "img_flags": "",
                        })
                    elif name.endswith("_tex"):
                        compress = False
                        bin_path = path
                    elif name.endswith("_shape"):
                        map_name = "_".join(name.split("_")[:-1])

                        # Handle map XML files, if they exist (TODO: have splat output these)
                        map_xml = self.resolve_asset_path(Path(f"assets/{self.version}") / seg.dir / seg.name / (map_name + ".xml"))
                        if map_xml.exists():
                            # Build a header file for this map
                            build(
                                self.build_path() / "include" / seg.dir / seg.name / (map_name + ".h"),
                                [map_xml],
                                "map_header",
                            )

                            # NOTE: we don't build the map xml into a _shape or _hit file (yet); the Star Rod Map Editor
                            # is able to build the xml nonmatchingly into assets/star_rod_build/mapfs/*.bin for people
                            # who want that (i.e. modders). 'star_rod_build' should be added to asset_stack also.

                        compress = True
                        bin_path = path
                    else:
                        compress = True
                        bin_path = path

                    if compress:
                        yay0_path = out_dir / f"{name}.Yay0"
                        build(yay0_path, [bin_path], "yay0")
                    else:
                        yay0_path = bin_path

                    bin_yay0s.append(bin_path)
                    bin_yay0s.append(yay0_path)

                # combine
                build(entry.object_path.with_suffix(""), bin_yay0s, "mapfs")
                build(entry.object_path, [entry.object_path.with_suffix("")], "bin")
            elif seg.type == "pm_charset":
                rasters = []

                for src_path in entry.src_paths:
                    out_path = self.build_path() / seg.dir / seg.name / (src_path.stem + ".bin")
                    build(out_path, [src_path], "img", variables={
                        "img_type": "ci4",
                        "img_flags": "",
                    })
                    rasters.append(out_path)

                build(entry.object_path.with_suffix(""), rasters, "pm_charset")
                build(entry.object_path, [entry.object_path.with_suffix("")], "bin")
            elif seg.type == "pm_charset_palettes":
                palettes = []

                for src_path in entry.src_paths:
                    out_path = self.build_path() / seg.dir / seg.name / "palette" / (src_path.stem + ".bin")
                    build(out_path, [src_path], "img", variables={
                        "img_type": "palette",
                        "img_flags": "",
                    })
                    palettes.append(out_path)

                build(entry.object_path.with_suffix(""), palettes, "pm_charset_palettes")
                build(entry.object_path, [entry.object_path.with_suffix("")], "bin")
            elif seg.type in ["pm_effect_loads", "pm_effect_shims"]:
                build(entry.object_path, entry.src_paths, "as")
            elif seg.type == "linker" or seg.type == "linker_offset":
                pass
            else:
                raise Exception(f"don't know how to build {seg.__class__.__name__} '{seg.name}'")

        # Run undefined_syms through cpp
        ninja.build(
            str(self.undefined_syms_path()),
            "cpp",
            str(self.version_path / "undefined_syms.txt")
        )

        # Build elf, z64, ok
        ninja.build(
            str(self.elf_path()),
            "ld",
            str(self.linker_script_path()),
            implicit=[str(obj) for obj in built_objects] + [str(self.undefined_syms_path())],
            variables={ "version": self.version, "mapfile": str(self.map_path()) },
        )
        ninja.build(
            str(self.rom_path()),
            "z64",
            str(self.elf_path()),
            implicit=[CRC_TOOL],
        )
        ninja.build(
            str(self.rom_ok_path()),
            "sha1sum",
            f"ver/{self.version}/checksum.sha1",
            implicit=[str(self.rom_path())],
        )

        ninja.build("generated_headers_" + self.version, "phony", generated_headers)

    def make_current(self, ninja: ninja_syntax.Writer):
        current = Path("ver/current")

        try:
            current.unlink()
        except Exception:
            pass

        current.symlink_to(self.version)

        ninja.build("ver/current/build/papermario.z64", "phony", str(self.rom_path()))

if __name__ == "__main__":
    from argparse import ArgumentParser

    parser = ArgumentParser(description="Paper Mario build.ninja generator")
    parser.add_argument("version", nargs="*", default=[], help="Version(s) to configure for. Most tools will operate on the first-provided only. Supported versions: " + ','.join(VERSIONS))
    parser.add_argument("--cpp", help="GNU C preprocessor command")
    parser.add_argument("-c", "--clean", action="store_true", help="Delete assets and previously-built files")
    parser.add_argument("--splat", default="tools/splat", help="Path to splat tool to use")
    parser.add_argument("--split-code", action="store_true", help="Re-split code segments to asm files")
    parser.add_argument("--no-split-assets", action="store_true", help="Don't split assets from the baserom(s)")
    parser.add_argument("-d", "--debug", action="store_true", help="Generate debugging information")
    parser.add_argument("-n", "--non-matching", action="store_true", help="Compile nonmatching code. Combine with --debug for more detailed debug info")
    parser.add_argument("-w", "--no-warn", action="store_true", help="Inhibit compiler warnings")
<<<<<<< HEAD
    parser.add_argument("--no-ccache", action="store_true", help="Don't use ccache")
=======
    parser.add_argument("--ccache", action="store_true", help="Use ccache")
>>>>>>> d4219ed9
    args = parser.parse_args()

    exec_shell(["make", "-C", str(ROOT / args.splat)])

    # on macOS, /usr/bin/cpp defaults to clang rather than gcc (but we need gcc's)
    if args.cpp is None and sys.platform == "darwin" and "Free Software Foundation" not in exec_shell(["cpp", "--version"]):
        if "Free Software Foundation" in exec_shell(["cpp-11", "--version"]):
            args.cpp = "cpp-11"
        else:
            print("error: system C preprocessor is not GNU!")
            print("This is a known issue on macOS - only clang's cpp is installed by default.")
            print("Use 'brew' to obtain GNU cpp, then run this script again with the --cpp option, e.g.")
            print("    ./configure --cpp cpp-11")
            exit(1)

    # default version behaviour is to only do those that exist
    if len(args.version) > 0:
        versions = args.version
    else:
        versions = []

        for version in VERSIONS:
            rom = ROOT / f"ver/{version}/baserom.z64"

            print(f"configure: looking for baserom {rom.relative_to(ROOT)}", end="")

            if rom.exists():
                print("...found")
                versions.append(version)
            else:
                print("...missing")

        if len(versions) == 0:
            print("error: no baseroms found")
            exit(1)

    if args.clean:
        print("configure: cleaning...")

        exec_shell(["ninja", "-t", "clean"])

        for version in versions:
            rm_recursive(ROOT / f"assets/{version}")
            rm_recursive(ROOT / f"ver/{version}/assets")
            rm_recursive(ROOT / f"ver/{version}/build")
            rm_recursive(ROOT / f"ver/{version}/.splat_cache")

    cflags = ""
    cppflags = ""
    if args.non_matching:
        cppflags += " -DNON_MATCHING"

        if args.debug:
            cflags += " -ggdb3" # we can generate more accurate debug info in non-matching mode
            cppflags += " -DDEBUG" # e.g. affects ASSERT macro
    elif args.debug:
        # g1 doesn't affect codegen
        cflags += " -g1"

    if not args.no_warn:
        cflags += "-Wuninitialized -Wmissing-braces -Wimplicit -Wredundant-decls -Wstrict-prototypes"

    # add splat to python import path
    sys.path.append(str((ROOT / args.splat).resolve()))

    ninja = ninja_syntax.Writer(open(str(ROOT / "build.ninja"), "w"), width=9999)

<<<<<<< HEAD
    write_ninja_rules(ninja, args.cpp or "cpp", cppflags, cflags, not args.no_ccache)
=======
    write_ninja_rules(ninja, args.cpp or "cpp", cppflags, cflags, args.ccache)
>>>>>>> d4219ed9
    write_ninja_for_tools(ninja)

    skip_files = set()
    all_rom_oks: List[str] = []
    first_configure = None

    for version in versions:
        print(f"configure: configuring version {version}")

        configure = Configure(version)

        if not first_configure:
            first_configure = configure

        configure.split(not args.no_split_assets, args.split_code)
        configure.write_ninja(ninja, skip_files)

        all_rom_oks.append(str(configure.rom_ok_path()))

    first_configure.make_current(ninja)

    ninja.build("all", "phony", all_rom_oks)
    ninja.default("all")<|MERGE_RESOLUTION|>--- conflicted
+++ resolved
@@ -638,11 +638,7 @@
     parser.add_argument("-d", "--debug", action="store_true", help="Generate debugging information")
     parser.add_argument("-n", "--non-matching", action="store_true", help="Compile nonmatching code. Combine with --debug for more detailed debug info")
     parser.add_argument("-w", "--no-warn", action="store_true", help="Inhibit compiler warnings")
-<<<<<<< HEAD
-    parser.add_argument("--no-ccache", action="store_true", help="Don't use ccache")
-=======
     parser.add_argument("--ccache", action="store_true", help="Use ccache")
->>>>>>> d4219ed9
     args = parser.parse_args()
 
     exec_shell(["make", "-C", str(ROOT / args.splat)])
@@ -710,11 +706,7 @@
 
     ninja = ninja_syntax.Writer(open(str(ROOT / "build.ninja"), "w"), width=9999)
 
-<<<<<<< HEAD
-    write_ninja_rules(ninja, args.cpp or "cpp", cppflags, cflags, not args.no_ccache)
-=======
     write_ninja_rules(ninja, args.cpp or "cpp", cppflags, cflags, args.ccache)
->>>>>>> d4219ed9
     write_ninja_for_tools(ninja)
 
     skip_files = set()
