--- conflicted
+++ resolved
@@ -9,7 +9,7 @@
 # Configuration:
 VERSIONS = ["us", "jp"]
 DO_SHA1_CHECK = True
-CFLAGS = "-Wuninitialized -Wshadow -Wmissing-braces"
+CFLAGS = "-O2 -quiet -G0 -mcpu=vr4300 -mfix4300 -mips3 -mgp32 -mfp32 -Wuninitialized -Wshadow -Wmissing-braces"
 
 # Paths:
 ROOT = Path(__file__).parent.parent.parent
@@ -75,26 +75,16 @@
             command=f"touch $out",
         )
 
-    standard_cc_flags = "-O2 -quiet -G 0 -mcpu=vr4300 -mfix4300 -mips3 -mgp32 -mfp32 -Wuninitialized -Wshadow"
-
     ninja.rule("cc",
         description="cc($version) $in",
-<<<<<<< HEAD
-        command=f"bash -o pipefail -c '{cpp} -w -Iver/$version/build/include -Iinclude -Isrc -D _LANGUAGE_C -D _FINALROM -D VERSION=$version -ffreestanding -DF3DEX_GBI_2 -D_MIPS_SZLONG=32 -MD -MF $out.d $in -o - | {iconv} | {BUILD_TOOLS}/{os_dir}/cc1 {standard_cc_flags} -o - | {BUILD_TOOLS}/{os_dir}/mips-nintendo-nu64-as -EB -G 0 - -o $out'",
-=======
-        command=f"bash -o pipefail -c '{cpp} -w -Iver/$version/build/include -Iinclude -Isrc -D _LANGUAGE_C -D _FINALROM -D VERSION=$version -ffreestanding -DF3DEX_GBI_2 -D_MIPS_SZLONG=32 -MD -MF $out.d $in -o - | {iconv} | {BUILD_TOOLS}/{os_dir}/cc1 -O2 -quiet -G 0 -mcpu=vr4300 -mfix4300 -mips3 -mgp32 -mfp32 {CFLAGS} -o - | {BUILD_TOOLS}/{os_dir}/mips-nintendo-nu64-as -EB -G 0 - -o $out'",
->>>>>>> b786f386
+        command=f"bash -o pipefail -c '{cpp} -w -Iver/$version/build/include -Iinclude -Isrc -D _LANGUAGE_C -D _FINALROM -D VERSION=$version -ffreestanding -DF3DEX_GBI_2 -D_MIPS_SZLONG=32 -MD -MF $out.d $in -o - | {iconv} | {BUILD_TOOLS}/{os_dir}/cc1 {CFLAGS} -o - | {BUILD_TOOLS}/{os_dir}/mips-nintendo-nu64-as -EB -G 0 - -o $out'",
         depfile="$out.d",
         deps="gcc",
     )
 
     ninja.rule("cc_dsl",
         description="cc_dsl($version) $in",
-<<<<<<< HEAD
-        command=f"bash -o pipefail -c '{cpp} -w -Iver/$version/build/include -Iinclude -Isrc -D _LANGUAGE_C -D _FINALROM -D VERSION=$version -ffreestanding -DF3DEX_GBI_2 -D_MIPS_SZLONG=32 -MD -MF $out.d $in -o - | $python {BUILD_TOOLS}/cc_dsl/compile_script.py | {iconv} | {BUILD_TOOLS}/{os_dir}/cc1 {standard_cc_flags} -o - | {BUILD_TOOLS}/{os_dir}/mips-nintendo-nu64-as -EB -G 0 - -o $out'",
-=======
-        command=f"bash -o pipefail -c '{cpp} -w -Iver/$version/build/include -Iinclude -Isrc -D _LANGUAGE_C -D _FINALROM -D VERSION=$version -ffreestanding -DF3DEX_GBI_2 -D_MIPS_SZLONG=32 -MD -MF $out.d $in -o - | $python {BUILD_TOOLS}/cc_dsl/compile_script.py | {iconv} | {BUILD_TOOLS}/{os_dir}/cc1 -O2 -quiet -G 0 -mcpu=vr4300 -mfix4300 -mips3 -mgp32 -mfp32 {CFLAGS} -o - | {BUILD_TOOLS}/{os_dir}/mips-nintendo-nu64-as -EB -G 0 - -o $out'",
->>>>>>> b786f386
+        command=f"bash -o pipefail -c '{cpp} -w -Iver/$version/build/include -Iinclude -Isrc -D _LANGUAGE_C -D _FINALROM -D VERSION=$version -ffreestanding -DF3DEX_GBI_2 -D_MIPS_SZLONG=32 -MD -MF $out.d $in -o - | $python {BUILD_TOOLS}/cc_dsl/compile_script.py | {iconv} | {BUILD_TOOLS}/{os_dir}/cc1 {CFLAGS} -o - | {BUILD_TOOLS}/{os_dir}/mips-nintendo-nu64-as -EB -G 0 - -o $out'",
         depfile="$out.d",
         deps="gcc",
     )
