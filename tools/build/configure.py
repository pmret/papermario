#!/usr/bin/env python3

from functools import lru_cache
import os
import shutil
from typing import List, Dict, Optional, Set, Union
from pathlib import Path
import subprocess
import sys
import ninja_syntax
from glob import glob

# Configuration:
VERSIONS = ["us", "jp", "ique", "pal"]
DO_SHA1_CHECK = True

# Paths:
ROOT = Path(__file__).parent.parent.parent
BUILD_TOOLS = Path("tools/build")
YAY0_COMPRESS_TOOL = f"{BUILD_TOOLS}/yay0/Yay0compress"
CRC_TOOL = f"{BUILD_TOOLS}/rom/n64crc"


def exec_shell(command: List[str]) -> str:
    ret = subprocess.run(command, stdout=subprocess.PIPE, text=True)
    return ret.stdout


def write_ninja_rules(
    ninja: ninja_syntax.Writer,
    cpp: str,
    extra_cppflags: str,
    extra_cflags: str,
    use_ccache: bool,
    shift: bool,
    debug: bool,
):
    # platform-specific

    ccache = ""

    if use_ccache:
        ccache = "ccache "
        try:
            subprocess.call(
                ["ccache"], stdout=subprocess.DEVNULL, stderr=subprocess.DEVNULL
            )
        except FileNotFoundError:
            ccache = ""

    cross = "mips-linux-gnu-"
    cc = f"{BUILD_TOOLS}/cc/gcc/gcc"
    cc_modern = f"{cross}gcc"
    cc_ido = f"{BUILD_TOOLS}/cc/ido5.3/cc"
    cc_272_dir = f"{BUILD_TOOLS}/cc/gcc2.7.2/"
    cc_272 = f"{cc_272_dir}/gcc"
    cxx = f"{BUILD_TOOLS}/cc/gcc/g++"

    ICONV = "iconv --from UTF-8 --to $encoding"

    CPPFLAGS_COMMON = (
        "-Iver/$version/include -Iver/$version/build/include -Iinclude -Isrc -Iassets/$version -D_LANGUAGE_C -D_FINALROM "
        "-DVERSION=$version -DF3DEX_GBI_2 -D_MIPS_SZLONG=32"
    )

    CPPFLAGS_272 = CPPFLAGS_COMMON + " -nostdinc"

    CPPFLAGS = "-w " + CPPFLAGS_COMMON + " -nostdinc"

    cflags = f"-c -G0 -O2 -gdwarf-2 -x c -B {BUILD_TOOLS}/cc/gcc/ {extra_cflags}"

    cflags_modern = f"-c -G0 -O2 -gdwarf-2 -fno-builtin-bcopy -fno-tree-loop-distribute-patterns -funsigned-char -mgp32 -mfp32 -mabi=32 -mfix4300 -march=vr4300 -mno-gpopt -fno-toplevel-reorder -mno-abicalls -fno-pic -fno-exceptions -fno-stack-protector -fno-zero-initialized-in-bss -Wno-builtin-declaration-mismatch -x c {extra_cflags}"

    cflags_272 = f"-c -G0 -mgp32 -mfp32 -mips3 {extra_cflags}"
    cflags_272 = cflags_272.replace("-ggdb3", "-g1")

    ninja.variable("python", sys.executable)

    ld_args = f"-T ver/$version/build/undefined_syms.txt -T ver/$version/undefined_syms_auto.txt -T ver/$version/undefined_funcs_auto.txt -Map $mapfile --no-check-sections -T $in -o $out"

    if shift:
        # For the shiftable build, we link twice to resolve some addresses that gnu ld can't figure out all in one go.
        ninja.rule(
            "ld",
            description="link($version) $out",
            command=f"{cross}ld $$(tools/build/ld/multilink_calc.py $version hardcode) {ld_args} && \
                      {cross}ld $$(tools/build/ld/multilink_calc.py $version calc) {ld_args}",
        )
    else:
        ninja.rule(
            "ld",
            description="link($version) $out",
            command=f"{cross}ld {ld_args}",
        )

    Z64_DEBUG = ""
    if debug:
        Z64_DEBUG = "-gS -R .data -R .note -R .eh_frame -R .gnu.attributes -R .comment -R .options"
    ninja.rule(
        "z64",
        description="rom $out",
        command=f"{cross}objcopy $in $out -O binary {Z64_DEBUG} && {BUILD_TOOLS}/rom/n64crc $out",
    )

    ninja.rule(
        "z64_ique",
        description="rom $out",
        command=f"{cross}objcopy $in $out -O binary {Z64_DEBUG}",
    )

    ninja.rule(
        "sha1sum",
        description="check $in",
        command="sha1sum -c $in && touch $out" if DO_SHA1_CHECK else "touch $out",
    )

    ninja.rule(
        "cpp", description="cpp $in", command=f"{cpp} $in {extra_cppflags} -P -o $out"
    )

    ninja.rule(
        "cc",
        description="gcc $in",
        command=f"bash -o pipefail -c '{cpp} {CPPFLAGS} {extra_cppflags} -DOLD_GCC $cppflags -MD -MF $out.d $in -o - | {ICONV} | {ccache}{cc} {cflags} $cflags - -o $out'",
        depfile="$out.d",
        deps="gcc",
    )

    ninja.rule(
        "cc_modern",
        description="gcc $in",
        command=f"bash -o pipefail -c '{cpp} {CPPFLAGS} {extra_cppflags} $cppflags -MD -MF $out.d $in -o - | {ICONV} | {ccache}{cc_modern} {cflags_modern} $cflags - -o $out'",
        depfile="$out.d",
        deps="gcc",
    )

    ninja.rule(
        "cc_ido",
        description="ido $in",
        command=f"{ccache}{cc_ido} -w {CPPFLAGS_COMMON} {extra_cppflags} $cppflags -c -mips1 -O0 -G0 -non_shared -Xfullwarn -Xcpluscomm -o $out $in",
    )

    ninja.rule(
        "cc_272",
        description="cc_272 $in",
        command=f"bash -o pipefail -c 'COMPILER_PATH={cc_272_dir} {cc_272} {CPPFLAGS_272} {extra_cppflags} $cppflags {cflags_272} $cflags $in -o $out && mips-linux-gnu-objcopy -N $in $out'",
    )

    ninja.rule(
        "cxx",
        description="cxx $in",
        command=f"bash -o pipefail -c '{cpp} {CPPFLAGS} {extra_cppflags} $cppflags -MD -MF $out.d $in -o - | {ICONV} | {ccache}{cxx} {cflags} $cflags - -o $out'",
        depfile="$out.d",
        deps="gcc",
    )

    ninja.rule(
        "dead_cc_fix",
        description="dead_cc_fix $in",
        command=f"mips-linux-gnu-objcopy --redefine-sym sqrtf=dead_sqrtf $in $out",
    )

    ninja.rule(
        "bin",
        description="bin $in",
        command=f"{cross}ld -r -b binary $in -o $out",
    )

    ninja.rule(
        "as",
        description="as $in",
        command=f"{cross}as -EB -march=vr4300 -mtune=vr4300 -Iinclude $in -o $out",
    )

    ninja.rule(
        "img",
        description="img($img_type) $in",
        command=f"$python {BUILD_TOOLS}/img/build.py $img_type $in $out $img_flags",
    )

    ninja.rule(
        "img_header",
        description="img_header $in",
        command=f'$python {BUILD_TOOLS}/img/header.py $in $out "$c_name"',
    )

    ninja.rule(
        "bin_inc_c",
        description="bin_inc_c $out",
        command=f'$python {BUILD_TOOLS}/bin_inc_c.py $in $out "$c_name"',
    )

    ninja.rule(
        "pal_inc_c",
        description="pal_inc_c $out",
        command=f'$python {BUILD_TOOLS}/pal_inc_c.py $in $out "$c_name"',
    )

    ninja.rule(
        "yay0",
        description="yay0 $in",
        command=f"{BUILD_TOOLS}/yay0/Yay0compress $in $out",
    )

    ninja.rule(
        "npc_sprite",
        description="sprite $sprite_name",
        command=f"$python {BUILD_TOOLS}/sprite/npc_sprite.py $out $sprite_name $asset_stack",
    )

    ninja.rule(
        "sprites",
        description="sprites $out $header_out",
        command=f"$python {BUILD_TOOLS}/sprite/sprites.py $out $header_out $build_dir $asset_stack",
    )

    ninja.rule(
        "sprite_header",
        description="sprite_header $sprite_name",
        command=f"$python {BUILD_TOOLS}/sprite/header.py $out $sprite_name $sprite_id $asset_stack",
    )

    ninja.rule(
        "msg",
        description="msg $in",
        command=f"$python {BUILD_TOOLS}/msg/parse_compile.py $in $out",
    )

    ninja.rule(
        "msg_combine",
        description="msg_combine $out",
        command=f"$python {BUILD_TOOLS}/msg/combine.py $out $in",
    )

    ninja.rule(
        "mapfs",
        description="mapfs $out",
        command=f"$python {BUILD_TOOLS}/mapfs/combine.py $version $out $in",
    )

    ninja.rule(
        "tex",
        description="tex $out",
        command=f"$python {BUILD_TOOLS}/mapfs/tex.py $out $tex_dir",
    )

    ninja.rule(
        "pack_title_data",
        description="pack_title_data $out",
        command=f"$python {BUILD_TOOLS}/mapfs/pack_title_data.py $out $in",
    )

    ninja.rule(
        "map_header", command=f"$python {BUILD_TOOLS}/mapfs/map_header.py $in > $out"
    )

    ninja.rule("pm_charset", command=f"$python {BUILD_TOOLS}/pm_charset.py $out $in")

    ninja.rule(
        "pm_charset_palettes",
        command=f"$python {BUILD_TOOLS}/pm_charset_palettes.py $out $in",
    )

    ninja.rule(
        "pm_sprite_shading_profiles",
        command=f"$python {BUILD_TOOLS}/sprite/sprite_shading_profiles.py $in $out $header_path",
    )

    ninja.rule(
        "pm_imgfx_data", command=f"$python {BUILD_TOOLS}/imgfx/imgfx_data.py $in $out"
    )

    ninja.rule("pm_sbn", command=f"$python {BUILD_TOOLS}/audio/sbn.py $out $in")

    with Path("tools/permuter_settings.toml").open("w") as f:
        f.write(
            f"compiler_command = \"{cc} {CPPFLAGS.replace('$version', 'pal')} {cflags} -DPERMUTER -fforce-addr\"\n"
        )
        f.write(
            f'assembler_command = "{cross}as -EB -march=vr4300 -mtune=vr4300 -Iinclude"\n'
        )
        f.write(f'compiler_type = "gcc"\n')
        f.write(
            """
[preserve_macros]
"gs?[DS]P.*" = "void"
OVERRIDE_FLAG_CHECK = "int"
OS_K0_TO_PHYSICAL = "int"
"G_.*" = "int"
"TEXEL.*" = "int"
PRIMITIVE = "int"

[decompme.compilers]
"tools/build/cc/gcc/gcc" = "gcc2.8.1"
"""
        )


def write_ninja_for_tools(ninja: ninja_syntax.Writer):
    ninja.rule(
        "cc_tool",
        description="cc_tool $in",
        command=f"cc -w $in -O3 -o $out",
    )

    ninja.build(YAY0_COMPRESS_TOOL, "cc_tool", f"{BUILD_TOOLS}/yay0/Yay0compress.c")
    ninja.build(CRC_TOOL, "cc_tool", f"{BUILD_TOOLS}/rom/n64crc.c")


class Configure:
    def __init__(self, version: str):
        self.version = version
        self.version_path = ROOT / f"ver/{version}"
        self.linker_entries = None

    def split(self, assets: bool, code: bool, shift: bool, debug: bool):
        import split

        modes = ["ld"]
        if assets:
<<<<<<< HEAD
            modes.extend(["bin", "yay0", "img", "vtx", "vtx_common", "gfx", "gfx_common", "pm_map_data", "pm_msg",
                          "pm_npc_sprites", "pm_charset","pm_charset_palettes", "pm_effect_loads", "pm_effect_shims",
                          "pm_sprite_shading_profiles", "pm_sbn"])
=======
            modes.extend(
                [
                    "bin",
                    "yay0",
                    "img",
                    "vtx",
                    "vtx_common",
                    "gfx",
                    "gfx_common",
                    "pm_map_data",
                    "pm_msg",
                    "pm_sprites",
                    "pm_charset",
                    "pm_charset_palettes",
                    "pm_effect_loads",
                    "pm_effect_shims",
                    "pm_sprite_shading_profiles",
                    "pm_imgfx_data",
                ]
            )
>>>>>>> 4f77ffbc
        if code:
            modes.extend(["code", "c", "data", "rodata"])

        splat_files = [str(self.version_path / "splat.yaml")]
        if debug:
            splat_files += [str(self.version_path / "splat-debug.yaml")]

        if shift:
            splat_files += [str(self.version_path / "splat-shift.yaml")]

        split.main(
            splat_files,
            modes,
            verbose=False,
        )
        self.linker_entries = split.linker_writer.entries
        self.asset_stack: List[str] = split.config["asset_stack"]

    def build_path(self) -> Path:
        return Path(f"ver/{self.version}/build")

    def undefined_syms_path(self) -> Path:
        return self.build_path() / "undefined_syms.txt"

    def elf_path(self) -> Path:
        # TODO: read basename and build_path from splat.yaml
        return Path(f"ver/{self.version}/build/papermario.elf")

    def rom_path(self) -> Path:
        return self.elf_path().with_suffix(".z64")

    def rom_ok_path(self) -> Path:
        return self.elf_path().with_suffix(".ok")

    def linker_script_path(self) -> Path:
        # TODO: read from splat.yaml
        return Path(f"ver/{self.version}/papermario.ld")

    def map_path(self) -> Path:
        return self.elf_path().with_suffix(".map")

    def resolve_src_paths(self, src_paths: List[Path]) -> List[str]:
        out = []

        for path in src_paths:
            path = self.resolve_asset_path(path)

            if path is not None:
                if path.is_dir():
                    out.extend(glob(str(path) + "/**/*", recursive=True))
                else:
                    out.append(str(path))

        return out

    # Given a directory relative to assets/, return a list of all assets in the directory
    # for all layers of the asset stack
    def get_asset_list(self, asset_dir: str) -> List[str]:
        ret: Dict[Path, Path] = {}

        for stack_dir in self.asset_stack:
            path_stem = f"assets/{stack_dir}/{asset_dir}"

            for p in Path(path_stem).glob("**/*"):
                glob_part = p.relative_to(path_stem)
                if glob_part not in ret:
                    ret[glob_part] = p

        return [str(v) for v in ret.values()]

    @lru_cache(maxsize=None)
    def resolve_asset_path(self, path: Path) -> Path:
        parts = list(path.parts)

        if parts[0] != "assets":
            return path

        for asset_dir in self.asset_stack:
            parts[1] = asset_dir
            new_path = Path("/".join(parts))
            if new_path.exists():
                return new_path

        return path

    def write_ninja(
        self,
        ninja: ninja_syntax.Writer,
        skip_outputs: Set[str],
        non_matching: bool,
        modern_gcc: bool,
    ):
        import segtypes
        import segtypes.common.c
        import segtypes.common.bin
        import segtypes.common.data
        import segtypes.common.group
        import segtypes.common.asm
        import segtypes.n64.header
        import segtypes.n64.img
        import segtypes.n64.palette
        import segtypes.n64.yay0

        assert self.linker_entries is not None

        built_objects = set()
        generated_headers = []

        def build(
            object_paths: Union[Path, List[Path]],
            src_paths: List[Path],
            task: str,
            variables: Dict[str, str] = {},
            implicit_outputs: List[str] = [],
            asset_deps: List[str] = [],
        ):
            if not isinstance(object_paths, list):
                object_paths = [object_paths]

            object_strs = [str(obj) for obj in object_paths]
            needs_build = False

            for object_path in object_paths:
                if object_path.suffixes[-1] == ".o":
                    built_objects.add(str(object_path))
                elif (
                    object_path.suffixes[-1] == ".h"
                    or task == "bin_inc_c"
                    or task == "pal_inc_c"
                ):
                    generated_headers.append(str(object_path))

                # don't rebuild objects if we've already seen all of them
                if not str(object_path) in skip_outputs:
                    needs_build = True

            for i_output in implicit_outputs:
                if i_output.endswith(".h"):
                    generated_headers.append(i_output)

            if needs_build:
                skip_outputs.update(object_strs)

                implicit = []
                order_only = []

                if task == "yay0":
                    implicit.append(YAY0_COMPRESS_TOOL)
                elif task in ["cc", "cxx", "cc_modern"]:
                    order_only.append("generated_headers_" + self.version)

                inputs = self.resolve_src_paths(src_paths)
                for dir in asset_deps:
                    inputs.extend(self.get_asset_list(dir))
                ninja.build(
                    outputs=object_strs,  # $out
                    rule=task,
                    inputs=self.resolve_src_paths(src_paths),  # $in
                    implicit=implicit,
                    order_only=order_only,
                    variables={"version": self.version, **variables},
                    implicit_outputs=implicit_outputs,
                )

        # Build objects
        for entry in self.linker_entries:
            seg = entry.segment

            if seg.type == "linker" or seg.type == "linker_offset":
                continue

            assert entry.object_path is not None

            if isinstance(seg, segtypes.n64.header.N64SegHeader):
                build(entry.object_path, entry.src_paths, "as")
            elif isinstance(seg, segtypes.common.asm.CommonSegAsm) or (
                isinstance(seg, segtypes.common.data.CommonSegData)
                and not seg.type[0] == "."
            ):
                build(entry.object_path, entry.src_paths, "as")
            elif seg.type in ["pm_effect_loads", "pm_effect_shims"]:
                build(entry.object_path, entry.src_paths, "as")
            elif isinstance(seg, segtypes.common.c.CommonSegC) or (
                isinstance(seg, segtypes.common.data.CommonSegData)
                and seg.type[0] == "."
            ):
                cflags = None
                if isinstance(seg.yaml, dict):
                    cflags = seg.yaml.get("cflags")
                elif len(seg.yaml) >= 4:
                    cflags = seg.yaml[3]

                # default cflags where not specified
                if cflags is None:
                    if "nusys" in entry.src_paths[0].parts:
                        cflags = ""
                    elif "os" in entry.src_paths[0].parts:  # libultra
                        cflags = ""
                    else:  # papermario
                        cflags = "-fforce-addr"

                # c
                task = "cc"
                if entry.src_paths[0].suffixes[-1] == ".cpp":
                    task = "cxx"

                if modern_gcc:
                    task = "cc_modern"

                if seg.name.endswith("osFlash"):
                    task = "cc_ido"
                elif "gcc_272" in cflags:
                    task = "cc_272"
                    cflags = cflags.replace("gcc_272", "")

                encoding = (
                    "CP932"  # similar to SHIFT-JIS, but includes backslash and tilde
                )
                if version == "ique":
                    encoding = "EUC-JP"

                # Dead cod
                if (
                    isinstance(seg, segtypes.common.c.CommonSegC)
                    and isinstance(seg.rom_start, int)
                    and seg.rom_start >= 0xEA0900
                ):
                    obj_path = str(entry.object_path)
                    init_obj_path = Path(obj_path + ".dead")
                    build(
                        init_obj_path,
                        entry.src_paths,
                        task,
                        variables={
                            "cflags": cflags,
                            "cppflags": f"-DVERSION_{self.version.upper()}",
                            "encoding": encoding,
                        },
                    )
                    build(
                        entry.object_path,
                        [init_obj_path],
                        "dead_cc_fix",
                    )
                # Not dead cod
                else:
                    if seg.get_most_parent().name not in ["main", "engine1", "engine2"]:
                        cflags += " -fno-common"
                    build(
                        entry.object_path,
                        entry.src_paths,
                        task,
                        variables={
                            "cflags": cflags,
                            "cppflags": f"-DVERSION_{self.version.upper()}",
                            "encoding": encoding,
                        },
                    )

                # images embedded inside data aren't linked, but they do need to be built into .inc.c files
                if isinstance(seg, segtypes.common.group.CommonSegGroup):
                    for seg in seg.subsegments:
                        if isinstance(seg, segtypes.n64.img.N64SegImg):
                            flags = ""
                            if seg.n64img.flip_h:
                                flags += "--flip-x "
                            if seg.n64img.flip_v:
                                flags += "--flip-y "

                            src_paths = [seg.out_path().relative_to(ROOT)]
                            inc_dir = self.build_path() / "include" / seg.dir
                            bin_path = (
                                self.build_path() / seg.dir / (seg.name + ".png.bin")
                            )

                            build(
                                bin_path,
                                src_paths,
                                "img",
                                variables={
                                    "img_type": seg.type,
                                    "img_flags": flags,
                                },
                            )

                            assert seg.vram_start is not None
                            c_sym = seg.create_symbol(
                                addr=seg.vram_start,
                                in_segment=True,
                                type="data",
                                define=True,
                            )
                            name = c_sym.name
                            if "namespaced" in seg.args:
                                name = f"N({name[7:]})"
                            vars = {"c_name": name}
                            build(
                                inc_dir / (seg.name + ".png.h"),
                                src_paths,
                                "img_header",
                                vars,
                            )
                            build(
                                inc_dir / (seg.name + ".png.inc.c"),
                                [bin_path],
                                "bin_inc_c",
                                vars,
                            )
                        elif isinstance(seg, segtypes.n64.palette.N64SegPalette):
                            src_paths = [seg.out_path().relative_to(ROOT)]
                            inc_dir = self.build_path() / "include" / seg.dir
                            bin_path = (
                                self.build_path() / seg.dir / (seg.name + ".pal.bin")
                            )

                            build(
                                bin_path,
                                src_paths,
                                "img",
                                variables={
                                    "img_type": seg.type,
                                    "img_flags": "",
                                },
                            )

                            assert seg.vram_start is not None
                            c_sym = seg.create_symbol(
                                addr=seg.vram_start,
                                in_segment=True,
                                type="data",
                                define=True,
                            )
                            vars = {"c_name": c_sym.name}
                            build(
                                inc_dir / (seg.name + ".pal.inc.c"),
                                [bin_path],
                                "pal_inc_c",
                                vars,
                            )
            elif isinstance(seg, segtypes.common.bin.CommonSegBin):
                build(entry.object_path, entry.src_paths, "bin")
            elif isinstance(seg, segtypes.n64.yay0.N64SegYay0):
                compressed_path = entry.object_path.with_suffix("")  # remove .o
                build(compressed_path, entry.src_paths, "yay0")
                build(entry.object_path, [compressed_path], "bin")
            elif isinstance(seg, segtypes.n64.img.N64SegImg):
                flags = ""
                if seg.n64img.flip_h:
                    flags += "--flip-x "
                if seg.n64img.flip_v:
                    flags += "--flip-y "

                bin_path = entry.object_path.with_suffix(".bin")
                inc_dir = self.build_path() / "include" / seg.dir

                build(
                    bin_path,
                    entry.src_paths,
                    "img",
                    variables={
                        "img_type": seg.type,
                        "img_flags": flags,
                    },
                )
                build(entry.object_path, [bin_path], "bin")

                # c_sym = seg.create_symbol(
                #     addr=seg.vram_start, in_segment=True, type="data", define=True
                # )
                # vars = {"c_name": c_sym.name}
                build(inc_dir / (seg.name + ".png.h"), entry.src_paths, "img_header")
            elif isinstance(seg, segtypes.n64.palette.N64SegPalette):
                bin_path = entry.object_path.with_suffix(".bin")

                build(
                    bin_path,
                    entry.src_paths,
                    "img",
                    variables={
                        "img_type": seg.type,
                        "img_flags": "",
                    },
                )
                build(entry.object_path, [bin_path], "bin")
            elif seg.type == "pm_sprites":
                assert entry.object_path is not None

                sprite_yay0s = []

                npc_obj_path = entry.object_path.parent / "npc"

                # NPC sprite headers
                for sprite_id, sprite_dir in enumerate(entry.src_paths[1:], 1):
                    sprite_name = sprite_dir.name

                    bin_path = npc_obj_path / (sprite_name + ".bin")
                    yay0_path = bin_path.with_suffix(".Yay0")
                    sprite_yay0s.append(yay0_path)

                    build(
                        bin_path,
                        [sprite_dir],
                        "npc_sprite",
                        variables={
                            "sprite_name": sprite_name,
                            "asset_stack": ",".join(self.asset_stack),
                        },
                    )
                    build(yay0_path, [bin_path], "yay0")

                    # NPC sprite header
                    build(
                        self.build_path() / "include/sprite/npc" / (sprite_name + ".h"),
                        [sprite_dir, yay0_path],
                        "sprite_header",
                        variables={
                            "sprite_name": sprite_name,
                            "sprite_id": str(sprite_id),
                            "asset_stack": ",".join(self.asset_stack),
                        },
                    )

                # Sprites .bin
                sprite_player_header_path = str(
                    self.build_path() / "include/sprite/player.h"
                )

                build(
                    entry.object_path.with_suffix(".bin"),
                    [entry.src_paths[0], *sprite_yay0s],
                    "sprites",
                    variables={
                        "header_out": sprite_player_header_path,
                        "build_dir": str(
                            self.build_path() / "assets" / self.version / "sprite"
                        ),
                        "asset_stack": ",".join(self.asset_stack),
                    },
                    implicit_outputs=[sprite_player_header_path],
                    asset_deps=["sprite/player"],
                )

                # Sprites .o
                build(entry.object_path, [entry.object_path.with_suffix(".bin")], "bin")

            elif seg.type == "pm_msg":
                msg_bins = []

                for section_idx, msg_path in enumerate(entry.src_paths):
                    bin_path = (
                        entry.object_path.with_suffix("") / f"{section_idx:02X}.bin"
                    )
                    msg_bins.append(bin_path)
                    build(bin_path, [msg_path], "msg")

                build(
                    [
                        entry.object_path.with_suffix(".bin"),
                        self.build_path() / "include" / "message_ids.h",
                    ],
                    msg_bins,
                    "msg_combine",
                )
                build(entry.object_path, [entry.object_path.with_suffix(".bin")], "bin")
            elif seg.type == "pm_map_data":
                bin_yay0s: List[
                    Path
                ] = []  # flat list of (uncompressed path, compressed? path) pairs
                src_dir = Path("assets/x") / seg.name

                for path in entry.src_paths:
                    name = path.stem
                    out_dir = entry.object_path.with_suffix("").with_suffix("")
                    bin_path = out_dir / f"{name}.bin"

                    if name.startswith("party_"):
                        compress = True
                        build(
                            bin_path,
                            [path],
                            "img",
                            variables={
                                "img_type": "party",
                                "img_flags": "",
                            },
                        )
                    elif name == "title_data":
                        compress = True

                        logotype_path = out_dir / "title_logotype.bin"
                        copyright_path = out_dir / "title_copyright.bin"
                        copyright_pal_path = out_dir / "title_copyright.pal"  # jp only
                        press_start_path = out_dir / "title_press_start.bin"

                        build(
                            logotype_path,
                            [src_dir / "title/logotype.png"],
                            "img",
                            variables={
                                "img_type": "rgba32",
                                "img_flags": "",
                            },
                        )
                        build(
                            press_start_path,
                            [src_dir / "title/press_start.png"],
                            "img",
                            variables={
                                "img_type": "ia8",
                                "img_flags": "",
                            },
                        )

                        if self.version == "jp":
                            build(
                                copyright_path,
                                [src_dir / "title/copyright.png"],
                                "img",
                                variables={
                                    "img_type": "ci4",
                                    "img_flags": "",
                                },
                            )
                            build(
                                copyright_pal_path,
                                [src_dir / "title/copyright.png"],
                                "img",
                                variables={
                                    "img_type": "palette",
                                    "img_flags": "",
                                },
                            )
                            imgs = [
                                logotype_path,
                                copyright_path,
                                press_start_path,
                                copyright_pal_path,
                            ]
                        else:
                            build(
                                copyright_path,
                                [src_dir / "title/copyright.png"],
                                "img",
                                variables={
                                    "img_type": "ia8",
                                    "img_flags": "",
                                },
                            )
                            imgs = [logotype_path, copyright_path, press_start_path]

                        build(bin_path, imgs, "pack_title_data")
                    elif name.endswith("_bg"):
                        compress = True
                        bin_path = self.build_path() / bin_path
                        build(
                            bin_path,
                            [path],
                            "img",
                            variables={
                                "img_type": "bg",
                                "img_flags": "",
                            },
                        )
                    elif name.endswith("_tex"):
                        compress = False
                        tex_dir = path.parent / name
                        build(
                            bin_path,
                            [tex_dir, path.parent / (name + ".json")],
                            "tex",
                            variables={"tex_dir": str(tex_dir)},
                        )
                    elif name.endswith("_shape"):
                        map_name = "_".join(name.split("_")[:-1])

                        # Handle map XML files, if they exist (TODO: have splat output these)
                        map_xml = self.resolve_asset_path(
                            Path(f"assets/{self.version}")
                            / seg.dir
                            / seg.name
                            / (map_name + ".xml")
                        )
                        if map_xml.exists():
                            # Build a header file for this map
                            build(
                                self.build_path()
                                / "include"
                                / seg.dir
                                / seg.name
                                / (map_name + ".h"),
                                [map_xml],
                                "map_header",
                            )

                            # NOTE: we don't build the map xml into a _shape or _hit file (yet); the Star Rod Map Editor
                            # is able to build the xml nonmatchingly into assets/star_rod_build/mapfs/*.bin for people
                            # who want that (i.e. modders). 'star_rod_build' should be added to asset_stack also.

                        compress = True
                        bin_path = path
                    else:
                        compress = True
                        bin_path = path

                    if compress:
                        yay0_path = out_dir / f"{name}.Yay0"
                        build(yay0_path, [bin_path], "yay0")
                    else:
                        yay0_path = bin_path

                    bin_yay0s.append(bin_path)
                    bin_yay0s.append(yay0_path)

                # combine
                build(entry.object_path.with_suffix(""), bin_yay0s, "mapfs")
                build(entry.object_path, [entry.object_path.with_suffix("")], "bin")
            elif seg.type == "pm_charset":
                rasters = []

                for src_path in entry.src_paths:
                    out_path = (
                        self.build_path()
                        / seg.dir
                        / seg.name
                        / (src_path.stem + ".bin")
                    )
                    build(
                        out_path,
                        [src_path],
                        "img",
                        variables={
                            "img_type": "ci4",
                            "img_flags": "",
                        },
                    )
                    rasters.append(out_path)

                build(entry.object_path.with_suffix(""), rasters, "pm_charset")
                build(entry.object_path, [entry.object_path.with_suffix("")], "bin")
            elif seg.type == "pm_charset_palettes":
                palettes = []

                for src_path in entry.src_paths:
                    out_path = (
                        self.build_path()
                        / seg.dir
                        / seg.name
                        / "palette"
                        / (src_path.stem + ".bin")
                    )
                    build(
                        out_path,
                        [src_path],
                        "img",
                        variables={
                            "img_type": "palette",
                            "img_flags": "",
                        },
                    )
                    palettes.append(out_path)

                build(
                    entry.object_path.with_suffix(""), palettes, "pm_charset_palettes"
                )
                build(entry.object_path, [entry.object_path.with_suffix("")], "bin")
            elif seg.type == "pm_sprite_shading_profiles":
                header_path = str(
                    self.build_path() / "include/sprite/sprite_shading_profiles.h"
                )
                build(
                    entry.object_path.with_suffix(""),
                    entry.src_paths,
                    "pm_sprite_shading_profiles",
                    implicit_outputs=[header_path],
                    variables={
                        "header_path": header_path,
                    },
                )
                build(entry.object_path, [entry.object_path.with_suffix("")], "bin")
<<<<<<< HEAD
            elif seg.type == "pm_sbn":
                sbn_path = entry.object_path.with_suffix("")
                build(sbn_path, entry.src_paths, "pm_sbn") # could have non-yaml inputs be implicit
                build(entry.object_path, [sbn_path], "bin")
            elif seg.type == "linker" or seg.type == "linker_offset":
                pass
=======
            elif seg.type == "pm_imgfx_data":
                c_file_path = (
                    Path(f"assets/{self.version}") / "imgfx" / (seg.name + ".c")
                )
                build(c_file_path, entry.src_paths, "pm_imgfx_data")

                build(
                    entry.object_path,
                    [c_file_path],
                    "cc" if not modern_gcc else "cc_modern",
                    variables={
                        "cflags": "",
                        "cppflags": f"-DVERSION_{self.version.upper()}",
                        "encoding": "CP932",  # similar to SHIFT-JIS, but includes backslash and tilde
                    },
                )
>>>>>>> 4f77ffbc
            else:
                raise Exception(
                    f"don't know how to build {seg.__class__.__name__} '{seg.name}'"
                )

        # Run undefined_syms through cpp
        ninja.build(
            str(self.undefined_syms_path()),
            "cpp",
            str(self.version_path / "undefined_syms.txt"),
        )

        # Build elf, z64, ok
        additional_objects = [str(self.undefined_syms_path())]

        ninja.build(
            str(self.elf_path()),
            "ld",
            str(self.linker_script_path()),
            implicit=[str(obj) for obj in built_objects] + additional_objects,
            variables={"version": self.version, "mapfile": str(self.map_path())},
        )

        if self.version == "ique":
            ninja.build(
                str(self.rom_path()),
                "z64_ique",
                str(self.elf_path()),
                variables={"version": self.version},
            )
        else:
            ninja.build(
                str(self.rom_path()),
                "z64",
                str(self.elf_path()),
                implicit=[CRC_TOOL],
                variables={"version": self.version},
            )

        if not non_matching:
            ninja.build(
                str(self.rom_ok_path()),
                "sha1sum",
                f"ver/{self.version}/checksum.sha1",
                implicit=[str(self.rom_path())],
            )

        ninja.build("generated_headers_" + self.version, "phony", generated_headers)

    def make_current(self, ninja: ninja_syntax.Writer):
        current = Path("ver/current")

        try:
            current.unlink()
        except Exception:
            pass

        current.symlink_to(self.version)

        ninja.build("ver/current/build/papermario.z64", "phony", str(self.rom_path()))


if __name__ == "__main__":
    from argparse import ArgumentParser

    parser = ArgumentParser(description="Paper Mario build.ninja generator")
    parser.add_argument(
        "version",
        nargs="*",
        default=[],
        help="Version(s) to configure for. Most tools will operate on the first-provided only. Supported versions: "
        + ",".join(VERSIONS),
    )
    parser.add_argument("--cpp", help="GNU C preprocessor command")
    parser.add_argument(
        "-c",
        "--clean",
        action="store_true",
        help="Delete assets and previously-built files",
    )
    parser.add_argument(
        "--splat", default="tools/splat", help="Path to splat tool to use"
    )
    parser.add_argument(
        "--split-code", action="store_true", help="Re-split code segments to asm files"
    )
    parser.add_argument(
        "--no-split-assets",
        action="store_true",
        help="Don't split assets from the baserom(s)",
    )
    parser.add_argument(
        "-d", "--debug", action="store_true", help="Generate debugging information"
    )
    parser.add_argument(
        "-n",
        "--non-matching",
        action="store_true",
        help="Compile nonmatching code. Combine with --debug for more detailed debug info",
    )
    parser.add_argument(
        "--shift",
        action="store_true",
        help="Build a shiftable version of the game (non-matching)",
    )
    parser.add_argument(
        "--modern-gcc",
        action="store_true",
        help="Use modern GCC instead of the original compiler",
    )
    parser.add_argument("--ccache", action="store_true", help="Use ccache")
    args = parser.parse_args()

    exec_shell(["make", "-C", str(ROOT / args.splat)])

    # on macOS, /usr/bin/cpp defaults to clang rather than gcc (but we need gcc's)
    if (
        args.cpp is None
        and sys.platform == "darwin"
        and "Free Software Foundation" not in exec_shell(["cpp", "--version"])
    ):
        gcc_cpps = ("cpp-14", "cpp-13", "cpp-12", "cpp-11")
        for ver in gcc_cpps:
            try:
                if "Free Software Foundation" in exec_shell([ver, "--version"]):
                    args.cpp = ver
                    break
            except FileNotFoundError:
                pass
        if args.cpp is None:
            print("error: system C preprocessor is not GNU!")
            print(
                "This is a known issue on macOS - only clang's cpp is installed by default."
            )
            print(
                "Use 'brew' to obtain GNU cpp, then run this script again with the --cpp option, e.g."
            )
            print(f"    ./configure --cpp {gcc_cpps[0]}")
            exit(1)

    # default version behaviour is to only do those that exist
    if len(args.version) > 0:
        versions = args.version
    else:
        versions = []

        for version in VERSIONS:
            rom = ROOT / f"ver/{version}/baserom.z64"

            print(f"configure: looking for baserom {rom.relative_to(ROOT)}", end="")

            if rom.exists():
                print("...found")
                versions.append(version)
            else:
                print("...missing")

        if len(versions) == 0:
            print("error: no baseroms found")
            exit(1)

    if args.clean:
        print("configure: cleaning...")

        exec_shell(["ninja", "-t", "clean"])

        for version in versions:
            shutil.rmtree(ROOT / f"assets/{version}", ignore_errors=True)
            shutil.rmtree(ROOT / f"ver/{version}/assets", ignore_errors=True)
            shutil.rmtree(ROOT / f"ver/{version}/build", ignore_errors=True)
            try:
                os.remove(ROOT / f"ver/{version}/.splat_cache")
            except OSError:
                pass

    extra_cflags = ""
    extra_cppflags = ""
    if args.non_matching:
        extra_cppflags += " -DNON_MATCHING"

        if args.debug:
            extra_cflags += " -ggdb3"  # we can generate more accurate debug info in non-matching mode
            extra_cppflags += " -DDEBUG"  # e.g. affects ASSERT macro
    elif args.debug:
        # g1 doesn't affect codegen
        extra_cflags += " -ggdb3"

    if args.shift:
        extra_cppflags += " -DSHIFT"

    extra_cflags += " -Wmissing-braces -Wimplicit -Wredundant-decls -Wstrict-prototypes"

    # add splat to python import path
    sys.path.insert(0, str((ROOT / args.splat).resolve()))

    ninja = ninja_syntax.Writer(open(str(ROOT / "build.ninja"), "w"), width=9999)

    non_matching = args.non_matching or args.modern_gcc or args.shift

    write_ninja_rules(
        ninja,
        args.cpp or "cpp",
        extra_cppflags,
        extra_cflags,
        args.ccache,
        args.shift,
        args.debug,
    )
    write_ninja_for_tools(ninja)

    skip_files: Set[str] = set()
    all_rom_oks: List[str] = []
    first_configure = None

    for version in versions:
        print(f"configure: configuring version {version}")

        configure = Configure(version)

        if not first_configure:
            first_configure = configure

        # include tools/splat_ext in the python path
        sys.path.append(str((ROOT / "tools/splat_ext").resolve()))

        configure.split(
            not args.no_split_assets, args.split_code, args.shift, args.debug
        )
        configure.write_ninja(ninja, skip_files, non_matching, args.modern_gcc)

        all_rom_oks.append(str(configure.rom_ok_path()))

    assert first_configure
    first_configure.make_current(ninja)

    if non_matching:
        ninja.build("all", "phony", [str(first_configure.rom_path())])
    else:
        ninja.build("all", "phony", all_rom_oks)
    ninja.default("all")<|MERGE_RESOLUTION|>--- conflicted
+++ resolved
@@ -318,11 +318,6 @@
 
         modes = ["ld"]
         if assets:
-<<<<<<< HEAD
-            modes.extend(["bin", "yay0", "img", "vtx", "vtx_common", "gfx", "gfx_common", "pm_map_data", "pm_msg",
-                          "pm_npc_sprites", "pm_charset","pm_charset_palettes", "pm_effect_loads", "pm_effect_shims",
-                          "pm_sprite_shading_profiles", "pm_sbn"])
-=======
             modes.extend(
                 [
                     "bin",
@@ -341,9 +336,9 @@
                     "pm_effect_shims",
                     "pm_sprite_shading_profiles",
                     "pm_imgfx_data",
+                    "pm_sbn",
                 ]
             )
->>>>>>> 4f77ffbc
         if code:
             modes.extend(["code", "c", "data", "rodata"])
 
@@ -1023,14 +1018,12 @@
                     },
                 )
                 build(entry.object_path, [entry.object_path.with_suffix("")], "bin")
-<<<<<<< HEAD
             elif seg.type == "pm_sbn":
                 sbn_path = entry.object_path.with_suffix("")
                 build(sbn_path, entry.src_paths, "pm_sbn") # could have non-yaml inputs be implicit
                 build(entry.object_path, [sbn_path], "bin")
             elif seg.type == "linker" or seg.type == "linker_offset":
                 pass
-=======
             elif seg.type == "pm_imgfx_data":
                 c_file_path = (
                     Path(f"assets/{self.version}") / "imgfx" / (seg.name + ".c")
@@ -1047,7 +1040,6 @@
                         "encoding": "CP932",  # similar to SHIFT-JIS, but includes backslash and tilde
                     },
                 )
->>>>>>> 4f77ffbc
             else:
                 raise Exception(
                     f"don't know how to build {seg.__class__.__name__} '{seg.name}'"
