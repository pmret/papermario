--- conflicted
+++ resolved
@@ -1060,13 +1060,7 @@
                 build(entry.object_path, [entry.object_path.with_suffix("")], "bin")
             elif seg.type == "pm_sbn":
                 sbn_path = entry.object_path.with_suffix("")
-<<<<<<< HEAD
-                build(
-                    sbn_path, entry.src_paths, "pm_sbn"
-                )  # could have non-yaml inputs be implicit
-=======
                 build(sbn_path, entry.src_paths, "pm_sbn")  # could have non-yaml inputs be implicit
->>>>>>> b9cc7347
                 build(entry.object_path, [sbn_path], "bin")
             elif seg.type == "linker" or seg.type == "linker_offset":
                 pass
