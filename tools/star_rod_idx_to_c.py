--- conflicted
+++ resolved
@@ -5,10 +5,7 @@
 import yaml
 import json
 from struct import unpack, unpack_from
-<<<<<<< HEAD
 from copy import deepcopy
-=======
->>>>>>> 912480bc
 import argparse
 from pathlib import Path
 
@@ -18,7 +15,6 @@
 
 INCLUDED = {}
 INCLUDED["functions"] = set()
-<<<<<<< HEAD
 INCLUDED["includes"] = set()
 INCLUDES_NEEDED = {}
 INCLUDES_NEEDED["include"] = []
@@ -62,12 +58,6 @@
                         func_name = line.split("N(",1)[1].split(")",1)[0]
                         includes.add(func_name)
     return includes
-=======
-INCLUDES_NEEDED = {}
-INCLUDES_NEEDED["include"] = []
-INCLUDES_NEEDED["forward"] = []
-INCLUDES_NEEDED["npcs"] = set()
->>>>>>> 912480bc
 
 def disassemble(bytes, midx, symbol_map={}, comments=True, romstart=0):
     global INCLUDES_NEEDED, INCLUDED
@@ -77,10 +67,7 @@
     main_script_name = None
 
     INDENT = f"    "
-<<<<<<< HEAD
     afterHeader = False
-=======
->>>>>>> 912480bc
 
     while len(midx) > 0:
         struct = midx.pop(0)
@@ -96,10 +83,7 @@
         if struct["type"].startswith("Script"):
             if struct["type"] == "Script_Main":
                 name = "N(main)"
-<<<<<<< HEAD
                 INCLUDES_NEEDED["forward"].append(f"Script " + name + ";")
-=======
->>>>>>> 912480bc
                 main_script_name = name
 
             # For PlayMusic script if using a separate header file
@@ -210,11 +194,7 @@
             numNpcs = struct['length'] // 0x1F0
             tmp_out = f"StaticNpc {name}" + ("[]" if numNpcs > 1 else "") + f" = {{\n"
 
-<<<<<<< HEAD
             for z in range(numNpcs):
-=======
-            for z in range(struct['length'] // 0x1F0):
->>>>>>> 912480bc
                 i = 0
                 var_names = ["id", "settings", "pos", "flags", 
                              "init", "unk_1C", "yaw", "dropFlags", 
@@ -230,14 +210,10 @@
                     if i == 0x0 or i == 0x24:
                         var_name = var_names[0] if i == 0x0 else var_names[6]
                         var = unpack_from(f">i", staticNpc, curr_base+i)[0]
-<<<<<<< HEAD
                         if var_name == "id":
                             tmp_out += INDENT + f".{var_name} = {disasm_script.CONSTANTS['MAP_NPCS'][var]},\n"
                         else:
                             tmp_out += INDENT + f".{var_name} = {var},\n"
-=======
-                        tmp_out += INDENT + f".{var_name} = {var},\n"
->>>>>>> 912480bc
                     elif i == 0x4 or i == 0x14 or i == 0x18 or i == 0x1E8:
                         var_name = var_names[1] if i == 0x4 else var_names[3] if i == 0x14 else var_names[4] if i == 0x18 else var_names[17]
                         addr = unpack_from(f">I", staticNpc, curr_base+i)[0]
@@ -357,11 +333,7 @@
                                     tmp_out += INDENT + "    " + f"NPC_ANIM({sprite}, {palette}, {anim}),\n"
                                 else:
                                     tmp_out += INDENT*2 + f"NPC_ANIM({sprite}, {palette}, {anim}),\n"
-<<<<<<< HEAD
                                 INCLUDES_NEEDED["sprites"].add(sprite)
-=======
-                                INCLUDES_NEEDED["npcs"].add(sprite)
->>>>>>> 912480bc
                             i += 4
                         tmp_out += INDENT + f"}},\n"
                         i -= 1
@@ -397,11 +369,7 @@
                     palette = disasm_script.CONSTANTS["NPC_SPRITE"][sprite_id]["palettes"][palette_id]
                     anim =    disasm_script.CONSTANTS["NPC_SPRITE"][sprite_id]["anims"][anim_id]
                     tmp_out += INDENT + f"NPC_ANIM({sprite}, {palette}, {anim}),\n"
-<<<<<<< HEAD
                     INCLUDES_NEEDED["sprites"].add(sprite)
-=======
-                    INCLUDES_NEEDED["npcs"].add(sprite)
->>>>>>> 912480bc
                 i += 4
             tmp_out += f"}};\n"
             out += tmp_out
@@ -452,10 +420,7 @@
             out += f"    .tattle = 0x{tattle:X},\n"
 
             out += f"}};\n"
-<<<<<<< HEAD
             afterHeader = True
-=======
->>>>>>> 912480bc
         elif struct["type"] == "ASCII" or struct["type"] == "SJIS":
             # rodata string hopefully inlined elsewhere
             bytes.read(struct["length"])
@@ -629,17 +594,13 @@
         print(f"can't find segment with name '{segment_name}' in splat.yaml")
         exit(1)
 
-<<<<<<< HEAD
     function_replacements = get_function_list(area_name, map_name, rom_offset)
     INCLUDED["includes"] = get_include_list(area_name, map_name)
 
-=======
->>>>>>> 912480bc
     with open(args.idxfile, "r") as f:
         midx = parse_midx(f, vram=vram)
 
     with open(os.path.join(DIR, "../ver/current/baserom.z64"), "rb") as romfile:
-<<<<<<< HEAD
         name_fixes = { 
                        "script_NpcAI": "npcAI", 
                        "aISettings": "npcAISettings", 
@@ -647,19 +608,10 @@
                        "script_MakeEntities": "makeEntities",
                      }
         total_npc_counts = {}
-=======
-        name_fixes = { "script_NpcAI": "npcAI", 
-                       "aISettings": "npcAISettings", 
-                       "script_ExitWalk": "exitWalk",
-                       "script_MakeEntities": "makeEntities",
-                      }
-
->>>>>>> 912480bc
         for struct in midx:
             romfile.seek(struct["start"] + rom_offset)
 
             name = struct["name"]
-<<<<<<< HEAD
             
             if name.startswith("N("):
                 name = name[2:-1]
@@ -667,10 +619,6 @@
             if struct['vaddr'] in function_replacements:
                 name = function_replacements[struct['vaddr']]
 
-=======
-            if name.startswith("N("):
-                name = name[2:-1]
->>>>>>> 912480bc
             if name.split("_",1)[0] in name_fixes:
                 name = name_fixes[name.split("_",1)[0]] + "_" + name.rsplit("_",1)[1]
             elif name.startswith("script_"):
@@ -679,14 +627,10 @@
                 name = "main"
             elif "ASCII" in name:
                 name = name.replace("ASCII", "ascii")
-<<<<<<< HEAD
 
             if name not in INCLUDED["includes"]:
                 name = name[0].lower() + name[1:]
 
-=======
-            name = name[0].lower() + name[1:]
->>>>>>> 912480bc
             name = "N(" + name + ")"
             struct["name"] = name
 
@@ -705,7 +649,6 @@
 
                 string_literal = '"' + string_data + '"'
                 symbol_map[struct["vaddr"]] = [[struct["vaddr"], string_literal]]
-<<<<<<< HEAD
             elif struct["type"] == "NpcGroup":
                 for z in range(struct["length"]//0x1F0):
                     npc = romfile.read(0x1F0)
@@ -752,34 +695,15 @@
             print()
             print("========== Forward declares: ==========\n")
             for forward in sorted(INCLUDES_NEEDED["forward"]):
-=======
-            else:
-                symbol_map[struct["vaddr"]] = [[struct["vaddr"], struct["name"]]]
-
-        romfile.seek(rom_offset)
-        disasm = disassemble(romfile, midx, symbol_map, args.comments, rom_offset)
-        
-        if INCLUDES_NEEDED["forward"]:
-            print()
-            print("========== Forward declares: ==========\n")
-            for forward in INCLUDES_NEEDED["forward"]:
->>>>>>> 912480bc
                 print(forward)
             print()
 
         if INCLUDES_NEEDED["npcs"]:
-<<<<<<< HEAD
             print("========== NPCs needed: ===========\n")
             print(f"enum {{")
             for k, v in sorted(INCLUDES_NEEDED["npcs"].items()):
                 print(f"    {v},")
             print(f"}};")
-=======
-            print("========== Includes needed: ===========\n")
-            print(f"#include \"map.h\"")
-            for npc in INCLUDES_NEEDED["npcs"]:
-                print(f"#include \"sprite/npc/{npc}.h\"")
->>>>>>> 912480bc
             print()
 
         print("=======================================\n")
