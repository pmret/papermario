--- conflicted
+++ resolved
@@ -493,13 +493,9 @@
                 out += f"    .background = &gBackgroundImage,\n"
             elif bg != 0:
                 raise Exception(f"unknown MapConfig background {bg:X}")
-<<<<<<< HEAD
             #out += f"    .tattle = 0x{tattle:X},\n"
             INCLUDES_NEEDED["tattle"].append(f"- [0x{(tattle & 0xFF0000) >> 16:02X}, 0x{tattle & 0xFFFF:04X}, {map_name}_tattle]")
             out += f"    .tattle = {{ MSG_{map_name}_tattle }},\n"
-=======
-            out += f"    .tattle = {{ 0x{tattle:X} }},\n"
->>>>>>> 1c0d26e6
 
             out += f"}};\n"
             afterHeader = True
