--- conflicted
+++ resolved
@@ -4,11 +4,7 @@
   find-file-boundaries: True
   compiler: "GCC"
   mnemonic_ljust: 10
-<<<<<<< HEAD
-  o_as_suffix: yes
-=======
   ld_o_replace_extension: no
->>>>>>> 04902217
 segments:
   - name: header
     type: header
