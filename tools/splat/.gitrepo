; DO NOT EDIT (unless you know what you are doing)
;
; This subdirectory is a git "subrepo", and this file is maintained by the
; git-subrepo command. See https://github.com/git-commands/git-subrepo#readme
;
[subrepo]
	remote = https://github.com/ethteck/splat.git
	branch = master
	commit = 8588eaae7b57f6eab91e3aa5df2bce4affa84308
<<<<<<< HEAD
	parent = b44ff24a3105fd9c3b1de7cc117603062202bb1c
=======
	parent = 00d93ef991911893fadc245169fc8b8f1dfddd68
>>>>>>> d2875030
	method = merge
	cmdver = 0.4.3<|MERGE_RESOLUTION|>--- conflicted
+++ resolved
@@ -7,10 +7,6 @@
 	remote = https://github.com/ethteck/splat.git
 	branch = master
 	commit = 8588eaae7b57f6eab91e3aa5df2bce4affa84308
-<<<<<<< HEAD
-	parent = b44ff24a3105fd9c3b1de7cc117603062202bb1c
-=======
 	parent = 00d93ef991911893fadc245169fc8b8f1dfddd68
->>>>>>> d2875030
 	method = merge
 	cmdver = 0.4.3