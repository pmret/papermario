--- conflicted
+++ resolved
@@ -18,24 +18,18 @@
                 sh 'ninja'
             }
         }
-<<<<<<< HEAD
-        stage('Check Warnings') {
-=======
         stage("Comment") {
->>>>>>> 023a516a
             when {
                 not {
                     branch 'master'
                 }
             }
             steps {
-<<<<<<< HEAD
-                sh './tools/warnings_count/check_new_warnings.sh'
-=======
                 script {
                     if (env.CHANGE_ID) {
                         def us_progress = sh(returnStdout: true, script: "python3 progress.py us --pr-comment").trim()
                         def jp_progress = sh(returnStdout: true, script: "python3 progress.py jp --pr-comment").trim()
+                        def warnings = sh('./tools/warnings_count/check_new_warnings.sh').trim()
                         def comment_id = -1
 
                         for (comment in pullRequest.comments) {
@@ -44,9 +38,9 @@
                             }
                         }
 
-                        def message = "${us_progress}\n${jp_progress}"
+                        def message = "${us_progress}\n${jp_progress}\n${warnings}"
 
-                        if (message != "\n") {
+                        if (message != "\n\n") {
                             if (comment_id == -1) {
                                 pullRequest.comment(message)
                             } else {
@@ -55,7 +49,6 @@
                         }
                     }
                 }
->>>>>>> 023a516a
             }
         }
         stage('Report Progress') {
